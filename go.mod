--- conflicted
+++ resolved
@@ -155,10 +155,7 @@
 	github.com/golang/protobuf v1.5.4 // indirect
 	github.com/golang/snappy v1.0.0 // indirect
 	github.com/google/btree v1.1.3 // indirect
-<<<<<<< HEAD
-=======
 	github.com/google/cel-go v0.26.1 // indirect
->>>>>>> afacde9d
 	github.com/google/go-cmp v0.7.0 // indirect
 	github.com/google/s2a-go v0.1.9 // indirect
 	github.com/googleapis/enterprise-certificate-proxy v0.3.6 // indirect
