#
# Reference Guide - https://www.gnu.org/software/make/manual/make.html
#

# Build variables
BUILD_VERSION   ?= $(shell git describe --always --tags)
BUILD_HASH      ?= $(shell git rev-parse --short HEAD)
BUILD_TIME      ?= $(shell date -u +"%Y-%m-%dT%H:%M:%SZ")
BUILD_BRANCH    ?= $(shell git rev-parse --abbrev-ref HEAD)
DEV_LICENSE_SIGNOZ_IO ?= https://staging-license.signoz.io/api/v1

# Internal variables or constants.
FRONTEND_DIRECTORY ?= frontend
QUERY_SERVICE_DIRECTORY ?= pkg/query-service
EE_QUERY_SERVICE_DIRECTORY ?= ee/query-service
STANDALONE_DIRECTORY ?= deploy/docker/clickhouse-setup
SWARM_DIRECTORY ?= deploy/docker-swarm/clickhouse-setup
LOCAL_GOOS ?= $(shell go env GOOS)
LOCAL_GOARCH ?= $(shell go env GOARCH)

REPONAME ?= signoz
DOCKER_TAG ?= latest

FRONTEND_DOCKER_IMAGE ?= frontend
QUERY_SERVICE_DOCKER_IMAGE ?= query-service
DEV_BUILD ?= ""

# Build-time Go variables
PACKAGE?=go.signoz.io/signoz
buildVersion=${PACKAGE}/pkg/query-service/version.buildVersion
buildHash=${PACKAGE}/pkg/query-service/version.buildHash
buildTime=${PACKAGE}/pkg/query-service/version.buildTime
gitBranch=${PACKAGE}/pkg/query-service/version.gitBranch
licenseSignozIo=${PACKAGE}/ee/query-service/constants.LicenseSignozIo

LD_FLAGS=-X ${buildHash}=${BUILD_HASH} -X ${buildTime}=${BUILD_TIME} -X ${buildVersion}=${BUILD_VERSION} -X ${gitBranch}=${BUILD_BRANCH}
DEV_LD_FLAGS=-X ${licenseSignozIo}=${DEV_LICENSE_SIGNOZ_IO}

all: build-push-frontend build-push-query-service
# Steps to build and push docker image of frontend
.PHONY: build-frontend-amd64  build-push-frontend
# Step to build docker image of frontend in amd64 (used in build pipeline)
build-frontend-amd64:
	@echo "------------------"
	@echo "--> Building frontend docker image for amd64"
	@echo "------------------"
	@cd $(FRONTEND_DIRECTORY) && \
	docker build --file Dockerfile -t $(REPONAME)/$(FRONTEND_DOCKER_IMAGE):$(DOCKER_TAG) \
	--build-arg TARGETPLATFORM="linux/amd64" .

# Step to build and push docker image of frontend(used in push pipeline)
build-push-frontend:
	@echo "------------------"
	@echo "--> Building and pushing frontend docker image"
	@echo "------------------"
	@cd $(FRONTEND_DIRECTORY) && \
	docker buildx build --file Dockerfile --progress plane --push --platform linux/arm64,linux/amd64 \
	--tag $(REPONAME)/$(FRONTEND_DOCKER_IMAGE):$(DOCKER_TAG) .

# Steps to build and push docker image of query service
.PHONY: build-query-service-amd64  build-push-query-service
# Step to build docker image of query service in amd64 (used in build pipeline)
build-query-service-amd64:
	@echo "------------------"
	@echo "--> Building query-service docker image for amd64"
	@echo "------------------"
	@docker build --file $(QUERY_SERVICE_DIRECTORY)/Dockerfile \
	-t $(REPONAME)/$(QUERY_SERVICE_DOCKER_IMAGE):$(DOCKER_TAG) \
	--build-arg TARGETPLATFORM="linux/amd64" --build-arg LD_FLAGS="$(LD_FLAGS)" .

# Step to build and push docker image of query in amd64 and arm64 (used in push pipeline)
build-push-query-service:
	@echo "------------------"
	@echo "--> Building and pushing query-service docker image"
	@echo "------------------"
	@docker buildx build --file $(QUERY_SERVICE_DIRECTORY)/Dockerfile --progress plane \
	--push --platform linux/arm64,linux/amd64 --build-arg LD_FLAGS="$(LD_FLAGS)" \
	--tag $(REPONAME)/$(QUERY_SERVICE_DOCKER_IMAGE):$(DOCKER_TAG) .

# Step to build EE docker image of query service in amd64 (used in build pipeline)
build-ee-query-service-amd64:
	@echo "------------------"
	@echo "--> Building query-service docker image for amd64"
	@echo "------------------"
	@if [ $(DEV_BUILD) != "" ]; then \
		docker build --file $(EE_QUERY_SERVICE_DIRECTORY)/Dockerfile \
		-t $(REPONAME)/$(QUERY_SERVICE_DOCKER_IMAGE):$(DOCKER_TAG) \
		--build-arg TARGETPLATFORM="linux/amd64" --build-arg LD_FLAGS="${LD_FLAGS} ${DEV_LD_FLAGS}" .; \
	else \
		docker build --file $(EE_QUERY_SERVICE_DIRECTORY)/Dockerfile \
		-t $(REPONAME)/$(QUERY_SERVICE_DOCKER_IMAGE):$(DOCKER_TAG) \
		--build-arg TARGETPLATFORM="linux/amd64" --build-arg LD_FLAGS="$(LD_FLAGS)" .; \
	fi

# Step to build and push EE docker image of query in amd64 and arm64 (used in push pipeline)
build-push-ee-query-service:
	@echo "------------------"
	@echo "--> Building and pushing query-service docker image"
	@echo "------------------"
	@docker buildx build --file $(EE_QUERY_SERVICE_DIRECTORY)/Dockerfile \
	--progress plane --push --platform linux/arm64,linux/amd64 \
	--build-arg LD_FLAGS="$(LD_FLAGS)" --tag $(REPONAME)/$(QUERY_SERVICE_DOCKER_IMAGE):$(DOCKER_TAG) .

dev-setup:
	mkdir -p /var/lib/signoz
	sqlite3 /var/lib/signoz/signoz.db "VACUUM";
	mkdir -p pkg/query-service/config/dashboards
	@echo "------------------"
	@echo "--> Local Setup completed"
	@echo "------------------"

run-local:
	@LOCAL_GOOS=$(LOCAL_GOOS) LOCAL_GOARCH=$(LOCAL_GOARCH) docker-compose -f \
	$(STANDALONE_DIRECTORY)/docker-compose-core.yaml -f $(STANDALONE_DIRECTORY)/docker-compose-local.yaml \
	up --build -d

down-local:
	@docker-compose -f \
	$(STANDALONE_DIRECTORY)/docker-compose-core.yaml -f $(STANDALONE_DIRECTORY)/docker-compose-local.yaml \
	down -v

pull-signoz:
	@docker-compose -f $(STANDALONE_DIRECTORY)/docker-compose.yaml pull

run-signoz:
	@docker-compose -f $(STANDALONE_DIRECTORY)/docker-compose.yaml up --build -d

down-signoz:
	@docker-compose -f $(STANDALONE_DIRECTORY)/docker-compose.yaml down -v

clear-standalone-data:
	@docker run --rm -v "$(PWD)/$(STANDALONE_DIRECTORY)/data:/pwd" busybox \
	sh -c "cd /pwd && rm -rf alertmanager/* clickhouse*/* signoz/* zookeeper-*/*"

clear-swarm-data:
	@docker run --rm -v "$(PWD)/$(SWARM_DIRECTORY)/data:/pwd" busybox \
	sh -c "cd /pwd && rm -rf alertmanager/* clickhouse*/* signoz/* zookeeper-*/*"

test:
	go test ./pkg/query-service/app/metrics/...
<<<<<<< HEAD
	go test ./pkg/query-service/app/clickhouseReader/...
	go test ./pkg/query-service/cache/...
=======
	go test ./pkg/query-service/app/...
>>>>>>> fda04416
<|MERGE_RESOLUTION|>--- conflicted
+++ resolved
@@ -138,9 +138,6 @@
 
 test:
 	go test ./pkg/query-service/app/metrics/...
-<<<<<<< HEAD
 	go test ./pkg/query-service/app/clickhouseReader/...
 	go test ./pkg/query-service/cache/...
-=======
-	go test ./pkg/query-service/app/...
->>>>>>> fda04416
+	go test ./pkg/query-service/app/...