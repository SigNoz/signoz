#
# Reference Guide - https://www.gnu.org/software/make/manual/make.html
#

# Build variables
BUILD_VERSION   ?= $(shell git describe --always --tags)
BUILD_HASH      ?= $(shell git rev-parse --short HEAD)
BUILD_TIME      ?= $(shell date -u +"%Y-%m-%dT%H:%M:%SZ")
BUILD_BRANCH    ?= $(shell git rev-parse --abbrev-ref HEAD)
DEV_LICENSE_SIGNOZ_IO ?= https://staging-license.signoz.io/api/v1

# Internal variables or constants.
FRONTEND_DIRECTORY ?= frontend
QUERY_SERVICE_DIRECTORY ?= pkg/query-service
EE_QUERY_SERVICE_DIRECTORY ?= ee/query-service
STANDALONE_DIRECTORY ?= deploy/docker/clickhouse-setup
SWARM_DIRECTORY ?= deploy/docker-swarm/clickhouse-setup
LOCAL_GOOS ?= $(shell go env GOOS)
LOCAL_GOARCH ?= $(shell go env GOARCH)

REPONAME ?= signoz
DOCKER_TAG ?= latest

FRONTEND_DOCKER_IMAGE ?= frontend
QUERY_SERVICE_DOCKER_IMAGE ?= query-service
DEV_BUILD ?= ""

# Build-time Go variables
PACKAGE?=go.signoz.io/signoz
buildVersion=${PACKAGE}/pkg/query-service/version.buildVersion
buildHash=${PACKAGE}/pkg/query-service/version.buildHash
buildTime=${PACKAGE}/pkg/query-service/version.buildTime
gitBranch=${PACKAGE}/pkg/query-service/version.gitBranch
licenseSignozIo=${PACKAGE}/ee/query-service/constants.LicenseSignozIo

LD_FLAGS=-X ${buildHash}=${BUILD_HASH} -X ${buildTime}=${BUILD_TIME} -X ${buildVersion}=${BUILD_VERSION} -X ${gitBranch}=${BUILD_BRANCH}
DEV_LD_FLAGS=-X ${licenseSignozIo}=${DEV_LICENSE_SIGNOZ_IO}

all: build-push-frontend build-push-query-service
# Steps to build and push docker image of frontend
.PHONY: build-frontend-amd64  build-push-frontend
# Step to build docker image of frontend in amd64 (used in build pipeline)
build-frontend-amd64:
	@echo "------------------"
	@echo "--> Building frontend docker image for amd64"
	@echo "------------------"
	@cd $(FRONTEND_DIRECTORY) && \
	docker build --file Dockerfile -t $(REPONAME)/$(FRONTEND_DOCKER_IMAGE):$(DOCKER_TAG) \
	--build-arg TARGETPLATFORM="linux/amd64" .

# Step to build and push docker image of frontend(used in push pipeline)
build-push-frontend:
	@echo "------------------"
	@echo "--> Building and pushing frontend docker image"
	@echo "------------------"
	@cd $(FRONTEND_DIRECTORY) && \
	docker buildx build --file Dockerfile --progress plane --push --platform linux/arm64,linux/amd64 \
	--tag $(REPONAME)/$(FRONTEND_DOCKER_IMAGE):$(DOCKER_TAG) .

# Steps to build and push docker image of query service
.PHONY: build-query-service-amd64  build-push-query-service
# Step to build docker image of query service in amd64 (used in build pipeline)
build-query-service-amd64:
	@echo "------------------"
	@echo "--> Building query-service docker image for amd64"
	@echo "------------------"
	@docker build --file $(QUERY_SERVICE_DIRECTORY)/Dockerfile \
	-t $(REPONAME)/$(QUERY_SERVICE_DOCKER_IMAGE):$(DOCKER_TAG) \
	--build-arg TARGETPLATFORM="linux/amd64" --build-arg LD_FLAGS="$(LD_FLAGS)" .

# Step to build and push docker image of query in amd64 and arm64 (used in push pipeline)
build-push-query-service:
	@echo "------------------"
	@echo "--> Building and pushing query-service docker image"
	@echo "------------------"
	@docker buildx build --file $(QUERY_SERVICE_DIRECTORY)/Dockerfile --progress plane \
	--push --platform linux/arm64,linux/amd64 --build-arg LD_FLAGS="$(LD_FLAGS)" \
	--tag $(REPONAME)/$(QUERY_SERVICE_DOCKER_IMAGE):$(DOCKER_TAG) .

# Step to build EE docker image of query service in amd64 (used in build pipeline)
build-ee-query-service-amd64:
	@echo "------------------"
	@echo "--> Building query-service docker image for amd64"
	@echo "------------------"
	@if [ $(DEV_BUILD) != "" ]; then \
		docker build --file $(EE_QUERY_SERVICE_DIRECTORY)/Dockerfile \
		-t $(REPONAME)/$(QUERY_SERVICE_DOCKER_IMAGE):$(DOCKER_TAG) \
		--build-arg TARGETPLATFORM="linux/amd64" --build-arg LD_FLAGS="${LD_FLAGS} ${DEV_LD_FLAGS}" .; \
	else \
		docker build --file $(EE_QUERY_SERVICE_DIRECTORY)/Dockerfile \
		-t $(REPONAME)/$(QUERY_SERVICE_DOCKER_IMAGE):$(DOCKER_TAG) \
		--build-arg TARGETPLATFORM="linux/amd64" --build-arg LD_FLAGS="$(LD_FLAGS)" .; \
	fi

# Step to build and push EE docker image of query in amd64 and arm64 (used in push pipeline)
build-push-ee-query-service:
	@echo "------------------"
	@echo "--> Building and pushing query-service docker image"
	@echo "------------------"
	@docker buildx build --file $(EE_QUERY_SERVICE_DIRECTORY)/Dockerfile \
	--progress plane --push --platform linux/arm64,linux/amd64 \
	--build-arg LD_FLAGS="$(LD_FLAGS)" --tag $(REPONAME)/$(QUERY_SERVICE_DOCKER_IMAGE):$(DOCKER_TAG) .

dev-setup:
	mkdir -p /var/lib/signoz
	sqlite3 /var/lib/signoz/signoz.db "VACUUM";
	mkdir -p pkg/query-service/config/dashboards
	@echo "------------------"
	@echo "--> Local Setup completed"
	@echo "------------------"

run-local:
	@LOCAL_GOOS=$(LOCAL_GOOS) LOCAL_GOARCH=$(LOCAL_GOARCH) docker-compose -f \
	$(STANDALONE_DIRECTORY)/docker-compose-core.yaml -f $(STANDALONE_DIRECTORY)/docker-compose-local.yaml \
	up --build -d

down-local:
	@docker-compose -f \
	$(STANDALONE_DIRECTORY)/docker-compose-core.yaml -f $(STANDALONE_DIRECTORY)/docker-compose-local.yaml \
	down -v

pull-signoz:
	@docker-compose -f $(STANDALONE_DIRECTORY)/docker-compose.yaml pull

run-signoz:
	@docker-compose -f $(STANDALONE_DIRECTORY)/docker-compose.yaml up --build -d

down-signoz:
	@docker-compose -f $(STANDALONE_DIRECTORY)/docker-compose.yaml down -v

clear-standalone-data:
	@docker run --rm -v "$(PWD)/$(STANDALONE_DIRECTORY)/data:/pwd" busybox \
	sh -c "cd /pwd && rm -rf alertmanager/* clickhouse*/* signoz/* zookeeper-*/*"

clear-swarm-data:
	@docker run --rm -v "$(PWD)/$(SWARM_DIRECTORY)/data:/pwd" busybox \
	sh -c "cd /pwd && rm -rf alertmanager/* clickhouse*/* signoz/* zookeeper-*/*"

test:
	go test ./pkg/query-service/app/metrics/...
<<<<<<< HEAD
	go test ./pkg/query-service/cache/...
	go test ./pkg/query-service/app/...
=======
	go test ./pkg/query-service/app/...
	go test ./pkg/query-service/converter/...
>>>>>>> 7086f7ea
<|MERGE_RESOLUTION|>--- conflicted
+++ resolved
@@ -138,10 +138,6 @@
 
 test:
 	go test ./pkg/query-service/app/metrics/...
-<<<<<<< HEAD
 	go test ./pkg/query-service/cache/...
 	go test ./pkg/query-service/app/...
-=======
-	go test ./pkg/query-service/app/...
-	go test ./pkg/query-service/converter/...
->>>>>>> 7086f7ea
+	go test ./pkg/query-service/converter/...