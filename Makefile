--- conflicted
+++ resolved
@@ -193,10 +193,9 @@
 test:
 	go test ./pkg/...
 
-<<<<<<< HEAD
 test-ee:
 	go test ./ee/...
-=======
+
 goreleaser-snapshot:
 	@if [[ ${GORELEASER_WORKDIR} ]]; then \
 		cd ${GORELEASER_WORKDIR} && \
@@ -207,5 +206,4 @@
 	fi
 
 goreleaser-snapshot-histogram-quantile:
-	make GORELEASER_WORKDIR=$(CH_HISTOGRAM_QUANTILE_DIRECTORY) goreleaser-snapshot
->>>>>>> c30c882a
+	make GORELEASER_WORKDIR=$(CH_HISTOGRAM_QUANTILE_DIRECTORY) goreleaser-snapshot