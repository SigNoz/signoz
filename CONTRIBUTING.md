# How to Contribute

There are primarily 2 areas in which you can contribute in SigNoz

- Frontend ( written in Typescript, React)
- Backend - ( Query Service - written in Go)

Depending upon your area of expertise & interest, you can chose one or more to contribute. Below are detailed instructions to contribute in each area

> Please note: If you want to work on an issue, please ask the maintainers to assign the issue to you before starting work on it. This would help us understand who is working on an issue and prevent duplicate work. 🙏🏻

> If you just raise a PR, without the corresponding issue being assigned to you - it may not be accepted.

# Develop Frontend

Need to update [https://github.com/SigNoz/signoz/tree/main/frontend](https://github.com/SigNoz/signoz/tree/main/frontend)

### Contribute to Frontend with Docker installation of SigNoz

- `git clone https://github.com/SigNoz/signoz.git && cd signoz`
- comment out frontend service section at `deploy/docker/clickhouse-setup/docker-compose.yaml#L38`
- run `cd deploy` to move to deploy directory
- Install signoz locally without the frontend
  - If you are using x86_64 processors (All Intel/AMD processors) run `sudo docker-compose -f docker/clickhouse-setup/docker-compose.yaml up -d`
  - If you are on arm64 processors (Apple M1 Macbooks) run `sudo docker-compose -f docker/clickhouse-setup/docker-compose.arm.yaml up -d`
- `cd ../frontend` and change baseURL to `http://localhost:8080` in file `src/constants/env.ts`
- `yarn install`
- `yarn dev`

### Contribute to Frontend without installing SigNoz backend

If you don't want to install SigNoz backend just for doing frontend development, we can provide you with test environments which you can use as the backend. Please ping us in #contributing channel in our [slack community](https://join.slack.com/t/signoz-community/shared_invite/zt-lrjknbbp-J_mI13rlw8pGF4EWBnorJA) and we will DM you with `<test environment URL>`

- `git clone https://github.com/SigNoz/signoz.git && cd signoz/frontend`
- Create a file `.env` with `FRONTEND_API_ENDPOINT=<test environment URL>`
- `yarn install`
- `yarn dev`

**_Frontend should now be accessible at `http://localhost:3000/application`_**

# Contribute to Query-Service

Need to update [https://github.com/SigNoz/signoz/tree/main/pkg/query-service](https://github.com/SigNoz/signoz/tree/main/pkg/query-service)

### To run ClickHouse setup (recommended for local development)

- git clone https://github.com/SigNoz/signoz.git
- run `sudo make dev-setup` to configure local setup to run query-service
- comment out frontend service section at `deploy/docker/clickhouse-setup/docker-compose.yaml#L38`
- comment out query-service section at `deploy/docker/clickhouse-setup/docker-compose.yaml#L22`
- Install signoz locally without the frontend and query-service
<<<<<<< HEAD
  - If you are using x86_64 processors (All Intel/AMD processors) run `sudo docker-compose -f docker/clickhouse-setup/docker-compose.yaml up -d`
  - If you are on arm64 processors (Apple M1 Macbooks) run `sudo docker-compose -f docker/clickhouse-setup/docker-compose.arm.yaml up -d`
- `STORAGE=clickhouse ClickHouseUrl=tcp://localhost:9001 go run main.go`
=======
  - If you are using x86_64 processors (All Intel/AMD processors) run `sudo make run-x86`
  - If you are on arm64 processors (Apple M1 Macbooks) run `sudo make run-arm`
>>>>>>> f5abab67

**_Query Service should now be available at `http://localhost:8080`_**

> If you want to see how, frontend plays with query service, you can run frontend also in you local env with the baseURL changed to `http://localhost:8080` in file `src/constants/env.ts` as the query-service is now running at port `8080`


## General Instructions

You can always reach out to `ankit@signoz.io` to understand more about the repo and product. We are very responsive over email and [slack](https://join.slack.com/t/signoz-community/shared_invite/zt-lrjknbbp-J_mI13rlw8pGF4EWBnorJA).

- If you find any bugs, please create an issue
- If you find anything missing in documentation, you can create an issue with label **documentation**
- If you want to build any new feature, please create an issue with label `enhancement`
- If you want to discuss something about the product, start a new [discussion](https://github.com/SigNoz/signoz/discussions)

### Conventions to follow when submitting commits, PRs

1. We try to follow https://www.conventionalcommits.org/en/v1.0.0/

More specifically the commits and PRs should have type specifiers prefixed in the name. [This](https://www.conventionalcommits.org/en/v1.0.0/#specification) should give you a better idea.

e.g. If you are submitting a fix for an issue in frontend - PR name should be prefixed with `fix(FE):`

2. Follow [GitHub Flow](https://guides.github.com/introduction/flow/) guidelines for your contribution flows

3. Feel free to ping us on `#contributing` or `#contributing-frontend` on our slack community if you need any help on this :)<|MERGE_RESOLUTION|>--- conflicted
+++ resolved
@@ -49,14 +49,8 @@
 - comment out frontend service section at `deploy/docker/clickhouse-setup/docker-compose.yaml#L38`
 - comment out query-service section at `deploy/docker/clickhouse-setup/docker-compose.yaml#L22`
 - Install signoz locally without the frontend and query-service
-<<<<<<< HEAD
-  - If you are using x86_64 processors (All Intel/AMD processors) run `sudo docker-compose -f docker/clickhouse-setup/docker-compose.yaml up -d`
-  - If you are on arm64 processors (Apple M1 Macbooks) run `sudo docker-compose -f docker/clickhouse-setup/docker-compose.arm.yaml up -d`
-- `STORAGE=clickhouse ClickHouseUrl=tcp://localhost:9001 go run main.go`
-=======
   - If you are using x86_64 processors (All Intel/AMD processors) run `sudo make run-x86`
   - If you are on arm64 processors (Apple M1 Macbooks) run `sudo make run-arm`
->>>>>>> f5abab67
 
 **_Query Service should now be available at `http://localhost:8080`_**
 
