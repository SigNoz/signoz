--- conflicted
+++ resolved
@@ -360,13 +360,6 @@
 - Help answer questions on forums such as Stack Overflow and [SigNoz Community Slack Channel](https://signoz.io/slack).
 - Tell others about the project on Twitter, your blog, etc.
 
-<<<<<<< HEAD
-## License
-
-By contributing to SigNoz, you agree that your contributions will be licensed under its MIT license.
-=======
->>>>>>> b9af7e7f
-
 Again, Feel free to ping us on [`#contributing`](https://signoz-community.slack.com/archives/C01LWQ8KS7M) or [`#contributing-frontend`](https://signoz-community.slack.com/archives/C027134DM8B) on our slack community if you need any help on this :)
 
 Thank You!