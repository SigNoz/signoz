--- conflicted
+++ resolved
@@ -11,16 +11,12 @@
 console.log(resolve(__dirname, './src/'));
 
 module.exports = {
-<<<<<<< HEAD
 	mode: "development",
 	devtool: "source-map",
 	entry: resolve(__dirname, "./src/index.tsx"),
-	target: "web",
-=======
 	mode: 'development',
 	devtool: 'source-map',
 	entry: resolve(__dirname, './src/index.tsx'),
->>>>>>> 4143e313
 	devServer: {
 		historyApiFallback: true,
 		publicPath: '/',
@@ -35,6 +31,7 @@
 		// then it will try to find another open port availble.
 		port: portFinderSync.getPort(3000),
 	},
+	target: "web",
 	output: {
 		filename: ({ chunk: { name, hash } }) => {
 			return `js/${name}-${hash}.js`;
