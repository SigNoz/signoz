/* eslint-disable sonarjs/no-duplicate-string */
import { render, RenderOptions, RenderResult } from '@testing-library/react';
import { FeatureKeys } from 'constants/features';
import ROUTES from 'constants/routes';
import { ResourceProvider } from 'hooks/useResourceAttribute';
<<<<<<< HEAD
import { AppContext } from 'providers/App/App';
import { IAppContext } from 'providers/App/types';
import { QueryBuilderProvider } from 'providers/QueryBuilder';
=======
import TimezoneProvider from 'providers/Timezone';
>>>>>>> b29359de
import React, { ReactElement } from 'react';
import { QueryClient, QueryClientProvider } from 'react-query';
import { Provider } from 'react-redux';
import { BrowserRouter } from 'react-router-dom';
import configureStore from 'redux-mock-store';
import thunk from 'redux-thunk';
import store from 'store';
import {
	LicenseEvent,
	LicenseState,
	LicenseStatus,
} from 'types/api/licensesV3/getActive';
import { ROLES } from 'types/roles';

const queryClient = new QueryClient({
	defaultOptions: {
		queries: {
			refetchOnWindowFocus: false,
		},
	},
});

beforeEach(() => {
	jest.useFakeTimers();
	jest.setSystemTime(new Date('2023-10-20'));
});

afterEach(() => {
	queryClient.clear();
	jest.useRealTimers();
});

const mockStore = configureStore([thunk]);
const mockStored = (role?: string): any =>
	mockStore({
		...store.getState(),
		app: {
			...store.getState().app,
			role, // Use the role provided
			user: {
				userId: '6f532456-8cc0-4514-a93b-aed665c32b47',
				email: 'test@signoz.io',
				name: 'TestUser',
				profilePictureURL: '',
				accessJwt: '',
				refreshJwt: '',
			},
			isLoggedIn: true,
			org: [
				{
					createdAt: 0,
					hasOptedUpdates: false,
					id: 'xyz',
					isAnonymous: false,
					name: 'Test Inc. - India',
				},
			],
		},
	});

jest.mock('react-i18next', () => ({
	useTranslation: (): {
		t: (str: string) => string;
		i18n: {
			changeLanguage: () => Promise<void>;
		};
	} => ({
		t: (str: string): string => str,
		i18n: {
			changeLanguage: (): Promise<void> => new Promise(() => {}),
		},
	}),
}));

jest.mock('react-router-dom', () => ({
	...jest.requireActual('react-router-dom'),
	useLocation: (): { pathname: string } => ({
		pathname: `${process.env.FRONTEND_API_ENDPOINT}/${ROUTES.TRACES_EXPLORER}/`,
	}),
}));

export function getAppContextMock(
	role: string,
	appContextOverrides?: Partial<IAppContext>,
): IAppContext {
	return {
		activeLicenseV3: {
			event_queue: {
				created_at: '0',
				event: LicenseEvent.NO_EVENT,
				scheduled_at: '0',
				status: '',
				updated_at: '0',
			},
			key: 'does-not-matter',
			state: LicenseState.ACTIVE,
			status: LicenseStatus.VALID,
		},
		isFetchingActiveLicenseV3: false,
		activeLicenseV3FetchError: null,
		user: {
			accessJwt: 'some-token',
			refreshJwt: 'some-refresh-token',
			id: 'some-user-id',
			email: 'does-not-matter@signoz.io',
			name: 'John Doe',
			profilePictureURL: '',
			createdAt: 1732544623,
			flags: {},
			organization: 'Nightswatch',
			orgId: 'does-not-matter-id',
			role: role as ROLES,
			groupId: 'does-not-matter-groupId',
		},
		org: [
			{
				createdAt: 0,
				hasOptedUpdates: false,
				id: 'does-not-matter-id',
				isAnonymous: false,
				name: 'Pentagon',
			},
		],
		isFetchingUser: false,
		userFetchError: null,
		licenses: {
			trialStart: -1,
			trialEnd: -1,
			onTrial: false,
			workSpaceBlock: false,
			trialConvertedToSubscription: false,
			gracePeriodEnd: -1,
			licenses: [
				{
					key: 'does-not-matter',
					isCurrent: true,
					planKey: 'ENTERPRISE_PLAN',
					ValidFrom: new Date(),
					ValidUntil: new Date(),
					status: 'VALID',
				},
			],
		},
		isFetchingLicenses: false,
		licensesFetchError: null,
		featureFlags: [
			{
				name: FeatureKeys.SSO,
				active: true,
				usage: 0,
				usage_limit: -1,
				route: '',
			},
			{
				name: FeatureKeys.OSS,
				active: false,
				usage: 0,
				usage_limit: -1,
				route: '',
			},
			{
				name: FeatureKeys.DISABLE_UPSELL,
				active: false,
				usage: 0,
				usage_limit: -1,
				route: '',
			},
			{
				name: FeatureKeys.SMART_TRACE_DETAIL,
				active: true,
				usage: 0,
				usage_limit: -1,
				route: '',
			},
			{
				name: FeatureKeys.CUSTOM_METRICS_FUNCTION,
				active: true,
				usage: 0,
				usage_limit: -1,
				route: '',
			},
			{
				name: FeatureKeys.QUERY_BUILDER_PANELS,
				active: true,
				usage: 0,
				usage_limit: -1,
				route: '',
			},
			{
				name: FeatureKeys.QUERY_BUILDER_ALERTS,
				active: true,
				usage: 0,
				usage_limit: -1,
				route: '',
			},
			{
				name: FeatureKeys.ALERT_CHANNEL_SLACK,
				active: true,
				usage: 0,
				usage_limit: -1,
				route: '',
			},
			{
				name: FeatureKeys.ALERT_CHANNEL_WEBHOOK,
				active: true,
				usage: 0,
				usage_limit: -1,
				route: '',
			},
			{
				name: FeatureKeys.ALERT_CHANNEL_PAGERDUTY,
				active: true,
				usage: 0,
				usage_limit: -1,
				route: '',
			},
			{
				name: FeatureKeys.ALERT_CHANNEL_OPSGENIE,
				active: true,
				usage: 0,
				usage_limit: -1,
				route: '',
			},
			{
				name: FeatureKeys.ALERT_CHANNEL_MSTEAMS,
				active: true,
				usage: 0,
				usage_limit: -1,
				route: '',
			},
			{
				name: FeatureKeys.USE_SPAN_METRICS,
				active: false,
				usage: 0,
				usage_limit: -1,
				route: '',
			},
			{
				name: FeatureKeys.GATEWAY,
				active: true,
				usage: 0,
				usage_limit: -1,
				route: '',
			},
			{
				name: FeatureKeys.PREMIUM_SUPPORT,
				active: true,
				usage: 0,
				usage_limit: -1,
				route: '',
			},
			{
				name: FeatureKeys.ANOMALY_DETECTION,
				active: true,
				usage: 0,
				usage_limit: -1,
				route: '',
			},
			{
				name: FeatureKeys.DurationSort,
				active: true,
				usage: 0,
				usage_limit: -1,
				route: '',
			},
			{
				name: FeatureKeys.TimestampSort,
				active: true,
				usage: 0,
				usage_limit: -1,
				route: '',
			},
			{
				name: FeatureKeys.ONBOARDING,
				active: true,
				usage: 0,
				usage_limit: -1,
				route: '',
			},
			{
				name: FeatureKeys.CHAT_SUPPORT,
				active: true,
				usage: 0,
				usage_limit: -1,
				route: '',
			},
		],
		isFetchingFeatureFlags: false,
		featureFlagsFetchError: null,
		orgPreferences: [
			{
				key: 'ORG_ONBOARDING',
				name: 'Organisation Onboarding',
				description: 'Organisation Onboarding',
				valueType: 'boolean',
				defaultValue: false,
				allowedValues: [true, false],
				isDiscreteValues: true,
				allowedScopes: ['org'],
				value: false,
			},
		],
		isFetchingOrgPreferences: false,
		orgPreferencesFetchError: null,
		isLoggedIn: true,
		updateUser: jest.fn(),
		setUserFlags: jest.fn(),
		updateOrg: jest.fn(),
		updateOrgPreferences: jest.fn(),
		licensesRefetch: jest.fn(),
		...appContextOverrides,
	};
}
function AllTheProviders({
	children,
	role, // Accept the role as a prop
	appContextOverrides,
}: {
	children: React.ReactNode;
	role: string; // Define the role prop
	appContextOverrides: Partial<IAppContext>;
}): ReactElement {
	return (
		<QueryClientProvider client={queryClient}>
			<ResourceProvider>
				<Provider store={mockStored(role)}>
<<<<<<< HEAD
					<AppContext.Provider value={getAppContextMock(role, appContextOverrides)}>
						<BrowserRouter>
							{/* Use the mock store with the provided role */}
							<QueryBuilderProvider>{children}</QueryBuilderProvider>
						</BrowserRouter>
					</AppContext.Provider>
=======
					{' '}
					{/* Use the mock store with the provided role */}
					<BrowserRouter>
						<TimezoneProvider>{children}</TimezoneProvider>
					</BrowserRouter>
>>>>>>> b29359de
				</Provider>
			</ResourceProvider>
		</QueryClientProvider>
	);
}

const customRender = (
	ui: ReactElement,
	options?: Omit<RenderOptions, 'wrapper'>,
	role = 'ADMIN', // Set a default role
	appContextOverrides?: Partial<IAppContext>,
): RenderResult =>
	render(ui, {
		wrapper: () => (
			<AllTheProviders role={role} appContextOverrides={appContextOverrides || {}}>
				{ui}
			</AllTheProviders>
		),
		...options,
	});

export * from '@testing-library/react';
export { customRender as render };<|MERGE_RESOLUTION|>--- conflicted
+++ resolved
@@ -3,13 +3,10 @@
 import { FeatureKeys } from 'constants/features';
 import ROUTES from 'constants/routes';
 import { ResourceProvider } from 'hooks/useResourceAttribute';
-<<<<<<< HEAD
 import { AppContext } from 'providers/App/App';
 import { IAppContext } from 'providers/App/types';
 import { QueryBuilderProvider } from 'providers/QueryBuilder';
-=======
 import TimezoneProvider from 'providers/Timezone';
->>>>>>> b29359de
 import React, { ReactElement } from 'react';
 import { QueryClient, QueryClientProvider } from 'react-query';
 import { Provider } from 'react-redux';
@@ -336,20 +333,14 @@
 		<QueryClientProvider client={queryClient}>
 			<ResourceProvider>
 				<Provider store={mockStored(role)}>
-<<<<<<< HEAD
 					<AppContext.Provider value={getAppContextMock(role, appContextOverrides)}>
 						<BrowserRouter>
 							{/* Use the mock store with the provided role */}
-							<QueryBuilderProvider>{children}</QueryBuilderProvider>
+							<TimezoneProvider>
+								<QueryBuilderProvider>{children}</QueryBuilderProvider>
+							</TimezoneProvider>
 						</BrowserRouter>
 					</AppContext.Provider>
-=======
-					{' '}
-					{/* Use the mock store with the provided role */}
-					<BrowserRouter>
-						<TimezoneProvider>{children}</TimezoneProvider>
-					</BrowserRouter>
->>>>>>> b29359de
 				</Provider>
 			</ResourceProvider>
 		</QueryClientProvider>
