import { Col, Input, Row } from 'antd';
// ** Constants
import {
	initialAggregateAttribute,
	initialQueryBuilderFormValues,
	mapOfFilters,
	mapOfOperators,
} from 'constants/queryBuilder';
// ** Components
import {
	AdditionalFiltersToggler,
	DataSourceDropdown,
	FilterLabel,
	ListMarker,
} from 'container/QueryBuilder/components';
import {
	AggregatorFilter,
	GroupByFilter,
	OperatorsSelect,
	ReduceToFilter,
} from 'container/QueryBuilder/filters';
<<<<<<< HEAD
import { OrderByFilter } from 'container/QueryBuilder/filters/OrderByFilter';
=======
import LimitFilter from 'container/QueryBuilder/filters/LimitFilter/LimitFilter';
>>>>>>> 4f142088
import QueryBuilderSearch from 'container/QueryBuilder/filters/QueryBuilderSearch';
import { useQueryBuilder } from 'hooks/useQueryBuilder';
import { findDataTypeOfOperator } from 'lib/query/findDataTypeOfOperator';
// ** Hooks
import React, { memo, useCallback, useMemo } from 'react';
import { BaseAutocompleteData } from 'types/api/queryBuilder/queryAutocompleteResponse';
import { IBuilderQueryForm } from 'types/api/queryBuilder/queryBuilderData';
import { DataSource } from 'types/common/queryBuilder';
import { transformToUpperCase } from 'utils/transformToUpperCase';

// ** Types
import { QueryProps } from './Query.interfaces';
// ** Styles
import { StyledDeleteEntity, StyledRow } from './Query.styled';

export const Query = memo(function Query({
	index,
	isAvailableToDisable,
	queryVariant,
	query,
	panelType,
}: QueryProps): JSX.Element {
	const {
		handleSetQueryData,
		removeEntityByIndex,
		initialDataSource,
	} = useQueryBuilder();

	const currentListOfOperators = useMemo(
		() => mapOfOperators[query.dataSource],
		[query],
	);
	const listOfAdditionalFilters = useMemo(() => mapOfFilters[query.dataSource], [
		query,
	]);

	const handleChangeOperator = useCallback(
		(value: string): void => {
			const aggregateDataType: BaseAutocompleteData['dataType'] =
				query.aggregateAttribute.dataType;

			const newQuery: IBuilderQueryForm = {
				...query,
				aggregateOperator: value,
				having: [],
<<<<<<< HEAD
				groupBy: [],
				orderBy: [],
=======
				limit: null,
>>>>>>> 4f142088
			};

			if (!aggregateDataType) {
				handleSetQueryData(index, newQuery);
				return;
			}

			switch (aggregateDataType) {
				case 'string':
				case 'bool': {
					const typeOfValue = findDataTypeOfOperator(value);

					handleSetQueryData(index, {
						...newQuery,
						...(typeOfValue === 'number'
							? { aggregateAttribute: initialAggregateAttribute }
							: {}),
					});

					break;
				}
				case 'float64':
				case 'int64': {
					handleSetQueryData(index, newQuery);

					break;
				}

				default: {
					handleSetQueryData(index, newQuery);
					break;
				}
			}
		},
		[index, query, handleSetQueryData],
	);

	const handleChangeAggregatorAttribute = useCallback(
		(value: BaseAutocompleteData): void => {
			const newQuery: IBuilderQueryForm = {
				...query,
				aggregateAttribute: value,
			};

			handleSetQueryData(index, newQuery);
		},
		[index, query, handleSetQueryData],
	);

	const handleChangeDataSource = useCallback(
		(nextSource: DataSource): void => {
			let newQuery: IBuilderQueryForm = {
				...query,
				dataSource: nextSource,
			};

			if (nextSource !== query.dataSource) {
				const initCopy = {
					...(initialQueryBuilderFormValues as Partial<IBuilderQueryForm>),
				};
				delete initCopy.queryName;

				newQuery = {
					...newQuery,
					...initCopy,
					dataSource: initialDataSource || nextSource,
					aggregateOperator: mapOfOperators[nextSource][0],
				};
			}

			handleSetQueryData(index, newQuery);
		},
		[index, query, initialDataSource, handleSetQueryData],
	);

	const handleToggleDisableQuery = useCallback((): void => {
		const newQuery: IBuilderQueryForm = {
			...query,
			disabled: !query.disabled,
		};

		handleSetQueryData(index, newQuery);
	}, [index, query, handleSetQueryData]);

	const handleChangeGroupByKeys = useCallback(
		(values: BaseAutocompleteData[]): void => {
			const newQuery: IBuilderQueryForm = {
				...query,
				groupBy: values,
			};

			handleSetQueryData(index, newQuery);
		},
		[index, query, handleSetQueryData],
	);

	const handleChangeQueryLegend = useCallback(
		(e: React.ChangeEvent<HTMLInputElement>): void => {
			const newQuery: IBuilderQueryForm = {
				...query,
				legend: e.target.value,
			};
			handleSetQueryData(index, newQuery);
		},
		[index, query, handleSetQueryData],
	);

	const handleChangeReduceTo = useCallback(
		(value: string): void => {
			const newQuery: IBuilderQueryForm = {
				...query,
				reduceTo: value,
			};
			handleSetQueryData(index, newQuery);
		},
		[index, query, handleSetQueryData],
	);

	const handleDeleteQuery = useCallback(() => {
		removeEntityByIndex('queryData', index);
	}, [removeEntityByIndex, index]);

	const isMatricsDataSource = useMemo(
		() => query.dataSource === DataSource.METRICS,
		[query.dataSource],
	);

<<<<<<< HEAD
	const handleChangeOrderByKeys = useCallback(
		(values: BaseAutocompleteData[]): void => {
			const newQuery: IBuilderQueryForm = {
				...query,
				orderBy: values,
			};
			handleSetQueryData(index, newQuery);
		},
		[handleSetQueryData, index, query],
=======
	const handleChangeLimit = useCallback(
		(value: number | null): void => {
			const newQuery: IBuilderQueryForm = {
				...query,
				limit: value,
			};
			handleSetQueryData(index, newQuery);
		},
		[index, query, handleSetQueryData],
>>>>>>> 4f142088
	);

	return (
		<StyledRow gutter={[0, 15]}>
			<StyledDeleteEntity onClick={handleDeleteQuery} />
			<Col span={24}>
				<Row align="middle" justify="space-between">
					<Col>
						<ListMarker
							isDisabled={query.disabled}
							toggleDisabled={handleToggleDisableQuery}
							labelName={query.queryName}
							index={index}
							isAvailableToDisable={isAvailableToDisable}
						/>
						{queryVariant === 'dropdown' ? (
							<DataSourceDropdown
								onChange={handleChangeDataSource}
								value={query.dataSource}
								style={{ marginRight: '0.5rem' }}
							/>
						) : (
							<FilterLabel label={transformToUpperCase(query.dataSource)} />
						)}
						{isMatricsDataSource && <FilterLabel label="WHERE" />}
					</Col>
					<Col span={isMatricsDataSource ? 17 : 20}>
						<QueryBuilderSearch query={query} />
					</Col>
				</Row>
			</Col>
			<Col span={11}>
				<Row gutter={[11, 5]}>
					<Col flex="5.93rem">
						<OperatorsSelect
							value={query.aggregateOperator || currentListOfOperators[0]}
							onChange={handleChangeOperator}
							operators={currentListOfOperators}
						/>
					</Col>
					<Col flex="1 1 12.5rem">
						<AggregatorFilter
							onChange={handleChangeAggregatorAttribute}
							query={query}
						/>
					</Col>
				</Row>
			</Col>
			<Col span={11} offset={2}>
				<Row gutter={[11, 5]}>
					<Col flex="5.93rem">
						<FilterLabel label={panelType === 'VALUE' ? 'Reduce to' : 'Group by'} />
					</Col>
					<Col flex="1 1 12.5rem">
						{panelType === 'VALUE' ? (
							<ReduceToFilter query={query} onChange={handleChangeReduceTo} />
						) : (
							<GroupByFilter query={query} onChange={handleChangeGroupByKeys} />
						)}
					</Col>
				</Row>
			</Col>
			<Col span={24}>
				<AdditionalFiltersToggler listOfAdditionalFilter={listOfAdditionalFilters}>
					{!isMatricsDataSource && (
						<Row gutter={[11, 5]}>
<<<<<<< HEAD
							<Col span={2}>
								<FilterLabel label="Order by" />
							</Col>
							<Col span={10}>
								<OrderByFilter query={query} onChange={handleChangeOrderByKeys} />
=======
							<Col span={6}>
								<FilterLabel label="Limit" />
							</Col>
							<Col span={18}>
								<LimitFilter query={query} onChange={handleChangeLimit} />
>>>>>>> 4f142088
							</Col>
						</Row>
					)}
				</AdditionalFiltersToggler>
			</Col>
			<Row style={{ width: '100%' }}>
				<Input
					onChange={handleChangeQueryLegend}
					size="middle"
					value={query.legend}
					addonBefore="Legend Format"
				/>
			</Row>
		</StyledRow>
	);
});<|MERGE_RESOLUTION|>--- conflicted
+++ resolved
@@ -19,11 +19,8 @@
 	OperatorsSelect,
 	ReduceToFilter,
 } from 'container/QueryBuilder/filters';
-<<<<<<< HEAD
+import LimitFilter from 'container/QueryBuilder/filters/LimitFilter/LimitFilter';
 import { OrderByFilter } from 'container/QueryBuilder/filters/OrderByFilter';
-=======
-import LimitFilter from 'container/QueryBuilder/filters/LimitFilter/LimitFilter';
->>>>>>> 4f142088
 import QueryBuilderSearch from 'container/QueryBuilder/filters/QueryBuilderSearch';
 import { useQueryBuilder } from 'hooks/useQueryBuilder';
 import { findDataTypeOfOperator } from 'lib/query/findDataTypeOfOperator';
@@ -69,12 +66,9 @@
 				...query,
 				aggregateOperator: value,
 				having: [],
-<<<<<<< HEAD
 				groupBy: [],
 				orderBy: [],
-=======
 				limit: null,
->>>>>>> 4f142088
 			};
 
 			if (!aggregateDataType) {
@@ -202,7 +196,6 @@
 		[query.dataSource],
 	);
 
-<<<<<<< HEAD
 	const handleChangeOrderByKeys = useCallback(
 		(values: BaseAutocompleteData[]): void => {
 			const newQuery: IBuilderQueryForm = {
@@ -212,7 +205,8 @@
 			handleSetQueryData(index, newQuery);
 		},
 		[handleSetQueryData, index, query],
-=======
+	);
+
 	const handleChangeLimit = useCallback(
 		(value: number | null): void => {
 			const newQuery: IBuilderQueryForm = {
@@ -222,7 +216,6 @@
 			handleSetQueryData(index, newQuery);
 		},
 		[index, query, handleSetQueryData],
->>>>>>> 4f142088
 	);
 
 	return (
@@ -288,20 +281,18 @@
 			<Col span={24}>
 				<AdditionalFiltersToggler listOfAdditionalFilter={listOfAdditionalFilters}>
 					{!isMatricsDataSource && (
-						<Row gutter={[11, 5]}>
-<<<<<<< HEAD
+						<Row gutter={[11, 5]} justify="space-around">
 							<Col span={2}>
 								<FilterLabel label="Order by" />
 							</Col>
 							<Col span={10}>
 								<OrderByFilter query={query} onChange={handleChangeOrderByKeys} />
-=======
-							<Col span={6}>
+							</Col>
+							<Col span={1.5}>
 								<FilterLabel label="Limit" />
 							</Col>
-							<Col span={18}>
+							<Col span={10}>
 								<LimitFilter query={query} onChange={handleChangeLimit} />
->>>>>>> 4f142088
 							</Col>
 						</Row>
 					)}
