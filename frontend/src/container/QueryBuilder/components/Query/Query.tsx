--- conflicted
+++ resolved
@@ -210,26 +210,19 @@
 			default: {
 				return (
 					<>
-<<<<<<< HEAD
-						{!filterConfigs?.limit?.isHidden && (
-							<Col span={11}>
-								<Row gutter={[11, 5]}>
-									<Col flex="5.93rem">
-										<FilterLabel label="Limit" />
-									</Col>
-									<Col flex="1 1 12.5rem">
-										<LimitFilter query={query} onChange={handleChangeLimit} />
-=======
+					  {!filterConfigs?.limit?.isHidden && (
 						<Col span={11}>
-							<Row gutter={[11, 5]}>
-								<Col flex="5.93rem">
-									<FilterLabel label="Limit" />
-								</Col>
-								<Col flex="1 1 12.5rem">
-									<LimitFilter query={query} onChange={handleChangeLimit} />
-								</Col>
-							</Row>
-						</Col>
+						<Row gutter={[11, 5]}>
+							<Col flex="5.93rem">
+								<FilterLabel label="Limit" />
+							</Col>
+							<Col flex="1 1 12.5rem">
+								<LimitFilter query={query} onChange={handleChangeLimit} />
+							</Col>
+						</Row>
+					</Col>
+					  )}
+						
 						{!filterConfigs?.having?.isHidden && (
 							<Col span={11}>
 								<Row gutter={[11, 5]}>
@@ -238,25 +231,10 @@
 									</Col>
 									<Col flex="1 1 12.5rem">
 										<HavingFilter onChange={handleChangeHavingFilter} query={query} />
->>>>>>> 5f89e84e
 									</Col>
 								</Row>
 							</Col>
 						)}
-<<<<<<< HEAD
-						<Col span={11}>
-							<Row gutter={[11, 5]}>
-								<Col flex="5.93rem">
-									<FilterLabel label="HAVING" />
-								</Col>
-								<Col flex="1 1 12.5rem">
-									<HavingFilter onChange={handleChangeHavingFilter} query={query} />
-								</Col>
-							</Row>
-						</Col>
-=======
-
->>>>>>> 5f89e84e
 						<Col span={11}>
 							<Row gutter={[11, 5]}>
 								<Col flex="5.93rem">
@@ -275,11 +253,8 @@
 		panelType,
 		isMetricsDataSource,
 		query,
-<<<<<<< HEAD
 		filterConfigs?.limit?.isHidden,
-=======
 		filterConfigs?.having?.isHidden,
->>>>>>> 5f89e84e
 		handleChangeLimit,
 		handleChangeHavingFilter,
 		renderOrderByFilter,
