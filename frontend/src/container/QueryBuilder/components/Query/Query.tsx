import { Col, Input, Row } from 'antd';
// ** Constants
import { PANEL_TYPES } from 'constants/queryBuilder';
// ** Components
import {
	AdditionalFiltersToggler,
	DataSourceDropdown,
	FilterLabel,
	ListItemWrapper,
	ListMarker,
} from 'container/QueryBuilder/components';
import {
	AggregatorFilter,
	GroupByFilter,
	HavingFilter,
	OperatorsSelect,
	OrderByFilter,
	ReduceToFilter,
} from 'container/QueryBuilder/filters';
import AggregateEveryFilter from 'container/QueryBuilder/filters/AggregateEveryFilter';
import LimitFilter from 'container/QueryBuilder/filters/LimitFilter/LimitFilter';
import QueryBuilderSearch from 'container/QueryBuilder/filters/QueryBuilderSearch';
import { useQueryBuilder } from 'hooks/queryBuilder/useQueryBuilder';
import { useQueryOperations } from 'hooks/queryBuilder/useQueryOperations';
// ** Hooks
import { ChangeEvent, memo, ReactNode, useCallback } from 'react';
import { IBuilderQuery } from 'types/api/queryBuilder/queryBuilderData';
import { transformToUpperCase } from 'utils/transformToUpperCase';

// ** Types
import { QueryProps } from './Query.interfaces';

export const Query = memo(function Query({
	index,
	isAvailableToDisable,
	queryVariant,
	query,
	inactiveFilters,
}: QueryProps): JSX.Element {
	const { panelType } = useQueryBuilder();
	const {
		operators,
		isMetricsDataSource,
		isTracePanelType,
		listOfAdditionalFilters,
		handleChangeAggregatorAttribute,
		handleChangeDataSource,
		handleChangeQueryData,
		handleChangeOperator,
		handleDeleteQuery,
	} = useQueryOperations({ index, query, inactiveFilters });

	const handleChangeAggregateEvery = useCallback(
		(value: IBuilderQuery['stepInterval']) => {
			handleChangeQueryData('stepInterval', value);
		},
		[handleChangeQueryData],
	);

	const handleChangeLimit = useCallback(
		(value: IBuilderQuery['limit']) => {
			handleChangeQueryData('limit', value);
		},
		[handleChangeQueryData],
	);

	const handleChangeHavingFilter = useCallback(
		(value: IBuilderQuery['having']) => {
			handleChangeQueryData('having', value);
		},
		[handleChangeQueryData],
	);

	const handleChangeOrderByKeys = useCallback(
		(value: IBuilderQuery['orderBy']) => {
			handleChangeQueryData('orderBy', value);
		},
		[handleChangeQueryData],
	);

	const handleToggleDisableQuery = useCallback(() => {
		handleChangeQueryData('disabled', !query.disabled);
	}, [handleChangeQueryData, query]);

	const handleChangeTagFilters = useCallback(
		(value: IBuilderQuery['filters']) => {
			handleChangeQueryData('filters', value);
		},
		[handleChangeQueryData],
	);

	const handleChangeReduceTo = useCallback(
		(value: IBuilderQuery['reduceTo']) => {
			handleChangeQueryData('reduceTo', value);
		},
		[handleChangeQueryData],
	);

	const handleChangeGroupByKeys = useCallback(
		(value: IBuilderQuery['groupBy']) => {
			handleChangeQueryData('groupBy', value);
		},
		[handleChangeQueryData],
	);

	const handleChangeQueryLegend = useCallback(
		(event: ChangeEvent<HTMLInputElement>) => {
			handleChangeQueryData('legend', event.target.value);
		},
		[handleChangeQueryData],
	);

	const renderAggregateEveryFilter = useCallback(
		(): JSX.Element | null =>
			!inactiveFilters?.stepInterval ? (
				<Row gutter={[11, 5]}>
					<Col flex="5.93rem">
						<FilterLabel label="Aggregate Every" />
					</Col>
					<Col flex="1 1 6rem">
						<AggregateEveryFilter
							query={query}
							onChange={handleChangeAggregateEvery}
						/>
					</Col>
				</Row>
			) : null,
		[inactiveFilters?.stepInterval, query, handleChangeAggregateEvery],
	);

	const renderAdditionalFilters = useCallback((): ReactNode => {
		switch (panelType) {
			case PANEL_TYPES.TIME_SERIES: {
				return (
					<>
						{!isMetricsDataSource && (
							<Col span={11}>
								<Row gutter={[11, 5]}>
									<Col flex="5.93rem">
										<FilterLabel label="Limit" />
									</Col>
									<Col flex="1 1 12.5rem">
										<LimitFilter query={query} onChange={handleChangeLimit} />
									</Col>
								</Row>
							</Col>
						)}
						<Col span={11}>
							<Row gutter={[11, 5]}>
								<Col flex="5.93rem">
									<FilterLabel label="HAVING" />
								</Col>
								<Col flex="1 1 12.5rem">
									<HavingFilter onChange={handleChangeHavingFilter} query={query} />
								</Col>
							</Row>
						</Col>
						{!isMetricsDataSource && (
							<Col span={11}>
								<Row gutter={[11, 5]}>
									<Col flex="5.93rem">
										<FilterLabel label="Order by" />
									</Col>
									<Col flex="1 1 12.5rem">
										<OrderByFilter query={query} onChange={handleChangeOrderByKeys} />
									</Col>
								</Row>
							</Col>
						)}

						<Col span={11}>{renderAggregateEveryFilter()}</Col>
					</>
				);
			}

			case PANEL_TYPES.VALUE: {
				return (
					<>
						<Col span={11}>
							<Row gutter={[11, 5]}>
								<Col flex="5.93rem">
									<FilterLabel label="HAVING" />
								</Col>
								<Col flex="1 1 12.5rem">
									<HavingFilter onChange={handleChangeHavingFilter} query={query} />
								</Col>
							</Row>
						</Col>
						<Col span={11}>{renderAggregateEveryFilter()}</Col>
					</>
				);
			}

			default: {
				return (
					<>
						<Col span={11}>
							<Row gutter={[11, 5]}>
								<Col flex="5.93rem">
									<FilterLabel label="Limit" />
								</Col>
								<Col flex="1 1 12.5rem">
									<LimitFilter query={query} onChange={handleChangeLimit} />
								</Col>
							</Row>
						</Col>
						<Col span={11}>
							<Row gutter={[11, 5]}>
								<Col flex="5.93rem">
									<FilterLabel label="HAVING" />
								</Col>
								<Col flex="1 1 12.5rem">
									<HavingFilter onChange={handleChangeHavingFilter} query={query} />
								</Col>
							</Row>
						</Col>
						<Col span={11}>
							<Row gutter={[11, 5]}>
								<Col flex="5.93rem">
									<FilterLabel label="Order by" />
								</Col>
								<Col flex="1 1 12.5rem">
									<OrderByFilter query={query} onChange={handleChangeOrderByKeys} />
								</Col>
							</Row>
						</Col>

<<<<<<< HEAD
						<Col span={11}>{renderAggregateEveryFilter()}</Col>
=======
						{panelType !== PANEL_TYPES.LIST && (
							<Col span={11}>
								<Row gutter={[11, 5]}>
									<Col flex="5.93rem">
										<FilterLabel label="Aggregate Every" />
									</Col>
									<Col flex="1 1 6rem">
										<AggregateEveryFilter
											query={query}
											onChange={handleChangeAggregateEvery}
										/>
									</Col>
								</Row>
							</Col>
						)}
>>>>>>> f6170506
					</>
				);
			}
		}
	}, [
		panelType,
		query,
		isMetricsDataSource,
		handleChangeHavingFilter,
		handleChangeLimit,
		handleChangeOrderByKeys,
		renderAggregateEveryFilter,
	]);

	return (
		<ListItemWrapper onDelete={handleDeleteQuery}>
			<Col span={24}>
				<Row align="middle" gutter={[5, 11]}>
					<Col>
						<ListMarker
							isDisabled={query.disabled}
							onDisable={handleToggleDisableQuery}
							labelName={query.queryName}
							index={index}
							isAvailableToDisable={isAvailableToDisable}
						/>
					</Col>
					<Col>
						{queryVariant === 'dropdown' ? (
							<DataSourceDropdown
								onChange={handleChangeDataSource}
								value={query.dataSource}
								style={{ minWidth: '5.625rem' }}
							/>
						) : (
							<FilterLabel label={transformToUpperCase(query.dataSource)} />
						)}
					</Col>
					{isMetricsDataSource && (
						<Col span={12}>
							<Row gutter={[11, 5]}>
								<Col flex="5.93rem">
									<OperatorsSelect
										value={query.aggregateOperator}
										onChange={handleChangeOperator}
										operators={operators}
									/>
								</Col>
								<Col flex="1 1 12.5rem">
									<AggregatorFilter
										onChange={handleChangeAggregatorAttribute}
										query={query}
									/>
								</Col>
							</Row>
						</Col>
					)}
					<Col flex="1 1 20rem">
						<Row gutter={[11, 5]}>
							{isMetricsDataSource && (
								<Col>
									<FilterLabel label="WHERE" />
								</Col>
							)}
							<Col flex="1">
								<QueryBuilderSearch query={query} onChange={handleChangeTagFilters} />
							</Col>
						</Row>
					</Col>
				</Row>
			</Col>
			{!isMetricsDataSource && (
				<Col span={11}>
					<Row gutter={[11, 5]}>
						<Col flex="5.93rem">
							<OperatorsSelect
								value={query.aggregateOperator}
								onChange={handleChangeOperator}
								operators={operators}
							/>
						</Col>
						<Col flex="1 1 12.5rem">
							<AggregatorFilter
								query={query}
								onChange={handleChangeAggregatorAttribute}
								disabled={
									panelType === PANEL_TYPES.LIST || panelType === PANEL_TYPES.TRACE
								}
							/>
						</Col>
					</Row>
				</Col>
			)}
			<Col span={11} offset={isMetricsDataSource ? 0 : 2}>
				<Row gutter={[11, 5]}>
					<Col flex="5.93rem">
						<FilterLabel
							label={panelType === PANEL_TYPES.VALUE ? 'Reduce to' : 'Group by'}
						/>
					</Col>
					<Col flex="1 1 12.5rem">
						{panelType === PANEL_TYPES.VALUE ? (
							<ReduceToFilter query={query} onChange={handleChangeReduceTo} />
						) : (
							<GroupByFilter
								disabled={isMetricsDataSource && !query.aggregateAttribute.key}
								query={query}
								onChange={handleChangeGroupByKeys}
							/>
						)}
					</Col>
				</Row>
			</Col>
			{!isTracePanelType && (
				<Col span={24}>
					<AdditionalFiltersToggler listOfAdditionalFilter={listOfAdditionalFilters}>
						<Row gutter={[0, 11]} justify="space-between">
							{renderAdditionalFilters()}
						</Row>
					</AdditionalFiltersToggler>
				</Col>
			)}
			{panelType !== PANEL_TYPES.LIST && panelType !== PANEL_TYPES.TRACE && (
				<Row style={{ width: '100%' }}>
					<Input
						onChange={handleChangeQueryLegend}
						size="middle"
						value={query.legend}
						addonBefore="Legend Format"
					/>
				</Row>
			)}
		</ListItemWrapper>
	);
});<|MERGE_RESOLUTION|>--- conflicted
+++ resolved
@@ -225,25 +225,7 @@
 							</Row>
 						</Col>
 
-<<<<<<< HEAD
 						<Col span={11}>{renderAggregateEveryFilter()}</Col>
-=======
-						{panelType !== PANEL_TYPES.LIST && (
-							<Col span={11}>
-								<Row gutter={[11, 5]}>
-									<Col flex="5.93rem">
-										<FilterLabel label="Aggregate Every" />
-									</Col>
-									<Col flex="1 1 6rem">
-										<AggregateEveryFilter
-											query={query}
-											onChange={handleChangeAggregateEvery}
-										/>
-									</Col>
-								</Row>
-							</Col>
-						)}
->>>>>>> f6170506
 					</>
 				);
 			}
