--- conflicted
+++ resolved
@@ -110,10 +110,6 @@
 	return str.includes(',') ? `"${str}"` : str;
 }
 
-<<<<<<< HEAD
-export function checkCommaAndSpace(value: string): boolean {
-	return value.endsWith(',') || value.endsWith(' ');
-=======
 export function getRemoveOrderFromValue(tag: string): string {
 	const match = Papa.parse(tag, { delimiter: orderByValueDelimiter });
 	if (match) {
@@ -121,5 +117,4 @@
 		return key;
 	}
 	return tag;
->>>>>>> ca3ff04f
 }