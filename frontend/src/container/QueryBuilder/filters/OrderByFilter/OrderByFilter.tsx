import { Select, Spin } from 'antd';
import { getAggregateKeys } from 'api/queryBuilder/getAttributeKeys';
import { QueryBuilderKeys } from 'constants/queryBuilder';
import { IOption } from 'hooks/useResourceAttribute/types';
import { uniqWith } from 'lodash-es';
import * as Papa from 'papaparse';
import { useCallback, useMemo, useState } from 'react';
import { useQuery } from 'react-query';
import { OrderByPayload } from 'types/api/queryBuilder/queryBuilderData';
import { DataSource, MetricAggregateOperator } from 'types/common/queryBuilder';

import { selectStyle } from '../QueryBuilderSearch/config';
import { getRemoveOrderFromValue } from '../QueryBuilderSearch/utils';
import { FILTERS } from './config';
import { OrderByFilterProps } from './OrderByFilter.interfaces';
import {
	checkIfKeyPresent,
	getLabelFromValue,
	mapLabelValuePairs,
	orderByValueDelimiter,
} from './utils';

export function OrderByFilter({
	query,
	onChange,
}: OrderByFilterProps): JSX.Element {
	const prepareSelectedValue: IOption[] = useMemo(
		() =>
			query.orderBy.reduce<IOption[]>((acc, item) => {
				if (item.columnName === '#SIGNOZ_VALUE') return acc;

				const option: IOption = {
					label: `${item.columnName} ${item.order}`,
					value: `${item.columnName}${orderByValueDelimiter}${item.order}`,
				};

				acc.push(option);

				return acc;
			}, []),
		[query.orderBy],
	);

	const [searchText, setSearchText] = useState<string>('');
<<<<<<< HEAD
	const [selectedValue, setSelectedValue] = useState<IOption[]>(
		prepareSelectedValue,
	);
=======
	const [selectedValue, setSelectedValue] = useState<IOption[]>([]);
>>>>>>> 20e71ec0

	const { data, isFetching } = useQuery(
		[QueryBuilderKeys.GET_AGGREGATE_KEYS, searchText],
		async () =>
			getAggregateKeys({
				aggregateAttribute: query.aggregateAttribute.key,
				dataSource: query.dataSource,
				aggregateOperator: query.aggregateOperator,
				searchText,
			}),
		{ enabled: !!query.aggregateAttribute.key, keepPreviousData: true },
	);

	const handleSearchKeys = useCallback(
		(searchText: string): void => setSearchText(searchText),
		[],
	);

	const noAggregationOptions = useMemo(
		() =>
			data?.payload?.attributeKeys
				? mapLabelValuePairs(data?.payload?.attributeKeys).flat()
				: [],
		[data?.payload?.attributeKeys],
	);

	const aggregationOptions = useMemo(
		() =>
			mapLabelValuePairs(query.groupBy)
				.flat()
				.concat([
					{
						label: `${query.aggregateOperator}(${query.aggregateAttribute.key}) ${FILTERS.ASC}`,
						value: `${query.aggregateOperator}(${query.aggregateAttribute.key})${orderByValueDelimiter}${FILTERS.ASC}`,
					},
					{
						label: `${query.aggregateOperator}(${query.aggregateAttribute.key}) ${FILTERS.DESC}`,
						value: `${query.aggregateOperator}(${query.aggregateAttribute.key})${orderByValueDelimiter}${FILTERS.DESC}`,
					},
				]),
		[query.aggregateAttribute.key, query.aggregateOperator, query.groupBy],
	);

	const customValue: IOption[] = useMemo(() => {
		if (!searchText) return [];

		return [
			{
<<<<<<< HEAD
				label: `${searchText} asc`,
				value: `${searchText}${orderByValueDelimiter}asc`,
			},
			{
				label: `${searchText} desc`,
				value: `${searchText}${orderByValueDelimiter}desc`,
=======
				label: `${searchText} ${FILTERS.ASC}`,
				value: `${searchText}${orderByValueDelimiter}${FILTERS.ASC}`,
			},
			{
				label: `${searchText} ${FILTERS.DESC}`,
				value: `${searchText}${orderByValueDelimiter}${FILTERS.DESC}`,
>>>>>>> 20e71ec0
			},
		];
	}, [searchText]);

	const optionsData = useMemo(() => {
		const options =
			query.aggregateOperator === MetricAggregateOperator.NOOP
				? noAggregationOptions
				: aggregationOptions;

		const resultOption = [...customValue, ...options];

		return resultOption.filter(
			(option) =>
				!getLabelFromValue(selectedValue).includes(
					getRemoveOrderFromValue(option.value),
				),
		);
	}, [
		aggregationOptions,
		customValue,
		noAggregationOptions,
		query.aggregateOperator,
		selectedValue,
	]);

	const getUniqValues = useCallback((values: IOption[]): IOption[] => {
		const modifiedValues = values.map((item) => {
			const match = Papa.parse(item.value, { delimiter: orderByValueDelimiter });
			if (!match) return { label: item.label, value: item.value };
			// eslint-disable-next-line @typescript-eslint/naming-convention, @typescript-eslint/no-unused-vars
			const [_, order] = match.data.flat() as string[];
			if (order) return { label: item.label, value: item.value };

			return {
<<<<<<< HEAD
				label: `${item.value} asc`,
				value: `${item.value}${orderByValueDelimiter}asc`,
=======
				label: `${item.value} ${FILTERS.ASC}`,
				value: `${item.value}${orderByValueDelimiter}${FILTERS.ASC}`,
>>>>>>> 20e71ec0
			};
		});

		return uniqWith(
			modifiedValues,
			(current, next) =>
				getRemoveOrderFromValue(current.value) ===
				getRemoveOrderFromValue(next.value),
		);
	}, []);

	const handleChange = (values: IOption[]): void => {
		const result = getUniqValues(values);

		setSelectedValue(result);
		const orderByValues: OrderByPayload[] = result.map((item) => {
			const match = Papa.parse(item.value, { delimiter: orderByValueDelimiter });

			if (match) {
				const [columnName, order] = match.data.flat() as string[];
				return {
					columnName: checkIfKeyPresent(columnName, query.aggregateAttribute.key)
						? '#SIGNOZ_VALUE'
						: columnName,
					order: order ?? 'asc',
				};
			}

			return {
				columnName: item.value,
				order: 'asc',
			};
		});

		setSearchText('');
		onChange(orderByValues);
	};

	const isDisabledSelect = useMemo(
		() =>
			!query.aggregateAttribute.key ||
			query.aggregateOperator === MetricAggregateOperator.NOOP,
		[query.aggregateAttribute.key, query.aggregateOperator],
	);

	const isMetricsDataSource = useMemo(
		() => query.dataSource === DataSource.METRICS,
		[query.dataSource],
	);

	return (
		<Select
			mode="tags"
			style={selectStyle}
			onSearch={handleSearchKeys}
			showSearch
			disabled={isMetricsDataSource && isDisabledSelect}
			showArrow={false}
			value={selectedValue}
			labelInValue
			filterOption={false}
			options={optionsData}
			notFoundContent={isFetching ? <Spin size="small" /> : null}
			onChange={handleChange}
		/>
	);
}<|MERGE_RESOLUTION|>--- conflicted
+++ resolved
@@ -42,13 +42,9 @@
 	);
 
 	const [searchText, setSearchText] = useState<string>('');
-<<<<<<< HEAD
 	const [selectedValue, setSelectedValue] = useState<IOption[]>(
 		prepareSelectedValue,
 	);
-=======
-	const [selectedValue, setSelectedValue] = useState<IOption[]>([]);
->>>>>>> 20e71ec0
 
 	const { data, isFetching } = useQuery(
 		[QueryBuilderKeys.GET_AGGREGATE_KEYS, searchText],
@@ -97,21 +93,12 @@
 
 		return [
 			{
-<<<<<<< HEAD
-				label: `${searchText} asc`,
-				value: `${searchText}${orderByValueDelimiter}asc`,
-			},
-			{
-				label: `${searchText} desc`,
-				value: `${searchText}${orderByValueDelimiter}desc`,
-=======
 				label: `${searchText} ${FILTERS.ASC}`,
 				value: `${searchText}${orderByValueDelimiter}${FILTERS.ASC}`,
 			},
 			{
 				label: `${searchText} ${FILTERS.DESC}`,
 				value: `${searchText}${orderByValueDelimiter}${FILTERS.DESC}`,
->>>>>>> 20e71ec0
 			},
 		];
 	}, [searchText]);
@@ -147,13 +134,8 @@
 			if (order) return { label: item.label, value: item.value };
 
 			return {
-<<<<<<< HEAD
-				label: `${item.value} asc`,
-				value: `${item.value}${orderByValueDelimiter}asc`,
-=======
 				label: `${item.value} ${FILTERS.ASC}`,
 				value: `${item.value}${orderByValueDelimiter}${FILTERS.ASC}`,
->>>>>>> 20e71ec0
 			};
 		});
 
