--- conflicted
+++ resolved
@@ -1,13 +1,5 @@
 import { Select } from 'antd';
-<<<<<<< HEAD
 import { memo } from 'react';
-// ** Types
-import { SelectOption } from 'types/common/select';
-// ** Helpers
-import { transformToUpperCase } from 'utils/transformToUpperCase';
-=======
-import React, { memo } from 'react';
->>>>>>> d67f709b
 
 // ** Types
 import { selectStyle } from '../QueryBuilderSearch/config';
