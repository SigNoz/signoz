--- conflicted
+++ resolved
@@ -6,28 +6,10 @@
 } from 'constants/queryBuilder';
 import { valueWithAttributeAndOperator } from 'container/QueryBuilder/mock/queryData';
 import { transformFromStringToHaving } from 'lib/query/transformQueryBuilderData';
-<<<<<<< HEAD
-=======
+
 // ** Types
-import { IBuilderQuery } from 'types/api/queryBuilder/queryBuilderData';
->>>>>>> bcacb1d2
-
 import { HavingFilter } from '../HavingFilter';
 
-<<<<<<< HEAD
-=======
-const valueWithAttributeAndOperator: IBuilderQuery = {
-	...initialQueryBuilderFormValuesMap.logs,
-	aggregateOperator: 'SUM',
-	aggregateAttribute: {
-		isColumn: false,
-		key: 'bytes',
-		type: 'tag',
-		dataType: 'float64',
-	},
-};
-
->>>>>>> bcacb1d2
 describe('Having filter behaviour', () => {
 	test('Having filter render is rendered', () => {
 		const mockFn = jest.fn();
