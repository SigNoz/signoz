// ** Components
import { AutoComplete, Spin } from 'antd';
// ** Api
import { getAggregateAttribute } from 'api/queryBuilder/getAggregateAttribute';
import {
	initialAggregateAttribute,
	QueryBuilderKeys,
	selectValueDivider,
} from 'constants/queryBuilder';
import useDebounce from 'hooks/useDebounce';
import { getFilterObjectValue } from 'lib/newQueryBuilder/getFilterObjectValue';
import { transformStringWithPrefix } from 'lib/query/transformStringWithPrefix';
<<<<<<< HEAD
import { memo, useMemo, useState } from 'react';
=======
import React, { memo, useCallback, useMemo, useState } from 'react';
>>>>>>> d67f709b
import { useQuery } from 'react-query';
import { DataSource } from 'types/common/queryBuilder';
import { ExtendedSelectOption } from 'types/common/select';
import { transformToUpperCase } from 'utils/transformToUpperCase';
import { v4 as uuid } from 'uuid';

import { selectStyle } from '../QueryBuilderSearch/config';
// ** Types
import { AgregatorFilterProps } from './AggregatorFilter.intefaces';

export const AggregatorFilter = memo(function AggregatorFilter({
	onChange,
	query,
}: AgregatorFilterProps): JSX.Element {
	const [optionsData, setOptionsData] = useState<ExtendedSelectOption[]>([]);
	const debouncedValue = useDebounce(query.aggregateAttribute.key, 300);
	const { data, isFetching } = useQuery(
		[
			QueryBuilderKeys.GET_AGGREGATE_ATTRIBUTE,
			debouncedValue,
			query.aggregateOperator,
			query.dataSource,
		],
		async () =>
			getAggregateAttribute({
				searchText: debouncedValue,
				aggregateOperator: query.aggregateOperator,
				dataSource: query.dataSource,
			}),
		{
			enabled: !!query.aggregateOperator && !!query.dataSource,
			onSuccess: (data) => {
				const options: ExtendedSelectOption[] =
					data?.payload?.attributeKeys?.map((item) => ({
						label: transformStringWithPrefix({
							str: item.key,
							prefix: item.type || '',
							condition: !item.isColumn,
						}),
						value: `${transformStringWithPrefix({
							str: item.key,
							prefix: item.type || '',
							condition: !item.isColumn,
						})}${selectValueDivider}${item.id || uuid()}`,
						key: item.id || uuid(),
					})) || [];

				setOptionsData(options);
			},
		},
	);

	const handleChangeAttribute = useCallback(
		(
			value: string,
			option: ExtendedSelectOption | ExtendedSelectOption[],
		): void => {
			const currentOption = option as ExtendedSelectOption;

			const { key } = getFilterObjectValue(value);

			const currentAttributeObj = data?.payload?.attributeKeys?.find(
				(item) => currentOption.key === item.id,
			) || { ...initialAggregateAttribute, key };

			onChange(currentAttributeObj);
		},
		[data, onChange],
	);

	const value = useMemo(
		() =>
			transformStringWithPrefix({
				str: query.aggregateAttribute.key,
				prefix: query.aggregateAttribute.type || '',
				condition: !query.aggregateAttribute.isColumn,
			}),
		[query],
	);

	const placeholder: string =
		query.dataSource === DataSource.METRICS
			? `${transformToUpperCase(query.dataSource)} name`
			: 'Aggregate attribute';

	return (
		<AutoComplete
			placeholder={placeholder}
			style={selectStyle}
			showArrow={false}
			filterOption={false}
			notFoundContent={isFetching ? <Spin size="small" /> : null}
			options={optionsData}
			value={value}
			onChange={handleChangeAttribute}
		/>
	);
});<|MERGE_RESOLUTION|>--- conflicted
+++ resolved
@@ -10,11 +10,7 @@
 import useDebounce from 'hooks/useDebounce';
 import { getFilterObjectValue } from 'lib/newQueryBuilder/getFilterObjectValue';
 import { transformStringWithPrefix } from 'lib/query/transformStringWithPrefix';
-<<<<<<< HEAD
-import { memo, useMemo, useState } from 'react';
-=======
-import React, { memo, useCallback, useMemo, useState } from 'react';
->>>>>>> d67f709b
+import { memo, useCallback, useMemo, useState } from 'react';
 import { useQuery } from 'react-query';
 import { DataSource } from 'types/common/queryBuilder';
 import { ExtendedSelectOption } from 'types/common/select';
