<<<<<<< HEAD
import { ITEMS } from 'container/NewDashboard/ComponentsSlider/menuItems';
import { WhereClauseConfig } from 'hooks/queryBuilder/useAutoComplete';
=======
import { PANEL_TYPES } from 'constants/queryBuilder';
>>>>>>> 127ccdac
import { ReactNode } from 'react';
import { IBuilderQuery } from 'types/api/queryBuilder/queryBuilderData';
import { DataSource } from 'types/common/queryBuilder';

import { OrderByFilterProps } from './filters/OrderByFilter/OrderByFilter.interfaces';

type FilterConfigs = {
	[Key in keyof Omit<IBuilderQuery, 'filters'>]: {
		isHidden: boolean;
		isDisabled: boolean;
	};
} & { filters: WhereClauseConfig };

export type QueryBuilderConfig =
	| {
			queryVariant: 'static';
			initialDataSource: DataSource;
	  }
	| { queryVariant: 'dropdown' };

export type QueryBuilderProps = {
	config?: QueryBuilderConfig;
	panelType: PANEL_TYPES;
	actions?: ReactNode;
	filterConfigs?: Partial<FilterConfigs>;
	queryComponents?: { renderOrderBy?: (props: OrderByFilterProps) => ReactNode };
};<|MERGE_RESOLUTION|>--- conflicted
+++ resolved
@@ -1,9 +1,5 @@
-<<<<<<< HEAD
-import { ITEMS } from 'container/NewDashboard/ComponentsSlider/menuItems';
+import { PANEL_TYPES } from 'constants/queryBuilder';
 import { WhereClauseConfig } from 'hooks/queryBuilder/useAutoComplete';
-=======
-import { PANEL_TYPES } from 'constants/queryBuilder';
->>>>>>> 127ccdac
 import { ReactNode } from 'react';
 import { IBuilderQuery } from 'types/api/queryBuilder/queryBuilderData';
 import { DataSource } from 'types/common/queryBuilder';
