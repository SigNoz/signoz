--- conflicted
+++ resolved
@@ -104,6 +104,7 @@
 			{
 				title: 'Application',
 				dataIndex: 'serviceName',
+				width: 200,
 				key: 'serviceName',
 				...getColumnSearchProps('serviceName'),
 			},
@@ -111,6 +112,7 @@
 				title: 'P99 latency (in ms)',
 				dataIndex: 'p99',
 				key: 'p99',
+				width: 150,
 				defaultSortOrder: 'descend',
 				sorter: (a: DataProps, b: DataProps): number => a.p99 - b.p99,
 				render: (value: number): string => (value / 1000000).toFixed(2),
@@ -119,6 +121,7 @@
 				title: 'Error Rate (% of total)',
 				dataIndex: 'errorRate',
 				key: 'errorRate',
+				width: 150,
 				sorter: (a: DataProps, b: DataProps): number => a.errorRate - b.errorRate,
 				render: (value: number): string => value.toFixed(2),
 			},
@@ -126,6 +129,7 @@
 				title: 'Operations Per Second',
 				dataIndex: 'callRate',
 				key: 'callRate',
+				width: 150,
 				sorter: (a: DataProps, b: DataProps): number => a.callRate - b.callRate,
 				render: (value: number): string => value.toFixed(2),
 			},
@@ -142,63 +146,6 @@
 		return <SkipBoardModal onContinueClick={onContinueClick} />;
 	}
 
-<<<<<<< HEAD
-	type DataIndex = keyof ServicesList;
-
-	const getColumnSearchProps = (
-		dataIndex: DataIndex,
-	): ColumnType<DataProps> => ({
-		filterDropdown,
-		filterIcon: FilterIcon,
-		onFilter: (value: string | number | boolean, record: DataProps): boolean =>
-			record[dataIndex]
-				.toString()
-				.toLowerCase()
-				.includes(value.toString().toLowerCase()),
-		render: (text: string): JSX.Element => (
-			<Link to={`${ROUTES.APPLICATION}/${text}${search}`}>
-				<Name>{text}</Name>
-			</Link>
-		),
-	});
-
-	const columns: ColumnsType<DataProps> = [
-		{
-			title: 'Application',
-			dataIndex: 'serviceName',
-			width: 200,
-			key: 'serviceName',
-			...getColumnSearchProps('serviceName'),
-		},
-		{
-			title: 'P99 latency (in ms)',
-			dataIndex: 'p99',
-			key: 'p99',
-			width: 150,
-			defaultSortOrder: 'descend',
-			sorter: (a: DataProps, b: DataProps): number => a.p99 - b.p99,
-			render: (value: number): string => (value / 1000000).toFixed(2),
-		},
-		{
-			title: 'Error Rate (% of total)',
-			dataIndex: 'errorRate',
-			key: 'errorRate',
-			width: 150,
-			sorter: (a: DataProps, b: DataProps): number => a.errorRate - b.errorRate,
-			render: (value: number): string => value.toFixed(2),
-		},
-		{
-			title: 'Operations Per Second',
-			dataIndex: 'callRate',
-			key: 'callRate',
-			width: 150,
-			sorter: (a: DataProps, b: DataProps): number => a.callRate - b.callRate,
-			render: (value: number): string => value.toFixed(2),
-		},
-	];
-
-=======
->>>>>>> 5ed7c9a4
 	return (
 		<Container>
 			<ResizeTableWrapper columns={columns}>
