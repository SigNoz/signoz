import React, { useMemo, useState } from 'react';
import Trace from './Trace';
<<<<<<< HEAD
import { MinusSquareOutlined, PlusSquareOutlined } from '@ant-design/icons'
import { Wrapper, CardWrapper, CardContainer, ButtonContainer, CollapseButton } from './styles';
import { pushDStree } from 'store/actions';
import { Button } from 'antd';
import { getNodeById, getSpanPath } from './utils';
import { FilterOutlined } from '@ant-design/icons';
import { IIntervalUnit } from 'container/TraceDetail/utils'
=======
import { MinusSquareOutlined, PlusSquareOutlined } from '@ant-design/icons';
import { Wrapper, CardWrapper, CardContainer, CollapseButton } from './styles';
import { getSpanPath } from './utils';
import { ITraceTree } from 'types/api/trace/getTraceItem';
>>>>>>> 1baf5696

const GanttChart = (props: GanttChartProps): JSX.Element => {
	const {
		data,
		traceMetaData,
		activeHoverId,
		setActiveHoverId,
		activeSelectedId,
		setActiveSelectedId,
		spanId,
<<<<<<< HEAD
		intervalUnit
=======
>>>>>>> 1baf5696
	} = props;

	const { globalStart, spread: globalSpread } = traceMetaData;

	const [isExpandAll, setIsExpandAll] = useState<boolean>(false);

	const activeSpanPath = useMemo(() => {
		return getSpanPath(data, spanId);
	}, [spanId]);

	const handleCollapse = () => {
		setIsExpandAll((prev) => !prev);
	};
	return (
		<>
			<Wrapper>
				<CardContainer>
<<<<<<< HEAD
					<CollapseButton onClick={handleCollapse} style={{ fontSize: '1.2rem' }} title={isExpandAll ? 'Collapse All' : "Expand All"}>
=======
					<CollapseButton
						onClick={handleCollapse}
						style={{ fontSize: '1.2rem' }}
						title={isExpandAll ? 'Collapse All' : 'Expand All'}
					>
>>>>>>> 1baf5696
						{isExpandAll ? <MinusSquareOutlined /> : <PlusSquareOutlined />}
					</CollapseButton>
					<CardWrapper>
						<Trace
							activeHoverId={activeHoverId}
							activeSpanPath={activeSpanPath}
							setActiveHoverId={setActiveHoverId}
							key={data.id}
							{...{
								...data,
								globalSpread,
								globalStart,
								setActiveSelectedId,
								activeSelectedId,
							}}
							level={0}
							isExpandAll={isExpandAll}
							intervalUnit={intervalUnit}
						/>
					</CardWrapper>
				</CardContainer>
			</Wrapper>
		</>
	);
};

export interface ITraceMetaData {
	globalEnd: number;
	globalStart: number;
	levels: number;
	spread: number;
	totalSpans: number;
}

export interface GanttChartProps {
	data: ITraceTree;
	traceMetaData: ITraceMetaData;
	activeSelectedId: string;
	activeHoverId: string;
	setActiveHoverId: React.Dispatch<React.SetStateAction<string>>;
	setActiveSelectedId: React.Dispatch<React.SetStateAction<string>>;
	spanId: string;
	intervalUnit: IIntervalUnit
}

export default GanttChart;<|MERGE_RESOLUTION|>--- conflicted
+++ resolved
@@ -1,19 +1,10 @@
 import React, { useMemo, useState } from 'react';
 import Trace from './Trace';
-<<<<<<< HEAD
 import { MinusSquareOutlined, PlusSquareOutlined } from '@ant-design/icons'
-import { Wrapper, CardWrapper, CardContainer, ButtonContainer, CollapseButton } from './styles';
-import { pushDStree } from 'store/actions';
-import { Button } from 'antd';
-import { getNodeById, getSpanPath } from './utils';
-import { FilterOutlined } from '@ant-design/icons';
-import { IIntervalUnit } from 'container/TraceDetail/utils'
-=======
-import { MinusSquareOutlined, PlusSquareOutlined } from '@ant-design/icons';
 import { Wrapper, CardWrapper, CardContainer, CollapseButton } from './styles';
 import { getSpanPath } from './utils';
+import { IIntervalUnit } from 'container/TraceDetail/utils'
 import { ITraceTree } from 'types/api/trace/getTraceItem';
->>>>>>> 1baf5696
 
 const GanttChart = (props: GanttChartProps): JSX.Element => {
 	const {
@@ -24,10 +15,7 @@
 		activeSelectedId,
 		setActiveSelectedId,
 		spanId,
-<<<<<<< HEAD
 		intervalUnit
-=======
->>>>>>> 1baf5696
 	} = props;
 
 	const { globalStart, spread: globalSpread } = traceMetaData;
@@ -45,15 +33,7 @@
 		<>
 			<Wrapper>
 				<CardContainer>
-<<<<<<< HEAD
 					<CollapseButton onClick={handleCollapse} style={{ fontSize: '1.2rem' }} title={isExpandAll ? 'Collapse All' : "Expand All"}>
-=======
-					<CollapseButton
-						onClick={handleCollapse}
-						style={{ fontSize: '1.2rem' }}
-						title={isExpandAll ? 'Collapse All' : 'Expand All'}
-					>
->>>>>>> 1baf5696
 						{isExpandAll ? <MinusSquareOutlined /> : <PlusSquareOutlined />}
 					</CollapseButton>
 					<CardWrapper>
