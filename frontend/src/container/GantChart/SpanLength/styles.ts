--- conflicted
+++ resolved
@@ -9,17 +9,10 @@
 }
 
 export const SpanLine = styled.div<Props>`
-<<<<<<< HEAD
-	width: ${({ leftoffset }) => `${leftoffset}%`};
+	width: ${({ leftoffset }): string => `${leftoffset}%`};
 	height: 0px;
 	border-bottom: 0.1px solid
-		${({ isdarkmode }) => (isdarkmode ? '#303030' : '#c0c0c0')};
-=======
-	width: ${({ leftOffset }): string => `${leftOffset}%`};
-	height: 0px;
-	border-bottom: 0.1px solid
-		${({ isDarkMode }): string => (isDarkMode ? '#303030' : '#c0c0c0')};
->>>>>>> a0efa631
+		${({ isdarkmode }): string => (isdarkmode ? '#303030' : '#c0c0c0')};
 	top: 50%;
 	position: absolute;
 `;
@@ -27,13 +20,8 @@
 	background: ${({ bgColor }): string => bgColor};
 	border-radius: 5px;
 	height: 0.625rem;
-<<<<<<< HEAD
-	width: ${({ width }) => `${width}%`};
-	left: ${({ leftoffset }) => `${leftoffset}%`};
-=======
 	width: ${({ width }): string => `${width}%`};
-	left: ${({ leftOffset }): string => `${leftOffset}%`};
->>>>>>> a0efa631
+	left: ${({ leftoffset }): string => `${leftoffset}%`};
 	top: 35%;
 	position: absolute;
 `;
@@ -47,28 +35,16 @@
 	z-index: 2;
 	min-height: 2rem;
 `;
-interface SpanTextProps extends Pick<Props, 'leftOffset'> {
+interface SpanTextProps extends Pick<Props, 'leftoffset'> {
 	isDarkMode: boolean;
 }
 
-<<<<<<< HEAD
-export const SpanText = styled(Typography)<{
-	leftoffset: string;
-	isdarkmode: boolean;
-}>`
-	&&& {
-		left: ${({ leftoffset }) => `${leftoffset}%`};
-		top: 65%;
-		position: absolute;
-		color: ${({ isdarkmode }) => (isdarkmode ? '##ACACAC' : '#666')};
-=======
 export const SpanText = styled(Typography)<SpanTextProps>`
 	&&& {
-		left: ${({ leftOffset }): string => `${leftOffset}%`};
+		left: ${({ leftoffset }): string => `${leftoffset}%`};
 		top: 65%;
 		position: absolute;
 		color: ${({ isDarkMode }): string => (isDarkMode ? '##ACACAC' : '#666')};
->>>>>>> a0efa631
 		font-size: 0.75rem;
 	}
 `;