--- conflicted
+++ resolved
@@ -42,13 +42,6 @@
 	cursor: pointer;
 `;
 
-<<<<<<< HEAD
-interface CardComponentProps {
-	isDarkMode: boolean;
-}
-export const CardComponent = styled.div<CardComponentProps>`
-	border: 1px solid ${({ isDarkMode }) => (isDarkMode ? '#434343' : '#333')};
-=======
 interface Props {
 	isDarkMode: boolean;
 }
@@ -62,7 +55,6 @@
 export const CardComponent = styled.div<Props>`
 	border: 1px solid
 		${({ isDarkMode }): StyledCSS => (isDarkMode ? '#434343' : '#333')};
->>>>>>> a0efa631
 	box-sizing: border-box;
 	border-radius: 2px;
 	display: flex;
