import React from 'react';
<<<<<<< HEAD
import { Service, Span, SpanWrapper, Container } from './styles';
=======
>>>>>>> a0efa631

import { Container, Service, Span, SpanWrapper } from './styles';

function SpanNameComponent({
	name,
	serviceName,
}: SpanNameComponentProps): JSX.Element {
	return (
		<Container title={`${name} ${serviceName}`}>
			<SpanWrapper>
				<Span ellipsis>{name}</Span>
				<Service>{serviceName}</Service>
			</SpanWrapper>
		</Container>
	);
}

interface SpanNameComponentProps {
	name: string;
	serviceName: string;
}

export default SpanNameComponent;<|MERGE_RESOLUTION|>--- conflicted
+++ resolved
@@ -1,8 +1,4 @@
 import React from 'react';
-<<<<<<< HEAD
-import { Service, Span, SpanWrapper, Container } from './styles';
-=======
->>>>>>> a0efa631
 
 import { Container, Service, Span, SpanWrapper } from './styles';
 
