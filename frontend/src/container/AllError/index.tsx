--- conflicted
+++ resolved
@@ -390,37 +390,26 @@
 	);
 
 	return (
-<<<<<<< HEAD
-		<ResizeTableWrapper columns={columns}>
-			<Table
-				tableLayout="fixed"
-				dataSource={data?.payload as Exception[]}
-				rowKey="firstSeen"
-				components={{ header: { cell: ResizableHeader } }}
-=======
 		<>
 			{NotificationElement}
-			<Table
-				tableLayout="fixed"
-				dataSource={data?.payload as Exception[]}
-				columns={columns}
-				rowKey="firstSeen"
->>>>>>> 846da08c
-				loading={isLoading || false || errorCountResponse.status === 'loading'}
-				pagination={{
-					pageSize: getUpdatedPageSize,
-					responsive: true,
-					current: getUpdatedOffset / 10 + 1,
-					position: ['bottomLeft'],
-					total: errorCountResponse.data?.payload || 0,
-				}}
-				onChange={onChangeHandler}
-			/>
-<<<<<<< HEAD
-		</ResizeTableWrapper>
-=======
+			<ResizeTableWrapper columns={columns}>
+				<Table
+					tableLayout="fixed"
+					dataSource={data?.payload as Exception[]}
+					components={{ header: { cell: ResizableHeader } }}
+					rowKey="firstSeen"
+					loading={isLoading || false || errorCountResponse.status === 'loading'}
+					pagination={{
+						pageSize: getUpdatedPageSize,
+						responsive: true,
+						current: getUpdatedOffset / 10 + 1,
+						position: ['bottomLeft'],
+						total: errorCountResponse.data?.payload || 0,
+					}}
+					onChange={onChangeHandler}
+				/>
+			</ResizeTableWrapper>
 		</>
->>>>>>> 846da08c
 	);
 }
 
