--- conflicted
+++ resolved
@@ -19,10 +19,7 @@
 import dayjs from 'dayjs';
 import { useNotifications } from 'hooks/useNotifications';
 import useResourceAttribute from 'hooks/useResourceAttribute';
-<<<<<<< HEAD
-=======
 import { convertRawQueriesToTraceSelectedTags } from 'hooks/useResourceAttribute/utils';
->>>>>>> 3bd28842
 import useUrlQuery from 'hooks/useUrlQuery';
 import createQueryParams from 'lib/createQueryParams';
 import history from 'lib/history';
@@ -113,11 +110,7 @@
 					orderParam: getUpdatedParams,
 					exceptionType: getUpdatedExceptionType,
 					serviceName: getUpdatedServiceName,
-<<<<<<< HEAD
-					tags: JSON.stringify(queries),
-=======
 					tags: convertRawQueriesToTraceSelectedTags(queries),
->>>>>>> 3bd28842
 				}),
 			enabled: !loading,
 		},
@@ -136,11 +129,7 @@
 					start: minTime,
 					exceptionType: getUpdatedExceptionType,
 					serviceName: getUpdatedServiceName,
-<<<<<<< HEAD
-					tags: JSON.stringify(queries),
-=======
 					tags: convertRawQueriesToTraceSelectedTags(queries),
->>>>>>> 3bd28842
 				}),
 			enabled: !loading,
 		},
