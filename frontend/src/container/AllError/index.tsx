import { SearchOutlined } from '@ant-design/icons';
import {
	Button,
	Card,
	Input,
	notification,
	Space,
	Table,
	TableProps,
	Tooltip,
	Typography,
} from 'antd';
import { ColumnType, TablePaginationConfig } from 'antd/es/table';
import { FilterValue, SorterResult } from 'antd/es/table/interface';
import { ColumnsType } from 'antd/lib/table';
import { FilterConfirmProps } from 'antd/lib/table/interface';
import getAll from 'api/errors/getAll';
import getErrorCounts from 'api/errors/getErrorCounts';
import ROUTES from 'constants/routes';
import dayjs from 'dayjs';
import useUrlQuery from 'hooks/useUrlQuery';
import createQueryParams from 'lib/createQueryParams';
import history from 'lib/history';
import React, { useCallback, useEffect, useMemo } from 'react';
import { useTranslation } from 'react-i18next';
import { useQueries } from 'react-query';
import { useSelector } from 'react-redux';
import { Link, useLocation } from 'react-router-dom';
import { AppState } from 'store/reducers';
import { ErrorResponse, SuccessResponse } from 'types/api';
import { Exception, PayloadProps } from 'types/api/errors/getAll';
import { GlobalReducer } from 'types/reducer/globalTime';
<<<<<<< HEAD
import {
	ResizeTableWrapper,
	ResizableHeader,
} from 'components/ResizeTableWrapper';
=======

import { FilterDropdownExtendsProps } from './types';
>>>>>>> 5ed7c9a4
import {
	extractFilterValues,
	getDefaultFilterValue,
	getDefaultOrder,
	getFilterString,
	getFilterValues,
	getNanoSeconds,
	getOffSet,
	getOrder,
	getOrderParams,
	getUpdatePageSize,
	urlKey,
} from './utils';

function AllErrors(): JSX.Element {
	const { maxTime, minTime, loading } = useSelector<AppState, GlobalReducer>(
		(state) => state.globalTime,
	);
	const { pathname } = useLocation();
	const params = useUrlQuery();
	const { t } = useTranslation(['common']);
	const {
		updatedOrder,
		getUpdatedOffset,
		getUpdatedParams,
		getUpdatedPageSize,
		getUpdatedExceptionType,
		getUpdatedServiceName,
	} = useMemo(
		() => ({
			updatedOrder: getOrder(params.get(urlKey.order)),
			getUpdatedOffset: getOffSet(params.get(urlKey.offset)),
			getUpdatedParams: getOrderParams(params.get(urlKey.orderParam)),
			getUpdatedPageSize: getUpdatePageSize(params.get(urlKey.pageSize)),
			getUpdatedExceptionType: getFilterString(params.get(urlKey.exceptionType)),
			getUpdatedServiceName: getFilterString(params.get(urlKey.serviceName)),
		}),
		[params],
	);

	const updatedPath = useMemo(
		() =>
			`${pathname}?${createQueryParams({
				order: updatedOrder,
				offset: getUpdatedOffset,
				orderParam: getUpdatedParams,
				pageSize: getUpdatedPageSize,
				exceptionType: getUpdatedExceptionType,
				serviceName: getUpdatedServiceName,
			})}`,
		[
			pathname,
			updatedOrder,
			getUpdatedOffset,
			getUpdatedParams,
			getUpdatedPageSize,
			getUpdatedExceptionType,
			getUpdatedServiceName,
		],
	);

	const [{ isLoading, data }, errorCountResponse] = useQueries([
		{
			queryKey: ['getAllErrors', updatedPath, maxTime, minTime],
			queryFn: (): Promise<SuccessResponse<PayloadProps> | ErrorResponse> =>
				getAll({
					end: maxTime,
					start: minTime,
					order: updatedOrder,
					limit: getUpdatedPageSize,
					offset: getUpdatedOffset,
					orderParam: getUpdatedParams,
					exceptionType: getUpdatedExceptionType,
					serviceName: getUpdatedServiceName,
				}),
			enabled: !loading,
		},
		{
			queryKey: [
				'getErrorCounts',
				maxTime,
				minTime,
				getUpdatedExceptionType,
				getUpdatedServiceName,
			],
			queryFn: (): Promise<ErrorResponse | SuccessResponse<number>> =>
				getErrorCounts({
					end: maxTime,
					start: minTime,
					exceptionType: getUpdatedExceptionType,
					serviceName: getUpdatedServiceName,
				}),
			enabled: !loading,
		},
	]);

	useEffect(() => {
		if (data?.error) {
			notification.error({
				message: data.error || t('something_went_wrong'),
			});
		}
	}, [data?.error, data?.payload, t]);

	const getDateValue = (value: string): JSX.Element => (
		<Typography>{dayjs(value).format('DD/MM/YYYY HH:mm:ss A')}</Typography>
	);

	const filterIcon = useCallback(() => <SearchOutlined />, []);

	const handleSearch = useCallback(
		(
			confirm: (param?: FilterConfirmProps) => void,
			filterValue: string,
			filterKey: string,
		): VoidFunction => (): void => {
			const { exceptionFilterValue, serviceFilterValue } = getFilterValues(
				getUpdatedServiceName || '',
				getUpdatedExceptionType || '',
				filterKey,
				filterValue || '',
			);
			history.replace(
				`${pathname}?${createQueryParams({
					order: updatedOrder,
					offset: getUpdatedOffset,
					orderParam: getUpdatedParams,
					pageSize: getUpdatedPageSize,
					exceptionType: exceptionFilterValue,
					serviceName: serviceFilterValue,
				})}`,
			);
			confirm();
		},
		[
			getUpdatedExceptionType,
			getUpdatedOffset,
			getUpdatedPageSize,
			getUpdatedParams,
			getUpdatedServiceName,
			pathname,
			updatedOrder,
		],
	);

	const filterDropdownWrapper = useCallback(
		({
			setSelectedKeys,
			selectedKeys,
			confirm,
			placeholder,
			filterKey,
		}: FilterDropdownExtendsProps) => {
			return (
				<Card size="small">
					<Space align="start" direction="vertical">
						<Input
							placeholder={placeholder}
							value={selectedKeys[0]}
							onChange={(e): void =>
								setSelectedKeys(e.target.value ? [e.target.value] : [])
							}
							allowClear
							defaultValue={getDefaultFilterValue(
								filterKey,
								getUpdatedServiceName,
								getUpdatedExceptionType,
							)}
							onPressEnter={handleSearch(confirm, String(selectedKeys[0]), filterKey)}
						/>
						<Button
							type="primary"
							onClick={handleSearch(confirm, String(selectedKeys[0]), filterKey)}
							icon={<SearchOutlined />}
							size="small"
						>
							Search
						</Button>
					</Space>
				</Card>
			);
		},
		[getUpdatedExceptionType, getUpdatedServiceName, handleSearch],
	);

	const onExceptionTypeFilter: ColumnType<Exception>['onFilter'] = useCallback(
		(value: unknown, record: Exception): boolean => {
			if (record.exceptionType && typeof value === 'string') {
				return record.exceptionType.toLowerCase().includes(value.toLowerCase());
			}
			return false;
		},
		[],
	);

	const onApplicationTypeFilter = useCallback(
		(value: unknown, record: Exception): boolean => {
			if (record.serviceName && typeof value === 'string') {
				return record.serviceName.toLowerCase().includes(value.toLowerCase());
			}
			return false;
		},
		[],
	);

	const getFilter = useCallback(
		(
			onFilter: ColumnType<Exception>['onFilter'],
			placeholder: string,
			filterKey: string,
		): ColumnType<Exception> => ({
			onFilter,
			filterIcon,
			filterDropdown: ({ confirm, selectedKeys, setSelectedKeys }): JSX.Element =>
				filterDropdownWrapper({
					setSelectedKeys,
					selectedKeys,
					confirm,
					placeholder,
					filterKey,
				}),
		}),
		[filterIcon, filterDropdownWrapper],
	);

	const columns: ColumnsType<Exception> = [
		{
			title: 'Exception Type',
			width: 100,
			dataIndex: 'exceptionType',
			key: 'exceptionType',
			...getFilter(onExceptionTypeFilter, 'Search By Exception', 'exceptionType'),
			render: (value, record): JSX.Element => (
				<Tooltip overlay={(): JSX.Element => value}>
					<Link
						to={`${ROUTES.ERROR_DETAIL}?groupId=${
							record.groupID
						}&timestamp=${getNanoSeconds(record.lastSeen)}`}
					>
						{value}
					</Link>
				</Tooltip>
			),
			sorter: true,
			defaultSortOrder: getDefaultOrder(
				getUpdatedParams,
				updatedOrder,
				'exceptionType',
			),
		},
		{
			title: 'Error Message',
			dataIndex: 'exceptionMessage',
			key: 'exceptionMessage',
			width: 100,
			render: (value): JSX.Element => (
				<Tooltip overlay={(): JSX.Element => value}>
					<Typography.Paragraph
						ellipsis={{
							rows: 2,
						}}
					>
						{value}
					</Typography.Paragraph>
				</Tooltip>
			),
		},
		{
			title: 'Count',
			width: 50,
			dataIndex: 'exceptionCount',
			key: 'exceptionCount',
			sorter: true,
			defaultSortOrder: getDefaultOrder(
				getUpdatedParams,
				updatedOrder,
				'exceptionCount',
			),
		},
		{
			title: 'Last Seen',
			dataIndex: 'lastSeen',
			width: 80,
			key: 'lastSeen',
			render: getDateValue,
			sorter: true,
			defaultSortOrder: getDefaultOrder(
				getUpdatedParams,
				updatedOrder,
				'lastSeen',
			),
		},
		{
			title: 'First Seen',
			dataIndex: 'firstSeen',
			width: 80,
			key: 'firstSeen',
			render: getDateValue,
			sorter: true,
			defaultSortOrder: getDefaultOrder(
				getUpdatedParams,
				updatedOrder,
				'firstSeen',
			),
		},
		{
			title: 'Application',
			dataIndex: 'serviceName',
			width: 100,
			key: 'serviceName',
			sorter: true,
			defaultSortOrder: getDefaultOrder(
				getUpdatedParams,
				updatedOrder,
				'serviceName',
			),
			...getFilter(
				onApplicationTypeFilter,
				'Search By Application',
				'serviceName',
			),
		},
	];

	const onChangeHandler: TableProps<Exception>['onChange'] = useCallback(
		(
			paginations: TablePaginationConfig,
			filters: Record<string, FilterValue | null>,
			sorter: SorterResult<Exception>[] | SorterResult<Exception>,
		) => {
			if (!Array.isArray(sorter)) {
				const { pageSize = 0, current = 0 } = paginations;
				const { columnKey = '', order } = sorter;
				const updatedOrder = order === 'ascend' ? 'ascending' : 'descending';
				const params = new URLSearchParams(window.location.search);
				const { exceptionType, serviceName } = extractFilterValues(filters, {
					serviceName: getFilterString(params.get(urlKey.serviceName)),
					exceptionType: getFilterString(params.get(urlKey.exceptionType)),
				});
				history.replace(
					`${pathname}?${createQueryParams({
						order: updatedOrder,
						offset: (current - 1) * pageSize,
						orderParam: columnKey,
						pageSize,
						exceptionType,
						serviceName,
					})}`,
				);
			}
		},
		[pathname],
	);

	return (
		<ResizeTableWrapper columns={columns}>
			<Table
				tableLayout="fixed"
				dataSource={data?.payload as Exception[]}
				rowKey="firstSeen"
				components={{ header: { cell: ResizableHeader } }}
				loading={isLoading || false || errorCountResponse.status === 'loading'}
				pagination={{
					pageSize: getUpdatedPageSize,
					responsive: true,
					current: getUpdatedOffset / 10 + 1,
					position: ['bottomLeft'],
					total: errorCountResponse.data?.payload || 0,
				}}
				onChange={onChangeHandler}
			/>
		</ResizeTableWrapper>
	);
}

export default AllErrors;<|MERGE_RESOLUTION|>--- conflicted
+++ resolved
@@ -30,15 +30,12 @@
 import { ErrorResponse, SuccessResponse } from 'types/api';
 import { Exception, PayloadProps } from 'types/api/errors/getAll';
 import { GlobalReducer } from 'types/reducer/globalTime';
-<<<<<<< HEAD
 import {
 	ResizeTableWrapper,
 	ResizableHeader,
 } from 'components/ResizeTableWrapper';
-=======
 
 import { FilterDropdownExtendsProps } from './types';
->>>>>>> 5ed7c9a4
 import {
 	extractFilterValues,
 	getDefaultFilterValue,
