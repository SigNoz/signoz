import { Form, FormInstance, Input, Select, Typography } from 'antd';
import { Store } from 'antd/lib/form/interface';
import UpgradePrompt from 'components/Upgrade/UpgradePrompt';
import { FeatureKeys } from 'constants/features';
import ROUTES from 'constants/routes';
import {
	ChannelType,
	MsTeamsType,
	PagerChannel,
	PagerType,
	SlackChannel,
	SlackType,
	WebhookChannel,
	WebhookType,
} from 'container/CreateAlertChannels/config';
import useFeatureFlags from 'hooks/useFeatureFlag';
import history from 'lib/history';
import { Dispatch, ReactElement, SetStateAction } from 'react';
import { useTranslation } from 'react-i18next';

import MsTeamsSettings from './Settings/MsTeams';
import PagerSettings from './Settings/Pager';
import SlackSettings from './Settings/Slack';
import WebhookSettings from './Settings/Webhook';
import { Button } from './styles';

const { Option } = Select;
const { Title } = Typography;

function FormAlertChannels({
	formInstance,
	type,
	setSelectedConfig,
	onTypeChangeHandler,
	onTestHandler,
	onSaveHandler,
	savingState,
	testingState,
	title,
	initialValue,
	editing = false,
}: FormAlertChannelsProps): JSX.Element {
	const { t } = useTranslation('channels');
	const isUserOnEEPlan = useFeatureFlags(FeatureKeys.ENTERPRISE_PLAN);
	const hasFeature = useFeatureFlags("ALERT_CHANNEL_".concat(type.toUpperCase()));

<<<<<<< HEAD
	const renderSettings = (): React.ReactElement | null => {
		if (!hasFeature) {
			// channel type is not available for users plan
			return <UpgradePrompt />;
		}

=======
	const renderSettings = (): ReactElement | null => {
>>>>>>> bb7ea8e8
		switch (type) {
			case SlackType:
				return <SlackSettings setSelectedConfig={setSelectedConfig} />;
			case WebhookType:
				return <WebhookSettings setSelectedConfig={setSelectedConfig} />;
			case PagerType:
				return <PagerSettings setSelectedConfig={setSelectedConfig} />;
			case MsTeamsType:
				return <MsTeamsSettings setSelectedConfig={setSelectedConfig} />;
			default:
				return null;
		}
	};

	return (
		<>
			<Title level={3}>{title}</Title>

			<Form initialValues={initialValue} layout="vertical" form={formInstance}>
				<Form.Item label={t('field_channel_name')} labelAlign="left" name="name">
					<Input
						disabled={editing}
						onChange={(event): void => {
							setSelectedConfig((state) => ({
								...state,
								name: event.target.value,
							}));
						}}
					/>
				</Form.Item>

				<Form.Item label={t('field_channel_type')} labelAlign="left" name="type">
					<Select disabled={editing} onChange={onTypeChangeHandler} value={type}>
						<Option value="slack" key="slack">
							Slack
						</Option>
						<Option value="webhook" key="webhook">
							Webhook
						</Option>
						<Option value="pagerduty" key="pagerduty">
							Pagerduty
						</Option>
						<Option value="msteams" key="msteams">
							<div>
								Microsoft Teams {!isUserOnEEPlan && '(Available in Enterprise Plan)'}{' '}
							</div>
						</Option>
					</Select>
				</Form.Item>

				<Form.Item>{renderSettings()}</Form.Item>

				<Form.Item>
					<Button
						disabled={savingState || !hasFeature}
						loading={savingState}
						type="primary"
						onClick={(): void => onSaveHandler(type)}
					>
						{t('button_save_channel')}
					</Button>
					<Button
						disabled={testingState || !hasFeature}
						loading={testingState}
						onClick={(): void => onTestHandler(type)}
					>
						{t('button_test_channel')}
					</Button>
					<Button
						onClick={(): void => {
							history.replace(ROUTES.SETTINGS);
						}}
					>
						{t('button_return')}
					</Button>
				</Form.Item>
			</Form>
		</>
	);
}

interface FormAlertChannelsProps {
	formInstance: FormInstance;
	type: ChannelType;
	setSelectedConfig: Dispatch<
		SetStateAction<Partial<SlackChannel & WebhookChannel & PagerChannel>>
	>;
	onTypeChangeHandler: (value: ChannelType) => void;
	onSaveHandler: (props: ChannelType) => void;
	onTestHandler: (props: ChannelType) => void;
	testingState: boolean;
	savingState: boolean;
	title: string;
	initialValue: Store;
	// editing indicates if the form is opened in edit mode
	editing?: boolean;
}

FormAlertChannels.defaultProps = {
	editing: undefined,
};

export default FormAlertChannels;<|MERGE_RESOLUTION|>--- conflicted
+++ resolved
@@ -42,18 +42,18 @@
 }: FormAlertChannelsProps): JSX.Element {
 	const { t } = useTranslation('channels');
 	const isUserOnEEPlan = useFeatureFlags(FeatureKeys.ENTERPRISE_PLAN);
-	const hasFeature = useFeatureFlags("ALERT_CHANNEL_".concat(type.toUpperCase()));
+	const hasFeature = useFeatureFlags(
+		'ALERT_CHANNEL_'.concat(
+			String(type).toUpperCase(),
+		) as keyof typeof FeatureKeys,
+	);
 
-<<<<<<< HEAD
-	const renderSettings = (): React.ReactElement | null => {
+	const renderSettings = (): ReactElement | null => {
 		if (!hasFeature) {
 			// channel type is not available for users plan
 			return <UpgradePrompt />;
 		}
 
-=======
-	const renderSettings = (): ReactElement | null => {
->>>>>>> bb7ea8e8
 		switch (type) {
 			case SlackType:
 				return <SlackSettings setSelectedConfig={setSelectedConfig} />;
