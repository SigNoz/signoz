import { Form, FormInstance, Input, Select, Typography } from 'antd';
import FormItem from 'antd/lib/form/FormItem';
import { Store } from 'antd/lib/form/interface';
import ROUTES from 'constants/routes';
import {
	ChannelType,
	PagerChannel,
	PagerType,
	SlackChannel,
	SlackType,
	WebhookChannel,
	WebhookType,
} from 'container/CreateAlertChannels/config';
import history from 'lib/history';
import React from 'react';
import { useTranslation } from 'react-i18next';

import PagerSettings from './Settings/Pager';
import SlackSettings from './Settings/Slack';
import WebhookSettings from './Settings/Webhook';
import { Button } from './styles';

const { Option } = Select;
const { Title } = Typography;

function FormAlertChannels({
	formInstance,
	type,
	setSelectedConfig,
	onTypeChangeHandler,
	onTestHandler,
	onSaveHandler,
	savingState,
	testingState,
	NotificationElement,
	title,
	initialValue,
	editing = false,
}: FormAlertChannelsProps): JSX.Element {
	const { t } = useTranslation('channels');

	const renderSettings = (): React.ReactElement | null => {
		switch (type) {
			case SlackType:
				return <SlackSettings setSelectedConfig={setSelectedConfig} />;
			case WebhookType:
				return <WebhookSettings setSelectedConfig={setSelectedConfig} />;
			case PagerType:
				return <PagerSettings setSelectedConfig={setSelectedConfig} />;

			default:
				return null;
		}
	};
	return (
		<>
			{NotificationElement}

			<Title level={3}>{title}</Title>

			<Form initialValues={initialValue} layout="vertical" form={formInstance}>
<<<<<<< HEAD
				<FormItem label={t('field_channel_name')} labelAlign="left" name="name">
=======
				<FormItem label="Name" labelAlign="left" name="name" required>
>>>>>>> 4e0b2b9c
					<Input
						disabled={editing}
						onChange={(event): void => {
							setSelectedConfig((state) => ({
								...state,
								name: event.target.value,
							}));
						}}
					/>
				</FormItem>

<<<<<<< HEAD
				<FormItem label={t('field_channel_type')} labelAlign="left" name="type">
					<Select onChange={onTypeChangeHandler} value={type}>
=======
				<FormItem label="Type" labelAlign="left" name="type">
					<Select onChange={onTypeChangeHandler} value={type} disabled={editing}>
>>>>>>> 4e0b2b9c
						<Option value="slack" key="slack">
							Slack
						</Option>
						<Option value="webhook" key="webhook">
							Webhook
						</Option>
						<Option value="pagerduty" key="pagerduty">
							Pagerduty
						</Option>
					</Select>
				</FormItem>

				<FormItem>{renderSettings()}</FormItem>

				<FormItem>
					<Button
						disabled={savingState}
						loading={savingState}
						type="primary"
						onClick={(): void => onSaveHandler(type)}
					>
						{t('button_save_channel')}
					</Button>
					<Button
						disabled={testingState}
						loading={testingState}
						onClick={(): void => onTestHandler(type)}
					>
						{t('button_test_channel')}
					</Button>
					<Button
						onClick={(): void => {
							history.replace(ROUTES.SETTINGS);
						}}
					>
						{t('button_return')}
					</Button>
				</FormItem>
			</Form>
		</>
	);
}

interface FormAlertChannelsProps {
	formInstance: FormInstance;
	type: ChannelType;
	setSelectedConfig: React.Dispatch<
		React.SetStateAction<Partial<SlackChannel & WebhookChannel & PagerChannel>>
	>;
	onTypeChangeHandler: (value: ChannelType) => void;
	onSaveHandler: (props: ChannelType) => void;
	onTestHandler: (props: ChannelType) => void;
	testingState: boolean;
	savingState: boolean;
	NotificationElement: React.ReactElement<
		unknown,
		string | React.JSXElementConstructor<unknown>
	>;
	title: string;
	initialValue: Store;
	// editing indicates if the form is opened in edit mode
	editing?: boolean;
}

FormAlertChannels.defaultProps = {
	editing: undefined,
};

export default FormAlertChannels;<|MERGE_RESOLUTION|>--- conflicted
+++ resolved
@@ -59,11 +59,7 @@
 			<Title level={3}>{title}</Title>
 
 			<Form initialValues={initialValue} layout="vertical" form={formInstance}>
-<<<<<<< HEAD
 				<FormItem label={t('field_channel_name')} labelAlign="left" name="name">
-=======
-				<FormItem label="Name" labelAlign="left" name="name" required>
->>>>>>> 4e0b2b9c
 					<Input
 						disabled={editing}
 						onChange={(event): void => {
@@ -75,13 +71,8 @@
 					/>
 				</FormItem>
 
-<<<<<<< HEAD
 				<FormItem label={t('field_channel_type')} labelAlign="left" name="type">
 					<Select onChange={onTypeChangeHandler} value={type}>
-=======
-				<FormItem label="Type" labelAlign="left" name="type">
-					<Select onChange={onTypeChangeHandler} value={type} disabled={editing}>
->>>>>>> 4e0b2b9c
 						<Option value="slack" key="slack">
 							Slack
 						</Option>
