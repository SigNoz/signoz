import { Form, FormInstance, Input, Select, Typography } from 'antd';
import FormItem from 'antd/lib/form/FormItem';
import ROUTES from 'constants/routes';
import {
	ChannelType,
	SlackChannel,
	SlackType,
	WebhookType,
} from 'container/CreateAlertChannels/config';
import history from 'lib/history';
import { Store } from 'rc-field-form/lib/interface';
import React from 'react';

import SlackSettings from './Settings/Slack';
import WebhookSettings from './Settings/webhook';
import { Button } from './styles';

const { Option } = Select;
const { Title } = Typography;

function FormAlertChannels({
	formInstance,
	type,
	setSelectedConfig,
	onTypeChangeHandler,
	// onTestHandler,
	onSaveHandler,
	savingState,
	NotificationElement,
	title,
	initialValue,
	nameDisable = false,
<<<<<<< HEAD
}: FormAlertChannelsProps): JSX.Element => {
	const renderSettings = () => {
		console.log('type:', type);
		switch (type) {
			case SlackType:
				return <SlackSettings setSelectedConfig={setSelectedConfig} />;
			case WebhookType:
				return <WebhookSettings setSelectedConfig={setSelectedConfig} />;
			default:
				return <SlackSettings setSelectedConfig={setSelectedConfig} />;
		}
	};
=======
}: FormAlertChannelsProps): JSX.Element {
>>>>>>> 4f3bb95a
	return (
		<>
			{NotificationElement}

			<Title level={3}>{title}</Title>

			<Form initialValues={initialValue} layout="vertical" form={formInstance}>
				<FormItem label="Name" labelAlign="left" name="name">
					<Input
						disabled={nameDisable}
						onChange={(event): void => {
							setSelectedConfig((state) => ({
								...state,
								name: event.target.value,
							}));
						}}
					/>
				</FormItem>

				<FormItem label="Type" labelAlign="left" name="type">
					<Select onChange={onTypeChangeHandler} value={type}>
						<Option value="slack" key="slack">
							Slack
						</Option>
						<Option value="webhook" key="webhook">
							Webhook
						</Option>
					</Select>
				</FormItem>

				<FormItem>{renderSettings()}</FormItem>

				<FormItem>
					<Button
						disabled={savingState}
						loading={savingState}
						type="primary"
						onClick={(): void => onSaveHandler(type)}
					>
						Save
					</Button>
					{/* <Button onClick={onTestHandler}>Test</Button> */}
					<Button
						onClick={(): void => {
							history.replace(ROUTES.SETTINGS);
						}}
					>
						Back
					</Button>
				</FormItem>
			</Form>
		</>
	);
}

interface FormAlertChannelsProps {
	formInstance: FormInstance;
	type: ChannelType;
	setSelectedConfig: React.Dispatch<React.SetStateAction<Partial<SlackChannel>>>;
	onTypeChangeHandler: (value: ChannelType) => void;
	onTestHandler: () => void;
	onSaveHandler: (props: ChannelType) => void;
	savingState: boolean;
	NotificationElement: React.ReactElement<
		unknown,
		string | React.JSXElementConstructor<unknown>
	>;
	title: string;
	initialValue: Store;
	nameDisable?: boolean;
}

export default FormAlertChannels;<|MERGE_RESOLUTION|>--- conflicted
+++ resolved
@@ -30,7 +30,6 @@
 	title,
 	initialValue,
 	nameDisable = false,
-<<<<<<< HEAD
 }: FormAlertChannelsProps): JSX.Element => {
 	const renderSettings = () => {
 		console.log('type:', type);
@@ -43,9 +42,6 @@
 				return <SlackSettings setSelectedConfig={setSelectedConfig} />;
 		}
 	};
-=======
-}: FormAlertChannelsProps): JSX.Element {
->>>>>>> 4f3bb95a
 	return (
 		<>
 			{NotificationElement}
