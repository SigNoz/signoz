import ROUTES from 'constants/routes';
import { useCopyLogLink } from 'hooks/logs/useCopyLogLink';
import { useGetExplorerQueryRange } from 'hooks/queryBuilder/useGetExplorerQueryRange';
import { logsQueryRangeSuccessResponse } from 'mocks-server/__mockdata__/logs_query_range';
import { server } from 'mocks-server/server';
import { rest } from 'msw';
import { SELECTED_VIEWS } from 'pages/LogsExplorer/utils';
<<<<<<< HEAD
import { PreferenceContextProvider } from 'providers/preferences/context/PreferenceContextProvider';
=======
import { QueryBuilderContext } from 'providers/QueryBuilder';
>>>>>>> ad46e225
import { VirtuosoMockContext } from 'react-virtuoso';
import { fireEvent, render, RenderResult } from 'tests/test-utils';
import { TagFilterItem } from 'types/api/queryBuilder/queryBuilderData';

import LogsExplorerViews from '..';
import {
	logsQueryRangeSuccessNewFormatResponse,
	mockQueryBuilderContextValue,
} from './mock';

const queryRangeURL = 'http://localhost/api/v3/query_range';
const ACTIVE_LOG_ID = 'test-log-id';
jest.mock('react-router-dom', () => ({
	...jest.requireActual('react-router-dom'),
	useLocation: (): { pathname: string } => ({
		pathname: `${ROUTES.LOGS_EXPLORER}`,
	}),
}));

const lodsQueryServerRequest = (): void =>
	server.use(
		rest.post(queryRangeURL, (req, res, ctx) =>
			res(ctx.status(200), ctx.json(logsQueryRangeSuccessResponse)),
		),
	);

jest.mock('uplot', () => {
	const paths = {
		spline: jest.fn(),
		bars: jest.fn(),
	};
	const uplotMock = jest.fn(() => ({
		paths,
	}));
	return {
		paths,
		default: uplotMock,
	};
});

// mocking the graph components in this test as this should be handled separately
jest.mock(
	'container/TimeSeriesView/TimeSeriesView',
	() =>
		// eslint-disable-next-line func-names, @typescript-eslint/explicit-function-return-type, react/display-name
		function () {
			return <div>Time Series Chart</div>;
		},
);
jest.mock(
	'container/LogsExplorerChart',
	() =>
		// eslint-disable-next-line func-names, @typescript-eslint/explicit-function-return-type, react/display-name
		function () {
			return <div>Histogram Chart</div>;
		},
);

jest.mock('api/common/getQueryStats', () => ({
	getQueryStats: jest.fn(),
}));

jest.mock('constants/panelTypes', () => ({
	AVAILABLE_EXPORT_PANEL_TYPES: ['graph', 'table'],
}));

jest.mock('d3-interpolate', () => ({
	interpolate: jest.fn(),
}));

jest.mock('hooks/queryBuilder/useGetExplorerQueryRange', () => ({
	__esModule: true,
	useGetExplorerQueryRange: jest.fn(),
}));

jest.mock('hooks/useSafeNavigate', () => ({
	useSafeNavigate: (): any => ({
		safeNavigate: jest.fn(),
	}),
}));

<<<<<<< HEAD
// Mock usePreferenceSync
jest.mock('providers/preferences/sync/usePreferenceSync', () => ({
	usePreferenceSync: (): any => ({
		preferences: {
			columns: [],
			formatting: {
				maxLines: 2,
				format: 'table',
				fontSize: 'small',
				version: 1,
			},
		},
		loading: false,
		error: null,
		updateColumns: jest.fn(),
		updateFormatting: jest.fn(),
=======
jest.mock('hooks/logs/useCopyLogLink', () => ({
	useCopyLogLink: jest.fn().mockReturnValue({
		activeLogId: ACTIVE_LOG_ID,
>>>>>>> ad46e225
	}),
}));

// Set up the specific behavior for useGetExplorerQueryRange in individual test cases
beforeEach(() => {
	(useGetExplorerQueryRange as jest.Mock).mockReturnValue({
		data: { payload: logsQueryRangeSuccessNewFormatResponse },
	});
});

const renderer = (): RenderResult =>
	render(
		<VirtuosoMockContext.Provider
			value={{ viewportHeight: 300, itemHeight: 100 }}
		>
			<PreferenceContextProvider>
				<LogsExplorerViews
					selectedView={SELECTED_VIEWS.SEARCH}
					showFrequencyChart
					setIsLoadingQueries={(): void => {}}
					listQueryKeyRef={{ current: {} }}
					chartQueryKeyRef={{ current: {} }}
				/>
			</PreferenceContextProvider>
		</VirtuosoMockContext.Provider>,
	);

describe('LogsExplorerViews -', () => {
	it('render correctly with props - list and table', async () => {
		lodsQueryServerRequest();
		const { queryByText, queryByTestId } = renderer();

		expect(queryByTestId('periscope-btn')).toBeInTheDocument();
		fireEvent.click(queryByTestId('periscope-btn') as HTMLElement);

		expect(document.querySelector('.menu-container')).toBeInTheDocument();

		const menuItems = document.querySelectorAll('.menu-items .item');
		expect(menuItems.length).toBe(3);

		// switch to table view
		// eslint-disable-next-line sonarjs/no-duplicate-string
		fireEvent.click(queryByTestId('table-view') as HTMLElement);

		expect(
			queryByText(
				'{"container_id":"container_id","container_name":"container_name","driver":"driver","eta":"2m0s","location":"frontend","log_level":"INFO","message":"Dispatch successful","service":"frontend","span_id":"span_id","trace_id":"span_id"}',
			),
		).toBeInTheDocument();
	});

	it('check isLoading state', async () => {
		lodsQueryServerRequest();
		(useGetExplorerQueryRange as jest.Mock).mockReturnValue({
			data: { payload: logsQueryRangeSuccessNewFormatResponse },
			isLoading: true,
			isFetching: false,
		});
		const { queryByText, queryByTestId } = renderer();

		// switch to table view
		fireEvent.click(queryByTestId('table-view') as HTMLElement);
		expect(queryByText('pending_data_placeholder')).toBeInTheDocument();
	});

	it('check error state', async () => {
		lodsQueryServerRequest();
		(useGetExplorerQueryRange as jest.Mock).mockReturnValue({
			data: { payload: logsQueryRangeSuccessNewFormatResponse },
			isLoading: false,
			isFetching: false,
			isError: true,
		});
		const { queryByText, queryByTestId } = renderer();

		expect(
			queryByText('Something went wrong. Please try again or contact support.'),
		).toBeInTheDocument();

		// switch to table view
		fireEvent.click(queryByTestId('table-view') as HTMLElement);

		expect(
			queryByText('Something went wrong. Please try again or contact support.'),
		).toBeInTheDocument();
	});

	it('should add activeLogId filter when present in URL', () => {
		// Mock useCopyLogLink to return an activeLogId
		(useCopyLogLink as jest.Mock).mockReturnValue({
			activeLogId: ACTIVE_LOG_ID,
		});

		lodsQueryServerRequest();
		render(
			<QueryBuilderContext.Provider value={mockQueryBuilderContextValue}>
				<LogsExplorerViews
					selectedView={SELECTED_VIEWS.SEARCH}
					showFrequencyChart
					setIsLoadingQueries={(): void => {}}
					listQueryKeyRef={{ current: {} }}
					chartQueryKeyRef={{ current: {} }}
				/>
			</QueryBuilderContext.Provider>,
		);

		// Get the query data from the first call to useGetExplorerQueryRange
		const {
			queryData,
		} = (useGetExplorerQueryRange as jest.Mock).mock.calls[0][0].builder;
		const firstQuery = queryData[0];

		// Get the original number of filters from mock data
		const originalFiltersLength =
			mockQueryBuilderContextValue.currentQuery.builder.queryData[0].filters?.items
				.length || 0;
		const expectedFiltersLength = originalFiltersLength + 1; // +1 for activeLogId filter

		// Verify that the activeLogId filter is present
		expect(
			firstQuery.filters?.items.some(
				(item: TagFilterItem) =>
					item.key?.key === 'id' && item.op === '<=' && item.value === ACTIVE_LOG_ID,
			),
		).toBe(true);

		// Verify the total number of filters (original + 1 new activeLogId filter)
		expect(firstQuery.filters?.items.length).toBe(expectedFiltersLength);
	});
});<|MERGE_RESOLUTION|>--- conflicted
+++ resolved
@@ -5,11 +5,8 @@
 import { server } from 'mocks-server/server';
 import { rest } from 'msw';
 import { SELECTED_VIEWS } from 'pages/LogsExplorer/utils';
-<<<<<<< HEAD
 import { PreferenceContextProvider } from 'providers/preferences/context/PreferenceContextProvider';
-=======
 import { QueryBuilderContext } from 'providers/QueryBuilder';
->>>>>>> ad46e225
 import { VirtuosoMockContext } from 'react-virtuoso';
 import { fireEvent, render, RenderResult } from 'tests/test-utils';
 import { TagFilterItem } from 'types/api/queryBuilder/queryBuilderData';
@@ -91,7 +88,6 @@
 	}),
 }));
 
-<<<<<<< HEAD
 // Mock usePreferenceSync
 jest.mock('providers/preferences/sync/usePreferenceSync', () => ({
 	usePreferenceSync: (): any => ({
@@ -108,11 +104,12 @@
 		error: null,
 		updateColumns: jest.fn(),
 		updateFormatting: jest.fn(),
-=======
+	}),
+}));
+
 jest.mock('hooks/logs/useCopyLogLink', () => ({
 	useCopyLogLink: jest.fn().mockReturnValue({
 		activeLogId: ACTIVE_LOG_ID,
->>>>>>> ad46e225
 	}),
 }));
 
