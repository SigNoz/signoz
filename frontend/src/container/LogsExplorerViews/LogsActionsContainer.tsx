--- conflicted
+++ resolved
@@ -41,12 +41,6 @@
 	minTime: number;
 	maxTime: number;
 }): JSX.Element {
-<<<<<<< HEAD
-	const [showFormatMenuItems, setShowFormatMenuItems] = useState(false);
-	const formatMenuRef = useRef<HTMLDivElement>(null);
-
-=======
->>>>>>> ba8a4992
 	const { options, config } = useOptionsMenu({
 		storageKey: LOCALSTORAGE.LOGS_LIST_OPTIONS,
 		dataSource: DataSource.LOGS,
@@ -74,21 +68,6 @@
 		},
 	];
 
-<<<<<<< HEAD
-	const handleToggleShowFormatOptions = (): void =>
-		setShowFormatMenuItems(!showFormatMenuItems);
-
-	useClickOutside({
-		ref: formatMenuRef,
-		onClickOutside: () => {
-			if (showFormatMenuItems) {
-				setShowFormatMenuItems(false);
-			}
-		},
-	});
-
-=======
->>>>>>> ba8a4992
 	return (
 		<div className="logs-actions-container">
 			<div className="tab-options">
@@ -120,7 +99,6 @@
 									dataSource={DataSource.LOGS}
 								/>
 							</div>
-<<<<<<< HEAD
 							<div className="download-options-container">
 								<LogsDownloadOptionsMenu
 									startTime={minTime}
@@ -130,24 +108,11 @@
 									orderBy={orderBy}
 								/>
 							</div>
-							<div className="format-options-container" ref={formatMenuRef}>
-								<Button
-									className="periscope-btn ghost"
-									onClick={handleToggleShowFormatOptions}
-									icon={<Sliders size={14} />}
-									data-testid="periscope-btn-format-options"
-=======
-							<Download
-								data={flattenLogData}
-								isLoading={isFetching}
-								fileName="log_data"
-							/>
 							<div className="format-options-container">
 								<LogsFormatOptionsMenu
 									items={formatItems}
 									selectedOptionFormat={options.format}
 									config={config}
->>>>>>> ba8a4992
 								/>
 							</div>
 						</>
