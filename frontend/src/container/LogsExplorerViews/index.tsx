import { TabsProps } from 'antd';
import { PANEL_TYPES } from 'constants/queryBuilder';
import { queryParamNamesMap } from 'constants/queryBuilderQueryNames';
<<<<<<< HEAD
import { ITEMS_PER_PAGE_OPTIONS } from 'container/Controls/config';
=======
import { DEFAULT_PER_PAGE_VALUE } from 'container/Controls/config';
>>>>>>> c314552e
import LogExplorerDetailedView from 'container/LogExplorerDetailedView';
import LogsExplorerChart from 'container/LogsExplorerChart';
import LogsExplorerList from 'container/LogsExplorerList';
import LogsExplorerTable from 'container/LogsExplorerTable';
import { GRAPH_TYPES } from 'container/NewDashboard/ComponentsSlider';
<<<<<<< HEAD
=======
import TimeSeriesView from 'container/TimeSeriesView/TimeSeriesView';
>>>>>>> c314552e
import { useGetExplorerQueryRange } from 'hooks/queryBuilder/useGetExplorerQueryRange';
import { useQueryBuilder } from 'hooks/queryBuilder/useQueryBuilder';
import useUrlQueryData from 'hooks/useUrlQueryData';
import { getPaginationQueryData } from 'lib/newQueryBuilder/getPaginationQueryData';
import { memo, useCallback, useEffect, useMemo, useState } from 'react';
import { ILog } from 'types/api/logs/log';
import { Query } from 'types/api/queryBuilder/queryBuilderData';
import { DataSource } from 'types/common/queryBuilder';

import { DEFAULT_QUERY_LIMIT } from './constants';
import { TabsStyled } from './LogsExplorerViews.styled';

function LogsExplorerViews(): JSX.Element {
	const { queryData: pageSize } = useUrlQueryData(
		queryParamNamesMap.pageSize,
<<<<<<< HEAD
		ITEMS_PER_PAGE_OPTIONS[0],
=======
		DEFAULT_PER_PAGE_VALUE,
>>>>>>> c314552e
	);

	// Context
	const {
		currentQuery,
<<<<<<< HEAD
		isQueryStaged,
=======
>>>>>>> c314552e
		stagedQuery,
		panelType,
		updateAllQueriesOperators,
		handleSetQueryData,
		redirectWithQueryBuilderData,
	} = useQueryBuilder();

	// State
<<<<<<< HEAD
	const [currentScrolledLog, setCurrentScrolledLog] = useState<ILog | null>(
		null,
	);
	const [activeLog, setActiveLog] = useState<ILog | null>(null);
	const [page, setPage] = useState<number>(1);
	const [logs, setLogs] = useState<ILog[]>([]);
=======
	const [activeLog, setActiveLog] = useState<ILog | null>(null);
	const [page, setPage] = useState<number>(1);
	const [logs, setLogs] = useState<ILog[]>([]);
	const [requestData, setRequestData] = useState<Query | null>(null);
>>>>>>> c314552e

	const currentStagedQueryData = useMemo(() => {
		if (!stagedQuery || stagedQuery.builder.queryData.length !== 1) return null;

		return stagedQuery.builder.queryData[0];
	}, [stagedQuery]);

	const isTimeStampPresent: boolean = useMemo(() => {
		const timestampOrderBy = currentStagedQueryData?.orderBy.find(
			(item) => item.columnName === 'timestamp',
		);

		return !!timestampOrderBy;
	}, [currentStagedQueryData]);

<<<<<<< HEAD
	const paginationQueryData = useMemo(() => {
		if (!stagedQuery) return null;

		return getPaginationQueryData({
			query: stagedQuery,
			listItemId: currentScrolledLog ? currentScrolledLog.id : null,
			isTimeStampPresent,
			page,
			pageSize,
		});
	}, [stagedQuery, currentScrolledLog, isTimeStampPresent, page, pageSize]);

	const requestData: Query | null = useMemo(() => {
		if (!stagedQuery) return null;
		if (stagedQuery && panelType !== PANEL_TYPES.LIST) return stagedQuery;

		if (!paginationQueryData) return null;

		const data: Query = {
			...stagedQuery,
			builder: {
				...stagedQuery.builder,
				queryData: stagedQuery.builder.queryData.map((item) => ({
					...item,
					...paginationQueryData,
					pageSize,
				})),
			},
		};

		return data;
	}, [stagedQuery, panelType, paginationQueryData, pageSize]);

	const isLimit: boolean = useMemo(() => {
		if (!paginationQueryData) return false;

		const limit = paginationQueryData.limit || 100;

		return logs.length >= limit;
	}, [logs.length, paginationQueryData]);

=======
>>>>>>> c314552e
	const isMultipleQueries = useMemo(
		() =>
			currentQuery.builder.queryData.length > 1 ||
			currentQuery.builder.queryFormulas.length > 0,
		[currentQuery],
	);

	const isGroupByExist = useMemo(() => {
		const groupByCount: number = currentQuery.builder.queryData.reduce<number>(
			(acc, query) => acc + query.groupBy.length,
			0,
		);

		return groupByCount > 0;
	}, [currentQuery]);

<<<<<<< HEAD
	const { data, isFetching } = useGetExplorerQueryRange(requestData, {
		keepPreviousData: true,
		...(isLimit ? { enabled: !isLimit } : {}),
	});

	const handleEndReached = useCallback(
		(index: number) => {
			const lastLog = logs[index];
			if (isLimit) return;

			if (isTimeStampPresent) {
				setCurrentScrolledLog((prevLog) =>
					prevLog?.id === lastLog.id ? prevLog : lastLog,
				);
			}

			setPage((prevPage) => prevPage + 1);
		},
		[logs, isLimit, isTimeStampPresent],
	);
=======
	const isLimit: boolean = useMemo(() => {
		if (!currentStagedQueryData) return false;
		const limit = currentStagedQueryData.limit || DEFAULT_QUERY_LIMIT;

		return logs.length >= limit;
	}, [logs.length, currentStagedQueryData]);

	const { data, isFetching, isError } = useGetExplorerQueryRange(requestData, {
		keepPreviousData: true,
		enabled: !isLimit,
	});
>>>>>>> c314552e

	const handleSetActiveLog = useCallback((nextActiveLog: ILog) => {
		setActiveLog(nextActiveLog);
	}, []);

	const handleClearActiveLog = useCallback(() => {
		setActiveLog(null);
	}, []);

	const handleResetPagination = useCallback(() => {
		setPage(1);
		setCurrentScrolledLog(null);
		setLogs([]);
	}, []);

	const handleChangeView = useCallback(
		(newPanelType: string) => {
			if (newPanelType === panelType) return;

			const query = updateAllQueriesOperators(
				currentQuery,
				newPanelType as GRAPH_TYPES,
				DataSource.LOGS,
			);

			redirectWithQueryBuilderData(query, {
				[queryParamNamesMap.panelTypes]: newPanelType,
			});
		},
		[
			currentQuery,
			panelType,
			updateAllQueriesOperators,
			redirectWithQueryBuilderData,
		],
	);

	const handleSetActiveLog = useCallback((nextActiveLog: ILog) => {
		setActiveLog(nextActiveLog);
	}, []);

	const handleClearActiveLog = useCallback(() => {
		setActiveLog(null);
	}, []);

	const getRequestData = useCallback(
		(
			query: Query | null,
			params: { page: number; log: ILog | null; pageSize: number },
		): Query | null => {
			if (!query) return null;

			const paginateData = getPaginationQueryData({
				currentStagedQueryData,
				listItemId: params.log ? params.log.id : null,
				isTimeStampPresent,
				page: params.page,
				pageSize: params.pageSize,
			});

			const data: Query = {
				...query,
				builder: {
					...query.builder,
					queryData: query.builder.queryData.map((item) => ({
						...item,
						...paginateData,
						limit: item.limit || DEFAULT_QUERY_LIMIT,
						pageSize: params.pageSize,
					})),
				},
			};

			return data;
		},
		[currentStagedQueryData, isTimeStampPresent],
	);

	const handleEndReached = useCallback(
		(index: number) => {
			if (isLimit) return;

			const lastLog = logs[index];

			const limit = currentStagedQueryData?.limit || DEFAULT_QUERY_LIMIT;

			const nextLogsLenth = logs.length + pageSize;

			const nextPageSize = nextLogsLenth >= limit ? limit - logs.length : pageSize;

			if (!stagedQuery) return;

			const newRequestData = getRequestData(stagedQuery, {
				page: page + 1,
				log: isTimeStampPresent ? lastLog : null,
				pageSize: nextPageSize,
			});

			setPage((prevPage) => prevPage + 1);

			setRequestData(newRequestData);
		},
		[
			isLimit,
			logs,
			currentStagedQueryData?.limit,
			pageSize,
			stagedQuery,
			getRequestData,
			page,
			isTimeStampPresent,
		],
	);

	useEffect(() => {
		const shouldChangeView = isMultipleQueries || isGroupByExist;

		if (panelType === 'list' && shouldChangeView) {
			handleChangeView(PANEL_TYPES.TIME_SERIES);
		}
	}, [panelType, isMultipleQueries, isGroupByExist, handleChangeView]);

	useEffect(() => {
		const currentData = data?.payload.data.newResult.data.result || [];
		if (currentData.length > 0 && currentData[0].list) {
			const currentLogs: ILog[] = currentData[0].list.map((item) => ({
				timestamp: +item.timestamp,
				...item.data,
			}));
			setLogs((prevLogs) => [...prevLogs, ...currentLogs]);
		}
	}, [data]);

	useEffect(() => {
<<<<<<< HEAD
		if (isQueryStaged && panelType === PANEL_TYPES.LIST) {
			handleResetPagination();
		}
	}, [handleResetPagination, isQueryStaged, panelType]);

	useEffect(() => {
		if (!requestData) return;
		if (panelType !== PANEL_TYPES.LIST) return;

		const {
			offset,
			pageSize,
			...restQueryData
		} = requestData.builder.queryData[0];

		handleSetQueryData(0, restQueryData);
	}, [handleSetQueryData, panelType, requestData]);
=======
		if (requestData?.id !== stagedQuery?.id) {
			const newRequestData = getRequestData(stagedQuery, {
				page: 1,
				log: null,
				pageSize,
			});
			setLogs([]);
			setPage(1);
			setRequestData(newRequestData);
		}
	}, [stagedQuery, requestData, getRequestData, pageSize]);
>>>>>>> c314552e

	const tabsItems: TabsProps['items'] = useMemo(
		() => [
			{
				label: 'List View',
				key: PANEL_TYPES.LIST,
				disabled: isMultipleQueries || isGroupByExist,
				children: (
					<LogsExplorerList
						isLoading={isFetching}
						currentStagedQueryData={currentStagedQueryData}
						logs={logs}
<<<<<<< HEAD
						isLimit={isLimit}
=======
>>>>>>> c314552e
						onOpenDetailedView={handleSetActiveLog}
						onEndReached={handleEndReached}
						onExpand={handleSetActiveLog}
					/>
				),
			},
<<<<<<< HEAD
			{ label: 'TimeSeries', key: PANEL_TYPES.TIME_SERIES },
=======
			{
				label: 'TimeSeries',
				key: PANEL_TYPES.TIME_SERIES,
				children: (
					<TimeSeriesView isLoading={isFetching} data={data} isError={isError} />
				),
			},
>>>>>>> c314552e
			{
				label: 'Table',
				key: PANEL_TYPES.TABLE,
				children: (
					<LogsExplorerTable
						data={data?.payload.data.newResult.data.result || []}
						isLoading={isFetching}
					/>
				),
			},
		],
		[
			isMultipleQueries,
			isGroupByExist,
			isFetching,
			currentStagedQueryData,
			logs,
<<<<<<< HEAD
			isLimit,
			handleEndReached,
			handleSetActiveLog,
			data,
		],
	);

	const chartData = useMemo(() => {
		if (!stagedQuery) return [];

		if (!data || data.payload.data.result.length === 0) return [];

		const isGroupByExist = stagedQuery.builder.queryData.some(
			(queryData) => queryData.groupBy.length > 0,
		);

		return isGroupByExist
			? data.payload.data.result
			: [data.payload.data.result[0]];
	}, [stagedQuery, data]);

	return (
		<>
			<LogsExplorerChart isLoading={isFetching} data={chartData} />
=======
			handleSetActiveLog,
			handleEndReached,
			data,
			isError,
		],
	);

	return (
		<>
			<LogsExplorerChart
				isLoading={isFetching}
				data={data?.payload.data.result[0] ? [data?.payload.data.result[0]] : []}
			/>
>>>>>>> c314552e
			<TabsStyled
				items={tabsItems}
				defaultActiveKey={panelType || PANEL_TYPES.LIST}
				activeKey={panelType || PANEL_TYPES.LIST}
				onChange={handleChangeView}
				destroyInactiveTabPane
			/>
			<LogExplorerDetailedView log={activeLog} onClose={handleClearActiveLog} />
		</>
	);
}

export default memo(LogsExplorerViews);<|MERGE_RESOLUTION|>--- conflicted
+++ resolved
@@ -1,20 +1,13 @@
 import { TabsProps } from 'antd';
 import { PANEL_TYPES } from 'constants/queryBuilder';
 import { queryParamNamesMap } from 'constants/queryBuilderQueryNames';
-<<<<<<< HEAD
-import { ITEMS_PER_PAGE_OPTIONS } from 'container/Controls/config';
-=======
 import { DEFAULT_PER_PAGE_VALUE } from 'container/Controls/config';
->>>>>>> c314552e
 import LogExplorerDetailedView from 'container/LogExplorerDetailedView';
 import LogsExplorerChart from 'container/LogsExplorerChart';
 import LogsExplorerList from 'container/LogsExplorerList';
 import LogsExplorerTable from 'container/LogsExplorerTable';
 import { GRAPH_TYPES } from 'container/NewDashboard/ComponentsSlider';
-<<<<<<< HEAD
-=======
 import TimeSeriesView from 'container/TimeSeriesView/TimeSeriesView';
->>>>>>> c314552e
 import { useGetExplorerQueryRange } from 'hooks/queryBuilder/useGetExplorerQueryRange';
 import { useQueryBuilder } from 'hooks/queryBuilder/useQueryBuilder';
 import useUrlQueryData from 'hooks/useUrlQueryData';
@@ -30,41 +23,23 @@
 function LogsExplorerViews(): JSX.Element {
 	const { queryData: pageSize } = useUrlQueryData(
 		queryParamNamesMap.pageSize,
-<<<<<<< HEAD
-		ITEMS_PER_PAGE_OPTIONS[0],
-=======
 		DEFAULT_PER_PAGE_VALUE,
->>>>>>> c314552e
 	);
 
 	// Context
 	const {
 		currentQuery,
-<<<<<<< HEAD
-		isQueryStaged,
-=======
->>>>>>> c314552e
 		stagedQuery,
 		panelType,
 		updateAllQueriesOperators,
-		handleSetQueryData,
 		redirectWithQueryBuilderData,
 	} = useQueryBuilder();
 
 	// State
-<<<<<<< HEAD
-	const [currentScrolledLog, setCurrentScrolledLog] = useState<ILog | null>(
-		null,
-	);
-	const [activeLog, setActiveLog] = useState<ILog | null>(null);
-	const [page, setPage] = useState<number>(1);
-	const [logs, setLogs] = useState<ILog[]>([]);
-=======
 	const [activeLog, setActiveLog] = useState<ILog | null>(null);
 	const [page, setPage] = useState<number>(1);
 	const [logs, setLogs] = useState<ILog[]>([]);
 	const [requestData, setRequestData] = useState<Query | null>(null);
->>>>>>> c314552e
 
 	const currentStagedQueryData = useMemo(() => {
 		if (!stagedQuery || stagedQuery.builder.queryData.length !== 1) return null;
@@ -80,50 +55,6 @@
 		return !!timestampOrderBy;
 	}, [currentStagedQueryData]);
 
-<<<<<<< HEAD
-	const paginationQueryData = useMemo(() => {
-		if (!stagedQuery) return null;
-
-		return getPaginationQueryData({
-			query: stagedQuery,
-			listItemId: currentScrolledLog ? currentScrolledLog.id : null,
-			isTimeStampPresent,
-			page,
-			pageSize,
-		});
-	}, [stagedQuery, currentScrolledLog, isTimeStampPresent, page, pageSize]);
-
-	const requestData: Query | null = useMemo(() => {
-		if (!stagedQuery) return null;
-		if (stagedQuery && panelType !== PANEL_TYPES.LIST) return stagedQuery;
-
-		if (!paginationQueryData) return null;
-
-		const data: Query = {
-			...stagedQuery,
-			builder: {
-				...stagedQuery.builder,
-				queryData: stagedQuery.builder.queryData.map((item) => ({
-					...item,
-					...paginationQueryData,
-					pageSize,
-				})),
-			},
-		};
-
-		return data;
-	}, [stagedQuery, panelType, paginationQueryData, pageSize]);
-
-	const isLimit: boolean = useMemo(() => {
-		if (!paginationQueryData) return false;
-
-		const limit = paginationQueryData.limit || 100;
-
-		return logs.length >= limit;
-	}, [logs.length, paginationQueryData]);
-
-=======
->>>>>>> c314552e
 	const isMultipleQueries = useMemo(
 		() =>
 			currentQuery.builder.queryData.length > 1 ||
@@ -140,28 +71,6 @@
 		return groupByCount > 0;
 	}, [currentQuery]);
 
-<<<<<<< HEAD
-	const { data, isFetching } = useGetExplorerQueryRange(requestData, {
-		keepPreviousData: true,
-		...(isLimit ? { enabled: !isLimit } : {}),
-	});
-
-	const handleEndReached = useCallback(
-		(index: number) => {
-			const lastLog = logs[index];
-			if (isLimit) return;
-
-			if (isTimeStampPresent) {
-				setCurrentScrolledLog((prevLog) =>
-					prevLog?.id === lastLog.id ? prevLog : lastLog,
-				);
-			}
-
-			setPage((prevPage) => prevPage + 1);
-		},
-		[logs, isLimit, isTimeStampPresent],
-	);
-=======
 	const isLimit: boolean = useMemo(() => {
 		if (!currentStagedQueryData) return false;
 		const limit = currentStagedQueryData.limit || DEFAULT_QUERY_LIMIT;
@@ -173,7 +82,6 @@
 		keepPreviousData: true,
 		enabled: !isLimit,
 	});
->>>>>>> c314552e
 
 	const handleSetActiveLog = useCallback((nextActiveLog: ILog) => {
 		setActiveLog(nextActiveLog);
@@ -181,12 +89,6 @@
 
 	const handleClearActiveLog = useCallback(() => {
 		setActiveLog(null);
-	}, []);
-
-	const handleResetPagination = useCallback(() => {
-		setPage(1);
-		setCurrentScrolledLog(null);
-		setLogs([]);
 	}, []);
 
 	const handleChangeView = useCallback(
@@ -210,14 +112,6 @@
 			redirectWithQueryBuilderData,
 		],
 	);
-
-	const handleSetActiveLog = useCallback((nextActiveLog: ILog) => {
-		setActiveLog(nextActiveLog);
-	}, []);
-
-	const handleClearActiveLog = useCallback(() => {
-		setActiveLog(null);
-	}, []);
 
 	const getRequestData = useCallback(
 		(
@@ -308,25 +202,6 @@
 	}, [data]);
 
 	useEffect(() => {
-<<<<<<< HEAD
-		if (isQueryStaged && panelType === PANEL_TYPES.LIST) {
-			handleResetPagination();
-		}
-	}, [handleResetPagination, isQueryStaged, panelType]);
-
-	useEffect(() => {
-		if (!requestData) return;
-		if (panelType !== PANEL_TYPES.LIST) return;
-
-		const {
-			offset,
-			pageSize,
-			...restQueryData
-		} = requestData.builder.queryData[0];
-
-		handleSetQueryData(0, restQueryData);
-	}, [handleSetQueryData, panelType, requestData]);
-=======
 		if (requestData?.id !== stagedQuery?.id) {
 			const newRequestData = getRequestData(stagedQuery, {
 				page: 1,
@@ -338,7 +213,6 @@
 			setRequestData(newRequestData);
 		}
 	}, [stagedQuery, requestData, getRequestData, pageSize]);
->>>>>>> c314552e
 
 	const tabsItems: TabsProps['items'] = useMemo(
 		() => [
@@ -351,19 +225,12 @@
 						isLoading={isFetching}
 						currentStagedQueryData={currentStagedQueryData}
 						logs={logs}
-<<<<<<< HEAD
-						isLimit={isLimit}
-=======
->>>>>>> c314552e
 						onOpenDetailedView={handleSetActiveLog}
 						onEndReached={handleEndReached}
 						onExpand={handleSetActiveLog}
 					/>
 				),
 			},
-<<<<<<< HEAD
-			{ label: 'TimeSeries', key: PANEL_TYPES.TIME_SERIES },
-=======
 			{
 				label: 'TimeSeries',
 				key: PANEL_TYPES.TIME_SERIES,
@@ -371,7 +238,6 @@
 					<TimeSeriesView isLoading={isFetching} data={data} isError={isError} />
 				),
 			},
->>>>>>> c314552e
 			{
 				label: 'Table',
 				key: PANEL_TYPES.TABLE,
@@ -389,11 +255,10 @@
 			isFetching,
 			currentStagedQueryData,
 			logs,
-<<<<<<< HEAD
-			isLimit,
+			handleSetActiveLog,
 			handleEndReached,
-			handleSetActiveLog,
 			data,
+			isError,
 		],
 	);
 
@@ -414,21 +279,6 @@
 	return (
 		<>
 			<LogsExplorerChart isLoading={isFetching} data={chartData} />
-=======
-			handleSetActiveLog,
-			handleEndReached,
-			data,
-			isError,
-		],
-	);
-
-	return (
-		<>
-			<LogsExplorerChart
-				isLoading={isFetching}
-				data={data?.payload.data.result[0] ? [data?.payload.data.result[0]] : []}
-			/>
->>>>>>> c314552e
 			<TabsStyled
 				items={tabsItems}
 				defaultActiveKey={panelType || PANEL_TYPES.LIST}
