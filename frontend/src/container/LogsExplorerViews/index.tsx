--- conflicted
+++ resolved
@@ -421,11 +421,7 @@
 			const dashboardEditView = generateExportToDashboardLink({
 				query,
 				panelType: panelTypeParam,
-<<<<<<< HEAD
 				dashboardId: dashboard.id,
-=======
-				dashboardId: dashboard.uuid,
->>>>>>> dd11ba9f
 				widgetId,
 			});
 
@@ -757,10 +753,6 @@
 			<ExplorerOptionWrapper
 				disabled={!stagedQuery}
 				query={exportDefaultQuery}
-<<<<<<< HEAD
-				isLoading={false}
-=======
->>>>>>> dd11ba9f
 				onExport={handleExport}
 				sourcepage={DataSource.LOGS}
 			/>
