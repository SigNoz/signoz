--- conflicted
+++ resolved
@@ -1,19 +1,12 @@
 /* eslint-disable sonarjs/cognitive-complexity */
 import './LogsExplorerViews.styles.scss';
 
-<<<<<<< HEAD
-import { Button, Select, Switch, Typography } from 'antd';
-=======
 import { Button, Switch, Typography } from 'antd';
->>>>>>> 090538f1
 import { getQueryStats, WsDataEvent } from 'api/common/getQueryStats';
 import logEvent from 'api/common/logEvent';
 import { getYAxisFormattedValue } from 'components/Graph/yAxisConfig';
 import LogsFormatOptionsMenu from 'components/LogsFormatOptionsMenu/LogsFormatOptionsMenu';
-<<<<<<< HEAD
-=======
 import ListViewOrderBy from 'components/OrderBy/ListViewOrderBy';
->>>>>>> 090538f1
 import { ENTITY_VERSION_V5 } from 'constants/app';
 import { DATE_TIME_FORMATS } from 'constants/dateTimeFormats';
 import { LOCALSTORAGE } from 'constants/localStorage';
@@ -147,11 +140,7 @@
 	const [queryStats, setQueryStats] = useState<WsDataEvent>();
 	const [listChartQuery, setListChartQuery] = useState<Query | null>(null);
 
-<<<<<<< HEAD
-	const [orderDirection, setOrderDirection] = useState<string>('desc');
-=======
 	const [orderBy, setOrderBy] = useState<string>('timestamp:desc');
->>>>>>> 090538f1
 
 	const listQuery = useMemo(() => {
 		if (!stagedQuery || stagedQuery.builder.queryData.length < 1) return null;
@@ -346,17 +335,11 @@
 			}
 
 			// Create orderBy array based on orderDirection
-<<<<<<< HEAD
-			const orderBy = [
-				{ columnName: 'timestamp', order: orderDirection },
-				{ columnName: 'id', order: orderDirection },
-=======
 			const [columnName, order] = orderBy.split(':');
 
 			const newOrderBy = [
 				{ columnName: columnName || 'timestamp', order: order || 'desc' },
 				{ columnName: 'id', order: order || 'desc' },
->>>>>>> 090538f1
 			];
 
 			const queryData: IBuilderQuery[] =
@@ -371,11 +354,7 @@
 								...paginateData,
 								...(updatedFilters ? { filters: updatedFilters } : {}),
 								...(selectedView === ExplorerViews.LIST
-<<<<<<< HEAD
-									? { order: orderBy, orderBy }
-=======
 									? { order: newOrderBy, orderBy: newOrderBy }
->>>>>>> 090538f1
 									: { order: [] }),
 							},
 					  ];
@@ -390,11 +369,7 @@
 
 			return data;
 		},
-<<<<<<< HEAD
-		[activeLogId, orderDirection, listQuery, selectedView],
-=======
 		[activeLogId, orderBy, listQuery, selectedView],
->>>>>>> 090538f1
 	);
 
 	const handleEndReached = useCallback(() => {
@@ -538,31 +513,17 @@
 	}, [data]);
 
 	// Store previous orderDirection to detect changes
-<<<<<<< HEAD
-	const prevOrderDirectionRef = useRef(orderDirection);
-
-	useEffect(() => {
-		const orderDirectionChanged =
-			prevOrderDirectionRef.current !== orderDirection &&
-			selectedPanelType === PANEL_TYPES.LIST;
-		prevOrderDirectionRef.current = orderDirection;
-=======
 	const prevOrderByRef = useRef(orderBy);
 
 	useEffect(() => {
 		const orderByChanged =
 			prevOrderByRef.current !== orderBy && selectedPanelType === PANEL_TYPES.LIST;
 		prevOrderByRef.current = orderBy;
->>>>>>> 090538f1
 
 		if (
 			requestData?.id !== stagedQuery?.id ||
 			currentMinTimeRef.current !== minTime ||
-<<<<<<< HEAD
-			orderDirectionChanged
-=======
 			orderByChanged
->>>>>>> 090538f1
 		) {
 			// Recalculate global time when query changes i.e. stage and run query clicked
 			if (
@@ -598,11 +559,7 @@
 		dispatch,
 		selectedTime,
 		maxTime,
-<<<<<<< HEAD
-		orderDirection,
-=======
 		orderBy,
->>>>>>> 090538f1
 		selectedPanelType,
 	]);
 
@@ -735,32 +692,6 @@
 											Order by <Minus size={14} /> <ArrowUp10 size={14} />
 										</div>
 
-<<<<<<< HEAD
-										<Select
-											placeholder="Select order by"
-											className="order-by-select"
-											style={{ width: 100 }}
-											value={orderDirection}
-											onChange={(value): void => setOrderDirection(value)}
-											options={[
-												{ label: 'Ascending', value: 'asc' },
-												{ label: 'Descending', value: 'desc' },
-											]}
-										/>
-									</div>
-									<Download
-										data={flattenLogData}
-										isLoading={isFetching}
-										fileName="log_data"
-									/>
-									<div className="format-options-container" ref={menuRef}>
-										<Button
-											className="periscope-btn ghost"
-											onClick={handleToggleShowFormatOptions}
-											icon={<Sliders size={14} />}
-											data-testid="periscope-btn"
-										/>
-=======
 										<ListViewOrderBy
 											value={orderBy}
 											onChange={(value): void => setOrderBy(value)}
@@ -779,7 +710,6 @@
 											icon={<Sliders size={14} />}
 											data-testid="periscope-btn"
 										/>
->>>>>>> 090538f1
 
 										{showFormatMenuItems && (
 											<LogsFormatOptionsMenu
