--- conflicted
+++ resolved
@@ -490,11 +490,7 @@
 						onEndReached={handleEndReached}
 						onExpand={handleSetActiveLog}
 						onAddToQuery={handleAddToQuery}
-<<<<<<< HEAD
 						onOpenLogsContext={handleSetActiveContextLog}
-						copiedTimeRange={copiedTimeRange}
-=======
->>>>>>> 0e1b04da
 					/>
 				),
 			},
