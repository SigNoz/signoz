import { Button } from 'antd';
import { PANEL_TYPES } from 'constants/queryBuilder';
import { QueryBuilder } from 'container/QueryBuilder';
import { QueryBuilderProps } from 'container/QueryBuilder/QueryBuilder.interfaces';
import { useGetPanelTypesQueryParam } from 'hooks/queryBuilder/useGetPanelTypesQueryParam';
import { useQueryBuilder } from 'hooks/queryBuilder/useQueryBuilder';
<<<<<<< HEAD
import { memo } from 'react';
=======
import { memo, useMemo } from 'react';
>>>>>>> c0d10f0d
import { DataSource } from 'types/common/queryBuilder';

import { ButtonWrapper, Container } from './styles';

function QuerySection(): JSX.Element {
	const { handleRunQuery } = useQueryBuilder();

	const panelTypes = useGetPanelTypesQueryParam(PANEL_TYPES.LIST);

	const filterConfigs: QueryBuilderProps['filterConfigs'] = useMemo(() => {
		const config: QueryBuilderProps['filterConfigs'] = {
			stepInterval: { isHidden: false, isDisabled: true },
		};

		return config;
	}, []);

	return (
		<Container>
			<QueryBuilder
				panelType={panelTypes}
				config={{
					queryVariant: 'static',
					initialDataSource: DataSource.TRACES,
				}}
				filterConfigs={filterConfigs}
				actions={
					<ButtonWrapper>
						<Button onClick={handleRunQuery} type="primary">
							Run Query
						</Button>
					</ButtonWrapper>
				}
			/>
		</Container>
	);
}

export default memo(QuerySection);<|MERGE_RESOLUTION|>--- conflicted
+++ resolved
@@ -4,11 +4,7 @@
 import { QueryBuilderProps } from 'container/QueryBuilder/QueryBuilder.interfaces';
 import { useGetPanelTypesQueryParam } from 'hooks/queryBuilder/useGetPanelTypesQueryParam';
 import { useQueryBuilder } from 'hooks/queryBuilder/useQueryBuilder';
-<<<<<<< HEAD
-import { memo } from 'react';
-=======
 import { memo, useMemo } from 'react';
->>>>>>> c0d10f0d
 import { DataSource } from 'types/common/queryBuilder';
 
 import { ButtonWrapper, Container } from './styles';
