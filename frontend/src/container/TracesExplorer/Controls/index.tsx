import Controls, { ControlsProps } from 'container/Controls';
import OptionsMenu from 'container/OptionsMenu';
import { OptionsMenuConfig } from 'container/OptionsMenu/types';
import useQueryPagination from 'hooks/queryPagination/useQueryPagination';
import { memo } from 'react';

import { Container } from './styles';

function TraceExplorerControls({
	isLoading,
	totalCount,
	perPageOptions,
	config,
}: TraceExplorerControlsProps): JSX.Element | null {
	const {
		pagination,
		handleCountItemsPerPageChange,
		handleNavigateNext,
		handleNavigatePrevious,
	} = useQueryPagination(totalCount, perPageOptions);

	return (
		<Container>
<<<<<<< HEAD
			<OptionsMenu config={{ addColumn: config?.addColumn }} />
=======
			{config && <OptionsMenu config={{ addColumn: config?.addColumn }} />}

>>>>>>> 10a3a6d3
			<Controls
				isLoading={isLoading}
				totalCount={totalCount}
				offset={pagination.offset}
				countPerPage={pagination.limit}
				perPageOptions={perPageOptions}
				handleCountItemsPerPageChange={handleCountItemsPerPageChange}
				handleNavigateNext={handleNavigateNext}
				handleNavigatePrevious={handleNavigatePrevious}
			/>
		</Container>
	);
}

<<<<<<< HEAD
=======
TraceExplorerControls.defaultProps = {
	config: null,
};

>>>>>>> 10a3a6d3
type TraceExplorerControlsProps = Pick<
	ControlsProps,
	'isLoading' | 'totalCount' | 'perPageOptions'
> & {
<<<<<<< HEAD
	config: OptionsMenuConfig;
=======
	config?: OptionsMenuConfig | null;
>>>>>>> 10a3a6d3
};

export default memo(TraceExplorerControls);<|MERGE_RESOLUTION|>--- conflicted
+++ resolved
@@ -21,12 +21,8 @@
 
 	return (
 		<Container>
-<<<<<<< HEAD
-			<OptionsMenu config={{ addColumn: config?.addColumn }} />
-=======
 			{config && <OptionsMenu config={{ addColumn: config?.addColumn }} />}
 
->>>>>>> 10a3a6d3
 			<Controls
 				isLoading={isLoading}
 				totalCount={totalCount}
@@ -41,22 +37,15 @@
 	);
 }
 
-<<<<<<< HEAD
-=======
 TraceExplorerControls.defaultProps = {
 	config: null,
 };
 
->>>>>>> 10a3a6d3
 type TraceExplorerControlsProps = Pick<
 	ControlsProps,
 	'isLoading' | 'totalCount' | 'perPageOptions'
 > & {
-<<<<<<< HEAD
-	config: OptionsMenuConfig;
-=======
 	config?: OptionsMenuConfig | null;
->>>>>>> 10a3a6d3
 };
 
 export default memo(TraceExplorerControls);