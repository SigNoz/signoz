--- conflicted
+++ resolved
@@ -21,12 +21,8 @@
 
 	return (
 		<Container>
-<<<<<<< HEAD
-			<OptionsMenu config={{ addColumn: config?.addColumn }} />
-=======
 			{config && <OptionsMenu config={{ addColumn: config?.addColumn }} />}
 
->>>>>>> c0d10f0d
 			<Controls
 				isLoading={isLoading}
 				totalCount={totalCount}
@@ -41,22 +37,15 @@
 	);
 }
 
-<<<<<<< HEAD
-=======
 TraceExplorerControls.defaultProps = {
 	config: null,
 };
 
->>>>>>> c0d10f0d
 type TraceExplorerControlsProps = Pick<
 	ControlsProps,
 	'isLoading' | 'totalCount' | 'perPageOptions'
 > & {
-<<<<<<< HEAD
-	config: OptionsMenuConfig;
-=======
 	config?: OptionsMenuConfig | null;
->>>>>>> c0d10f0d
 };
 
 export default memo(TraceExplorerControls);