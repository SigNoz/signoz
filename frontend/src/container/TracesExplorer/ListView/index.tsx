--- conflicted
+++ resolved
@@ -1,9 +1,5 @@
 import './ListView.styles.scss';
 
-<<<<<<< HEAD
-import { Select } from 'antd';
-=======
->>>>>>> 090538f1
 import logEvent from 'api/common/logEvent';
 import ListViewOrderBy from 'components/OrderBy/ListViewOrderBy';
 import { ResizeTable } from 'components/ResizeTable';
@@ -25,10 +21,7 @@
 import { getDraggedColumns } from 'hooks/useDragColumns/utils';
 import useUrlQueryData from 'hooks/useUrlQueryData';
 import { RowData } from 'lib/query/createTableColumnsFromQuery';
-<<<<<<< HEAD
-=======
 import { cloneDeep } from 'lodash-es';
->>>>>>> 090538f1
 import { ArrowUp10, Minus } from 'lucide-react';
 import { useTimezone } from 'providers/Timezone';
 import { memo, useCallback, useEffect, useMemo, useState } from 'react';
@@ -54,11 +47,7 @@
 
 	const panelType = panelTypeFromQueryBuilder || PANEL_TYPES.LIST;
 
-<<<<<<< HEAD
-	const [orderDirection, setOrderDirection] = useState<string>('asc');
-=======
 	const [orderBy, setOrderBy] = useState<string>('timestamp:desc');
->>>>>>> 090538f1
 
 	const {
 		selectedTime: globalSelectedTime,
@@ -215,23 +204,10 @@
 							Order by <Minus size={14} /> <ArrowUp10 size={14} />
 						</div>
 
-<<<<<<< HEAD
-						<Select
-							placeholder="Select order by"
-							className="order-by-select"
-							style={{ width: 100 }}
-							value={orderDirection}
-							onChange={(value): void => setOrderDirection(value)}
-							options={[
-								{ label: 'Ascending', value: 'asc' },
-								{ label: 'Descending', value: 'desc' },
-							]}
-=======
 						<ListViewOrderBy
 							value={orderBy}
 							onChange={handleOrderChange}
 							dataSource={DataSource.TRACES}
->>>>>>> 090538f1
 						/>
 					</div>
 
