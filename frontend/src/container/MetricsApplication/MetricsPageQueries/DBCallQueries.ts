--- conflicted
+++ resolved
@@ -97,7 +97,6 @@
 	];
 
 	const additionalItems: TagFilterItem[][] = [
-<<<<<<< HEAD
 		additionalItemsA,
 		additionalItemsB,
 	];
@@ -114,31 +113,6 @@
 			MetricAggregateOperator.SUM,
 		],
 		dataSource: DataSource.METRICS,
-=======
-		additionalItemsA,
-		additionalItemsA,
-	];
-
-	const legends = ['', ''];
-	const disabled = [true, true];
-	const legendFormula = 'Average Duration';
-	const expression = FORMULA.DATABASE_CALLS_AVG_DURATION;
-	const aggregateOperators = [
-		MetricAggregateOperator.SUM,
-		MetricAggregateOperator.SUM,
-	];
-	const dataSource = DataSource.METRICS;
-
-	return getQueryBuilderQuerieswithFormula({
-		autocompleteData,
-		additionalItems,
-		legends,
-		disabled,
-		expression,
-		legendFormula,
-		aggregateOperators,
-		dataSource,
->>>>>>> 5f89e84e
 	});
 };
 
