--- conflicted
+++ resolved
@@ -85,221 +85,15 @@
 	};
 };
 
-<<<<<<< HEAD
-export const getQueryBuilderQuerieswithAdditionalItems = ({
-	servicename,
-	legend,
-	disabled,
-	tagFilterItems,
-	metricNameA,
-	metricNameB,
-	groupBy,
-	expression,
-	legendFormula,
-	additionalItems,
-}: BuilderQuerieswithAdditionalItems): {
-	formulas: IMetricsBuilderFormula[];
-	queryBuilder: IMetricsBuilderQuery[];
-} => ({
-	formulas: [
-		{
-			disabled: false,
-			expression,
-			name: 'F1',
-			legend: legendFormula,
-		},
-	],
-	queryBuilder: [
-		{
-			aggregateOperator: 18,
-			disabled,
-			groupBy,
-			legend,
-			metricName: metricNameA,
-			name: 'A',
-			reduceTo: 1,
-			tagFilters: {
-				items: [
-					{
-						id: '',
-						key: 'service_name',
-						op: 'IN',
-						value: [`${servicename}`],
-					},
-					additionalItems,
-					...tagFilterItems,
-				],
-
-				op: 'AND',
-			},
-		},
-		{
-			aggregateOperator: 18,
-			disabled,
-			groupBy,
-			legend,
-			metricName: metricNameB,
-			name: 'B',
-			reduceTo: 1,
-			tagFilters: {
-				items: [
-					{
-						id: '',
-						key: 'service_name',
-						op: 'IN',
-						value: [`${servicename}`],
-					},
-					...tagFilterItems,
-				],
-				op: 'AND',
-			},
-		},
-	],
-});
-
-export const getQueryBuilderQueriesOperation = ({
-	metricName,
-	servicename,
-	tagFilterItems,
-	legend,
-	topLevelOperations,
-}: BuilderQueriesOperationProps): {
-	formulas: IMetricsBuilderFormula[];
-	queryBuilder: IMetricsBuilderQuery[];
-} => ({
-	formulas: [],
-	queryBuilder: [
-		{
-			aggregateOperator: 18,
-			disabled: false,
-			legend,
-			metricName,
-			name: 'A',
-			reduceTo: 1,
-			tagFilters: {
-				items: [
-					{
-						id: '',
-						key: 'service_name',
-						op: 'IN',
-						value: [`${servicename}`],
-					},
-					{
-						id: '',
-						key: 'operation',
-						op: 'MATCH',
-						value: topLevelOperations,
-					},
-					...tagFilterItems,
-				],
-				op: 'AND',
-			},
-		},
-	],
-});
-export const getQueryBuilderQueriesOperationWithFormula = ({
-	servicename,
-	legend,
-	legendFormula,
-	disabled,
-	tagFilterItems,
-	topLevelOperations,
-	metricNameA,
-	metricNameB,
-	groupBy,
-	expression,
-	additionalItems,
-}: BuilderQueriesOperationWithFormulaProps): {
-	formulas: IMetricsBuilderFormula[];
-	queryBuilder: IMetricsBuilderQuery[];
-} => ({
-	formulas: [
-		{
-			disabled: false,
-			expression,
-			name: 'F1',
-			legend: legendFormula,
-		},
-	],
-	queryBuilder: [
-		{
-			aggregateOperator: 18,
-			disabled,
-			groupBy,
-			legend,
-			metricName: metricNameA,
-			name: 'A',
-			reduceTo: 1,
-			tagFilters: {
-				items: [
-					{
-						id: '',
-						key: 'service_name',
-						op: 'IN',
-						value: [`${servicename}`],
-					},
-					{
-						id: '',
-						key: 'operation',
-						op: 'MATCH',
-						value: topLevelOperations,
-					},
-					additionalItems,
-					...tagFilterItems,
-				],
-
-				op: 'AND',
-			},
-		},
-		{
-			aggregateOperator: 18,
-			disabled,
-			groupBy,
-			legend,
-			metricName: metricNameB,
-			name: 'B',
-			reduceTo: 1,
-			tagFilters: {
-				items: [
-					{
-						id: '',
-						key: 'service_name',
-						op: 'IN',
-						value: [`${servicename}`],
-					},
-					{
-						id: '',
-						key: 'operation',
-						op: 'MATCH',
-						value: topLevelOperations,
-					},
-					...tagFilterItems,
-				],
-				op: 'AND',
-			},
-		},
-	],
-});
-
-interface BuilderQueriesProps extends ExternalCallProps {
-=======
 interface BuilderQueriesProps {
->>>>>>> 972bf94d
 	metricName: string;
 	groupBy?: string[];
 	legend: string;
 	itemsA: IQueryBuilderTagFilterItems[];
 }
 
-<<<<<<< HEAD
-interface BuilderQueriesOperationProps extends BuilderQueriesProps {
-	topLevelOperations: string[];
-}
 
-interface BuilderQuerieswithFormulaProps extends ExternalCallProps {
-=======
 interface BuilderQuerieswithFormulaProps {
->>>>>>> 972bf94d
 	metricNameA: string;
 	metricNameB: string;
 	legend: string;
@@ -307,19 +101,11 @@
 	groupBy?: string[];
 	expression: string;
 	legendFormula: string;
-<<<<<<< HEAD
-}
-
-interface BuilderQuerieswithAdditionalItems
-	extends BuilderQuerieswithFormulaProps {
-	additionalItems: IQueryBuilderTagFilterItems;
+	additionalItemsA: IQueryBuilderTagFilterItems[];
+	additionalItemsB: IQueryBuilderTagFilterItems[];
 }
 
 interface BuilderQueriesOperationWithFormulaProps
 	extends BuilderQuerieswithAdditionalItems {
 	topLevelOperations: string[];
-=======
-	additionalItemsA: IQueryBuilderTagFilterItems[];
-	additionalItemsB: IQueryBuilderTagFilterItems[];
->>>>>>> 972bf94d
 }