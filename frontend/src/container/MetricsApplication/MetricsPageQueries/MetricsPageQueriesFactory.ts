--- conflicted
+++ resolved
@@ -67,7 +67,6 @@
 	legends,
 	groupBy = [],
 	disabled,
-<<<<<<< HEAD
 	expressions,
 	legendFormulas,
 	aggregateOperators,
@@ -78,20 +77,6 @@
 		expression,
 		legend: legendFormulas[index],
 	})),
-=======
-	expression,
-	legendFormula,
-	aggregateOperators,
-	dataSource,
-}: BuilderQuerieswithFormulaProps): QueryBuilderData => ({
-	queryFormulas: [
-		{
-			...initialFormulaBuilderFormValues,
-			expression,
-			legend: legendFormula,
-		},
-	],
->>>>>>> 5f89e84e
 	queryData: autocompleteData.map((_, index) => ({
 		...initialQueryBuilderFormValuesMap.metrics,
 		aggregateOperator: aggregateOperators[index],
@@ -113,30 +98,4 @@
 		}),
 		dataSource,
 	})),
-<<<<<<< HEAD
-});
-
-interface BuilderQueriesProps {
-	autocompleteData: BaseAutocompleteData[];
-	groupBy?: BaseAutocompleteData[];
-	legends: string[];
-	filterItems: TagFilterItem[][];
-	aggregateOperator?: string[];
-	dataSource: DataSource;
-	queryNameAndExpression?: string[];
-}
-
-interface BuilderQuerieswithFormulaProps {
-	autocompleteData: BaseAutocompleteData[];
-	legends: string[];
-	disabled: boolean[];
-	groupBy?: BaseAutocompleteData[];
-	expressions: string[];
-	legendFormulas: string[];
-	additionalItems: TagFilterItem[][];
-	aggregateOperators: MetricAggregateOperator[];
-	dataSource: DataSource;
-}
-=======
-});
->>>>>>> 5f89e84e
+});