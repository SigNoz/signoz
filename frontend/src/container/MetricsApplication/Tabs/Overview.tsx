--- conflicted
+++ resolved
@@ -6,11 +6,8 @@
 import getTopOperations from 'api/metrics/getTopOperations';
 import axios from 'axios';
 import { ActiveElement, Chart, ChartData, ChartEvent } from 'chart.js';
-<<<<<<< HEAD
-=======
 import Graph from 'components/Graph';
 import Spinner from 'components/Spinner';
->>>>>>> 98745fc3
 import { QueryParams } from 'constants/query';
 import ROUTES from 'constants/routes';
 import Graph from 'container/GridGraphLayout/Graph/GraphWithoutDashboard';
@@ -21,12 +18,9 @@
 	convertRawQueriesToTraceSelectedTags,
 	resourceAttributesToTagFilterItems,
 } from 'hooks/useResourceAttribute/utils';
-<<<<<<< HEAD
-=======
 import convertToNanoSecondsToSecond from 'lib/convertToNanoSecondsToSecond';
 import { colors } from 'lib/getRandomColor';
 import getStep from 'lib/getStep';
->>>>>>> 98745fc3
 import history from 'lib/history';
 import { useCallback, useMemo, useState } from 'react';
 import { useQueries, UseQueryResult } from 'react-query';
@@ -94,12 +88,6 @@
 		[handleSetTimeStamp],
 	);
 
-<<<<<<< HEAD
-	const { topOperations, topLevelOperations } = useSelector<
-		AppState,
-		MetricReducer
-	>((state) => state.metrics);
-=======
 	const queryResult = useQueries<
 		[
 			UseQueryResult<PayloadProps>,
@@ -137,7 +125,6 @@
 			queryFn: (): Promise<ServiceDataProps> => getTopLevelOperations(),
 		},
 	]);
->>>>>>> 98745fc3
 
 	const serviceOverview = queryResult[0].data;
 	const serviceOverviewError = queryResult[0].error;
@@ -246,8 +233,6 @@
 		);
 	};
 
-<<<<<<< HEAD
-=======
 	const generalChartDataProperties = useCallback(
 		(title: string, colorIndex: number) => ({
 			borderColor: colors[colorIndex],
@@ -304,7 +289,6 @@
 		};
 	}, [serviceOverview, dataSets]);
 
->>>>>>> 98745fc3
 	return (
 		<>
 			<Row gutter={24}>
@@ -322,17 +306,6 @@
 						View Traces
 					</Button>
 					<Card>
-<<<<<<< HEAD
-						<GraphContainer>
-							<Graph
-								name="service_latency"
-								onDragSelect={onDragSelect}
-								widget={latencyWidget}
-								yAxisUnit="ms"
-								onClickHandler={handleGraphClick('Service')}
-							/>
-						</GraphContainer>
-=======
 						{serviceOverviewIsError ? (
 							<Typography>
 								{axios.isAxiosError(serviceOverviewError)
@@ -360,7 +333,6 @@
 								)}
 							</>
 						)}
->>>>>>> 98745fc3
 					</Card>
 				</Col>
 
@@ -378,17 +350,6 @@
 						View Traces
 					</Button>
 					<Card>
-<<<<<<< HEAD
-						<GraphContainer>
-							<Graph
-								name="operations_per_sec"
-								widget={operationPerSecWidget}
-								onClickHandler={handleGraphClick('Rate')}
-								yAxisUnit="ops"
-								onDragSelect={onDragSelect}
-							/>
-						</GraphContainer>
-=======
 						{topLevelOperationsIsError ? (
 							<Typography>
 								{axios.isAxiosError(topLevelOperationsError)
@@ -411,7 +372,6 @@
 								</GraphContainer>
 							</>
 						)}
->>>>>>> 98745fc3
 					</Card>
 				</Col>
 			</Row>
@@ -429,17 +389,6 @@
 					</Button>
 
 					<Card>
-<<<<<<< HEAD
-						<GraphContainer>
-							<Graph
-								name="error_percentage_%"
-								onClickHandler={handleGraphClick('Error')}
-								widget={errorPercentageWidget}
-								yAxisUnit="%"
-								onDragSelect={onDragSelect}
-							/>
-						</GraphContainer>
-=======
 						{topLevelOperationsIsError ? (
 							<Typography>
 								{axios.isAxiosError(topLevelOperationsError)
@@ -462,7 +411,6 @@
 								</GraphContainer>
 							</>
 						)}
->>>>>>> 98745fc3
 					</Card>
 				</Col>
 
