import { Typography } from 'antd';
import getServiceOverview from 'api/metrics/getServiceOverview';
import getTopLevelOperations from 'api/metrics/getTopLevelOperations';
import getTopOperations from 'api/metrics/getTopOperations';
import { AxiosError } from 'axios';
import { ActiveElement, Chart, ChartData, ChartEvent } from 'chart.js';
import Graph from 'components/Graph';
import Spinner from 'components/Spinner';
import { QueryParams } from 'constants/query';
import ROUTES from 'constants/routes';
import FullView from 'container/GridGraphLayout/Graph/FullView/index.metricsBuilder';
import { routeConfig } from 'container/SideNav/config';
import { getQueryString } from 'container/SideNav/helper';
import useResourceAttribute from 'hooks/useResourceAttribute';
import {
	convertRawQueriesToTraceSelectedTags,
	resourceAttributesToTagFilterItems,
} from 'hooks/useResourceAttribute/utils';
import convertToNanoSecondsToSecond from 'lib/convertToNanoSecondsToSecond';
import { colors } from 'lib/getRandomColor';
import getStep from 'lib/getStep';
import history from 'lib/history';
import { useCallback, useMemo, useState } from 'react';
import { useQueries, UseQueryResult } from 'react-query';
import { useDispatch, useSelector } from 'react-redux';
import { useLocation, useParams } from 'react-router-dom';
import { UpdateTimeInterval } from 'store/actions';
import { AppState } from 'store/reducers';
<<<<<<< HEAD
import { Widgets } from 'types/api/dashboard/getAll';
import { PayloadProps } from 'types/api/metrics/getServiceOverview';
import { ServiceDataProps } from 'types/api/metrics/getTopLevelOperations';
import { PayloadProps as PayloadPropsTopOpertions } from 'types/api/metrics/getTopOperations';
=======
>>>>>>> 1eabacba
import { EQueryType } from 'types/common/dashboard';
import { GlobalReducer } from 'types/reducer/globalTime';
import { Tags } from 'types/reducer/trace';
import { v4 as uuid } from 'uuid';

import { getWidgetQueryBuilder } from '../MetricsApplication.factory';
import {
	errorPercentage,
	operationPerSec,
} from '../MetricsPageQueries/OverviewQueries';
import { Card, Col, GraphContainer, GraphTitle, Row } from '../styles';
import TopOperationsTable from '../TopOperationsTable';
import { Button } from './styles';
import {
	handleNonInQueryRange,
	onGraphClickHandler,
	onViewTracePopupClick,
} from './util';

<<<<<<< HEAD
function Application({ getWidgetQueryBuilder }: DashboardProps): JSX.Element {
	const { maxTime, minTime } = useSelector<AppState, GlobalReducer>(
		(state) => state.globalTime,
	);

=======
function Application(): JSX.Element {
>>>>>>> 1eabacba
	const { servicename } = useParams<{ servicename?: string }>();
	const [selectedTimeStamp, setSelectedTimeStamp] = useState<number>(0);
	const { search } = useLocation();
	const { queries } = useResourceAttribute();
	const selectedTags = useMemo(
		() => (convertRawQueriesToTraceSelectedTags(queries) as Tags[]) || [],
		[queries],
	);

	const handleSetTimeStamp = useCallback((selectTime: number) => {
		setSelectedTimeStamp(selectTime);
	}, []);

	const dispatch = useDispatch();
	const handleGraphClick = useCallback(
		(type: string): ClickHandlerType => (
			ChartEvent: ChartEvent,
			activeElements: ActiveElement[],
			chart: Chart,
			data: ChartData,
		): void => {
			onGraphClickHandler(handleSetTimeStamp)(
				ChartEvent,
				activeElements,
				chart,
				data,
				type,
			);
		},
		[handleSetTimeStamp],
	);

	const serviceOverviewQuery = {
		queryKey: [servicename, selectedTags, minTime, maxTime],
		queryFn: (): Promise<PayloadProps> =>
			getServiceOverview({
				service: servicename || '',
				start: minTime,
				end: maxTime,
				step: getStep({
					start: minTime,
					end: maxTime,
					inputFormat: 'ns',
				}),
				selectedTags,
			}),
	};

	const topOperationsQuery = {
		queryKey: [minTime, maxTime, servicename, selectedTags],
		queryFn: (): Promise<PayloadPropsTopOpertions> =>
			getTopOperations({
				service: servicename || '',
				start: minTime,
				end: maxTime,
				selectedTags,
			}),
	};

	const topLevelOperationsQuery = {
		queryKey: [servicename, minTime, maxTime, selectedTags],
		queryFn: (): Promise<ServiceDataProps> => getTopLevelOperations(),
	};

	const queryResult: UseQueryResult[] = useQueries([
		serviceOverviewQuery,
		topOperationsQuery,
		topLevelOperationsQuery,
	]);

	const serviceOverview = queryResult[0].data as PayloadProps;
	const serviceOverviewError = queryResult[0].error;
	const serviceOverviewIsError = queryResult[0].isError;
	const serviceOverviewIsLoading = queryResult[0].isLoading;

	const topOperations = queryResult[1].data as PayloadPropsTopOpertions;
	const topOperationsError = queryResult[1].error;
	const topOperationsIsError = queryResult[1].isError;
	const topOperationsLoading = queryResult[1].isLoading;

	const topLevelOperations: ServiceDataProps = queryResult[2]
		.data as ServiceDataProps;
	const topLevelOperationsError = queryResult[2].error;
	const topLevelOperationsIsError = queryResult[2].isError;
	const topLevelOperationsLoading = queryResult[2].isLoading;

	const selectedTraceTags: string = JSON.stringify(
		convertRawQueriesToTraceSelectedTags(queries) || [],
	);

	const tagFilterItems = useMemo(
		() =>
			handleNonInQueryRange(resourceAttributesToTagFilterItems(queries)) || [],
		[queries],
	);

	const operationPerSecWidget = useMemo(
		() =>
			getWidgetQueryBuilder({
				queryType: EQueryType.QUERY_BUILDER,
				promql: [],
				builder: operationPerSec({
					servicename,
					tagFilterItems,
					topLevelOperations: topLevelOperations
						? topLevelOperations[servicename || '']
						: [],
				}),
				clickhouse_sql: [],
				id: uuid(),
			}),
		[servicename, topLevelOperations, tagFilterItems],
	);

	const errorPercentageWidget = useMemo(
		() =>
			getWidgetQueryBuilder({
				queryType: EQueryType.QUERY_BUILDER,
				promql: [],
				builder: errorPercentage({
					servicename,
					tagFilterItems,
					topLevelOperations: topLevelOperations
						? topLevelOperations[servicename || '']
						: [],
				}),
				clickhouse_sql: [],
				id: uuid(),
			}),
		[servicename, topLevelOperations, tagFilterItems],
	);

	const onDragSelect = useCallback(
		(start: number, end: number) => {
			const startTimestamp = Math.trunc(start);
			const endTimestamp = Math.trunc(end);

			if (startTimestamp !== endTimestamp) {
				dispatch(UpdateTimeInterval('custom', [startTimestamp, endTimestamp]));
			}
		},
		[dispatch],
	);

	const onErrorTrackHandler = (timestamp: number): void => {
		const currentTime = timestamp;
		const tPlusOne = timestamp + 60 * 1000;

		const urlParams = new URLSearchParams(search);
		urlParams.set(QueryParams.startTime, currentTime.toString());
		urlParams.set(QueryParams.endTime, tPlusOne.toString());

		const avialableParams = routeConfig[ROUTES.TRACE];
		const queryString = getQueryString(avialableParams, urlParams);

		history.replace(
			`${
				ROUTES.TRACE
			}?selected={"serviceName":["${servicename}"],"status":["error"]}&filterToFetchData=["duration","status","serviceName"]&spanAggregateCurrentPage=1&selectedTags=${selectedTraceTags}&isFilterExclude={"serviceName":false,"status":false}&userSelectedFilter={"serviceName":["${servicename}"],"status":["error"]}&spanAggregateCurrentPage=1&${queryString.join(
				'',
			)}`,
		);
	};

	const generalChartDataProperties = useCallback(
		(title: string, colorIndex: number) => ({
			borderColor: colors[colorIndex],
			label: title,
			showLine: true,
			borderWidth: 1.5,
			spanGaps: true,
			pointRadius: 2,
			pointHoverRadius: 4,
		}),
		[],
	);

	const dataSets = useMemo(() => {
		if (!serviceOverview) {
			return [];
		}

		return [
			{
				data: serviceOverview.map((e) =>
					parseFloat(convertToNanoSecondsToSecond(e.p99)),
				),
				...generalChartDataProperties('p99 Latency', 0),
			},
			{
				data: serviceOverview.map((e) =>
					parseFloat(convertToNanoSecondsToSecond(e.p95)),
				),
				...generalChartDataProperties('p95 Latency', 1),
			},
			{
				data: serviceOverview.map((e) =>
					parseFloat(convertToNanoSecondsToSecond(e.p50)),
				),
				...generalChartDataProperties('p50 Latency', 2),
			},
		];
	}, [generalChartDataProperties, serviceOverview]);

	const data = useMemo(() => {
		if (!serviceOverview) {
			return {
				datasets: [],
				labels: [],
			};
		}

		return {
			datasets: dataSets,
			labels: serviceOverview.map(
				(e) => new Date(parseFloat(convertToNanoSecondsToSecond(e.timestamp))),
			),
		};
	}, [serviceOverview, dataSets]);

	return (
		<>
			<Row gutter={24}>
				<Col span={12}>
					<Button
						type="default"
						size="small"
						id="Service_button"
						onClick={onViewTracePopupClick({
							servicename,
							selectedTraceTags,
							timestamp: selectedTimeStamp,
						})}
					>
						View Traces
					</Button>
					<Card>
						{serviceOverviewIsError && (
							<Typography>
								{(serviceOverviewError as AxiosError)?.response?.data}
							</Typography>
						)}
						{!serviceOverviewIsError && (
							<>
								<GraphTitle>Latency</GraphTitle>
								{serviceOverviewIsLoading && (
									<Spinner size="large" tip="Loading..." height="40vh" />
								)}
								{!serviceOverviewIsLoading && (
									<GraphContainer>
										<Graph
											animate={false}
											onClickHandler={handleGraphClick('Service')}
											name="service_latency"
											type="line"
											data={data}
											yAxisUnit="ms"
											onDragSelect={onDragSelect}
										/>
									</GraphContainer>
								)}
							</>
						)}
					</Card>
				</Col>

				<Col span={12}>
					<Button
						type="default"
						size="small"
						id="Rate_button"
						onClick={onViewTracePopupClick({
							servicename,
							selectedTraceTags,
							timestamp: selectedTimeStamp,
						})}
					>
						View Traces
					</Button>
					<Card>
						{topLevelOperationsIsError && (
							<Typography>
								{(topLevelOperationsError as AxiosError).response?.data}
							</Typography>
						)}
						{!topLevelOperationsIsError && !topLevelOperationsLoading && (
							<>
								<GraphTitle>Rate (ops/s)</GraphTitle>
								<GraphContainer>
									<FullView
										name="operations_per_sec"
										fullViewOptions={false}
										onClickHandler={handleGraphClick('Rate')}
										widget={operationPerSecWidget}
										yAxisUnit="ops"
										onDragSelect={onDragSelect}
									/>
								</GraphContainer>
							</>
						)}
					</Card>
				</Col>
			</Row>
			<Row gutter={24}>
				<Col span={12}>
					<Button
						type="default"
						size="small"
						id="Error_button"
						onClick={(): void => {
							onErrorTrackHandler(selectedTimeStamp);
						}}
					>
						View Traces
					</Button>

					<Card>
						{topLevelOperationsIsError && (
							<Typography>
								{(topLevelOperationsError as AxiosError).response?.data}
							</Typography>
						)}
						{!topLevelOperationsIsError && !topLevelOperationsLoading && (
							<>
								<GraphTitle>Error Percentage</GraphTitle>
								<GraphContainer>
									<FullView
										name="error_percentage_%"
										fullViewOptions={false}
										onClickHandler={handleGraphClick('Error')}
										widget={errorPercentageWidget}
										yAxisUnit="%"
										onDragSelect={onDragSelect}
									/>
								</GraphContainer>
							</>
						)}
					</Card>
				</Col>

				<Col span={12}>
					<Card>
						{topOperationsIsError && (
							<Typography>
								{(topOperationsError as AxiosError).response?.data}
							</Typography>
						)}
						{!topOperationsIsError && !topOperationsLoading && (
							<TopOperationsTable data={topOperations || []} />
						)}
					</Card>
				</Col>
			</Row>
		</>
	);
}

type ClickHandlerType = (
	ChartEvent: ChartEvent,
	activeElements: ActiveElement[],
	chart: Chart,
	data: ChartData,
	type?: string,
) => void;

export default Application;<|MERGE_RESOLUTION|>--- conflicted
+++ resolved
@@ -26,13 +26,10 @@
 import { useLocation, useParams } from 'react-router-dom';
 import { UpdateTimeInterval } from 'store/actions';
 import { AppState } from 'store/reducers';
-<<<<<<< HEAD
 import { Widgets } from 'types/api/dashboard/getAll';
 import { PayloadProps } from 'types/api/metrics/getServiceOverview';
 import { ServiceDataProps } from 'types/api/metrics/getTopLevelOperations';
 import { PayloadProps as PayloadPropsTopOpertions } from 'types/api/metrics/getTopOperations';
-=======
->>>>>>> 1eabacba
 import { EQueryType } from 'types/common/dashboard';
 import { GlobalReducer } from 'types/reducer/globalTime';
 import { Tags } from 'types/reducer/trace';
@@ -52,15 +49,10 @@
 	onViewTracePopupClick,
 } from './util';
 
-<<<<<<< HEAD
-function Application({ getWidgetQueryBuilder }: DashboardProps): JSX.Element {
-	const { maxTime, minTime } = useSelector<AppState, GlobalReducer>(
+function Application(): JSX.Element {
+  const { maxTime, minTime } = useSelector<AppState, GlobalReducer>(
 		(state) => state.globalTime,
 	);
-
-=======
-function Application(): JSX.Element {
->>>>>>> 1eabacba
 	const { servicename } = useParams<{ servicename?: string }>();
 	const [selectedTimeStamp, setSelectedTimeStamp] = useState<number>(0);
 	const { search } = useLocation();
