import { Col } from 'antd';
import { PANEL_TYPES } from 'constants/queryBuilder';
import Graph from 'container/GridCardLayout/GridCard';
import {
	databaseCallsAvgDuration,
	databaseCallsRPS,
} from 'container/MetricsApplication/MetricsPageQueries/DBCallQueries';
import useResourceAttribute from 'hooks/useResourceAttribute';
import {
	convertRawQueriesToTraceSelectedTags,
	resourceAttributesToTagFilterItems,
} from 'hooks/useResourceAttribute/utils';
import { useMemo, useState } from 'react';
import { useParams } from 'react-router-dom';
import { TagFilterItem } from 'types/api/queryBuilder/queryBuilderData';
import { EQueryType } from 'types/common/dashboard';
import { v4 as uuid } from 'uuid';

import { GraphTitle, MENU_ITEMS } from '../constant';
import { getWidgetQueryBuilder } from '../MetricsApplication.factory';
import { Card, GraphContainer, Row } from '../styles';
import { Button } from './styles';
import { IServiceName } from './types';
import {
	dbSystemTags,
	handleNonInQueryRange,
	onGraphClickHandler,
	onViewTracePopupClick,
} from './util';

function DBCall(): JSX.Element {
	const { servicename } = useParams<IServiceName>();
	const [selectedTimeStamp, setSelectedTimeStamp] = useState<number>(0);
	const { queries } = useResourceAttribute();

	const tagFilterItems: TagFilterItem[] = useMemo(
		() =>
			handleNonInQueryRange(resourceAttributesToTagFilterItems(queries)) || [],
		[queries],
	);

	const selectedTraceTags: string = useMemo(
		() =>
			JSON.stringify(
				convertRawQueriesToTraceSelectedTags(queries).concat(...dbSystemTags) || [],
			),
		[queries],
	);

	const legend = '{{db_system}}';

	const databaseCallsRPSWidget = useMemo(
		() =>
			getWidgetQueryBuilder({
				query: {
					queryType: EQueryType.QUERY_BUILDER,
					promql: [],
					builder: databaseCallsRPS({
						servicename,
						legend,
						tagFilterItems,
					}),
					clickhouse_sql: [],
					id: uuid(),
				},
				title: GraphTitle.DATABASE_CALLS_RPS,
				panelTypes: PANEL_TYPES.TIME_SERIES,
				yAxisUnit: 'reqps',
			}),
		[servicename, tagFilterItems],
	);
	const databaseCallsAverageDurationWidget = useMemo(
		() =>
			getWidgetQueryBuilder({
				query: {
					queryType: EQueryType.QUERY_BUILDER,
					promql: [],
					builder: databaseCallsAvgDuration({
						servicename,
						tagFilterItems,
					}),
					clickhouse_sql: [],
					id: uuid(),
				},
				title: GraphTitle.DATABASE_CALLS_AVG_DURATION,
				panelTypes: PANEL_TYPES.TIME_SERIES,
				yAxisUnit: 'ms',
			}),
		[servicename, tagFilterItems],
	);

	return (
		<Row gutter={24}>
			<Col span={12}>
				<Button
					type="default"
					size="small"
					id="database_call_rps_button"
					onClick={onViewTracePopupClick({
						servicename,
						selectedTraceTags,
						timestamp: selectedTimeStamp,
					})}
				>
					View Traces
				</Button>
				<Card>
					<GraphContainer>
						<Graph
							name="database_call_rps"
							widget={databaseCallsRPSWidget}
<<<<<<< HEAD
							yAxisUnit="reqps"
							headerMenuList={MENU_ITEMS}
=======
>>>>>>> dda01678
							onClickHandler={(ChartEvent, activeElements, chart, data): void => {
								onGraphClickHandler(setSelectedTimeStamp)(
									ChartEvent,
									activeElements,
									chart,
									data,
									'database_call_rps',
								);
							}}
						/>
					</GraphContainer>
				</Card>
			</Col>

			<Col span={12}>
				<Button
					type="default"
					size="small"
					id="database_call_avg_duration_button"
					onClick={onViewTracePopupClick({
						servicename,
						selectedTraceTags,
						timestamp: selectedTimeStamp,
					})}
				>
					View Traces
				</Button>

				<Card>
					<GraphContainer>
						<Graph
							name="database_call_avg_duration"
							widget={databaseCallsAverageDurationWidget}
<<<<<<< HEAD
							yAxisUnit="ms"
							headerMenuList={MENU_ITEMS}
=======
>>>>>>> dda01678
							onClickHandler={(ChartEvent, activeElements, chart, data): void => {
								onGraphClickHandler(setSelectedTimeStamp)(
									ChartEvent,
									activeElements,
									chart,
									data,
									'database_call_avg_duration',
								);
							}}
						/>
					</GraphContainer>
				</Card>
			</Col>
		</Row>
	);
}

export default DBCall;<|MERGE_RESOLUTION|>--- conflicted
+++ resolved
@@ -109,11 +109,7 @@
 						<Graph
 							name="database_call_rps"
 							widget={databaseCallsRPSWidget}
-<<<<<<< HEAD
-							yAxisUnit="reqps"
 							headerMenuList={MENU_ITEMS}
-=======
->>>>>>> dda01678
 							onClickHandler={(ChartEvent, activeElements, chart, data): void => {
 								onGraphClickHandler(setSelectedTimeStamp)(
 									ChartEvent,
@@ -147,11 +143,7 @@
 						<Graph
 							name="database_call_avg_duration"
 							widget={databaseCallsAverageDurationWidget}
-<<<<<<< HEAD
-							yAxisUnit="ms"
 							headerMenuList={MENU_ITEMS}
-=======
->>>>>>> dda01678
 							onClickHandler={(ChartEvent, activeElements, chart, data): void => {
 								onGraphClickHandler(setSelectedTimeStamp)(
 									ChartEvent,
