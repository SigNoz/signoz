--- conflicted
+++ resolved
@@ -31,32 +31,9 @@
 				</Card>
 			</Col>
 
-<<<<<<< HEAD
-				<Col span={12}>
-					<Card>
-						<GraphTitle>Database Calls Avg Duration</GraphTitle>
-						<GraphContainer>
-							<FullView
-								name="database_call_avg_duration"
-								noDataGraph
-								fullViewOptions={false}
-								widget={getWidget([
-									{
-										query: `sum(rate(signoz_db_latency_sum{service_name="${servicename}"}[5m]))/sum(rate(signoz_db_latency_count{service_name="${servicename}"}[5m]))`,
-										legend: '',
-									},
-								])}
-								yAxisUnit="ms"
-							/>
-						</GraphContainer>
-					</Card>
-				</Col>
-			</Row>
-		</>
-=======
 			<Col span={12}>
 				<Card>
-					<GraphTitle>Database Calls Avg Duration (in ms)</GraphTitle>
+					<GraphTitle>Database Calls Avg Duration</GraphTitle>
 					<GraphContainer>
 						<FullView
 							name="database_call_avg_duration"
@@ -74,7 +51,6 @@
 				</Card>
 			</Col>
 		</Row>
->>>>>>> f1f60684
 	);
 }
 
