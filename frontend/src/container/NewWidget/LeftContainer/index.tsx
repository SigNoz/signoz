--- conflicted
+++ resolved
@@ -66,11 +66,8 @@
 		if (stagedQuery) {
 			setRequestData((prev) => ({
 				...prev,
-<<<<<<< HEAD
 				selectedTime: selectedTime.enum || prev.selectedTime,
-=======
 				graphType: getGraphType(selectedGraph || selectedWidget.panelTypes),
->>>>>>> 6815a96d
 				query: stagedQuery,
 			}));
 		}
