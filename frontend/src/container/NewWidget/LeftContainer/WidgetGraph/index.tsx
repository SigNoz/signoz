--- conflicted
+++ resolved
@@ -1,9 +1,6 @@
 import { InfoCircleOutlined } from '@ant-design/icons';
-<<<<<<< HEAD
 import { PANEL_TYPES } from 'constants/queryBuilder';
-=======
 import { DEFAULT_ENTITY_VERSION } from 'constants/app';
->>>>>>> 0c14145e
 import { Card } from 'container/GridCardLayout/styles';
 import { useGetWidgetQueryRange } from 'hooks/queryBuilder/useGetWidgetQueryRange';
 import { useQueryBuilder } from 'hooks/queryBuilder/useQueryBuilder';
@@ -44,13 +41,10 @@
 			graphType: getGraphType(selectedGraph),
 			selectedTime: selectedTime.enum,
 		},
-<<<<<<< HEAD
-		{
+		selectedDashboard?.data?.version || DEFAULT_ENTITY_VERSION,
+    {
 			enabled: selectedGraph !== PANEL_TYPES.LIST,
 		},
-=======
-		selectedDashboard?.data?.version || DEFAULT_ENTITY_VERSION,
->>>>>>> 0c14145e
 	);
 
 	if (selectedWidget === undefined) {
