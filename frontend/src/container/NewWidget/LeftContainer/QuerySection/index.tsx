<<<<<<< HEAD
=======
/* eslint-disable  */
//@ts-nocheck

>>>>>>> cf0eb441
import { Button, Tabs } from 'antd';
import TextToolTip from 'components/TextToolTip';
import { GRAPH_TYPES } from 'container/NewDashboard/ComponentsSlider';
import { timePreferance } from 'container/NewWidget/RightContainer/timeItems';
import { cloneDeep, isEqual } from 'lodash-es';
import React, { useCallback, useEffect, useMemo, useState } from 'react';
import { connect, useSelector } from 'react-redux';
import { useLocation } from 'react-router-dom';
import { bindActionCreators, Dispatch } from 'redux';
import { ThunkDispatch } from 'redux-thunk';
import {
	UpdateQuery,
	UpdateQueryProps,
} from 'store/actions/dashboard/updateQuery';
import { AppState } from 'store/reducers';
import AppActions from 'types/actions';
<<<<<<< HEAD
import { Widgets } from 'types/api/dashboard/getAll';
=======
import { Query, Widgets } from 'types/api/dashboard/getAll';
>>>>>>> cf0eb441
import { EQueryType } from 'types/common/dashboard';
import DashboardReducer from 'types/reducer/dashboards';
import { v4 as uuid } from 'uuid';

import {
	WIDGET_CLICKHOUSE_QUERY_KEY_NAME,
	WIDGET_PROMQL_QUERY_KEY_NAME,
	WIDGET_QUERY_BUILDER_QUERY_KEY_NAME,
} from './constants';
import ClickHouseQueryContainer from './QueryBuilder/clickHouse';
import PromQLQueryContainer from './QueryBuilder/promQL';
import QueryBuilderQueryContainer from './QueryBuilder/queryBuilder';
import TabHeader from './TabHeader';
import { getQueryKey } from './utils/getQueryKey';
import { showUnstagedStashConfirmBox } from './utils/userSettings';

const { TabPane } = Tabs;
function QuerySection({
	handleUnstagedChanges,
	updateQuery,
	selectedGraph,
}: QueryProps): JSX.Element {
<<<<<<< HEAD
	const [localQueryChanges, setLocalQueryChanges] = useState({});
	const [rctTabKey, setRctTabKey] = useState({
		QUERY_BUILDER: uuid(),
		CLICKHOUSE: uuid(),
		PROMQL: uuid(),
=======
	const [localQueryChanges, setLocalQueryChanges] = useState<Query>({} as Query);
	const [rctTabKey, setRctTabKey] = useState<
		Record<keyof typeof EQueryType, string>
	>({
		QUERY_BUILDER: uuid(),
		CLICKHOUSE: uuid(),
		PROM: uuid(),
>>>>>>> cf0eb441
	});
	const { dashboards } = useSelector<AppState, DashboardReducer>(
		(state) => state.dashboards,
	);
	const [selectedDashboards] = dashboards;
	const { search } = useLocation();
	const { widgets } = selectedDashboards.data;

	const urlQuery = useMemo(() => {
		return new URLSearchParams(search);
	}, [search]);

	const getWidget = useCallback(() => {
		const widgetId = urlQuery.get('widgetId');
		return widgets?.find((e) => e.id === widgetId);
	}, [widgets, urlQuery]);

	const selectedWidget = getWidget() as Widgets;
	const [queryCategory, setQueryCategory] = useState<EQueryType>(
		selectedWidget.query.queryType,
	);

<<<<<<< HEAD
	const { query = [] } = selectedWidget || {};
	useEffect(() => {
		setLocalQueryChanges(cloneDeep(query));
	}, [query]);
	const queryOnClickHandler = () => {
		setLocalQueryChanges([
			...localQueryChanges,
			// {
			// 	name: GetQueryName(localQueryChanges),
			// 	disabled: false,

			// 	promQL: {
			// 		query: '',
			// 		legend: '',
			// 	},
			// 	clickHouseQuery: '',
			// 	queryBuilder: {
			// 		metricName: null,
			// 		aggregateOperator: null,
			// 		tagFilters: {
			// 			op: 'AND',
			// 			items: [],
			// 		},
			// 		groupBy: [],
			// 	},
			// },
		]);
	};

	const queryDiff = (queryA, queryB, queryCategory) => {
		const keyOfConcern = getQueryKey(queryCategory);
		return !isEqual(queryA[keyOfConcern], queryB[keyOfConcern]);
	};

	useEffect(() => {
		handleUnstagedChanges(
			queryDiff(query, localQueryChanges, parseInt(queryCategory)),
		);
	}, [handleUnstagedChanges, localQueryChanges, query, queryCategory]);

	const purgeLocalChanges = () => {
		setLocalQueryChanges(query);
	};
	const regenRctKeys = () => {
		setRctTabKey((prevState) => {
			Object.keys(prevState).map((key) => {
				prevState[key] = uuid();
			});

			return cloneDeep(prevState);
		});
	};

	const handleStageQuery = () => {
		updateQuery({
			updatedQuery: localQueryChanges,
			widgetId: urlQuery.get('widgetId'),
=======
	const { query } = selectedWidget || {};
	useEffect(() => {
		setLocalQueryChanges(cloneDeep(query) as Query);
	}, [query]);


	const queryDiff = (
		queryA: Query,
		queryB: Query,
		queryCategory: EQueryType,
	): boolean => {
		const keyOfConcern = getQueryKey(queryCategory);
		return !isEqual(queryA[keyOfConcern], queryB[keyOfConcern]);
	};

	useEffect(() => {
		handleUnstagedChanges(
			queryDiff(query, localQueryChanges, parseInt(`${queryCategory}`, 10)),
		);
	}, [handleUnstagedChanges, localQueryChanges, query, queryCategory]);

	const regenRctKeys = (): void => {
		setRctTabKey((prevState) => {
			const newState = prevState;
			Object.keys(newState).forEach((key) => {
				newState[key as keyof typeof EQueryType] = uuid();
			});

			return cloneDeep(newState);
		});
	};

	const handleStageQuery = (): void => {
		updateQuery({
			updatedQuery: localQueryChanges,
			widgetId: urlQuery.get('widgetId') || '',
>>>>>>> cf0eb441
			yAxisUnit: selectedWidget.yAxisUnit,
		});
	};

<<<<<<< HEAD
	const handleQueryCategoryChange = (qCategory): void => {
=======
	const handleQueryCategoryChange = (qCategory: string): void => {
>>>>>>> cf0eb441
		// If true, then it means that the user has made some changes and haven't staged them
		const unstagedChanges = queryDiff(
			query,
			localQueryChanges,
<<<<<<< HEAD
			parseInt(queryCategory),
		);

		if (unstagedChanges && showUnstagedStashConfirmBox()) {
=======
			parseInt(`${queryCategory}`, 10),
		);

		if (unstagedChanges && showUnstagedStashConfirmBox()) {
			// eslint-disable-next-line no-alert
>>>>>>> cf0eb441
			window.confirm(
				"You are trying to navigate to different tab with unstaged changes. Your current changes will be purged. Press 'Stage & Run Query' to stage them.",
			);
			return;
		}

<<<<<<< HEAD
		setQueryCategory(parseInt(qCategory));
		const newLocalQuery = {
			...cloneDeep(query),
			queryType: parseInt(qCategory),
=======
		setQueryCategory(parseInt(`${qCategory}`, 10));
		const newLocalQuery = {
			...cloneDeep(query),
			queryType: parseInt(`${qCategory}`, 10),
>>>>>>> cf0eb441
		};
		setLocalQueryChanges(newLocalQuery);
		regenRctKeys();
		updateQuery({
			updatedQuery: newLocalQuery,
<<<<<<< HEAD
			widgetId: urlQuery.get('widgetId'),
			yAxisUnit: selectedWidget.yAxisUnit,
		});
	};
	const handleLocalQueryUpdate = ({ updatedQuery }) => {
		setLocalQueryChanges(updatedQuery);
	};

	const handleDeleteQuery = ({ currentIndex }) => {
		setLocalQueryChanges((prevState) => {
			prevState.splice(currentIndex, 1);
			return [...prevState];
		});
=======
			widgetId: urlQuery.get('widgetId') || '',
			yAxisUnit: selectedWidget.yAxisUnit,
		});
	};

	const handleLocalQueryUpdate = ({
		updatedQuery,
	}: IHandleUpdatedQuery): void => {
		setLocalQueryChanges(updatedQuery);
>>>>>>> cf0eb441
	};

	return (
		<>
			<div style={{ display: 'flex' }}>
				<Tabs
					type="card"
					style={{ width: '100%' }}
					defaultActiveKey={queryCategory.toString()}
					activeKey={queryCategory.toString()}
					onChange={handleQueryCategoryChange}
					tabBarExtraContent={
						<span style={{ display: 'flex', gap: '1rem', alignItems: 'center' }}>
							<TextToolTip
								{...{
									text: `This will temporarily save the current query and graph state. This will persist across tab change`,
								}}
							/>
							<Button type="primary" onClick={handleStageQuery}>
								Stage & Run Query
							</Button>
						</span>
					}
				>
					<TabPane
						tab={
							<TabHeader
								tabName="Query Builder"
								hasUnstagedChanges={queryDiff(
									query,
									localQueryChanges,
									EQueryType.QUERY_BUILDER,
								)}
							/>
						}
						key={EQueryType.QUERY_BUILDER.toString()}
					>
						<QueryBuilderQueryContainer
							key={rctTabKey.QUERY_BUILDER}
							queryData={localQueryChanges}
<<<<<<< HEAD
							updateQueryData={({ updatedQuery }) => {
=======
							updateQueryData={({ updatedQuery }: IHandleUpdatedQuery): void => {
>>>>>>> cf0eb441
								handleLocalQueryUpdate({ updatedQuery });
							}}
							metricsBuilderQueries={
								localQueryChanges[WIDGET_QUERY_BUILDER_QUERY_KEY_NAME]
							}
							selectedGraph={selectedGraph}
						/>
					</TabPane>
					<TabPane
						tab={
							<TabHeader
								tabName="ClickHouse Query"
								hasUnstagedChanges={queryDiff(
									query,
									localQueryChanges,
									EQueryType.CLICKHOUSE,
								)}
							/>
						}
						key={EQueryType.CLICKHOUSE.toString()}
					>
						<ClickHouseQueryContainer
							key={rctTabKey.CLICKHOUSE}
							queryData={localQueryChanges}
<<<<<<< HEAD
							updateQueryData={({ updatedQuery }) => {
=======
							updateQueryData={({ updatedQuery }: IHandleUpdatedQuery): void => {
>>>>>>> cf0eb441
								handleLocalQueryUpdate({ updatedQuery });
							}}
							clickHouseQueries={localQueryChanges[WIDGET_CLICKHOUSE_QUERY_KEY_NAME]}
						/>
					</TabPane>
					<TabPane
						tab={
							<TabHeader
								tabName="PromQL"
								hasUnstagedChanges={queryDiff(
									query,
									localQueryChanges,
									EQueryType.PROM,
								)}
							/>
						}
						key={EQueryType.PROM.toString()}
					>
						<PromQLQueryContainer
<<<<<<< HEAD
							key={rctTabKey.PROMQL}
							queryData={localQueryChanges}
							updateQueryData={({ updatedQuery }) => {
=======
							key={rctTabKey.PROM}
							queryData={localQueryChanges}
							updateQueryData={({ updatedQuery }: IHandleUpdatedQuery): void => {
>>>>>>> cf0eb441
								handleLocalQueryUpdate({ updatedQuery });
							}}
							promQLQueries={localQueryChanges[WIDGET_PROMQL_QUERY_KEY_NAME]}
						/>
					</TabPane>
				</Tabs>
			</div>
			{/* {localQueryChanges.map((e, index) => (
				// <Query
				// 	name={e.name}
				// 	currentIndex={index}
				// 	selectedTime={selectedTime}
				// 	key={JSON.stringify(e)}
				// 	queryInput={e}
				// 	updatedLocalQuery={handleLocalQueryUpdate}
				// 	queryCategory={queryCategory}
				// />
				<QueryBuilder
					key={`${JSON.stringify(e)}`}
					name={e.name}
					updateQueryData={(updatedQuery) =>
						handleLocalQueryUpdate({ currentIndex: index, updatedQuery })
					}
					onDelete={() => handleDeleteQuery({ currentIndex: index })}
					queryData={e}
					queryCategory={queryCategory}
				/>
			))} */}
		</>
	);
}

interface DispatchProps {
	// createQuery: ({
	// 	widgetId,
	// }: CreateQueryProps) => (dispatch: Dispatch<AppActions>) => void;
	updateQuery: (
		props: UpdateQueryProps,
	) => (dispatch: Dispatch<AppActions>) => void;
	// getQueryResults: (
	// 	props: GetQueryResultsProps,
	// ) => (dispatch: Dispatch<AppActions>) => void;
	// updateQueryType: (
	// 	props: UpdateQueryTypeProps,
	// ) => (dispatch: Dispatch<AppActions>) => void;
}

const mapDispatchToProps = (
	dispatch: ThunkDispatch<unknown, unknown, AppActions>,
): DispatchProps => ({
	// createQuery: bindActionCreators(CreateQuery, dispatch),
	updateQuery: bindActionCreators(UpdateQuery, dispatch),
	// getQueryResults: bindActionCreators(GetQueryResults, dispatch),
	// updateQueryType: bindActionCreators(UpdateQueryType, dispatch),
});

interface QueryProps extends DispatchProps {
	selectedGraph: GRAPH_TYPES;
	selectedTime: timePreferance;
	handleUnstagedChanges: (arg0: boolean) => void;
}

export default connect(null, mapDispatchToProps)(QuerySection);<|MERGE_RESOLUTION|>--- conflicted
+++ resolved
@@ -1,9 +1,6 @@
-<<<<<<< HEAD
-=======
 /* eslint-disable  */
 //@ts-nocheck
 
->>>>>>> cf0eb441
 import { Button, Tabs } from 'antd';
 import TextToolTip from 'components/TextToolTip';
 import { GRAPH_TYPES } from 'container/NewDashboard/ComponentsSlider';
@@ -20,11 +17,7 @@
 } from 'store/actions/dashboard/updateQuery';
 import { AppState } from 'store/reducers';
 import AppActions from 'types/actions';
-<<<<<<< HEAD
-import { Widgets } from 'types/api/dashboard/getAll';
-=======
 import { Query, Widgets } from 'types/api/dashboard/getAll';
->>>>>>> cf0eb441
 import { EQueryType } from 'types/common/dashboard';
 import DashboardReducer from 'types/reducer/dashboards';
 import { v4 as uuid } from 'uuid';
@@ -47,13 +40,6 @@
 	updateQuery,
 	selectedGraph,
 }: QueryProps): JSX.Element {
-<<<<<<< HEAD
-	const [localQueryChanges, setLocalQueryChanges] = useState({});
-	const [rctTabKey, setRctTabKey] = useState({
-		QUERY_BUILDER: uuid(),
-		CLICKHOUSE: uuid(),
-		PROMQL: uuid(),
-=======
 	const [localQueryChanges, setLocalQueryChanges] = useState<Query>({} as Query);
 	const [rctTabKey, setRctTabKey] = useState<
 		Record<keyof typeof EQueryType, string>
@@ -61,7 +47,6 @@
 		QUERY_BUILDER: uuid(),
 		CLICKHOUSE: uuid(),
 		PROM: uuid(),
->>>>>>> cf0eb441
 	});
 	const { dashboards } = useSelector<AppState, DashboardReducer>(
 		(state) => state.dashboards,
@@ -84,70 +69,10 @@
 		selectedWidget.query.queryType,
 	);
 
-<<<<<<< HEAD
-	const { query = [] } = selectedWidget || {};
-	useEffect(() => {
-		setLocalQueryChanges(cloneDeep(query));
-	}, [query]);
-	const queryOnClickHandler = () => {
-		setLocalQueryChanges([
-			...localQueryChanges,
-			// {
-			// 	name: GetQueryName(localQueryChanges),
-			// 	disabled: false,
-
-			// 	promQL: {
-			// 		query: '',
-			// 		legend: '',
-			// 	},
-			// 	clickHouseQuery: '',
-			// 	queryBuilder: {
-			// 		metricName: null,
-			// 		aggregateOperator: null,
-			// 		tagFilters: {
-			// 			op: 'AND',
-			// 			items: [],
-			// 		},
-			// 		groupBy: [],
-			// 	},
-			// },
-		]);
-	};
-
-	const queryDiff = (queryA, queryB, queryCategory) => {
-		const keyOfConcern = getQueryKey(queryCategory);
-		return !isEqual(queryA[keyOfConcern], queryB[keyOfConcern]);
-	};
-
-	useEffect(() => {
-		handleUnstagedChanges(
-			queryDiff(query, localQueryChanges, parseInt(queryCategory)),
-		);
-	}, [handleUnstagedChanges, localQueryChanges, query, queryCategory]);
-
-	const purgeLocalChanges = () => {
-		setLocalQueryChanges(query);
-	};
-	const regenRctKeys = () => {
-		setRctTabKey((prevState) => {
-			Object.keys(prevState).map((key) => {
-				prevState[key] = uuid();
-			});
-
-			return cloneDeep(prevState);
-		});
-	};
-
-	const handleStageQuery = () => {
-		updateQuery({
-			updatedQuery: localQueryChanges,
-			widgetId: urlQuery.get('widgetId'),
-=======
 	const { query } = selectedWidget || {};
 	useEffect(() => {
 		setLocalQueryChanges(cloneDeep(query) as Query);
 	}, [query]);
-
 
 	const queryDiff = (
 		queryA: Query,
@@ -179,69 +104,35 @@
 		updateQuery({
 			updatedQuery: localQueryChanges,
 			widgetId: urlQuery.get('widgetId') || '',
->>>>>>> cf0eb441
 			yAxisUnit: selectedWidget.yAxisUnit,
 		});
 	};
 
-<<<<<<< HEAD
-	const handleQueryCategoryChange = (qCategory): void => {
-=======
 	const handleQueryCategoryChange = (qCategory: string): void => {
->>>>>>> cf0eb441
 		// If true, then it means that the user has made some changes and haven't staged them
 		const unstagedChanges = queryDiff(
 			query,
 			localQueryChanges,
-<<<<<<< HEAD
-			parseInt(queryCategory),
-		);
-
-		if (unstagedChanges && showUnstagedStashConfirmBox()) {
-=======
 			parseInt(`${queryCategory}`, 10),
 		);
 
 		if (unstagedChanges && showUnstagedStashConfirmBox()) {
 			// eslint-disable-next-line no-alert
->>>>>>> cf0eb441
 			window.confirm(
 				"You are trying to navigate to different tab with unstaged changes. Your current changes will be purged. Press 'Stage & Run Query' to stage them.",
 			);
 			return;
 		}
 
-<<<<<<< HEAD
-		setQueryCategory(parseInt(qCategory));
-		const newLocalQuery = {
-			...cloneDeep(query),
-			queryType: parseInt(qCategory),
-=======
 		setQueryCategory(parseInt(`${qCategory}`, 10));
 		const newLocalQuery = {
 			...cloneDeep(query),
 			queryType: parseInt(`${qCategory}`, 10),
->>>>>>> cf0eb441
 		};
 		setLocalQueryChanges(newLocalQuery);
 		regenRctKeys();
 		updateQuery({
 			updatedQuery: newLocalQuery,
-<<<<<<< HEAD
-			widgetId: urlQuery.get('widgetId'),
-			yAxisUnit: selectedWidget.yAxisUnit,
-		});
-	};
-	const handleLocalQueryUpdate = ({ updatedQuery }) => {
-		setLocalQueryChanges(updatedQuery);
-	};
-
-	const handleDeleteQuery = ({ currentIndex }) => {
-		setLocalQueryChanges((prevState) => {
-			prevState.splice(currentIndex, 1);
-			return [...prevState];
-		});
-=======
 			widgetId: urlQuery.get('widgetId') || '',
 			yAxisUnit: selectedWidget.yAxisUnit,
 		});
@@ -251,7 +142,6 @@
 		updatedQuery,
 	}: IHandleUpdatedQuery): void => {
 		setLocalQueryChanges(updatedQuery);
->>>>>>> cf0eb441
 	};
 
 	return (
@@ -292,11 +182,7 @@
 						<QueryBuilderQueryContainer
 							key={rctTabKey.QUERY_BUILDER}
 							queryData={localQueryChanges}
-<<<<<<< HEAD
-							updateQueryData={({ updatedQuery }) => {
-=======
 							updateQueryData={({ updatedQuery }: IHandleUpdatedQuery): void => {
->>>>>>> cf0eb441
 								handleLocalQueryUpdate({ updatedQuery });
 							}}
 							metricsBuilderQueries={
@@ -321,11 +207,7 @@
 						<ClickHouseQueryContainer
 							key={rctTabKey.CLICKHOUSE}
 							queryData={localQueryChanges}
-<<<<<<< HEAD
-							updateQueryData={({ updatedQuery }) => {
-=======
 							updateQueryData={({ updatedQuery }: IHandleUpdatedQuery): void => {
->>>>>>> cf0eb441
 								handleLocalQueryUpdate({ updatedQuery });
 							}}
 							clickHouseQueries={localQueryChanges[WIDGET_CLICKHOUSE_QUERY_KEY_NAME]}
@@ -345,15 +227,9 @@
 						key={EQueryType.PROM.toString()}
 					>
 						<PromQLQueryContainer
-<<<<<<< HEAD
-							key={rctTabKey.PROMQL}
-							queryData={localQueryChanges}
-							updateQueryData={({ updatedQuery }) => {
-=======
 							key={rctTabKey.PROM}
 							queryData={localQueryChanges}
 							updateQueryData={({ updatedQuery }: IHandleUpdatedQuery): void => {
->>>>>>> cf0eb441
 								handleLocalQueryUpdate({ updatedQuery });
 							}}
 							promQLQueries={localQueryChanges[WIDGET_PROMQL_QUERY_KEY_NAME]}
