--- conflicted
+++ resolved
@@ -1,19 +1,10 @@
-<<<<<<< HEAD
-import { Button, Tabs } from 'antd';
-=======
 import { Button, Tabs, Typography } from 'antd';
->>>>>>> 9da39902
 import TextToolTip from 'components/TextToolTip';
-import { FeatureKeys } from 'constants/features';
+// import { FeatureKeys } from 'constants/features';
 import { GRAPH_TYPES } from 'container/NewDashboard/ComponentsSlider';
 import { QueryBuilder } from 'container/QueryBuilder';
 import { useQueryBuilder } from 'hooks/queryBuilder/useQueryBuilder';
-<<<<<<< HEAD
-import useFeatureFlag from 'hooks/useFeatureFlag';
-import { cloneDeep, isEqual } from 'lodash-es';
-=======
 import { cloneDeep } from 'lodash-es';
->>>>>>> 9da39902
 import React, { useCallback, useEffect, useMemo, useState } from 'react';
 import { connect, useSelector } from 'react-redux';
 import { useLocation } from 'react-router-dom';
@@ -33,6 +24,7 @@
 import ClickHouseQueryContainer from './QueryBuilder/clickHouse';
 import PromQLQueryContainer from './QueryBuilder/promQL';
 import { IHandleUpdatedQuery } from './types';
+// import useFeatureFlag from 'hooks/useFeatureFlag';
 
 function QuerySection({ updateQuery, selectedGraph }: QueryProps): JSX.Element {
 	const { queryBuilderData, initQueryBuilderData } = useQueryBuilder();
@@ -72,24 +64,6 @@
 		initQueryBuilderData(query.builder);
 		setLocalQueryChanges(cloneDeep(query) as Query);
 	}, [query, initQueryBuilderData]);
-<<<<<<< HEAD
-
-	const queryDiff = (
-		queryA: Query,
-		queryB: Query,
-		queryCategory: EQueryType,
-	): boolean => {
-		const keyOfConcern = getQueryKey(queryCategory);
-		return !isEqual(queryA[keyOfConcern], queryB[keyOfConcern]);
-	};
-
-	useEffect(() => {
-		handleUnstagedChanges(
-			queryDiff(query, localQueryChanges, parseInt(`${queryCategory}`, 10)),
-		);
-	}, [handleUnstagedChanges, localQueryChanges, query, queryCategory]);
-=======
->>>>>>> 9da39902
 
 	const regenRctKeys = (): void => {
 		setRctTabKey((prevState) => {
@@ -173,64 +147,11 @@
 		},
 	];
 
-	const isQueryBuilderNotActive = useFeatureFlag(
-		FeatureKeys.QUERY_BUILDER_PANELS,
-	);
+	// const isQueryBuilderNotActive = useFeatureFlag(
+	// 	FeatureKeys.QUERY_BUILDER_PANELS,
+	// );
 
 	return (
-<<<<<<< HEAD
-		<>
-			<div style={{ display: 'flex' }}>
-				<Tabs
-					type="card"
-					style={{ width: '100%' }}
-					defaultActiveKey={queryCategory.toString()}
-					activeKey={queryCategory.toString()}
-					onChange={handleQueryCategoryChange}
-					tabBarExtraContent={
-						<span style={{ display: 'flex', gap: '1rem', alignItems: 'center' }}>
-							<TextToolTip
-								{...{
-									text: `This will temporarily save the current query and graph state. This will persist across tab change`,
-								}}
-							/>
-							{isQueryBuilderNotActive && (
-								<Button
-									loading={isLoadingQueryResult}
-									type="primary"
-									onClick={handleStageQuery}
-								>
-									Stage & Run Query
-								</Button>
-							)}
-						</span>
-					}
-					items={items}
-				/>
-			</div>
-			{/* {localQueryChanges.map((e, index) => (
-				// <Query
-				// 	name={e.name}
-				// 	currentIndex={index}
-				// 	selectedTime={selectedTime}
-				// 	key={JSON.stringify(e)}
-				// 	queryInput={e}
-				// 	updatedLocalQuery={handleLocalQueryUpdate}
-				// 	queryCategory={queryCategory}
-				// />
-				<QueryBuilder
-					key={`${JSON.stringify(e)}`}
-					name={e.name}
-					updateQueryData={(updatedQuery) =>
-						handleLocalQueryUpdate({ currentIndex: index, updatedQuery })
-					}
-					onDelete={() => handleDeleteQuery({ currentIndex: index })}
-					queryData={e}
-					queryCategory={queryCategory}
-				/>
-			))} */}
-		</>
-=======
 		<Tabs
 			type="card"
 			style={{ width: '100%' }}
@@ -251,7 +172,6 @@
 			}
 			items={items}
 		/>
->>>>>>> 9da39902
 	);
 }
 
