<<<<<<< HEAD
import { Divider, Input, Select } from 'antd';
=======
import { UploadOutlined } from '@ant-design/icons';
import { Button, Input, Select, Space } from 'antd';
>>>>>>> 2ae75e61
import InputComponent from 'components/Input';
import TimePreference from 'components/TimePreferenceDropDown';
import { QueryParams } from 'constants/query';
import { PANEL_TYPES } from 'constants/queryBuilder';
import ROUTES from 'constants/routes';
import GraphTypes from 'container/NewDashboard/ComponentsSlider/menuItems';
import history from 'lib/history';
import { Dispatch, SetStateAction, useCallback } from 'react';
import { Widgets } from 'types/api/dashboard/getAll';

import { Container, Title } from './styles';
import ThresholdSelector from './Threshold/ThresholdSelector';
import { ThresholdProps } from './Threshold/types';
import { timePreferance } from './timeItems';
import YAxisUnitSelector from './YAxisUnitSelector';

const { TextArea } = Input;
const { Option } = Select;

function RightContainer({
	description,
	setDescription,
	setTitle,
	title,
	selectedGraph,
	setSelectedTime,
	selectedTime,
	yAxisUnit,
	setYAxisUnit,
	setGraphHandler,
<<<<<<< HEAD
	thresholds,
	setThresholds,
=======
	selectedWidget,
>>>>>>> 2ae75e61
}: RightContainerProps): JSX.Element {
	const onChangeHandler = useCallback(
		(setFunc: Dispatch<SetStateAction<string>>, value: string) => {
			setFunc(value);
		},
		[],
	);

	const selectedGraphType =
		GraphTypes.find((e) => e.name === selectedGraph)?.display || '';

	const onCreateAlertsHandler = useCallback(() => {
		if (!selectedWidget) return;

		history.push(
			`${ROUTES.ALERTS_NEW}?${QueryParams.compositeQuery}=${encodeURIComponent(
				JSON.stringify(selectedWidget?.query),
			)}`,
		);
	}, [selectedWidget]);

	return (
		<Container>
			<Title>Panel Type</Title>
			<Select
				onChange={setGraphHandler}
				value={selectedGraph}
				disabled
				style={{ width: '100%', marginBottom: 24 }}
			>
				{GraphTypes.map((item) => (
					<Option key={item.name} value={item.name}>
						{item.display}
					</Option>
				))}
			</Select>
			<Title>Panel Attributes</Title>

			<InputComponent
				label="Panel Title"
				size="middle"
				placeholder="Title"
				labelOnTop
				onChangeHandler={(event): void =>
					onChangeHandler(setTitle, event.target.value)
				}
				value={title}
			/>

			<Title light="true">Description</Title>

			<TextArea
				placeholder="Write something describing the  panel"
				bordered
				allowClear
				value={description}
				onChange={(event): void =>
					onChangeHandler(setDescription, event.target.value)
				}
			/>

			{/* <TextContainer>
				<Typography>Stacked Graphs :</Typography>
				<Switch
					checked={stacked}
					onChange={(): void => {
						setStacked((value) => !value);
					}}
				/>
			</TextContainer> */}

			{/* <Title light={'true'}>Fill Opacity: </Title> */}

			{/* <Slider
				value={parseInt(opacity, 10)}
				marks={{
					0: '0',
					33: '33',
					66: '66',
					100: '100',
				}}
				onChange={(number): void => onChangeHandler(setOpacity, number.toString())}
				step={1}
			/> */}

			{/* <Title light={'true'}>Null/Zero values: </Title>

			<NullButtonContainer>
				{nullValueButtons.map((button) => (
					<Button
						type={button.check === selectedNullZeroValue ? 'primary' : 'default'}
						key={button.name}
						onClick={(): void =>
							onChangeHandler(setSelectedNullZeroValue, button.check)
						}
					>
						{button.name}
					</Button>
				))}
			</NullButtonContainer> */}

			<Title light="true">Panel Time Preference</Title>

<<<<<<< HEAD
			<TimePreference
				{...{
					selectedTime,
					setSelectedTime,
				}}
			/>
			<YAxisUnitSelector
				defaultValue={yAxisUnit}
				onSelect={setYAxisUnit}
				fieldLabel={selectedGraphType === 'Value' ? 'Unit' : 'Y Axis Unit'}
			/>

			<Divider />

			<ThresholdSelector thresholds={thresholds} setThresholds={setThresholds} />
=======
			<Space direction="vertical">
				<TimePreference
					{...{
						selectedTime,
						setSelectedTime,
					}}
				/>

				<YAxisUnitSelector
					defaultValue={yAxisUnit}
					onSelect={setYAxisUnit}
					fieldLabel={selectedGraphType === 'Value' ? 'Unit' : 'Y Axis Unit'}
				/>

				{selectedWidget?.panelTypes !== PANEL_TYPES.TABLE && (
					<Button icon={<UploadOutlined />} onClick={onCreateAlertsHandler}>
						Create Alerts from Queries
					</Button>
				)}
			</Space>
>>>>>>> 2ae75e61
		</Container>
	);
}

interface RightContainerProps {
	title: string;
	setTitle: Dispatch<SetStateAction<string>>;
	description: string;
	setDescription: Dispatch<SetStateAction<string>>;
	stacked: boolean;
	setStacked: Dispatch<SetStateAction<boolean>>;
	opacity: string;
	setOpacity: Dispatch<SetStateAction<string>>;
	selectedNullZeroValue: string;
	setSelectedNullZeroValue: Dispatch<SetStateAction<string>>;
	selectedGraph: PANEL_TYPES;
	setSelectedTime: Dispatch<SetStateAction<timePreferance>>;
	selectedTime: timePreferance;
	yAxisUnit: string;
	setYAxisUnit: Dispatch<SetStateAction<string>>;
	setGraphHandler: (type: PANEL_TYPES) => void;
<<<<<<< HEAD
	thresholds: ThresholdProps[];
	setThresholds: Dispatch<SetStateAction<ThresholdProps[]>>;
=======
	selectedWidget?: Widgets;
>>>>>>> 2ae75e61
}

RightContainer.defaultProps = {
	selectedWidget: undefined,
};

export default RightContainer;<|MERGE_RESOLUTION|>--- conflicted
+++ resolved
@@ -1,9 +1,5 @@
-<<<<<<< HEAD
-import { Divider, Input, Select } from 'antd';
-=======
 import { UploadOutlined } from '@ant-design/icons';
-import { Button, Input, Select, Space } from 'antd';
->>>>>>> 2ae75e61
+import { Button, Divider, Input, Select, Space } from 'antd';
 import InputComponent from 'components/Input';
 import TimePreference from 'components/TimePreferenceDropDown';
 import { QueryParams } from 'constants/query';
@@ -34,12 +30,9 @@
 	yAxisUnit,
 	setYAxisUnit,
 	setGraphHandler,
-<<<<<<< HEAD
 	thresholds,
 	setThresholds,
-=======
 	selectedWidget,
->>>>>>> 2ae75e61
 }: RightContainerProps): JSX.Element {
 	const onChangeHandler = useCallback(
 		(setFunc: Dispatch<SetStateAction<string>>, value: string) => {
@@ -143,23 +136,6 @@
 
 			<Title light="true">Panel Time Preference</Title>
 
-<<<<<<< HEAD
-			<TimePreference
-				{...{
-					selectedTime,
-					setSelectedTime,
-				}}
-			/>
-			<YAxisUnitSelector
-				defaultValue={yAxisUnit}
-				onSelect={setYAxisUnit}
-				fieldLabel={selectedGraphType === 'Value' ? 'Unit' : 'Y Axis Unit'}
-			/>
-
-			<Divider />
-
-			<ThresholdSelector thresholds={thresholds} setThresholds={setThresholds} />
-=======
 			<Space direction="vertical">
 				<TimePreference
 					{...{
@@ -179,8 +155,11 @@
 						Create Alerts from Queries
 					</Button>
 				)}
+
+        <Divider />
+        
+        <ThresholdSelector thresholds={thresholds} setThresholds={setThresholds} />
 			</Space>
->>>>>>> 2ae75e61
 		</Container>
 	);
 }
@@ -202,12 +181,9 @@
 	yAxisUnit: string;
 	setYAxisUnit: Dispatch<SetStateAction<string>>;
 	setGraphHandler: (type: PANEL_TYPES) => void;
-<<<<<<< HEAD
 	thresholds: ThresholdProps[];
 	setThresholds: Dispatch<SetStateAction<ThresholdProps[]>>;
-=======
 	selectedWidget?: Widgets;
->>>>>>> 2ae75e61
 }
 
 RightContainer.defaultProps = {
