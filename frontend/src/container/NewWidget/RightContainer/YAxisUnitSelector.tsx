--- conflicted
+++ resolved
@@ -13,17 +13,15 @@
 ): Record<string, string> | undefined =>
 	find(flattenedCategories, (option) => option.name === searchValue);
 
-<<<<<<< HEAD
 function YAxisUnitSelector({
 	defaultValue,
 	onSelect,
+	fieldLabel,
 }: {
 	defaultValue: string;
 	onSelect: (e: string | undefined) => void;
+	fieldLabel: string;
 }): JSX.Element {
-=======
-function YAxisUnitSelector({ defaultValue, onSelect, fieldLabel }): JSX.Element {
->>>>>>> 8a883f1b
 	const onSelectHandler = (selectedValue: string): void => {
 		onSelect(findCategoryByName(selectedValue)?.id);
 	};
