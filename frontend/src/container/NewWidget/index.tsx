import { Button } from 'antd';
import ROUTES from 'constants/routes';
import { GRAPH_TYPES } from 'container/NewDashboard/ComponentsSlider';
import { DashboardWidgetPageParams } from 'pages/DashboardWidget';
import React, { useCallback, useEffect, useMemo, useState } from 'react';
import { connect, useSelector } from 'react-redux';
import { useHistory, useLocation, useParams } from 'react-router';
import { generatePath } from 'react-router-dom';
import { bindActionCreators, Dispatch } from 'redux';
import { ThunkDispatch } from 'redux-thunk';
import { ApplySettingsToPanel, ApplySettingsToPanelProps } from 'store/actions';
import {
	GetQueryResults,
	GetQueryResultsProps,
} from 'store/actions/dashboard/getQueryResults';
import {
	SaveDashboard,
	SaveDashboardProps,
} from 'store/actions/dashboard/saveDashboard';
import {
	UpdateQuery,
	UpdateQueryProps,
} from 'store/actions/dashboard/updateQuery';
import { AppState } from 'store/reducers';
import AppActions from 'types/actions';
<<<<<<< HEAD
=======
import { Widgets } from 'types/api/dashboard/getAll';
>>>>>>> c00f0f15
import DashboardReducer from 'types/reducer/dashboards';
import { GlobalReducer } from 'types/reducer/globalTime';

import LeftContainer from './LeftContainer';
import RightContainer from './RightContainer';
import timeItems, { timePreferance } from './RightContainer/timeItems';
import {
	ButtonContainer,
	Container,
	LeftContainerWrapper,
	PanelContainer,
	RightContainerWrapper,
} from './styles';

const NewWidget = ({
	selectedGraph,
	applySettingsToPanel,
	saveSettingOfPanel,
	getQueryResults,
	updateQuery,
}: Props): JSX.Element => {
	const { dashboards } = useSelector<AppState, DashboardReducer>(
		(state) => state.dashboards,
	);
	const { selectedTime: globalSelectedInterval } = useSelector<
		AppState,
		GlobalReducer
	>((state) => state.globalTime);

	const [selectedDashboard] = dashboards;

	const widgets = selectedDashboard.data.widgets;

	const { push } = useHistory();
	const { search } = useLocation();

	const query = useMemo(() => {
		return new URLSearchParams(search);
	}, [search]);

	const { dashboardId } = useParams<DashboardWidgetPageParams>();

	const getWidget = useCallback(() => {
		const widgetId = query.get('widgetId');
		return widgets?.find((e) => e.id === widgetId);
	}, [query, widgets]);

	const selectedWidget = getWidget();

	const [title, setTitle] = useState<string>(selectedWidget?.title || '');
	const [description, setDescription] = useState<string>(
		selectedWidget?.description || '',
	);
	const [yAxisUnit, setYAxisUnit] = useState<string>(
		selectedWidget?.yAxisUnit || 'none',
	);

	const [stacked, setStacked] = useState<boolean>(
		selectedWidget?.isStacked || false,
	);
	const [opacity, setOpacity] = useState<string>(selectedWidget?.opacity || '1');
	const [selectedNullZeroValue, setSelectedNullZeroValue] = useState<string>(
		selectedWidget?.nullZeroValues || 'zero',
	);

	const getSelectedTime = useCallback(
		() =>
			timeItems.find(
				(e) => e.enum === (selectedWidget?.timePreferance || 'GLOBAL_TIME'),
			),
		[selectedWidget],
	);

	const [selectedTime, setSelectedTime] = useState<timePreferance>({
		name: getSelectedTime()?.name || '',
		enum: selectedWidget?.timePreferance || 'GLOBAL_TIME',
	});

	const onClickSaveHandler = useCallback(() => {
		// update the global state
		saveSettingOfPanel({
			uuid: selectedDashboard.uuid,
			description,
			isStacked: stacked,
			nullZeroValues: selectedNullZeroValue,
			opacity,
			timePreferance: selectedTime.enum,
			title,
			yAxisUnit,
			widgetId: query.get('widgetId') || '',
			dashboardId: dashboardId,
		});
	}, [
		opacity,
		description,
		query,
		selectedTime,
		stacked,
		title,
		selectedNullZeroValue,
		saveSettingOfPanel,
		selectedDashboard,
		dashboardId,
		yAxisUnit,
	]);

	const onClickApplyHandler = (): void => {
		selectedWidget?.query.forEach((element, index) => {
			updateQuery({
				widgetId: selectedWidget?.id || '',
				query: element.query || '',
				legend: element.legend || '',
				currentIndex: index,
				yAxisUnit,
			});
		});

		applySettingsToPanel({
			description,
			isStacked: stacked,
			nullZeroValues: selectedNullZeroValue,
			opacity,
			timePreferance: selectedTime.enum,
			title,
			widgetId: selectedWidget?.id || '',
			yAxisUnit,
		});
	};

	const onClickDiscardHandler = useCallback(() => {
		push(generatePath(ROUTES.DASHBOARD, { dashboardId }));
	}, [dashboardId, push]);

	const getQueryResult = useCallback(() => {
		if (selectedWidget?.id.length !== 0) {
			getQueryResults({
				query: selectedWidget?.query || [],
				selectedTime: selectedTime.enum,
				widgetId: selectedWidget?.id || '',
				graphType: selectedGraph,
				globalSelectedInterval,
			});
		}
	}, [
		selectedWidget?.query,
		selectedTime.enum,
		selectedWidget?.id,
		selectedGraph,
		getQueryResults,
		globalSelectedInterval,
	]);

	useEffect(() => {
		getQueryResult();
	}, [getQueryResult]);

	return (
		<Container>
			<ButtonContainer>
				<Button onClick={onClickSaveHandler}>Save</Button>
				<Button onClick={onClickApplyHandler}>Apply</Button>
				<Button onClick={onClickDiscardHandler}>Discard</Button>
			</ButtonContainer>

			<PanelContainer>
				<LeftContainerWrapper flex={5}>
					<LeftContainer
						selectedTime={selectedTime}
						selectedGraph={selectedGraph}
						yAxisUnit={yAxisUnit}
					/>
				</LeftContainerWrapper>

				<RightContainerWrapper flex={1}>
					<RightContainer
						{...{
							title,
							setTitle,
							description,
							setDescription,
							stacked,
							setStacked,
							opacity,
							yAxisUnit,
							setOpacity,
							selectedNullZeroValue,
							setSelectedNullZeroValue,
							selectedGraph,
							setSelectedTime,
							selectedTime,
							setYAxisUnit,
						}}
					/>
				</RightContainerWrapper>
			</PanelContainer>
		</Container>
	);
};

export interface NewWidgetProps {
	selectedGraph: GRAPH_TYPES;
<<<<<<< HEAD
	yAxisUnit: string;
=======
	yAxisUnit: Widgets['yAxisUnit'];
>>>>>>> c00f0f15
}

interface DispatchProps {
	applySettingsToPanel: (
		props: ApplySettingsToPanelProps,
	) => (dispatch: Dispatch<AppActions>) => void;
	saveSettingOfPanel: (
		props: SaveDashboardProps,
	) => (dispatch: Dispatch<AppActions>) => void;
	getQueryResults: (
		props: GetQueryResultsProps,
	) => (dispatch: Dispatch<AppActions>) => void;
	updateQuery: (
		props: UpdateQueryProps,
	) => (dispatch: Dispatch<AppActions>) => void;
}

const mapDispatchToProps = (
	dispatch: ThunkDispatch<unknown, unknown, AppActions>,
): DispatchProps => ({
	applySettingsToPanel: bindActionCreators(ApplySettingsToPanel, dispatch),
	saveSettingOfPanel: bindActionCreators(SaveDashboard, dispatch),
	getQueryResults: bindActionCreators(GetQueryResults, dispatch),
	updateQuery: bindActionCreators(UpdateQuery, dispatch),
});

type Props = DispatchProps & NewWidgetProps;

export default connect(null, mapDispatchToProps)(NewWidget);<|MERGE_RESOLUTION|>--- conflicted
+++ resolved
@@ -23,10 +23,7 @@
 } from 'store/actions/dashboard/updateQuery';
 import { AppState } from 'store/reducers';
 import AppActions from 'types/actions';
-<<<<<<< HEAD
-=======
 import { Widgets } from 'types/api/dashboard/getAll';
->>>>>>> c00f0f15
 import DashboardReducer from 'types/reducer/dashboards';
 import { GlobalReducer } from 'types/reducer/globalTime';
 
@@ -228,11 +225,7 @@
 
 export interface NewWidgetProps {
 	selectedGraph: GRAPH_TYPES;
-<<<<<<< HEAD
-	yAxisUnit: string;
-=======
 	yAxisUnit: Widgets['yAxisUnit'];
->>>>>>> c00f0f15
 }
 
 interface DispatchProps {
