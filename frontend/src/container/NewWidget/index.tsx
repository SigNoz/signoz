import { LockFilled } from '@ant-design/icons';
import { Button, Modal, Tooltip, Typography } from 'antd';
import { SOMETHING_WENT_WRONG } from 'constants/api';
import { FeatureKeys } from 'constants/features';
import { PANEL_TYPES } from 'constants/queryBuilder';
import ROUTES from 'constants/routes';
import { useUpdateDashboard } from 'hooks/dashboard/useUpdateDashboard';
import { useQueryBuilder } from 'hooks/queryBuilder/useQueryBuilder';
import { MESSAGE, useIsFeatureDisabled } from 'hooks/useFeatureFlag';
import { useNotifications } from 'hooks/useNotifications';
import useUrlQuery from 'hooks/useUrlQuery';
import history from 'lib/history';
import { DashboardWidgetPageParams } from 'pages/DashboardWidget';
import { useDashboard } from 'providers/Dashboard/Dashboard';
import {
	getNextWidgets,
	getPreviousWidgets,
	getSelectedWidgetIndex,
} from 'providers/Dashboard/util';
import { useCallback, useMemo, useState } from 'react';
import { useSelector } from 'react-redux';
import { generatePath, useLocation, useParams } from 'react-router-dom';
import { AppState } from 'store/reducers';
import { Widgets } from 'types/api/dashboard/getAll';
import { EQueryType } from 'types/common/dashboard';
import { DataSource } from 'types/common/queryBuilder';
import AppReducer from 'types/reducer/app';

import LeftContainer from './LeftContainer';
import QueryTypeTag from './LeftContainer/QueryTypeTag';
import RightContainer from './RightContainer';
import { ThresholdProps } from './RightContainer/Threshold/types';
import TimeItems, { timePreferance } from './RightContainer/timeItems';
import {
	ButtonContainer,
	Container,
	LeftContainerWrapper,
	PanelContainer,
	RightContainerWrapper,
} from './styles';
import { NewWidgetProps } from './types';

function NewWidget({ selectedGraph }: NewWidgetProps): JSX.Element {
	const { selectedDashboard } = useDashboard();

	const { currentQuery } = useQueryBuilder();

	const { featureResponse } = useSelector<AppState, AppReducer>(
		(state) => state.app,
	);

	const { widgets = [] } = selectedDashboard?.data || {};

	const { search } = useLocation();

	const query = useUrlQuery();

	const { dashboardId } = useParams<DashboardWidgetPageParams>();

	const getWidget = useCallback(() => {
		const widgetId = query.get('widgetId');
		return widgets?.find((e) => e.id === widgetId);
	}, [query, widgets]);

	const selectedWidget = getWidget();

	const [title, setTitle] = useState<string>(
		selectedWidget?.title?.toString() || '',
	);
	const [description, setDescription] = useState<string>(
		selectedWidget?.description || '',
	);
	const [yAxisUnit, setYAxisUnit] = useState<string>(
		selectedWidget?.yAxisUnit || 'none',
	);

	const [stacked, setStacked] = useState<boolean>(
		selectedWidget?.isStacked || false,
	);
	const [opacity, setOpacity] = useState<string>(selectedWidget?.opacity || '1');
	const [thresholds, setThresholds] = useState<ThresholdProps[]>(
		selectedWidget?.thresholds || [],
	);
	const [selectedNullZeroValue, setSelectedNullZeroValue] = useState<string>(
		selectedWidget?.nullZeroValues || 'zero',
	);
	const [saveModal, setSaveModal] = useState(false);

	const [graphType, setGraphType] = useState(selectedGraph);

	const getSelectedTime = useCallback(
		() =>
			TimeItems.find(
				(e) => e.enum === (selectedWidget?.timePreferance || 'GLOBAL_TIME'),
			),
		[selectedWidget],
	);

	const [selectedTime, setSelectedTime] = useState<timePreferance>({
		name: getSelectedTime()?.name || '',
		enum: selectedWidget?.timePreferance || 'GLOBAL_TIME',
	});

	const { notifications } = useNotifications();

	const updateDashboardMutation = useUpdateDashboard();

	const { afterWidgets, preWidgets } = useMemo(() => {
		if (!selectedDashboard) {
			return {
				selectedWidget: {} as Widgets,
				preWidgets: [],
				afterWidgets: [],
			};
		}

		const widgetId = query.get('widgetId');

		const selectedWidgetIndex = getSelectedWidgetIndex(
			selectedDashboard,
			widgetId,
		);

		const preWidgets = getPreviousWidgets(selectedDashboard, selectedWidgetIndex);

		const afterWidgets = getNextWidgets(selectedDashboard, selectedWidgetIndex);

		const selectedWidget = (selectedDashboard.data.widgets || [])[
			selectedWidgetIndex || 0
		];

		return { selectedWidget, preWidgets, afterWidgets };
	}, [selectedDashboard, query]);

	const onClickSaveHandler = useCallback(() => {
		if (!selectedDashboard) {
			return;
		}

		updateDashboardMutation.mutateAsync(
			{
				uuid: selectedDashboard.uuid,
				data: {
					...selectedDashboard.data,
					widgets: [
						...preWidgets,
						{
							...(selectedWidget || ({} as Widgets)),
							description,
							timePreferance: selectedTime.enum,
							isStacked: stacked,
							opacity,
							nullZeroValues: selectedNullZeroValue,
							title,
							yAxisUnit,
							panelTypes: graphType,
							thresholds,
						},
						...afterWidgets,
					],
				},
			},
			{
				onSuccess: () => {
					featureResponse.refetch();
					history.push(generatePath(ROUTES.DASHBOARD, { dashboardId }));
				},
				onError: () => {
					notifications.error({
						message: SOMETHING_WENT_WRONG,
					});
				},
			},
		);
	}, [
		selectedDashboard,
		query,
		updateDashboardMutation,
		preWidgets,
		selectedWidget,
		description,
		selectedTime.enum,
		stacked,
		opacity,
		selectedNullZeroValue,
		title,
		yAxisUnit,
		graphType,
<<<<<<< HEAD
		thresholds,
=======
		afterWidgets,
>>>>>>> 2ae75e61
		featureResponse,
		dashboardId,
		notifications,
	]);

	const onClickDiscardHandler = useCallback(() => {
		history.push(generatePath(ROUTES.DASHBOARD, { dashboardId }));
	}, [dashboardId]);

	const setGraphHandler = (type: PANEL_TYPES): void => {
		const params = new URLSearchParams(search);
		params.set('graphType', type);
		setGraphType(type);
	};

	const onSaveDashboard = useCallback((): void => {
		setSaveModal(true);
	}, []);

	const isQueryBuilderActive = useIsFeatureDisabled(
		FeatureKeys.QUERY_BUILDER_PANELS,
	);

	const isNewTraceLogsAvailable =
		isQueryBuilderActive &&
		currentQuery.queryType === EQueryType.QUERY_BUILDER &&
		currentQuery.builder.queryData.find(
			(query) => query.dataSource !== DataSource.METRICS,
		) !== undefined;

	const isSaveDisabled = useMemo(() => {
		// new created dashboard
		if (selectedWidget?.id === 'empty') {
			return isNewTraceLogsAvailable;
		}

		const isTraceOrLogsQueryBuilder =
			currentQuery.builder.queryData.find(
				(query) =>
					query.dataSource === DataSource.TRACES ||
					query.dataSource === DataSource.LOGS,
			) !== undefined;

		if (isTraceOrLogsQueryBuilder) {
			return false;
		}

		return isNewTraceLogsAvailable;
	}, [
		currentQuery.builder.queryData,
		selectedWidget?.id,
		isNewTraceLogsAvailable,
	]);

	return (
		<Container>
			<ButtonContainer>
				{isSaveDisabled && (
					<Tooltip title={MESSAGE.PANEL}>
						<Button
							icon={<LockFilled />}
							type="primary"
							disabled={isSaveDisabled}
							onClick={onSaveDashboard}
						>
							Save
						</Button>
					</Tooltip>
				)}

				{!isSaveDisabled && (
					<Button type="primary" disabled={isSaveDisabled} onClick={onSaveDashboard}>
						Save
					</Button>
				)}
				<Button onClick={onClickDiscardHandler}>Discard</Button>
			</ButtonContainer>

			<PanelContainer>
				<LeftContainerWrapper flex={5}>
					<LeftContainer
						selectedTime={selectedTime}
						selectedGraph={graphType}
						yAxisUnit={yAxisUnit}
						thresholds={thresholds}
					/>
				</LeftContainerWrapper>

				<RightContainerWrapper flex={1}>
					<RightContainer
						setGraphHandler={setGraphHandler}
						title={title}
						setTitle={setTitle}
						description={description}
						setDescription={setDescription}
						stacked={stacked}
						setStacked={setStacked}
						opacity={opacity}
						yAxisUnit={yAxisUnit}
						setOpacity={setOpacity}
						selectedNullZeroValue={selectedNullZeroValue}
						setSelectedNullZeroValue={setSelectedNullZeroValue}
						selectedGraph={graphType}
						setSelectedTime={setSelectedTime}
						selectedTime={selectedTime}
						setYAxisUnit={setYAxisUnit}
<<<<<<< HEAD
						thresholds={thresholds}
						setThresholds={setThresholds}
=======
						selectedWidget={selectedWidget}
>>>>>>> 2ae75e61
					/>
				</RightContainerWrapper>
			</PanelContainer>
			<Modal
				title="Save Changes"
				focusTriggerAfterClose
				forceRender
				destroyOnClose
				closable
				onCancel={(): void => setSaveModal(false)}
				onOk={onClickSaveHandler}
				centered
				open={saveModal}
				width={600}
			>
				<Typography>
					Your graph built with <QueryTypeTag queryType={currentQuery.queryType} />{' '}
					query will be saved. Press OK to confirm.
				</Typography>
			</Modal>
		</Container>
	);
}

export default NewWidget;<|MERGE_RESOLUTION|>--- conflicted
+++ resolved
@@ -186,11 +186,8 @@
 		title,
 		yAxisUnit,
 		graphType,
-<<<<<<< HEAD
 		thresholds,
-=======
 		afterWidgets,
->>>>>>> 2ae75e61
 		featureResponse,
 		dashboardId,
 		notifications,
@@ -297,12 +294,9 @@
 						setSelectedTime={setSelectedTime}
 						selectedTime={selectedTime}
 						setYAxisUnit={setYAxisUnit}
-<<<<<<< HEAD
 						thresholds={thresholds}
 						setThresholds={setThresholds}
-=======
 						selectedWidget={selectedWidget}
->>>>>>> 2ae75e61
 					/>
 				</RightContainerWrapper>
 			</PanelContainer>
