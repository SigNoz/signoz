import { RocketOutlined } from '@ant-design/icons';
import ROUTES from 'constants/routes';
import {
	AreaChart,
	BarChart2,
	BellDot,
	BugIcon,
	Cloudy,
	DraftingCompass,
	FileKey2,
	Layers2,
	LayoutGrid,
	MessageSquare,
	Receipt,
	Route,
	ScrollText,
	Settings,
	Slack,
	UserPlus,
} from 'lucide-react';

import { SecondaryMenuItemKey, SidebarItem } from './sideNav.types';

<<<<<<< HEAD
const menuItems: SidebarMenu[] = [
	{
		key: ROUTES.GET_STARTED,
		label: 'Get Started',
		icon: <RocketOutlined rotate={45} />,
	},
	// {
	// 	key: ROUTES.APPLICATION,
	// 	label: 'Services',
	// 	icon: <BarChartOutlined />,
	// },
	// {
	// 	key: ROUTES.TRACE,
	// 	label: 'Traces',
	// 	icon: <MenuOutlined />,
	// },
	{
		key: ROUTES.ALL_DASHBOARD,
		label: 'Dashboards',
		icon: <DashboardFilled />,
=======
export const getStartedMenuItem = {
	key: ROUTES.GET_STARTED,
	label: 'Get Started',
	icon: <RocketOutlined rotate={45} />,
};

export const inviteMemberMenuItem = {
	key: `${ROUTES.ORG_SETTINGS}#invite-team-members`,
	label: 'Invite Team Member',
	icon: <UserPlus size={16} />,
};

export const manageLicenseMenuItem = {
	key: ROUTES.LIST_LICENSES,
	label: 'Manage Licenses',
	icon: <FileKey2 size={16} />,
};

export const helpSupportMenuItem = {
	key: ROUTES.SUPPORT,
	label: 'Help & Support',
	icon: <MessageSquare size={16} />,
};

export const shortcutMenuItem = {
	key: ROUTES.SHORTCUTS,
	label: 'Keyboard Shortcuts',
	icon: <Layers2 size={16} />,
};

export const slackSupportMenuItem = {
	key: SecondaryMenuItemKey.Slack,
	label: 'Slack Support',
	icon: <Slack size={16} />,
};

export const trySignozCloudMenuItem: SidebarItem = {
	key: 'trySignozCloud',
	label: 'Try Signoz Cloud',
	icon: <Cloudy size={16} />,
};

const menuItems: SidebarItem[] = [
	{
		key: ROUTES.APPLICATION,
		label: 'Services',
		icon: <BarChart2 size={16} />,
	},
	{
		key: ROUTES.TRACE,
		label: 'Traces',
		icon: <DraftingCompass size={16} />,
>>>>>>> f069ecdb
	},
	{
		key: ROUTES.LOGS,
		label: 'Logs',
		icon: <ScrollText size={16} />,
	},
	{
<<<<<<< HEAD
=======
		key: ROUTES.ALL_DASHBOARD,
		label: 'Dashboards',
		icon: <LayoutGrid size={16} />,
	},
	{
>>>>>>> f069ecdb
		key: ROUTES.LIST_ALL_ALERT,
		label: 'Alerts',
		icon: <BellDot size={16} />,
	},
	{
		key: ROUTES.ALL_ERROR,
		label: 'Exceptions',
		icon: <BugIcon size={16} />,
	},
<<<<<<< HEAD
	// {
	// 	key: ROUTES.SERVICE_MAP,
	// 	label: 'Service Map',
	// 	icon: <DeploymentUnitOutlined />,
	// },
=======
	{
		key: ROUTES.SERVICE_MAP,
		label: 'Service Map',
		icon: <Route size={16} />,
	},
>>>>>>> f069ecdb
	{
		key: ROUTES.USAGE_EXPLORER,
		label: 'Usage Explorer',
		icon: <AreaChart size={16} />,
	},
	{
		key: ROUTES.BILLING,
		label: 'Billing',
		icon: <Receipt size={16} />,
	},
	{
		key: ROUTES.SETTINGS,
		label: 'Settings',
		icon: <Settings size={16} />,
	},
];

/** Mapping of some newly added routes and their corresponding active sidebar menu key */
export const NEW_ROUTES_MENU_ITEM_KEY_MAP: Record<string, string> = {
	[ROUTES.TRACES_EXPLORER]: ROUTES.TRACE,
	[ROUTES.TRACE_EXPLORER]: ROUTES.TRACE,
	[ROUTES.LOGS_BASE]: ROUTES.LOGS_EXPLORER,
};

export default menuItems;<|MERGE_RESOLUTION|>--- conflicted
+++ resolved
@@ -21,28 +21,6 @@
 
 import { SecondaryMenuItemKey, SidebarItem } from './sideNav.types';
 
-<<<<<<< HEAD
-const menuItems: SidebarMenu[] = [
-	{
-		key: ROUTES.GET_STARTED,
-		label: 'Get Started',
-		icon: <RocketOutlined rotate={45} />,
-	},
-	// {
-	// 	key: ROUTES.APPLICATION,
-	// 	label: 'Services',
-	// 	icon: <BarChartOutlined />,
-	// },
-	// {
-	// 	key: ROUTES.TRACE,
-	// 	label: 'Traces',
-	// 	icon: <MenuOutlined />,
-	// },
-	{
-		key: ROUTES.ALL_DASHBOARD,
-		label: 'Dashboards',
-		icon: <DashboardFilled />,
-=======
 export const getStartedMenuItem = {
 	key: ROUTES.GET_STARTED,
 	label: 'Get Started',
@@ -95,7 +73,6 @@
 		key: ROUTES.TRACE,
 		label: 'Traces',
 		icon: <DraftingCompass size={16} />,
->>>>>>> f069ecdb
 	},
 	{
 		key: ROUTES.LOGS,
@@ -103,14 +80,11 @@
 		icon: <ScrollText size={16} />,
 	},
 	{
-<<<<<<< HEAD
-=======
 		key: ROUTES.ALL_DASHBOARD,
 		label: 'Dashboards',
 		icon: <LayoutGrid size={16} />,
 	},
 	{
->>>>>>> f069ecdb
 		key: ROUTES.LIST_ALL_ALERT,
 		label: 'Alerts',
 		icon: <BellDot size={16} />,
@@ -120,19 +94,11 @@
 		label: 'Exceptions',
 		icon: <BugIcon size={16} />,
 	},
-<<<<<<< HEAD
-	// {
-	// 	key: ROUTES.SERVICE_MAP,
-	// 	label: 'Service Map',
-	// 	icon: <DeploymentUnitOutlined />,
-	// },
-=======
 	{
 		key: ROUTES.SERVICE_MAP,
 		label: 'Service Map',
 		icon: <Route size={16} />,
 	},
->>>>>>> f069ecdb
 	{
 		key: ROUTES.USAGE_EXPLORER,
 		label: 'Usage Explorer',
