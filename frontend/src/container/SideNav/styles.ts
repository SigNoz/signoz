--- conflicted
+++ resolved
@@ -38,8 +38,6 @@
 	&&& {
 		background: ${({ checked }) => checked === false && 'grey'};
 	}
-<<<<<<< HEAD
-=======
 `;
 
 export const SlackButton = styled(Typography)`
@@ -79,5 +77,4 @@
 				`}
 		}
 	}
->>>>>>> 9129704a
 `;