import { Menu, Typography } from 'antd';
import getLocalStorageKey from 'api/browser/localstorage/get';
import { IS_SIDEBAR_COLLAPSED } from 'constants/app';
import ROUTES from 'constants/routes';
import history from 'lib/history';
import setTheme from 'lib/theme/setTheme';
<<<<<<< HEAD
import React, { useCallback, useState } from 'react';
import { connect, useSelector } from 'react-redux';
import { NavLink } from 'react-router-dom';
=======
import React, { useCallback, useLayoutEffect, useState } from 'react';
import { connect, useDispatch, useSelector } from 'react-redux';
import { NavLink, useLocation } from 'react-router-dom';
>>>>>>> b2e78b93
import { bindActionCreators } from 'redux';
import { ThunkDispatch } from 'redux-thunk';
import { ToggleDarkMode } from 'store/actions';
import { SideBarCollapse } from 'store/actions/app';
import { AppState } from 'store/reducers';
import AppActions from 'types/actions';
import AppReducer from 'types/reducer/app';

import menus from './menuItems';
import Slack from './Slack';
import {
	Logo,
	Sider,
	SlackButton,
	SlackMenuItemContainer,
	ThemeSwitcherWrapper,
	ToggleButton,
} from './styles';

function SideNav({ toggleDarkMode }: Props): JSX.Element {
<<<<<<< HEAD
	const [collapsed, setCollapsed] = useState<boolean>(false);
=======
	const dispatch = useDispatch();
	const [collapsed, setCollapsed] = useState<boolean>(
		getLocalStorageKey(IS_SIDEBAR_COLLAPSED) === 'true',
	);
	const { pathname } = useLocation();
>>>>>>> b2e78b93
	const { isDarkMode } = useSelector<AppState, AppReducer>((state) => state.app);
	const { pathname } = history.location;

	const toggleTheme = useCallback(() => {
		const preMode: appMode = isDarkMode ? 'lightMode' : 'darkMode';
		setTheme(preMode);

		const id: appMode = preMode;
		const { head } = document;
		const link = document.createElement('link');
		link.rel = 'stylesheet';
		link.type = 'text/css';
		link.href = !isDarkMode ? '/css/antd.dark.min.css' : '/css/antd.min.css';
		link.media = 'all';
		link.id = id;
		head.appendChild(link);

		link.onload = (): void => {
			toggleDarkMode();
			const prevNode = document.getElementById('appMode');
			prevNode?.remove();
		};
	}, [toggleDarkMode, isDarkMode]);

	const onCollapse = useCallback(() => {
		setCollapsed((collapsed) => !collapsed);
	}, []);

	useLayoutEffect(() => {
		dispatch(SideBarCollapse(collapsed));
	}, [collapsed]);

	const onClickHandler = useCallback(
		(to: string) => {
			if (pathname !== to) {
				history.push(to);
			}
		},
		[pathname],
	);

	const onClickSlackHandler = (): void => {
		window.open('https://signoz.io/slack', '_blank');
	};

	return (
		<Sider collapsible collapsed={collapsed} onCollapse={onCollapse} width={200}>
			<ThemeSwitcherWrapper>
				<ToggleButton
					checked={isDarkMode}
					onChange={toggleTheme}
					defaultChecked={isDarkMode}
				/>
			</ThemeSwitcherWrapper>
			<NavLink to={ROUTES.APPLICATION}>
				<Logo src="/signoz.svg" alt="SigNoz" collapsed={collapsed} />
			</NavLink>

			<Menu
				theme="dark"
				defaultSelectedKeys={[ROUTES.APPLICATION]}
				selectedKeys={[pathname]}
				mode="inline"
			>
				{menus.map(({ to, Icon, name }) => (
					<Menu.Item
						key={to}
						icon={<Icon />}
						onClick={(): void => onClickHandler(to)}
					>
						<Typography>{name}</Typography>
					</Menu.Item>
				))}
				<SlackMenuItemContainer collapsed={collapsed}>
					<Menu.Item onClick={onClickSlackHandler} icon={<Slack />}>
						<SlackButton>Support</SlackButton>
					</Menu.Item>
				</SlackMenuItemContainer>
			</Menu>
		</Sider>
	);
}

type appMode = 'darkMode' | 'lightMode';

interface DispatchProps {
	toggleDarkMode: () => void;
}

const mapDispatchToProps = (
	dispatch: ThunkDispatch<unknown, unknown, AppActions>,
): DispatchProps => ({
	toggleDarkMode: bindActionCreators(ToggleDarkMode, dispatch),
});

type Props = DispatchProps;

export default connect(null, mapDispatchToProps)(SideNav);<|MERGE_RESOLUTION|>--- conflicted
+++ resolved
@@ -4,15 +4,9 @@
 import ROUTES from 'constants/routes';
 import history from 'lib/history';
 import setTheme from 'lib/theme/setTheme';
-<<<<<<< HEAD
-import React, { useCallback, useState } from 'react';
-import { connect, useSelector } from 'react-redux';
-import { NavLink } from 'react-router-dom';
-=======
 import React, { useCallback, useLayoutEffect, useState } from 'react';
 import { connect, useDispatch, useSelector } from 'react-redux';
-import { NavLink, useLocation } from 'react-router-dom';
->>>>>>> b2e78b93
+import { NavLink } from 'react-router-dom';
 import { bindActionCreators } from 'redux';
 import { ThunkDispatch } from 'redux-thunk';
 import { ToggleDarkMode } from 'store/actions';
@@ -33,15 +27,10 @@
 } from './styles';
 
 function SideNav({ toggleDarkMode }: Props): JSX.Element {
-<<<<<<< HEAD
-	const [collapsed, setCollapsed] = useState<boolean>(false);
-=======
 	const dispatch = useDispatch();
 	const [collapsed, setCollapsed] = useState<boolean>(
 		getLocalStorageKey(IS_SIDEBAR_COLLAPSED) === 'true',
 	);
-	const { pathname } = useLocation();
->>>>>>> b2e78b93
 	const { isDarkMode } = useSelector<AppState, AppReducer>((state) => state.app);
 	const { pathname } = history.location;
 
@@ -72,7 +61,7 @@
 
 	useLayoutEffect(() => {
 		dispatch(SideBarCollapse(collapsed));
-	}, [collapsed]);
+	}, [collapsed, dispatch]);
 
 	const onClickHandler = useCallback(
 		(to: string) => {
