--- conflicted
+++ resolved
@@ -4,16 +4,9 @@
 import ROUTES from 'constants/routes';
 import history from 'lib/history';
 import setTheme from 'lib/theme/setTheme';
-<<<<<<< HEAD
 import React, { useCallback, useLayoutEffect, useState } from 'react';
 import { connect, useDispatch, useSelector } from 'react-redux';
-import { NavLink } from 'react-router-dom';
-import { useLocation } from 'react-router-dom';
-=======
-import React, { useCallback, useState } from 'react';
-import { connect, useSelector } from 'react-redux';
 import { NavLink, useLocation } from 'react-router-dom';
->>>>>>> f1f60684
 import { bindActionCreators } from 'redux';
 import { ThunkDispatch } from 'redux-thunk';
 import { ToggleDarkMode } from 'store/actions';
@@ -33,16 +26,11 @@
 	ToggleButton,
 } from './styles';
 
-<<<<<<< HEAD
-const SideNav = ({ toggleDarkMode }: Props): JSX.Element => {
+function SideNav({ toggleDarkMode }: Props): JSX.Element {
 	const dispatch = useDispatch();
 	const [collapsed, setCollapsed] = useState<boolean>(
 		getLocalStorageKey(IS_SIDEBAR_COLLAPSED) === 'true',
 	);
-=======
-function SideNav({ toggleDarkMode }: Props): JSX.Element {
-	const [collapsed, setCollapsed] = useState<boolean>(false);
->>>>>>> f1f60684
 	const { pathname } = useLocation();
 	const { isDarkMode } = useSelector<AppState, AppReducer>((state) => state.app);
 
@@ -84,7 +72,7 @@
 		[pathname],
 	);
 
-	const onClickSlackHandler = () => {
+	const onClickSlackHandler = (): void => {
 		window.open('https://signoz.io/slack', '_blank');
 	};
 
