--- conflicted
+++ resolved
@@ -634,17 +634,9 @@
 
 	const handleMenuItemClick = (event: MouseEvent, item: SidebarItem): void => {
 		if (item.key === ROUTES.SETTINGS) {
-<<<<<<< HEAD
 			genericNavigate(settingsRoute, event);
-=======
-			if (isCtrlMetaKey(event)) {
-				openInNewTab(settingsRoute);
-			} else {
-				history.push(settingsRoute);
-			}
 		} else if (item.key === 'quick-search') {
 			openCmdK();
->>>>>>> 497972f2
 		} else if (item) {
 			onClickHandler(item?.key as string, event);
 		}
