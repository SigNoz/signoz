/* eslint-disable jsx-a11y/no-static-element-interactions */
/* eslint-disable jsx-a11y/click-events-have-key-events */
import './SideNav.styles.scss';

import { Button } from 'antd';
import cx from 'classnames';
import { FeatureKeys } from 'constants/features';
import ROUTES from 'constants/routes';
import { GlobalShortcuts } from 'constants/shortcuts/globalShortcuts';
import { useKeyboardHotkeys } from 'hooks/hotkeys/useKeyboardHotkeys';
import useComponentPermission from 'hooks/useComponentPermission';
import { LICENSE_PLAN_KEY, LICENSE_PLAN_STATUS } from 'hooks/useLicense';
import history from 'lib/history';
import {
	AlertTriangle,
	CheckSquare,
	ChevronLeftCircle,
	ChevronRightCircle,
	RocketIcon,
	UserCircle,
} from 'lucide-react';
import { MouseEvent, useCallback, useEffect, useMemo, useState } from 'react';
import { useTranslation } from 'react-i18next';
import { useSelector } from 'react-redux';
import { useLocation } from 'react-router-dom';
import { AppState } from 'store/reducers';
import { License } from 'types/api/licenses/def';
import AppReducer from 'types/reducer/app';
import { USER_ROLES } from 'types/roles';
import { checkVersionState, isCloudUser, isEECloudUser } from 'utils/app';

import { routeConfig } from './config';
import { getQueryString } from './helper';
import defaultMenuItems, {
	helpSupportMenuItem,
	inviteMemberMenuItem,
	manageLicenseMenuItem,
	shortcutMenuItem,
	slackSupportMenuItem,
	trySignozCloudMenuItem,
} from './menuItems';
import NavItem from './NavItem/NavItem';
import { SecondaryMenuItemKey, SidebarItem } from './sideNav.types';
import { getActiveMenuKeyFromPath } from './sideNav.utils';

interface UserManagementMenuItems {
	key: string;
	label: string;
	icon: JSX.Element;
}

function SideNav({
	licenseData,
	isFetching,
	onCollapse,
	collapsed,
}: {
	licenseData: any;
	isFetching: boolean;
	onCollapse: () => void;
	collapsed: boolean;
}): JSX.Element {
	const [menuItems, setMenuItems] = useState(defaultMenuItems);

	const { pathname, search } = useLocation();
	const {
		user,
		role,
		featureResponse,
		currentVersion,
		latestVersion,
		isCurrentVersionError,
	} = useSelector<AppState, AppReducer>((state) => state.app);

	const [licenseTag, setLicenseTag] = useState('');

	const userSettingsMenuItem = {
		key: ROUTES.MY_SETTINGS,
		label: user?.name || 'User',
		icon: <UserCircle size={16} />,
	};

	const [userManagementMenuItems, setUserManagementMenuItems] = useState<
		UserManagementMenuItems[]
	>([manageLicenseMenuItem]);

	const onClickSlackHandler = (): void => {
		window.open('https://signoz.io/slack', '_blank');
	};

	const isLatestVersion = checkVersionState(currentVersion, latestVersion);

	const [inviteMembers] = useComponentPermission(['invite_members'], role);

	const { registerShortcut, deregisterShortcut } = useKeyboardHotkeys();

	useEffect(() => {
		if (inviteMembers) {
			const updatedUserManagementMenuItems = [
				inviteMemberMenuItem,
				manageLicenseMenuItem,
			];

			setUserManagementMenuItems(updatedUserManagementMenuItems);
		}
		// eslint-disable-next-line react-hooks/exhaustive-deps
	}, [inviteMembers]);

	useEffect((): void => {
		const isOnboardingEnabled =
			featureResponse.data?.find(
				(feature) => feature.name === FeatureKeys.ONBOARDING,
			)?.active || false;

		if (!isOnboardingEnabled || !isCloudUser()) {
			let items = [...menuItems];

			items = items.filter((item) => item.key !== ROUTES.GET_STARTED);

			setMenuItems(items);
		}
		// eslint-disable-next-line react-hooks/exhaustive-deps
	}, [featureResponse.data]);

	// using a separate useEffect as the license fetching call takes few milliseconds
	useEffect(() => {
		if (!isFetching) {
			let items = [...menuItems];

			const isOnBasicPlan =
				licenseData?.payload?.licenses?.some(
					(license: License) =>
						license.isCurrent && license.planKey === LICENSE_PLAN_KEY.BASIC_PLAN,
				) || licenseData?.payload?.licenses === null;

			if (role !== USER_ROLES.ADMIN || isOnBasicPlan) {
				items = items.filter((item) => item.key !== ROUTES.BILLING);
			}

			setMenuItems(items);
		}
		// eslint-disable-next-line react-hooks/exhaustive-deps
	}, [licenseData?.payload?.licenses, isFetching, role]);

	const { t } = useTranslation('');

	const isLicenseActive =
		licenseData?.payload?.licenses?.find((e: License) => e.isCurrent)?.status ===
		LICENSE_PLAN_STATUS.VALID;

	const isEnterprise = licenseData?.payload?.licenses?.some(
		(license: License) =>
			license.isCurrent && license.planKey === LICENSE_PLAN_KEY.ENTERPRISE_PLAN,
	);

	const onClickSignozCloud = (): void => {
		window.open(
			'https://signoz.io/oss-to-cloud/?utm_source=product_navbar&utm_medium=frontend&utm_campaign=oss_users',
			'_blank',
		);
	};

	const isCtrlMetaKey = (e: MouseEvent): boolean => e.ctrlKey || e.metaKey;

	const openInNewTab = (path: string): void => {
		window.open(path, '_blank');
	};

	const onClickShortcuts = (e: MouseEvent): void => {
		if (isCtrlMetaKey(e)) {
			openInNewTab('/shortcuts');
		} else {
			history.push(`/shortcuts`);
		}
	};

	const onClickGetStarted = (event: MouseEvent): void => {
		if (isCtrlMetaKey(event)) {
			openInNewTab('/get-started');
		} else {
			history.push(`/get-started`);
		}
	};

	const onClickVersionHandler = (event: MouseEvent): void => {
		if (isCtrlMetaKey(event)) {
			openInNewTab(ROUTES.VERSION);
		} else {
			history.push(ROUTES.VERSION);
		}
	};

	const onClickHandler = useCallback(
		(key: string, event: MouseEvent | null) => {
			const params = new URLSearchParams(search);
			const availableParams = routeConfig[key];

			const queryString = getQueryString(availableParams || [], params);

			if (pathname !== key) {
				if (event && isCtrlMetaKey(event)) {
					openInNewTab(`${key}?${queryString.join('&')}`);
				} else {
					history.push(`${key}?${queryString.join('&')}`);
				}
			}
		},
		[pathname, search],
	);

	const activeMenuKey = useMemo(() => getActiveMenuKeyFromPath(pathname), [
		pathname,
	]);

	const isCloudUserVal = isCloudUser();

	useEffect(() => {
		if (isCloudUser() || isEECloudUser()) {
			const updatedUserManagementMenuItems = [helpSupportMenuItem];

			setUserManagementMenuItems(updatedUserManagementMenuItems);
		} else if (currentVersion && latestVersion) {
			const versionMenuItem = {
				key: SecondaryMenuItemKey.Version,
				label: !isCurrentVersionError ? currentVersion : t('n_a'),
				icon: !isLatestVersion ? (
					<AlertTriangle color="#E87040" size={16} />
				) : (
					<CheckSquare color="#D5F2BB" size={16} />
				),
				onClick: onClickVersionHandler,
			};

			const updatedUserManagementMenuItems = [
				versionMenuItem,
				slackSupportMenuItem,
				manageLicenseMenuItem,
			];

			setUserManagementMenuItems(updatedUserManagementMenuItems);
		}
		// eslint-disable-next-line react-hooks/exhaustive-deps
	}, [currentVersion, latestVersion]);

	const handleUserManagentMenuItemClick = (
		key: string,
		event: MouseEvent,
	): void => {
		switch (key) {
			case SecondaryMenuItemKey.Slack:
				onClickSlackHandler();
				break;
			case SecondaryMenuItemKey.Version:
				onClickVersionHandler(event);
				break;
			default:
				onClickHandler(key, event);
				break;
		}
	};

	useEffect(() => {
		if (!isFetching) {
			if (isCloudUserVal) {
				setLicenseTag('Cloud');
			} else if (isEnterprise) {
				setLicenseTag('Enterprise');
			} else {
				setLicenseTag('Free');
			}
		}
	}, [isCloudUserVal, isEnterprise, isFetching]);

	const [isCurrentOrgSettings] = useComponentPermission(
		['current_org_settings'],
		role,
	);

	const settingsRoute = isCurrentOrgSettings
		? ROUTES.ORG_SETTINGS
		: ROUTES.SETTINGS;

	const handleMenuItemClick = (event: MouseEvent, item: SidebarItem): void => {
		if (item.key === ROUTES.SETTINGS) {
			if (isCtrlMetaKey(event)) {
				openInNewTab(settingsRoute);
			} else {
				history.push(settingsRoute);
			}
		} else if (item) {
			onClickHandler(item?.key as string, event);
		}
	};

	useEffect(() => {
		registerShortcut(GlobalShortcuts.SidebarCollapse, onCollapse);

		registerShortcut(GlobalShortcuts.NavigateToServices, () =>
			onClickHandler(ROUTES.APPLICATION, null),
		);
		registerShortcut(GlobalShortcuts.NavigateToTraces, () =>
			onClickHandler(ROUTES.TRACE, null),
		);

		registerShortcut(GlobalShortcuts.NavigateToLogs, () =>
			onClickHandler(ROUTES.LOGS, null),
		);

		registerShortcut(GlobalShortcuts.NavigateToDashboards, () =>
			onClickHandler(ROUTES.ALL_DASHBOARD, null),
		);

		registerShortcut(GlobalShortcuts.NavigateToAlerts, () =>
			onClickHandler(ROUTES.LIST_ALL_ALERT, null),
		);
		registerShortcut(GlobalShortcuts.NavigateToExceptions, () =>
			onClickHandler(ROUTES.ALL_ERROR, null),
		);

		return (): void => {
			deregisterShortcut(GlobalShortcuts.SidebarCollapse);
			deregisterShortcut(GlobalShortcuts.NavigateToServices);
			deregisterShortcut(GlobalShortcuts.NavigateToTraces);
			deregisterShortcut(GlobalShortcuts.NavigateToLogs);
			deregisterShortcut(GlobalShortcuts.NavigateToDashboards);
			deregisterShortcut(GlobalShortcuts.NavigateToAlerts);
			deregisterShortcut(GlobalShortcuts.NavigateToExceptions);
		};
	}, [deregisterShortcut, onClickHandler, onCollapse, registerShortcut]);

	return (
<<<<<<< HEAD
		<Sider collapsible collapsed={collapsed} onCollapse={onCollapse} width={200}>
			<StyledPrimaryMenu
				theme="dark"
				defaultSelectedKeys={[ROUTES.APPLICATION]}
				selectedKeys={activeMenuKey ? [activeMenuKey] : []}
				mode="vertical"
				style={styles}
				items={menuItems}
				onClick={onClickMenuHandler}
			/>
			{/* <StyledSecondaryMenu
				theme="dark"
				selectedKeys={activeMenuKey ? [activeMenuKey] : []}
				mode="vertical"
				style={styles}
				items={secondaryMenuItems}
			/> */}
		</Sider>
=======
		<div className={cx('sideNav', collapsed ? 'collapsed' : '')}>
			<div className="brand">
				<div
					className="brand-logo"
					// eslint-disable-next-line react/no-unknown-property
					onClick={(event: MouseEvent): void => {
						// Current home page
						onClickHandler(ROUTES.APPLICATION, event);
					}}
				>
					<img src="/Logos/signoz-brand-logo.svg" alt="SigNoz" />

					{!collapsed && <span className="brand-logo-name"> SigNoz </span>}
				</div>

				{!collapsed && licenseTag && (
					<div className="license tag">{licenseTag}</div>
				)}
			</div>

			{isCloudUserVal && (
				<div className="get-started-nav-items">
					<Button
						className="get-started-btn"
						onClick={(event: MouseEvent): void => {
							onClickGetStarted(event);
						}}
					>
						<RocketIcon size={16} />

						{!collapsed && <> Get Started </>}
					</Button>
				</div>
			)}

			<div className="primary-nav-items">
				{menuItems.map((item, index) => (
					<NavItem
						isCollapsed={collapsed}
						key={item.key || index}
						item={item}
						isActive={activeMenuKey === item.key}
						onClick={(event): void => {
							handleMenuItemClick(event, item);
						}}
					/>
				))}
			</div>

			<div className="secondary-nav-items">
				<NavItem
					isCollapsed={collapsed}
					key="keyboardShortcuts"
					item={shortcutMenuItem}
					isActive={false}
					onClick={onClickShortcuts}
				/>

				{licenseData && !isLicenseActive && (
					<NavItem
						isCollapsed={collapsed}
						key="trySignozCloud"
						item={trySignozCloudMenuItem}
						isActive={false}
						onClick={onClickSignozCloud}
					/>
				)}

				{userManagementMenuItems.map(
					(item, index): JSX.Element => (
						<NavItem
							isCollapsed={collapsed}
							key={item?.key || index}
							item={item}
							isActive={activeMenuKey === item?.key}
							onClick={(event: MouseEvent): void => {
								handleUserManagentMenuItemClick(item?.key as string, event);
							}}
						/>
					),
				)}

				{inviteMembers && (
					<NavItem
						isCollapsed={collapsed}
						key={inviteMemberMenuItem.key}
						item={inviteMemberMenuItem}
						isActive={activeMenuKey === inviteMemberMenuItem?.key}
						onClick={(event: React.MouseEvent): void => {
							if (isCtrlMetaKey(event)) {
								openInNewTab(`${inviteMemberMenuItem.key}`);
							} else {
								history.push(`${inviteMemberMenuItem.key}`);
							}
						}}
					/>
				)}

				{user && (
					<NavItem
						isCollapsed={collapsed}
						key={ROUTES.MY_SETTINGS}
						item={userSettingsMenuItem}
						isActive={activeMenuKey === userSettingsMenuItem?.key}
						onClick={(event: MouseEvent): void => {
							handleUserManagentMenuItemClick(
								userSettingsMenuItem?.key as string,
								event,
							);
						}}
					/>
				)}

				<div className="collapse-expand-handlers" onClick={onCollapse}>
					{collapsed ? (
						<ChevronRightCircle size={18} />
					) : (
						<ChevronLeftCircle size={18} />
					)}
				</div>
			</div>
		</div>
>>>>>>> f069ecdb
	);
}

export default SideNav;<|MERGE_RESOLUTION|>--- conflicted
+++ resolved
@@ -329,26 +329,6 @@
 	}, [deregisterShortcut, onClickHandler, onCollapse, registerShortcut]);
 
 	return (
-<<<<<<< HEAD
-		<Sider collapsible collapsed={collapsed} onCollapse={onCollapse} width={200}>
-			<StyledPrimaryMenu
-				theme="dark"
-				defaultSelectedKeys={[ROUTES.APPLICATION]}
-				selectedKeys={activeMenuKey ? [activeMenuKey] : []}
-				mode="vertical"
-				style={styles}
-				items={menuItems}
-				onClick={onClickMenuHandler}
-			/>
-			{/* <StyledSecondaryMenu
-				theme="dark"
-				selectedKeys={activeMenuKey ? [activeMenuKey] : []}
-				mode="vertical"
-				style={styles}
-				items={secondaryMenuItems}
-			/> */}
-		</Sider>
-=======
 		<div className={cx('sideNav', collapsed ? 'collapsed' : '')}>
 			<div className="brand">
 				<div
@@ -471,7 +451,6 @@
 				</div>
 			</div>
 		</div>
->>>>>>> f069ecdb
 	);
 }
 
