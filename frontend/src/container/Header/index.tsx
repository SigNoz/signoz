--- conflicted
+++ resolved
@@ -8,15 +8,12 @@
 import DateTimeSelector from './DateTimeSelection';
 import { Container } from './styles';
 
-<<<<<<< HEAD
-const routesToSkip = [ROUTES.SETTINGS, ROUTES.LIST_ALL_ALERT];
-=======
+
 const routesToSkip = [
 	ROUTES.SETTINGS,
 	ROUTES.LIST_ALL_ALERT,
 	ROUTES.TRACE_GRAPH,
 ];
->>>>>>> 5aa46c7e
 
 const TopNav = (): JSX.Element | null => {
 	const { pathname } = useLocation();
