--- conflicted
+++ resolved
@@ -8,11 +8,8 @@
 import DateTimeSelector from './DateTimeSelection';
 import { Container } from './styles';
 
-<<<<<<< HEAD
 const routesToSkip = [ROUTES.SETTINGS, ROUTES.LIST_ALL_ALERT];
-=======
-const routesToSkip = [ROUTES.SETTINGS];
->>>>>>> 5e828bf1
+
 
 const TopNav = (): JSX.Element | null => {
 	const { pathname } = useLocation();
