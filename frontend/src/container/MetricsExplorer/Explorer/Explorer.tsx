--- conflicted
+++ resolved
@@ -137,10 +137,6 @@
 						/>
 					</div>
 				</div>
-<<<<<<< HEAD
-				{/* <QuerySection /> */}
-=======
->>>>>>> 090538f1
 				<QueryBuilderV2
 					config={{ initialDataSource: DataSource.METRICS, queryVariant: 'static' }}
 					panelType={PANEL_TYPES.TIME_SERIES}
