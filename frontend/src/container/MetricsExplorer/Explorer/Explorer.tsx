--- conflicted
+++ resolved
@@ -76,11 +76,7 @@
 			const dashboardEditView = generateExportToDashboardLink({
 				query: queryToExport || exportDefaultQuery,
 				panelType: PANEL_TYPES.TIME_SERIES,
-<<<<<<< HEAD
 				dashboardId: dashboard.id,
-=======
-				dashboardId: dashboard?.uuid || '',
->>>>>>> dd11ba9f
 				widgetId,
 			});
 
@@ -149,10 +145,6 @@
 			<ExplorerOptionWrapper
 				disabled={!stagedQuery}
 				query={exportDefaultQuery}
-<<<<<<< HEAD
-				isLoading={false}
-=======
->>>>>>> dd11ba9f
 				sourcepage={DataSource.METRICS}
 				onExport={handleExport}
 				isOneChartPerQuery={showOneChartPerQuery}
