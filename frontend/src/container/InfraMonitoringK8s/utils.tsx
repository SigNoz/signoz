/* eslint-disable @typescript-eslint/explicit-function-return-type */
/* eslint-disable sonarjs/cognitive-complexity */
import './InfraMonitoringK8s.styles.scss';

import { Tag, Tooltip } from 'antd';
import { ColumnType } from 'antd/es/table';
import {
	K8sPodsData,
	K8sPodsListPayload,
} from 'api/infraMonitoring/getK8sPodsList';
import { Group } from 'lucide-react';
import { IBuilderQuery } from 'types/api/queryBuilder/queryBuilderData';

import {
	EntityProgressBar,
	formatBytes,
	ValidateColumnValueWrapper,
} from './commonUtils';
import { K8sCategory } from './constants';

export interface IEntityColumn {
	label: string;
	value: string;
	id: string;
	canRemove: boolean;
}

export interface IPodColumn {
	label: string;
	value: string;
	id: string;
	canRemove: boolean;
}

const columnProgressBarClassName = 'column-progress-bar';

export const defaultAddedColumns: IPodColumn[] = [
	{
		label: 'Pod name',
		value: 'podName',
		id: 'podName',
		canRemove: false,
	},
	{
		label: 'CPU Req Usage (%)',
		value: 'cpu_request',
		id: 'cpu_request',
		canRemove: false,
	},
	{
		label: 'CPU Limit Usage (%)',
		value: 'cpu_limit',
		id: 'cpu_limit',
		canRemove: false,
	},
	{
		label: 'CPU Usage (cores)',
		value: 'cpu',
		id: 'cpu',
		canRemove: false,
	},
	{
		label: 'Mem Req Usage (%)',
		value: 'memory_request',
		id: 'memory_request',
		canRemove: false,
	},
	{
		label: 'Mem Limit Usage (%)',
		value: 'memory_limit',
		id: 'memory_limit',
		canRemove: false,
	},
	{
		label: 'Mem Usage',
		value: 'memory',
		id: 'memory',
		canRemove: false,
	},
	{
		label: 'Restarts',
		value: 'restarts',
		id: 'restarts',
		canRemove: false,
	},
];

export const defaultAvailableColumns = [
	{
		label: 'Namespace name',
		value: 'namespace',
		id: 'namespace',
		canRemove: true,
	},
	{
		label: 'Node name',
		value: 'node',
		id: 'node',
		canRemove: true,
	},
	{
		label: 'Cluster name',
		value: 'cluster',
		id: 'cluster',
		canRemove: true,
	},
];

export interface K8sPodsRowData {
	key: string;
	podName: React.ReactNode;
	podUID: string;
	cpu_request: React.ReactNode;
	cpu_limit: React.ReactNode;
	cpu: React.ReactNode;
	memory_request: React.ReactNode;
	memory_limit: React.ReactNode;
	memory: React.ReactNode;
	restarts: React.ReactNode;
	groupedByMeta?: any;
}

export const getK8sPodsListQuery = (): K8sPodsListPayload => ({
	filters: {
		items: [],
		op: 'and',
	},
	orderBy: { columnName: 'cpu', order: 'desc' },
});

const podGroupColumnConfig = {
	title: (
		<div className="column-header pod-group-header">
			<Group size={14} /> POD GROUP
		</div>
	),
	dataIndex: 'podGroup',
	key: 'podGroup',
<<<<<<< HEAD
	ellipsis: {
		showTitle: false,
	},
	width: 150,
	align: 'left',
=======
	ellipsis: true,
	width: 180,
>>>>>>> ab23d50a
	sorter: false,
	className: 'column column-pod-group',
};

export const dummyColumnConfig = {
	title: <div className="column-header dummy-column">&nbsp;</div>,
	dataIndex: 'dummy',
	key: 'dummy',
<<<<<<< HEAD
	width: 40,
=======
	width: 26,
>>>>>>> ab23d50a
	sorter: false,
	align: 'left',
	className: 'column column-dummy',
};

const columnsConfig = [
	{
		title: <div className="column-header pod-name-header">Pod Name</div>,
		dataIndex: 'podName',
		key: 'podName',
<<<<<<< HEAD
		ellipsis: {
			showTitle: false,
		},
		width: 150,
		sorter: false,
		align: 'left',
=======
		width: 180,
		ellipsis: true,
		sorter: true,
		className: 'column column-pod-name',
>>>>>>> ab23d50a
	},
	{
		title: <div className="column-header">CPU Req Usage (%)</div>,
		dataIndex: 'cpu_request',
		key: 'cpu_request',
<<<<<<< HEAD
		width: 120,
		sorter: true,
		align: 'center',
=======
		width: 180,
		ellipsis: true,
		sorter: true,
		align: 'left',
		className: `column ${columnProgressBarClassName}`,
>>>>>>> ab23d50a
	},
	{
		title: <div className="column-header">CPU Limit Usage (%)</div>,
		dataIndex: 'cpu_limit',
		key: 'cpu_limit',
		width: 120,
		sorter: true,
<<<<<<< HEAD
		align: 'center',
=======
		align: 'left',
		className: `column ${columnProgressBarClassName}`,
>>>>>>> ab23d50a
	},
	{
		title: <div className="column-header">CPU Usage (cores)</div>,
		dataIndex: 'cpu',
		key: 'cpu',
		width: 80,
		sorter: true,
<<<<<<< HEAD
		align: 'center',
=======
		align: 'left',
		className: `column ${columnProgressBarClassName}`,
>>>>>>> ab23d50a
	},
	{
		title: <div className="column-header">Mem Req Usage (%)</div>,
		dataIndex: 'memory_request',
		key: 'memory_request',
		width: 120,
		sorter: true,
<<<<<<< HEAD
		align: 'center',
=======
		align: 'left',
		className: `column ${columnProgressBarClassName}`,
>>>>>>> ab23d50a
	},
	{
		title: <div className="column-header">Mem Limit Usage (%)</div>,
		dataIndex: 'memory_limit',
		key: 'memory_limit',
		width: 120,
		sorter: true,
<<<<<<< HEAD
		align: 'center',
=======
		align: 'left',
		className: `column ${columnProgressBarClassName}`,
>>>>>>> ab23d50a
	},
	{
		title: <div className="column-header">Mem Usage</div>,
		dataIndex: 'memory',
		key: 'memory',
		width: 80,
		ellipsis: true,
		sorter: true,
<<<<<<< HEAD
		align: 'center',
=======
		align: 'left',
		className: `column ${columnProgressBarClassName}`,
>>>>>>> ab23d50a
	},
	{
		title: (
			<div className="column-header">
				<Tooltip title="Container Restarts">Restarts</Tooltip>
			</div>
		),
		dataIndex: 'restarts',
		key: 'restarts',
		width: 40,
		ellipsis: true,
		sorter: true,
<<<<<<< HEAD
		align: 'center',
=======
		align: 'left',
		className: `column ${columnProgressBarClassName}`,
>>>>>>> ab23d50a
	},
];

export const namespaceColumnConfig = {
	title: <div className="column-header">Namespace</div>,
	dataIndex: 'namespace',
	key: 'namespace',
	width: 100,
	sorter: false,
	ellipsis: true,
	align: 'left',
	className: 'column column-namespace',
};

export const nodeColumnConfig = {
	title: <div className="column-header">Node</div>,
	dataIndex: 'node',
	key: 'node',
	width: 100,
	sorter: true,
	ellipsis: true,
	align: 'left',
	className: 'column column-node',
};

export const clusterColumnConfig = {
	title: <div className="column-header">Cluster</div>,
	dataIndex: 'cluster',
	key: 'cluster',
	width: 100,
	sorter: true,
	ellipsis: true,
	align: 'left',
	className: 'column column-cluster',
};

export const columnConfigMap = {
	namespace: namespaceColumnConfig,
	node: nodeColumnConfig,
	cluster: clusterColumnConfig,
};

export const getK8sPodsListColumns = (
	addedColumns: IPodColumn[],
	groupBy: IBuilderQuery['groupBy'],
): ColumnType<K8sPodsRowData>[] => {
	const updatedColumnsConfig = [...columnsConfig];

	// eslint-disable-next-line no-restricted-syntax
	for (const column of addedColumns) {
		const config = columnConfigMap[column.id as keyof typeof columnConfigMap];
		if (config) {
			updatedColumnsConfig.push(config);
		}
	}

	if (groupBy.length > 0) {
		const filteredColumns = [...updatedColumnsConfig].filter(
			(column) => column.key !== 'podName',
		);

		filteredColumns.unshift(podGroupColumnConfig);

		return filteredColumns as ColumnType<K8sPodsRowData>[];
	}

	return updatedColumnsConfig as ColumnType<K8sPodsRowData>[];
};

const getGroupByEle = (
	pod: K8sPodsData,
	groupBy: IBuilderQuery['groupBy'],
): React.ReactNode => {
	const groupByValues: string[] = [];

	groupBy.forEach((group) => {
		groupByValues.push(pod.meta[group.key as keyof typeof pod.meta]);
	});

	return (
		<div className="pod-group">
			{groupByValues.map((value) => (
				<Tag key={value} color="#1D212D" className="pod-group-tag-item">
					{value === '' ? '<no-value>' : value}
				</Tag>
			))}
		</div>
	);
};

export const formatDataForTable = (
	data: K8sPodsData[],
	groupBy: IBuilderQuery['groupBy'],
): K8sPodsRowData[] =>
	data.map((pod, index) => ({
		key: `${pod.podUID}-${index}`,
		podName: (
			<Tooltip title={pod.meta.k8s_pod_name || ''}>
				{pod.meta.k8s_pod_name || ''}
			</Tooltip>
		),
		podUID: pod.podUID || '',
		cpu_request: (
			<ValidateColumnValueWrapper
				value={pod.podCPURequest}
				entity={K8sCategory.PODS}
				attribute="CPU Request"
			>
				<div className="progress-container">
					<EntityProgressBar value={pod.podCPURequest} />
				</div>
			</ValidateColumnValueWrapper>
		),
		cpu_limit: (
			<ValidateColumnValueWrapper
				value={pod.podCPULimit}
				entity={K8sCategory.PODS}
				attribute="CPU Limit"
			>
				<div className="progress-container">
					<EntityProgressBar value={pod.podCPULimit} />
				</div>
			</ValidateColumnValueWrapper>
		),
		cpu: (
			<ValidateColumnValueWrapper value={pod.podCPU}>
				{pod.podCPU}
			</ValidateColumnValueWrapper>
		),
		memory_request: (
			<ValidateColumnValueWrapper
				value={pod.podMemoryRequest}
				entity={K8sCategory.PODS}
				attribute="Memory Request"
			>
				<div className="progress-container">
					<EntityProgressBar value={pod.podMemoryRequest} />
				</div>
			</ValidateColumnValueWrapper>
		),
		memory_limit: (
			<ValidateColumnValueWrapper
				value={pod.podMemoryLimit}
				entity={K8sCategory.PODS}
				attribute="Memory Limit"
			>
				<div className="progress-container">
					<EntityProgressBar value={pod.podMemoryLimit} />
				</div>
			</ValidateColumnValueWrapper>
		),
		memory: (
			<ValidateColumnValueWrapper value={pod.podMemory}>
				{formatBytes(pod.podMemory)}
			</ValidateColumnValueWrapper>
		),
		restarts: (
			<ValidateColumnValueWrapper value={pod.restartCount}>
				{pod.restartCount}
			</ValidateColumnValueWrapper>
		),
		namespace: pod.meta.k8s_namespace_name,
		node: pod.meta.k8s_node_name,
		cluster: pod.meta.k8s_job_name,
		meta: pod.meta,
		podGroup: getGroupByEle(pod, groupBy),
		...pod.meta,
		groupedByMeta: pod.meta,
	}));<|MERGE_RESOLUTION|>--- conflicted
+++ resolved
@@ -136,16 +136,8 @@
 	),
 	dataIndex: 'podGroup',
 	key: 'podGroup',
-<<<<<<< HEAD
-	ellipsis: {
-		showTitle: false,
-	},
-	width: 150,
-	align: 'left',
-=======
 	ellipsis: true,
 	width: 180,
->>>>>>> ab23d50a
 	sorter: false,
 	className: 'column column-pod-group',
 };
@@ -154,11 +146,7 @@
 	title: <div className="column-header dummy-column">&nbsp;</div>,
 	dataIndex: 'dummy',
 	key: 'dummy',
-<<<<<<< HEAD
 	width: 40,
-=======
-	width: 26,
->>>>>>> ab23d50a
 	sorter: false,
 	align: 'left',
 	className: 'column column-dummy',
@@ -169,35 +157,20 @@
 		title: <div className="column-header pod-name-header">Pod Name</div>,
 		dataIndex: 'podName',
 		key: 'podName',
-<<<<<<< HEAD
-		ellipsis: {
-			showTitle: false,
-		},
-		width: 150,
-		sorter: false,
-		align: 'left',
-=======
 		width: 180,
 		ellipsis: true,
 		sorter: true,
 		className: 'column column-pod-name',
->>>>>>> ab23d50a
 	},
 	{
 		title: <div className="column-header">CPU Req Usage (%)</div>,
 		dataIndex: 'cpu_request',
 		key: 'cpu_request',
-<<<<<<< HEAD
-		width: 120,
-		sorter: true,
-		align: 'center',
-=======
 		width: 180,
 		ellipsis: true,
 		sorter: true,
 		align: 'left',
 		className: `column ${columnProgressBarClassName}`,
->>>>>>> ab23d50a
 	},
 	{
 		title: <div className="column-header">CPU Limit Usage (%)</div>,
@@ -205,12 +178,8 @@
 		key: 'cpu_limit',
 		width: 120,
 		sorter: true,
-<<<<<<< HEAD
-		align: 'center',
-=======
-		align: 'left',
-		className: `column ${columnProgressBarClassName}`,
->>>>>>> ab23d50a
+		align: 'left',
+		className: `column ${columnProgressBarClassName}`,
 	},
 	{
 		title: <div className="column-header">CPU Usage (cores)</div>,
@@ -218,12 +187,8 @@
 		key: 'cpu',
 		width: 80,
 		sorter: true,
-<<<<<<< HEAD
-		align: 'center',
-=======
-		align: 'left',
-		className: `column ${columnProgressBarClassName}`,
->>>>>>> ab23d50a
+		align: 'left',
+		className: `column ${columnProgressBarClassName}`,
 	},
 	{
 		title: <div className="column-header">Mem Req Usage (%)</div>,
@@ -231,12 +196,8 @@
 		key: 'memory_request',
 		width: 120,
 		sorter: true,
-<<<<<<< HEAD
-		align: 'center',
-=======
-		align: 'left',
-		className: `column ${columnProgressBarClassName}`,
->>>>>>> ab23d50a
+		align: 'left',
+		className: `column ${columnProgressBarClassName}`,
 	},
 	{
 		title: <div className="column-header">Mem Limit Usage (%)</div>,
@@ -244,12 +205,8 @@
 		key: 'memory_limit',
 		width: 120,
 		sorter: true,
-<<<<<<< HEAD
-		align: 'center',
-=======
-		align: 'left',
-		className: `column ${columnProgressBarClassName}`,
->>>>>>> ab23d50a
+		align: 'left',
+		className: `column ${columnProgressBarClassName}`,
 	},
 	{
 		title: <div className="column-header">Mem Usage</div>,
@@ -258,12 +215,8 @@
 		width: 80,
 		ellipsis: true,
 		sorter: true,
-<<<<<<< HEAD
-		align: 'center',
-=======
-		align: 'left',
-		className: `column ${columnProgressBarClassName}`,
->>>>>>> ab23d50a
+		align: 'left',
+		className: `column ${columnProgressBarClassName}`,
 	},
 	{
 		title: (
@@ -276,12 +229,8 @@
 		width: 40,
 		ellipsis: true,
 		sorter: true,
-<<<<<<< HEAD
-		align: 'center',
-=======
-		align: 'left',
-		className: `column ${columnProgressBarClassName}`,
->>>>>>> ab23d50a
+		align: 'left',
+		className: `column ${columnProgressBarClassName}`,
 	},
 ];
 
