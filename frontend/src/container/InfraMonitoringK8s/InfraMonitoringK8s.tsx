--- conflicted
+++ resolved
@@ -7,11 +7,8 @@
 import QuickFilters from 'components/QuickFilters/QuickFilters';
 import { useQueryBuilder } from 'hooks/queryBuilder/useQueryBuilder';
 import { useQueryOperations } from 'hooks/queryBuilder/useQueryBuilderOperations';
-<<<<<<< HEAD
 import { ArrowUpDown, Container, Workflow } from 'lucide-react';
-=======
-import { Bolt, Container, Workflow } from 'lucide-react';
->>>>>>> 152b1b99
+import { Bolt, Container, Workflow } from 'lucide-react'; 
 import ErrorBoundaryFallback from 'pages/ErrorBoundaryFallback/ErrorBoundaryFallback';
 import { useCallback, useState } from 'react';
 import { Query } from 'types/api/queryBuilder/queryBuilderData';
@@ -320,13 +317,16 @@
 							/>
 						)}
 
-<<<<<<< HEAD
 						{selectedCategory === K8sCategories.STATEFULSETS && (
 							<K8sStatefulSetsList
-=======
+                <K8sJobsList
+								isFiltersVisible={showFilters}
+								handleFilterVisibilityChange={handleFilterVisibilityChange}
+							/>
+						)}
+
 						{selectedCategory === K8sCategories.JOBS && (
 							<K8sJobsList
->>>>>>> 152b1b99
 								isFiltersVisible={showFilters}
 								handleFilterVisibilityChange={handleFilterVisibilityChange}
 							/>
