import './InfraMonitoringK8s.styles.scss';

import { VerticalAlignTopOutlined } from '@ant-design/icons';
import * as Sentry from '@sentry/react';
import type { CollapseProps } from 'antd';
import { Collapse, Tooltip, Typography } from 'antd';
import QuickFilters from 'components/QuickFilters/QuickFilters';
import { useQueryBuilder } from 'hooks/queryBuilder/useQueryBuilder';
import { useQueryOperations } from 'hooks/queryBuilder/useQueryBuilderOperations';
<<<<<<< HEAD
import { Computer, Container, FilePenLine, Workflow } from 'lucide-react';
=======
import { Computer, Container, Workflow } from 'lucide-react';
>>>>>>> 1d048163
import ErrorBoundaryFallback from 'pages/ErrorBoundaryFallback/ErrorBoundaryFallback';
import { useCallback, useState } from 'react';
import { Query } from 'types/api/queryBuilder/queryBuilderData';

import {
	DeploymentsQuickFiltersConfig,
	K8sCategories,
	NamespaceQuickFiltersConfig,
	NodesQuickFiltersConfig,
	PodsQuickFiltersConfig,
} from './constants';
import K8sDeploymentsList from './Deployments/K8sDeploymentsList';
<<<<<<< HEAD
import K8sNamespacesList from './Namespaces/K8sNamespacesList';
=======
>>>>>>> 1d048163
import K8sNodesList from './Nodes/K8sNodesList';
import K8sPodLists from './Pods/K8sPodLists';

export default function InfraMonitoringK8s(): JSX.Element {
	const [showFilters, setShowFilters] = useState(true);

	const [selectedCategory, setSelectedCategory] = useState(K8sCategories.PODS);

	const { currentQuery } = useQueryBuilder();

	const handleFilterVisibilityChange = (): void => {
		setShowFilters(!showFilters);
	};

	const { handleChangeQueryData } = useQueryOperations({
		index: 0,
		query: currentQuery.builder.queryData[0],
		entityVersion: '',
	});

	const handleFilterChange = useCallback(
		(query: Query): void => {
			// update the current query with the new filters
			// in infra monitoring k8s, we are using only one query, hence updating the 0th index of queryData
			handleChangeQueryData('filters', query.builder.queryData[0].filters);
		},
		[handleChangeQueryData],
	);

	const items: CollapseProps['items'] = [
		{
			label: (
				<div className="k8s-quick-filters-category-label">
					<div className="k8s-quick-filters-category-label-container">
						<Container size={14} className="k8s-quick-filters-category-label-icon" />
						<Typography.Text>Pods</Typography.Text>
					</div>
				</div>
			),
			key: K8sCategories.PODS,
			showArrow: false,
			children: (
				<QuickFilters
					source="infra-monitoring"
					config={PodsQuickFiltersConfig}
					handleFilterVisibilityChange={handleFilterVisibilityChange}
					onFilterChange={handleFilterChange}
				/>
			),
		},
		{
			label: (
				<div className="k8s-quick-filters-category-label">
					<div className="k8s-quick-filters-category-label-container">
						<Workflow size={14} className="k8s-quick-filters-category-label-icon" />
						<Typography.Text>Nodes</Typography.Text>
					</div>
				</div>
			),
			key: K8sCategories.NODES,
			showArrow: false,
			children: (
				<QuickFilters
					source="infra-monitoring"
					config={NodesQuickFiltersConfig}
					handleFilterVisibilityChange={handleFilterVisibilityChange}
					onFilterChange={handleFilterChange}
				/>
			),
		},
		// NOTE - Enabled these as we release new entities
		{
			label: (
				<div className="k8s-quick-filters-category-label">
					<div className="k8s-quick-filters-category-label-container">
						<FilePenLine
							size={14}
							className="k8s-quick-filters-category-label-icon"
						/>
						<Typography.Text>Namespace</Typography.Text>
					</div>
				</div>
			),
			key: K8sCategories.NAMESPACES,
			showArrow: false,
			children: (
				<QuickFilters
					source="infra-monitoring"
					config={NamespaceQuickFiltersConfig}
					handleFilterVisibilityChange={handleFilterVisibilityChange}
					onFilterChange={handleFilterChange}
				/>
			),
		},
		// {
		// 	label: (
		// 		<div className="k8s-quick-filters-category-label">
		// 			<div className="k8s-quick-filters-category-label-container">
		// 				<Boxes size={14} className="k8s-quick-filters-category-label-icon" />
		// 				<Typography.Text>Clusters</Typography.Text>
		// 			</div>
		// 		</div>
		// 	),
		// 	key: K8sCategories.CLUSTERS,
		// 	showArrow: false,
		// 	children: (
		// 		<QuickFilters
		// 			source="infra-monitoring"
		// 			config={ClustersQuickFiltersConfig}
		// 			handleFilterVisibilityChange={handleFilterVisibilityChange}
		// 			onFilterChange={handleFilterChange}
		// 		/>
		// 	),
		// },
		// {
		// 	label: (
		// 		<div className="k8s-quick-filters-category-label">
		// 			<div className="k8s-quick-filters-category-label-container">
		// 				<PackageOpen
		// 					size={14}
		// 					className="k8s-quick-filters-category-label-icon"
		// 				/>
		// 				<Typography.Text>Containers</Typography.Text>
		// 			</div>
		// 		</div>
		// 	),
		// 	key: K8sCategories.CONTAINERS,
		// 	showArrow: false,
		// 	children: (
		// 		<QuickFilters
		// 			source="infra-monitoring"
		// 			config={ContainersQuickFiltersConfig}
		// 			handleFilterVisibilityChange={handleFilterVisibilityChange}
		// 			onFilterChange={handleFilterChange}
		// 		/>
		// 	),
		// },
		// {
		// 	label: (
		// 		<div className="k8s-quick-filters-category-label">
		// 			<div className="k8s-quick-filters-category-label-container">
		// 				<HardDrive size={14} className="k8s-quick-filters-category-label-icon" />
		// 				<Typography.Text>Volumes</Typography.Text>
		// 			</div>
		// 		</div>
		// 	),
		// 	key: K8sCategories.VOLUMES,
		// 	showArrow: false,
		// 	children: (
		// 		<QuickFilters
		// 			source="infra-monitoring"
		// 			config={VolumesQuickFiltersConfig}
		// 			handleFilterVisibilityChange={handleFilterVisibilityChange}
		// 			onFilterChange={handleFilterChange}
		// 		/>
		// 	),
		// },
		{
			label: (
				<div className="k8s-quick-filters-category-label">
					<div className="k8s-quick-filters-category-label-container">
						<Computer size={14} className="k8s-quick-filters-category-label-icon" />
						<Typography.Text>Deployments</Typography.Text>
					</div>
				</div>
			),
			key: K8sCategories.DEPLOYMENTS,
			showArrow: false,
			children: (
				<QuickFilters
					source="infra-monitoring"
					config={DeploymentsQuickFiltersConfig}
					handleFilterVisibilityChange={handleFilterVisibilityChange}
					onFilterChange={handleFilterChange}
				/>
			),
		},
		// {
		// 	label: (
		// 		<div className="k8s-quick-filters-category-label">
		// 			<div className="k8s-quick-filters-category-label-container">
		// 				<Bolt size={14} className="k8s-quick-filters-category-label-icon" />
		// 				<Typography.Text>Jobs</Typography.Text>
		// 			</div>
		// 		</div>
		// 	),
		// 	key: K8sCategories.JOBS,
		// 	showArrow: false,
		// 	children: (
		// 		<QuickFilters
		// 			source="infra-monitoring"
		// 			config={JobsQuickFiltersConfig}
		// 			handleFilterVisibilityChange={handleFilterVisibilityChange}
		// 			onFilterChange={handleFilterChange}
		// 		/>
		// 	),
		// },
		// {
		// 	label: (
		// 		<div className="k8s-quick-filters-category-label">
		// 			<div className="k8s-quick-filters-category-label-container">
		// 				<Group size={14} className="k8s-quick-filters-category-label-icon" />
		// 				<Typography.Text>DaemonSets</Typography.Text>
		// 			</div>
		// 		</div>
		// 	),
		// 	key: K8sCategories.DAEMONSETS,
		// 	showArrow: false,
		// 	children: (
		// 		<QuickFilters
		// 			source="infra-monitoring"
		// 			config={DaemonSetsQuickFiltersConfig}
		// 			handleFilterVisibilityChange={handleFilterVisibilityChange}
		// 			onFilterChange={handleFilterChange}
		// 		/>
		// 	),
		// },
		// {
		// 	label: (
		// 		<div className="k8s-quick-filters-category-label">
		// 			<div className="k8s-quick-filters-category-label-container">
		// 				<ArrowUpDown
		// 					size={14}
		// 					className="k8s-quick-filters-category-label-icon"
		// 				/>
		// 				<Typography.Text>StatefulSets</Typography.Text>
		// 			</div>
		// 		</div>
		// 	),
		// 	key: K8sCategories.STATEFULSETS,
		// 	showArrow: false,
		// 	children: (
		// 		<QuickFilters
		// 			source="infra-monitoring"
		// 			config={StatefulsetsQuickFiltersConfig}
		// 			handleFilterVisibilityChange={handleFilterVisibilityChange}
		// 			onFilterChange={handleFilterChange}
		// 		/>
		// 	),
		// },
	];

	const handleCategoryChange = (key: string | string[]): void => {
		if (Array.isArray(key) && key.length > 0) {
			setSelectedCategory(key[0] as string);
		}
	};

	return (
		<Sentry.ErrorBoundary fallback={<ErrorBoundaryFallback />}>
			<div className="infra-monitoring-container">
				<div className="k8s-container">
					{showFilters && (
						<div className="k8s-quick-filters-container">
							<div className="k8s-quick-filters-container-header">
								<Typography.Text>Filters</Typography.Text>

								<Tooltip title="Collapse Filters">
									<VerticalAlignTopOutlined
										rotate={270}
										onClick={handleFilterVisibilityChange}
									/>
								</Tooltip>
							</div>
							<Collapse
								onChange={handleCategoryChange}
								items={items}
								defaultActiveKey={[selectedCategory]}
								activeKey={[selectedCategory]}
								accordion
								bordered={false}
								ghost
							/>
						</div>
					)}

					<div
						className={`k8s-list-container ${
							showFilters ? 'k8s-list-container-filters-visible' : ''
						}`}
					>
						{selectedCategory === K8sCategories.PODS && (
							<K8sPodLists
								isFiltersVisible={showFilters}
								handleFilterVisibilityChange={handleFilterVisibilityChange}
							/>
						)}

						{selectedCategory === K8sCategories.NODES && (
							<K8sNodesList
								isFiltersVisible={showFilters}
								handleFilterVisibilityChange={handleFilterVisibilityChange}
							/>
						)}

						{selectedCategory === K8sCategories.DEPLOYMENTS && (
							<K8sDeploymentsList
								isFiltersVisible={showFilters}
								handleFilterVisibilityChange={handleFilterVisibilityChange}
							/>
						)}
<<<<<<< HEAD

						{selectedCategory === K8sCategories.NAMESPACES && (
							<K8sNamespacesList
								isFiltersVisible={showFilters}
								handleFilterVisibilityChange={handleFilterVisibilityChange}
							/>
						)}
=======
>>>>>>> 1d048163
					</div>
				</div>
			</div>
		</Sentry.ErrorBoundary>
	);
}<|MERGE_RESOLUTION|>--- conflicted
+++ resolved
@@ -7,11 +7,7 @@
 import QuickFilters from 'components/QuickFilters/QuickFilters';
 import { useQueryBuilder } from 'hooks/queryBuilder/useQueryBuilder';
 import { useQueryOperations } from 'hooks/queryBuilder/useQueryBuilderOperations';
-<<<<<<< HEAD
 import { Computer, Container, FilePenLine, Workflow } from 'lucide-react';
-=======
-import { Computer, Container, Workflow } from 'lucide-react';
->>>>>>> 1d048163
 import ErrorBoundaryFallback from 'pages/ErrorBoundaryFallback/ErrorBoundaryFallback';
 import { useCallback, useState } from 'react';
 import { Query } from 'types/api/queryBuilder/queryBuilderData';
@@ -24,10 +20,7 @@
 	PodsQuickFiltersConfig,
 } from './constants';
 import K8sDeploymentsList from './Deployments/K8sDeploymentsList';
-<<<<<<< HEAD
 import K8sNamespacesList from './Namespaces/K8sNamespacesList';
-=======
->>>>>>> 1d048163
 import K8sNodesList from './Nodes/K8sNodesList';
 import K8sPodLists from './Pods/K8sPodLists';
 
@@ -329,7 +322,6 @@
 								handleFilterVisibilityChange={handleFilterVisibilityChange}
 							/>
 						)}
-<<<<<<< HEAD
 
 						{selectedCategory === K8sCategories.NAMESPACES && (
 							<K8sNamespacesList
@@ -337,8 +329,7 @@
 								handleFilterVisibilityChange={handleFilterVisibilityChange}
 							/>
 						)}
-=======
->>>>>>> 1d048163
+
 					</div>
 				</div>
 			</div>
