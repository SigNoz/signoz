import './entityMetrics.styles.scss';

import { Card, Col, Row, Skeleton, Typography } from 'antd';
import cx from 'classnames';
import Uplot from 'components/Uplot';
import { ENTITY_VERSION_V4 } from 'constants/app';
import { PANEL_TYPES } from 'constants/queryBuilder';
import {
	getMetricsTableData,
	MetricsTable,
} from 'container/InfraMonitoringK8s/commonUtils';
import { K8sCategory } from 'container/InfraMonitoringK8s/constants';
import DateTimeSelectionV2 from 'container/TopNav/DateTimeSelectionV2';
import {
	CustomTimeType,
	Time,
} from 'container/TopNav/DateTimeSelectionV2/config';
import { useGetDynamicVariables } from 'hooks/dashboard/useGetDynamicVariables';
import { useQueryBuilder } from 'hooks/queryBuilder/useQueryBuilder';
import { useIsDarkMode } from 'hooks/useDarkMode';
import { useResizeObserver } from 'hooks/useDimensions';
import {
	GetMetricQueryRange,
	GetQueryResultsProps,
} from 'lib/dashboard/getQueryResults';
import { getUPlotChartOptions } from 'lib/uPlotLib/getUplotChartOptions';
import { getUPlotChartData } from 'lib/uPlotLib/utils/getUplotChartData';
import { useCallback, useEffect, useMemo, useRef, useState } from 'react';
import { QueryFunctionContext, useQueries, UseQueryResult } from 'react-query';
import { SuccessResponse } from 'types/api';
import { MetricRangePayloadProps } from 'types/api/metrics/getQueryRange';
import { Options } from 'uplot';

import { FeatureKeys } from '../../../../constants/features';
import { useMultiIntersectionObserver } from '../../../../hooks/useMultiIntersectionObserver';
import { useAppContext } from '../../../../providers/App/App';

interface EntityMetricsProps<T> {
	timeRange: {
		startTime: number;
		endTime: number;
	};
	isModalTimeSelection: boolean;
	handleTimeChange: (
		interval: Time | CustomTimeType,
		dateTimeRange?: [number, number],
	) => void;
	selectedInterval: Time;
	entity: T;
	entityWidgetInfo: {
		title: string;
		yAxisUnit: string;
	}[];
	getEntityQueryPayload: (
		node: T,
		start: number,
		end: number,
		dotMetricsEnabled: boolean,
	) => GetQueryResultsProps[];
	queryKey: string;
	category: K8sCategory;
}

function EntityMetrics<T>({
	selectedInterval,
	entity,
	timeRange,
	handleTimeChange,
	isModalTimeSelection,
	entityWidgetInfo,
	getEntityQueryPayload,
	queryKey,
	category,
}: EntityMetricsProps<T>): JSX.Element {
	const { featureFlags } = useAppContext();
	const dotMetricsEnabled =
		featureFlags?.find((flag) => flag.name === FeatureKeys.DOT_METRICS_ENABLED)
			?.active || false;

	const {
		visibilities,
		setElement,
	} = useMultiIntersectionObserver(entityWidgetInfo.length, { threshold: 0.1 });

	const queryPayloads = useMemo(
		() =>
			getEntityQueryPayload(
				entity,
				timeRange.startTime,
				timeRange.endTime,
				dotMetricsEnabled,
			),
		[
			getEntityQueryPayload,
			entity,
			timeRange.startTime,
			timeRange.endTime,
			dotMetricsEnabled,
		],
	);

	const { dynamicVariables } = useGetDynamicVariables();

	const queries = useQueries(
		queryPayloads.map((payload, index) => ({
			queryKey: [queryKey, payload, ENTITY_VERSION_V4, category],
			queryFn: ({
				signal,
			}: QueryFunctionContext): Promise<
				SuccessResponse<MetricRangePayloadProps>
<<<<<<< HEAD
			> =>
				GetMetricQueryRange(payload, ENTITY_VERSION_V4, dynamicVariables, signal),
=======
			> => GetMetricQueryRange(payload, ENTITY_VERSION_V4, undefined, signal),
>>>>>>> 9ad6ab49
			enabled: !!payload && visibilities[index],
			keepPreviousData: true,
		})),
	);

	const isDarkMode = useIsDarkMode();
	const graphRef = useRef<HTMLDivElement>(null);
	const dimensions = useResizeObserver(graphRef);
	const { currentQuery } = useQueryBuilder();

	const chartData = useMemo(
		() =>
			queries.map(({ data }) => {
				const panelType = (data?.params as any)?.compositeQuery?.panelType;
				return panelType === PANEL_TYPES.TABLE
					? getMetricsTableData(data)
					: getUPlotChartData(data?.payload);
			}),
		[queries],
	);

	const [graphTimeIntervals, setGraphTimeIntervals] = useState<
		{
			start: number;
			end: number;
		}[]
	>(
		new Array(queries.length).fill({
			start: timeRange.startTime,
			end: timeRange.endTime,
		}),
	);

	useEffect(() => {
		setGraphTimeIntervals(
			new Array(queries.length).fill({
				start: timeRange.startTime,
				end: timeRange.endTime,
			}),
		);
		// eslint-disable-next-line react-hooks/exhaustive-deps
	}, [timeRange]);

	const onDragSelect = useCallback(
		(start: number, end: number, graphIndex: number) => {
			const startTimestamp = Math.trunc(start);
			const endTimestamp = Math.trunc(end);

			setGraphTimeIntervals((prev) => {
				const newIntervals = [...prev];
				newIntervals[graphIndex] = {
					start: Math.floor(startTimestamp / 1000),
					end: Math.floor(endTimestamp / 1000),
				};
				return newIntervals;
			});
		},
		[],
	);

	const options = useMemo(
		() =>
			queries.map(({ data }, idx) => {
				const panelType = (data?.params as any)?.compositeQuery?.panelType;
				if (panelType === PANEL_TYPES.TABLE) {
					return null;
				}
				return getUPlotChartOptions({
					apiResponse: data?.payload,
					isDarkMode,
					dimensions,
					yAxisUnit: entityWidgetInfo[idx].yAxisUnit,
					softMax: null,
					softMin: null,
					minTimeScale: graphTimeIntervals[idx].start,
					maxTimeScale: graphTimeIntervals[idx].end,
					onDragSelect: (start, end) => onDragSelect(start, end, idx),
					query: currentQuery,
				});
			}),
		[
			queries,
			isDarkMode,
			dimensions,
			entityWidgetInfo,
			graphTimeIntervals,
			onDragSelect,
			currentQuery,
		],
	);

	const renderCardContent = (
		query: UseQueryResult<SuccessResponse<MetricRangePayloadProps>, unknown>,
		idx: number,
	): JSX.Element => {
		if ((!query.data && query.isLoading) || !visibilities[idx]) {
			return <Skeleton />;
		}

		if (query.error) {
			const errorMessage =
				(query.error as Error)?.message || 'Something went wrong';
			return <div>{errorMessage}</div>;
		}

		const panelType = (query.data?.params as any)?.compositeQuery?.panelType;

		return (
			<div
				className={cx('chart-container', {
					'no-data-container':
						!query.isLoading && !query?.data?.payload?.data?.result?.length,
				})}
			>
				{panelType === PANEL_TYPES.TABLE ? (
					<MetricsTable
						rows={chartData[idx][0].rows}
						columns={chartData[idx][0].columns}
					/>
				) : (
					<Uplot options={options[idx] as Options} data={chartData[idx]} />
				)}
			</div>
		);
	};

	return (
		<>
			<div className="metrics-header">
				<div className="metrics-datetime-section">
					<DateTimeSelectionV2
						showAutoRefresh
						showRefreshText={false}
						hideShareModal
						onTimeChange={handleTimeChange}
						defaultRelativeTime="5m"
						isModalTimeSelection={isModalTimeSelection}
						modalSelectedInterval={selectedInterval}
					/>
				</div>
			</div>
			<Row gutter={24} className="entity-metrics-container">
				{queries.map((query, idx) => (
					<Col ref={setElement(idx)} span={12} key={entityWidgetInfo[idx].title}>
						<Typography.Text>{entityWidgetInfo[idx].title}</Typography.Text>
						<Card bordered className="entity-metrics-card" ref={graphRef}>
							{renderCardContent(query, idx)}
						</Card>
					</Col>
				))}
			</Row>
		</>
	);
}

export default EntityMetrics;<|MERGE_RESOLUTION|>--- conflicted
+++ resolved
@@ -15,7 +15,6 @@
 	CustomTimeType,
 	Time,
 } from 'container/TopNav/DateTimeSelectionV2/config';
-import { useGetDynamicVariables } from 'hooks/dashboard/useGetDynamicVariables';
 import { useQueryBuilder } from 'hooks/queryBuilder/useQueryBuilder';
 import { useIsDarkMode } from 'hooks/useDarkMode';
 import { useResizeObserver } from 'hooks/useDimensions';
@@ -99,8 +98,6 @@
 		],
 	);
 
-	const { dynamicVariables } = useGetDynamicVariables();
-
 	const queries = useQueries(
 		queryPayloads.map((payload, index) => ({
 			queryKey: [queryKey, payload, ENTITY_VERSION_V4, category],
@@ -108,12 +105,7 @@
 				signal,
 			}: QueryFunctionContext): Promise<
 				SuccessResponse<MetricRangePayloadProps>
-<<<<<<< HEAD
-			> =>
-				GetMetricQueryRange(payload, ENTITY_VERSION_V4, dynamicVariables, signal),
-=======
 			> => GetMetricQueryRange(payload, ENTITY_VERSION_V4, undefined, signal),
->>>>>>> 9ad6ab49
 			enabled: !!payload && visibilities[index],
 			keepPreviousData: true,
 		})),
