import { Button } from 'antd';
import CategoryHeading from 'components/Logs/CategoryHeading';
<<<<<<< HEAD
import React from 'react';
=======
import map from 'lodash-es/map';
>>>>>>> b9c87c13
import { useSelector } from 'react-redux';
import { AppState } from 'store/reducers';
// import { ADD_SEARCH_FIELD_QUERY_STRING } from 'types/actions/logs';
import { ILogsReducer } from 'types/reducer/logs';

import FieldKey from './FieldKey';

interface SuggestedItemProps {
	name: string;
	type: string;
	applySuggestion: (name: string) => void;
}
function SuggestedItem({
	name,
	type,
	applySuggestion,
}: SuggestedItemProps): JSX.Element {
	const addSuggestedField = (): void => {
		applySuggestion(name);
	};
	return (
		<Button
			type="text"
			style={{ display: 'block', padding: '0.2rem' }}
			onClick={addSuggestedField}
		>
			<FieldKey name={name} type={type} />
		</Button>
	);
}

interface SuggestionsProps {
	applySuggestion: (name: string) => void;
}

function Suggestions({ applySuggestion }: SuggestionsProps): JSX.Element {
	const {
		fields: { selected },
	} = useSelector<AppState, ILogsReducer>((store) => store.logs);

	return (
		<div>
			<CategoryHeading>SUGGESTIONS</CategoryHeading>
			<div>
				{selected.map((field) => (
					<SuggestedItem
						key={JSON.stringify(field)}
						name={field.name}
						type={field.type}
						applySuggestion={applySuggestion}
					/>
				))}
			</div>
		</div>
	);
}

export default Suggestions;<|MERGE_RESOLUTION|>--- conflicted
+++ resolved
@@ -1,10 +1,5 @@
 import { Button } from 'antd';
 import CategoryHeading from 'components/Logs/CategoryHeading';
-<<<<<<< HEAD
-import React from 'react';
-=======
-import map from 'lodash-es/map';
->>>>>>> b9c87c13
 import { useSelector } from 'react-redux';
 import { AppState } from 'store/reducers';
 // import { ADD_SEARCH_FIELD_QUERY_STRING } from 'types/actions/logs';
