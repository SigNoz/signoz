--- conflicted
+++ resolved
@@ -1,12 +1,5 @@
-<<<<<<< HEAD
-import { InfoCircleOutlined } from '@ant-design/icons';
-import { Collapse, Popover, Space } from 'antd';
-import { convertTimeToRelevantUnit } from 'container/TraceDetail/utils';
+import { Collapse } from 'antd';
 import { useIsDarkMode } from 'hooks/useDarkMode';
-=======
-import { Collapse } from 'antd';
-import useThemeMode from 'hooks/useThemeMode';
->>>>>>> f0e13784
 import keys from 'lodash-es/keys';
 import map from 'lodash-es/map';
 import React from 'react';
