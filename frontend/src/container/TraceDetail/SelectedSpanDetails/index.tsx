import { Modal, Tabs, Tooltip, Typography } from 'antd';
import Editor from 'components/Editor';
import { StyledSpace } from 'components/Styled';
import useThemeMode from 'hooks/useThemeMode';
import React, { useMemo, useState } from 'react';
import { ITraceTree } from 'types/api/trace/getTraceItem';

<<<<<<< HEAD
import EllipsedButton from './EllipsedButton';
import Events from './Events';
=======
import ErrorTag from './ErrorTag';
>>>>>>> 8aae9f53
import {
	CardContainer,
	CustomSubText,
	CustomText,
	CustomTitle,
	styles,
} from './styles';
import Tags from './Tags';

const { TabPane } = Tabs;

function SelectedSpanDetails(props: SelectedSpanDetailsProps): JSX.Element {
	const { tree, firstSpanStartTime } = props;

	const { isDarkMode } = useThemeMode();

	const OverLayComponentName = useMemo(() => tree?.name, [tree?.name]);
	const OverLayComponentServiceName = useMemo(() => tree?.serviceName, [
		tree?.serviceName,
	]);

	const [isOpen, setIsOpen] = useState(false);

	const [text, setText] = useState<ModalText>({
		text: '',
		subText: '',
	});

	const onToggleHandler = (state: boolean): void => {
		setIsOpen(state);
	};

	if (!tree) {
		return <div />;
	}

	const { tags } = tree;

	return (
		<CardContainer>
			<StyledSpace
				styledclass={[styles.selectedSpanDetailsContainer, styles.overflow]}
				direction="vertical"
				style={{ marginLeft: '0.5rem' }}
			>
				<strong> Details for selected Span </strong>

				<CustomTitle>Service</CustomTitle>
				<Tooltip overlay={OverLayComponentServiceName}>
					<CustomText ellipsis>{tree.serviceName}</CustomText>
				</Tooltip>

				<CustomTitle>Operation</CustomTitle>
				<Tooltip overlay={OverLayComponentName}>
					<CustomText ellipsis>{tree.name}</CustomText>
				</Tooltip>
			</StyledSpace>

			<Modal
				onCancel={(): void => onToggleHandler(false)}
				title={text.text}
				visible={isOpen}
				destroyOnClose
				footer={[]}
				width="70vw"
				centered
			>
				{text.text === 'exception.stacktrace' ? (
					<Editor onChange={(): void => {}} readOnly value={text.subText} />
				) : (
					<CustomSubText ellipsis={false} isDarkMode={isDarkMode}>
						{text.subText}
					</CustomSubText>
				)}
			</Modal>

			<Tabs defaultActiveKey="1">
				<TabPane tab="Tags" key="1">
					<Tags onToggleHandler={onToggleHandler} setText={setText} tags={tags} />
				</TabPane>
				<TabPane tab="Events" key="2">
					<Events
						events={tree.event}
						onToggleHandler={onToggleHandler}
						setText={setText}
						firstSpanStartTime={firstSpanStartTime}
					/>
				</TabPane>
			</Tabs>
		</CardContainer>
	);
}

interface SelectedSpanDetailsProps {
	tree?: ITraceTree;
	firstSpanStartTime: number;
}

SelectedSpanDetails.defaultProps = {
	tree: undefined,
};

export interface ModalText {
	text: string;
	subText: string;
}

export default SelectedSpanDetails;<|MERGE_RESOLUTION|>--- conflicted
+++ resolved
@@ -5,12 +5,8 @@
 import React, { useMemo, useState } from 'react';
 import { ITraceTree } from 'types/api/trace/getTraceItem';
 
-<<<<<<< HEAD
-import EllipsedButton from './EllipsedButton';
+
 import Events from './Events';
-=======
-import ErrorTag from './ErrorTag';
->>>>>>> 8aae9f53
 import {
 	CardContainer,
 	CustomSubText,
