--- conflicted
+++ resolved
@@ -49,14 +49,10 @@
 
 	const { treeData: tree, ...traceMetaData } = useMemo(() => {
 		const tree = getSortedData(treeData);
-<<<<<<< HEAD
 
 		if (tree) {
 			return getSpanTreeMetadata(tree, spanServiceColors);
 		}
-=======
-		return getSpanTreeMetadata(tree, spanServiceColors);
->>>>>>> c00f0f15
 	}, [treeData, spanServiceColors]);
 
 	const [globalTraceMetadata] = useState<Record<string, number>>({
