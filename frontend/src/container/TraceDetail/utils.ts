--- conflicted
+++ resolved
@@ -13,7 +13,6 @@
 		return JSON.stringify(spanWithoutChildren).includes(searchString);
 	});
 
-<<<<<<< HEAD
 export interface IIntervalUnit {
 	name: 'ms' | 's' | 'm';
 	multiplier: number;
@@ -38,7 +37,8 @@
 	intervalUnit: IIntervalUnit,
 ) => {
 	return intervalTime * intervalUnit.multiplier;
-=======
+};
+
 export const getSortedData = (treeData: ITraceTree) => {
 	const traverse = (treeNode: ITraceTree, level: number = 0) => {
 		if (!treeNode) {
@@ -54,5 +54,4 @@
 	traverse(treeData, 1);
 
 	return treeData;
->>>>>>> 1baf5696
 };