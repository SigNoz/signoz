import './ShowButton.styles.scss';

import { Button } from 'antd';
<<<<<<< HEAD
=======
import cx from 'classnames';
>>>>>>> 7b27030b
import { ORDERBY_FILTERS } from 'container/QueryBuilder/filters/OrderByFilter/config';
import { ArrowDown, ArrowUp } from 'lucide-react';

interface ShowButtonProps {
	isLoading: boolean;
	isDisabled: boolean;
	order: string;
	onClick: () => void;
}

function ShowButton({
	isLoading,
	isDisabled,
	order,
	onClick,
}: ShowButtonProps): JSX.Element {
	return (
		<Button
			disabled={isLoading || isDisabled}
			loading={isLoading}
			onClick={onClick}
			icon={
				order === ORDERBY_FILTERS.ASC ? (
					<ArrowUp size={14} />
				) : (
					<ArrowDown size={14} />
				)
			}
<<<<<<< HEAD
			className="show-more-button"
=======
			className={cx(
				'show-more-button',
				order === ORDERBY_FILTERS.ASC ? 'up' : 'down',
			)}
>>>>>>> 7b27030b
		>
			Load more
		</Button>
	);
}

export default ShowButton;<|MERGE_RESOLUTION|>--- conflicted
+++ resolved
@@ -1,10 +1,7 @@
 import './ShowButton.styles.scss';
 
 import { Button } from 'antd';
-<<<<<<< HEAD
-=======
 import cx from 'classnames';
->>>>>>> 7b27030b
 import { ORDERBY_FILTERS } from 'container/QueryBuilder/filters/OrderByFilter/config';
 import { ArrowDown, ArrowUp } from 'lucide-react';
 
@@ -33,14 +30,10 @@
 					<ArrowDown size={14} />
 				)
 			}
-<<<<<<< HEAD
-			className="show-more-button"
-=======
 			className={cx(
 				'show-more-button',
 				order === ORDERBY_FILTERS.ASC ? 'up' : 'down',
 			)}
->>>>>>> 7b27030b
 		>
 			Load more
 		</Button>
