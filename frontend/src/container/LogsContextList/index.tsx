import './LogsContextList.styles.scss';

import RawLogView from 'components/Logs/RawLogView';
import Spinner from 'components/Spinner';
import { PANEL_TYPES } from 'constants/queryBuilder';
import { ORDERBY_FILTERS } from 'container/QueryBuilder/filters/OrderByFilter/config';
import { useGetExplorerQueryRange } from 'hooks/queryBuilder/useGetExplorerQueryRange';
import { useIsDarkMode } from 'hooks/useDarkMode';
import { memo, useCallback, useEffect, useMemo, useState } from 'react';
import { Virtuoso } from 'react-virtuoso';
import { SuccessResponse } from 'types/api';
import { ILog } from 'types/api/logs/log';
import { MetricRangePayloadProps } from 'types/api/metrics/getQueryRange';
import { Query, TagFilter } from 'types/api/queryBuilder/queryBuilderData';

import {
	getOrderByTimestamp,
	INITIAL_PAGE_SIZE,
	LOGS_MORE_PAGE_SIZE,
} from './configs';
import ShowButton from './ShowButton';
import { EmptyText, ListContainer } from './styles';
import { getRequestData } from './utils';

interface LogsContextListProps {
	className?: string;
	isEdit: boolean;
	query: Query;
	log: ILog;
	order: string;
	filters: TagFilter | null;
}

function LogsContextList({
	className,
	isEdit,
	query,
	log,
	order,
	filters,
}: LogsContextListProps): JSX.Element {
	const isDarkMode = useIsDarkMode();
	const [logs, setLogs] = useState<ILog[]>([]);
	const [page, setPage] = useState<number>(1);

	const firstLog = useMemo(() => logs[0], [logs]);
	const lastLog = useMemo(() => logs[logs.length - 1], [logs]);
	const orderByTimestamp = useMemo(() => getOrderByTimestamp(order), [order]);

	const logsMorePageSize = useMemo(() => (page - 1) * LOGS_MORE_PAGE_SIZE, [
		page,
	]);
	const pageSize = useMemo(
		() => (page <= 1 ? INITIAL_PAGE_SIZE : logsMorePageSize + INITIAL_PAGE_SIZE),
		[page, logsMorePageSize],
	);
	const isDisabledFetch = useMemo(() => logs.length < pageSize, [
		logs.length,
		pageSize,
	]);

	const currentStagedQueryData = useMemo(() => {
		if (!query || query.builder.queryData.length !== 1) return null;

		return query.builder.queryData[0];
	}, [query]);

	const initialLogsRequest = useMemo(
		() =>
			getRequestData({
				stagedQueryData: currentStagedQueryData,
				query,
				log,
				orderByTimestamp,
				page,
			}),
		[currentStagedQueryData, page, log, query, orderByTimestamp],
	);

	const [requestData, setRequestData] = useState<Query | null>(
		initialLogsRequest,
	);

	const handleSuccess = useCallback(
		(data: SuccessResponse<MetricRangePayloadProps, unknown>) => {
			const currentData = data?.payload.data.newResult.data.result || [];

			if (currentData.length > 0 && currentData[0].list) {
				const currentLogs: ILog[] = currentData[0].list.map((item) => ({
					...item.data,
					timestamp: item.timestamp,
				}));

				if (order === ORDERBY_FILTERS.ASC) {
					const reversedCurrentLogs = currentLogs.reverse();
					setLogs((prevLogs) => [...reversedCurrentLogs, ...prevLogs]);
				} else {
					setLogs((prevLogs) => [...prevLogs, ...currentLogs]);
				}
			}
		},
		[order],
	);

	const { isError, isFetching } = useGetExplorerQueryRange(
		requestData,
		PANEL_TYPES.LIST,
		{
			keepPreviousData: true,
			enabled: !!requestData,
			onSuccess: handleSuccess,
		},
	);

	const handleShowNextLines = useCallback(() => {
		if (isDisabledFetch) return;

		const log = order === ORDERBY_FILTERS.ASC ? firstLog : lastLog;

		const newRequestData = getRequestData({
			stagedQueryData: currentStagedQueryData,
			query,
			log,
			orderByTimestamp,
			page: page + 1,
			pageSize: LOGS_MORE_PAGE_SIZE,
		});

		setPage((prevPage) => prevPage + 1);
		setRequestData(newRequestData);
	}, [
		query,
		firstLog,
		lastLog,
		page,
		order,
		currentStagedQueryData,
		isDisabledFetch,
		orderByTimestamp,
	]);

	useEffect(() => {
		if (!isEdit) return;

		const newRequestData = getRequestData({
			stagedQueryData: currentStagedQueryData,
			query,
			log,
			orderByTimestamp,
			page: 1,
		});

		setPage(1);
		setLogs([]);
		setRequestData(newRequestData);
		// eslint-disable-next-line react-hooks/exhaustive-deps
	}, [filters]);

	const getItemContent = useCallback(
		(_: number, log: ILog): JSX.Element => (
			<RawLogView
				isReadOnly
				isTextOverflowEllipsisDisabled
				key={log.id}
				data={log}
				linesPerRow={1}
			/>
		),
		[],
	);

	return (
<<<<<<< HEAD
		<div>
=======
		<div className={`context-logs-list ${className}`}>
>>>>>>> 7b27030b
			{order === ORDERBY_FILTERS.ASC && (
				<ShowButton
					isLoading={isFetching}
					isDisabled={isDisabledFetch}
					order={order}
					onClick={handleShowNextLines}
				/>
			)}

			<ListContainer $isDarkMode={isDarkMode}>
				{((!logs.length && !isFetching) || isError) && (
					<EmptyText>No Data</EmptyText>
				)}
				{isFetching && <Spinner size="large" height="10rem" />}

				<Virtuoso
					className="virtuoso-list"
					initialTopMostItemIndex={0}
					data={logs}
					itemContent={getItemContent}
					followOutput={order === ORDERBY_FILTERS.DESC}
				/>
			</ListContainer>

			{order === ORDERBY_FILTERS.DESC && (
				<ShowButton
					isLoading={isFetching}
					isDisabled={isDisabledFetch}
					order={order}
					onClick={handleShowNextLines}
				/>
			)}
		</div>
	);
}

LogsContextList.defaultProps = {
	className: '',
};

export default memo(LogsContextList);<|MERGE_RESOLUTION|>--- conflicted
+++ resolved
@@ -170,11 +170,7 @@
 	);
 
 	return (
-<<<<<<< HEAD
-		<div>
-=======
 		<div className={`context-logs-list ${className}`}>
->>>>>>> 7b27030b
 			{order === ORDERBY_FILTERS.ASC && (
 				<ShowButton
 					isLoading={isFetching}
