--- conflicted
+++ resolved
@@ -13,42 +13,4 @@
 	isVisible: boolean;
 	disabled: boolean;
 	danger?: boolean;
-<<<<<<< HEAD
-}
-
-export type TWidgetOptions =
-	| MenuItemKeys.View
-	| MenuItemKeys.Edit
-	| MenuItemKeys.Delete
-	| MenuItemKeys.Clone;
-
-export type KeyMethodMappingProps<T extends TWidgetOptions> = {
-	[K in T]: {
-		key: TWidgetOptions;
-		method?: VoidFunction;
-	};
-};
-
-export interface IWidgetHeaderProps {
-	title: ReactNode;
-	widget: Widgets;
-	onView: VoidFunction;
-	onDelete?: VoidFunction;
-	onClone?: VoidFunction;
-	parentHover: boolean;
-	queryResponse: UseQueryResult<
-		SuccessResponse<MetricRangePayloadProps> | ErrorResponse
-	>;
-	errorMessage: string | undefined;
-	allowDelete?: boolean;
-	allowClone?: boolean;
-	allowEdit?: boolean;
-	allowThreshold?: boolean;
-	threshold?: number;
-}
-
-export interface DisplayThresholdProps {
-	threshold: ReactNode;
-=======
->>>>>>> 557ebcec
 }