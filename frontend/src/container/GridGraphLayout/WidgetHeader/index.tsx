--- conflicted
+++ resolved
@@ -33,16 +33,6 @@
 	ThesholdContainer,
 	WidgetHeaderContainer,
 } from './styles';
-<<<<<<< HEAD
-import {
-	IWidgetHeaderProps,
-	KeyMethodMappingProps,
-	MenuItem,
-	TWidgetOptions,
-} from './types';
-import { generateMenuList, isTWidgetOptions } from './utils';
-
-=======
 import { MenuItem } from './types';
 import { generateMenuList, isTWidgetOptions } from './utils';
 
@@ -57,10 +47,11 @@
 		SuccessResponse<MetricRangePayloadProps> | ErrorResponse
 	>;
 	errorMessage: string | undefined;
+  allowThreshold?: boolean;
+  threshold?: number;
 	headerMenuList?: MenuItemKeys[];
 }
 
->>>>>>> 557ebcec
 function WidgetHeader({
 	title,
 	widget,
@@ -70,15 +61,9 @@
 	parentHover,
 	queryResponse,
 	errorMessage,
-<<<<<<< HEAD
-	allowClone = true,
-	allowDelete = true,
-	allowEdit = true,
 	allowThreshold = false,
 	threshold,
-=======
 	headerMenuList,
->>>>>>> 557ebcec
 }: IWidgetHeaderProps): JSX.Element {
 	const [localHover, setLocalHover] = useState(false);
 	const [isOpen, setIsOpen] = useState<boolean>(false);
@@ -235,15 +220,9 @@
 WidgetHeader.defaultProps = {
 	onDelete: undefined,
 	onClone: undefined,
-<<<<<<< HEAD
-	allowDelete: true,
-	allowClone: true,
-	allowEdit: true,
 	allowThreshold: false,
 	threshold: undefined,
-=======
 	headerMenuList: [MenuItemKeys.View],
->>>>>>> 557ebcec
 };
 
 export default WidgetHeader;