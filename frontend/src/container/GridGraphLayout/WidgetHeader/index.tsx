--- conflicted
+++ resolved
@@ -64,13 +64,9 @@
 		history.push(
 			`${window.location.pathname}/new?widgetId=${widgetId}&graphType=${
 				widget.panelTypes
-<<<<<<< HEAD
-			}&${queryParamNamesMap.compositeQuery}=${JSON.stringify(widget.query)}`,
-=======
 			}&${queryParamNamesMap.compositeQuery}=${encodeURIComponent(
 				JSON.stringify(widget.query),
 			)}`,
->>>>>>> c314552e
 		);
 	}, [widget.id, widget.panelTypes, widget.query]);
 
