--- conflicted
+++ resolved
@@ -3,12 +3,8 @@
 import { FeatureKeys } from 'constants/features';
 import useComponentPermission from 'hooks/useComponentPermission';
 import { useIsDarkMode } from 'hooks/useDarkMode';
-<<<<<<< HEAD
+import useFeatureFlag, { MESSAGE } from 'hooks/useFeatureFlag';
 import { Dispatch, SetStateAction } from 'react';
-=======
-import useFeatureFlag, { MESSAGE } from 'hooks/useFeatureFlag';
-import React from 'react';
->>>>>>> 604d98be
 import { Layout } from 'react-grid-layout';
 import { useSelector } from 'react-redux';
 import { AppState } from 'store/reducers';
