--- conflicted
+++ resolved
@@ -3,31 +3,26 @@
 	EditFilled,
 	FullscreenOutlined,
 } from '@ant-design/icons';
+import history from 'lib/history';
 import React, { useCallback } from 'react';
 import { useLocation } from 'react-router';
 import { Widgets } from 'types/api/dashboard/getAll';
 
 import { Container } from './styles';
-import history from 'lib/history';
 
 function Bar({
 	widget,
 	onViewFullScreenHandler,
 	onDeleteHandler,
-<<<<<<< HEAD
-}: BarProps): JSX.Element => {
-=======
 }: BarProps): JSX.Element {
-	const { push } = useHistory();
->>>>>>> f1f60684
 	const { pathname } = useLocation();
 
-	const onEditHandler = useCallback(() => {
+	const onEditHandler = (): void => {
 		const widgetId = widget.id;
 		history.push(
 			`${pathname}/new?widgetId=${widgetId}&graphType=${widget.panelTypes}`,
 		);
-	}, [pathname, widget]);
+	};
 
 	return (
 		<Container>
