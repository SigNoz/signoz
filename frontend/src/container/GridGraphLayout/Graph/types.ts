--- conflicted
+++ resolved
@@ -39,15 +39,9 @@
 	setLayout?: Dispatch<SetStateAction<LayoutProps[]>>;
 	onDragSelect?: (start: number, end: number) => void;
 	onClickHandler?: GraphOnClickHandler;
-<<<<<<< HEAD
-	allowDelete?: boolean;
-	allowClone?: boolean;
-	allowEdit?: boolean;
 	allowThreshold?: boolean;
 	threshold?: number;
-=======
 	headerMenuList: MenuItemKeys[];
->>>>>>> 557ebcec
 }
 
 export interface GridCardGraphProps {
@@ -58,17 +52,10 @@
 	setLayout?: Dispatch<SetStateAction<LayoutProps[]>>;
 	onDragSelect?: (start: number, end: number) => void;
 	onClickHandler?: GraphOnClickHandler;
-<<<<<<< HEAD
-	allowDelete?: boolean;
-	allowClone?: boolean;
-	allowEdit?: boolean;
-	isQueryEnabled?: boolean;
 	allowThreshold?: boolean;
 	threshold?: number;
-=======
 	headerMenuList?: WidgetGraphComponentProps['headerMenuList'];
 	isQueryEnabled: boolean;
->>>>>>> 557ebcec
 }
 
 export interface GetGraphVisibilityStateOnLegendClickProps {
