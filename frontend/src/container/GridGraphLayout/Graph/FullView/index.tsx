<<<<<<< HEAD
import { Button } from 'antd';
import { GraphOnClickHandler } from 'components/Graph';
=======
import { Button, Typography } from 'antd';
import getQueryResult from 'api/widgets/getQuery';
import { GraphOnClickHandler } from 'components/Graph/types';
>>>>>>> 7c448f75
import Spinner from 'components/Spinner';
import TimePreference from 'components/TimePreferenceDropDown';
import GridGraphComponent from 'container/GridGraphComponent';
import {
	timeItems,
	timePreferance,
} from 'container/NewWidget/RightContainer/timeItems';
import { useGetQueryRange } from 'hooks/queryBuilder/useGetQueryRange';
import { useStepInterval } from 'hooks/queryBuilder/useStepInterval';
import { getDashboardVariables } from 'lib/dashbaordVariables/getDashboardVariables';
import getChartData from 'lib/getChartData';
import { useCallback, useMemo, useState } from 'react';
import { useSelector } from 'react-redux';
import { AppState } from 'store/reducers';
import { Widgets } from 'types/api/dashboard/getAll';
import { GlobalReducer } from 'types/reducer/globalTime';

import { TimeContainer } from './styles';

function FullView({
	widget,
	fullViewOptions = true,
	onClickHandler,
	name,
	yAxisUnit,
	onDragSelect,
	isDependedDataLoaded = false,
}: FullViewProps): JSX.Element {
	const { selectedTime: globalSelectedTime } = useSelector<
		AppState,
		GlobalReducer
	>((state) => state.globalTime);

	const getSelectedTime = useCallback(
		() =>
			timeItems.find((e) => e.enum === (widget?.timePreferance || 'GLOBAL_TIME')),
		[widget],
	);

	const [selectedTime, setSelectedTime] = useState<timePreferance>({
		name: getSelectedTime()?.name || '',
		enum: widget?.timePreferance || 'GLOBAL_TIME',
	});

	const queryKey = useMemo(
		() =>
			`FullViewGetMetricsQueryRange-${selectedTime.enum}-${globalSelectedTime}-${widget.id}`,
		[selectedTime, globalSelectedTime, widget],
	);

	const updatedQuery = useStepInterval(widget?.query);

	const response = useGetQueryRange(
		{
			selectedTime: selectedTime.enum,
			graphType: widget.panelTypes,
			query: updatedQuery,
			globalSelectedInterval: globalSelectedTime,
			variables: getDashboardVariables(),
		},
		{
			queryKey,
			enabled: !isDependedDataLoaded,
		},
	);

	const chartDataSet = useMemo(
		() =>
			getChartData({
				queryData: [
					{
						queryData: response?.data?.payload?.data?.result || [],
					},
				],
			}),
		[response],
	);

	if (response.status === 'idle' || response.status === 'loading') {
		return <Spinner height="100%" size="large" tip="Loading..." />;
	}

	return (
		<>
			{fullViewOptions && (
				<TimeContainer>
					<TimePreference
						selectedTime={selectedTime}
						setSelectedTime={setSelectedTime}
					/>
					<Button
						onClick={(): void => {
							response.refetch();
						}}
						type="primary"
					>
						Refresh
					</Button>
				</TimeContainer>
			)}

			<GridGraphComponent
				GRAPH_TYPES={widget.panelTypes}
				data={chartDataSet}
				isStacked={widget.isStacked}
				opacity={widget.opacity}
				title={widget.title}
				onClickHandler={onClickHandler}
				name={name}
				yAxisUnit={yAxisUnit}
				onDragSelect={onDragSelect}
			/>
		</>
	);
}

interface FullViewProps {
	widget: Widgets;
	fullViewOptions?: boolean;
	onClickHandler?: GraphOnClickHandler;
	name: string;
	yAxisUnit?: string;
	onDragSelect?: (start: number, end: number) => void;
	isDependedDataLoaded?: boolean;
}

FullView.defaultProps = {
	fullViewOptions: undefined,
	onClickHandler: undefined,
	yAxisUnit: undefined,
	onDragSelect: undefined,
	isDependedDataLoaded: undefined,
};

export default FullView;<|MERGE_RESOLUTION|>--- conflicted
+++ resolved
@@ -1,11 +1,5 @@
-<<<<<<< HEAD
 import { Button } from 'antd';
-import { GraphOnClickHandler } from 'components/Graph';
-=======
-import { Button, Typography } from 'antd';
-import getQueryResult from 'api/widgets/getQuery';
 import { GraphOnClickHandler } from 'components/Graph/types';
->>>>>>> 7c448f75
 import Spinner from 'components/Spinner';
 import TimePreference from 'components/TimePreferenceDropDown';
 import GridGraphComponent from 'container/GridGraphComponent';
@@ -23,7 +17,8 @@
 import { Widgets } from 'types/api/dashboard/getAll';
 import { GlobalReducer } from 'types/reducer/globalTime';
 
-import { TimeContainer } from './styles';
+import GraphManager from './GraphManager';
+import { GraphContainer, TimeContainer } from './styles';
 
 function FullView({
 	widget,
@@ -32,6 +27,8 @@
 	name,
 	yAxisUnit,
 	onDragSelect,
+	graphVisibilityStateHandler,
+	graphsVisibility,
 	isDependedDataLoaded = false,
 }: FullViewProps): JSX.Element {
 	const { selectedTime: globalSelectedTime } = useSelector<
@@ -107,16 +104,25 @@
 				</TimeContainer>
 			)}
 
-			<GridGraphComponent
-				GRAPH_TYPES={widget.panelTypes}
+			<GraphContainer>
+				<GridGraphComponent
+					GRAPH_TYPES={widget.panelTypes}
+					data={chartDataSet}
+					isStacked={widget.isStacked}
+					opacity={widget.opacity}
+					title={widget.title}
+					onClickHandler={onClickHandler}
+					name={name}
+					yAxisUnit={yAxisUnit}
+					onDragSelect={onDragSelect}
+					graphsVisibilityStates={graphsVisibility}
+				/>
+			</GraphContainer>
+
+			<GraphManager
 				data={chartDataSet}
-				isStacked={widget.isStacked}
-				opacity={widget.opacity}
-				title={widget.title}
-				onClickHandler={onClickHandler}
+				graphVisibilityStateHandler={graphVisibilityStateHandler}
 				name={name}
-				yAxisUnit={yAxisUnit}
-				onDragSelect={onDragSelect}
 			/>
 		</>
 	);
@@ -129,6 +135,8 @@
 	name: string;
 	yAxisUnit?: string;
 	onDragSelect?: (start: number, end: number) => void;
+	graphVisibilityStateHandler?: (graphsVisiblityArray: boolean[]) => void;
+	graphsVisibility?: boolean[];
 	isDependedDataLoaded?: boolean;
 }
 
@@ -137,6 +145,8 @@
 	onClickHandler: undefined,
 	yAxisUnit: undefined,
 	onDragSelect: undefined,
+	graphsVisibility: undefined,
+	graphVisibilityStateHandler: undefined,
 	isDependedDataLoaded: undefined,
 };
 
