import { Button } from 'antd';
import { GraphOnClickHandler } from 'components/Graph';
import Spinner from 'components/Spinner';
import TimePreference from 'components/TimePreferenceDropDown';
import GridGraphComponent from 'container/GridGraphComponent';
import {
	timeItems,
	timePreferance,
} from 'container/NewWidget/RightContainer/timeItems';
import { useGetQueryRange } from 'hooks/queryBuilder/useGetQueryRange';
import { useStepInterval } from 'hooks/queryBuilder/useStepInterval';
import { getDashboardVariables } from 'lib/dashbaordVariables/getDashboardVariables';
import getChartData from 'lib/getChartData';
import { useCallback, useMemo, useState } from 'react';
import { useSelector } from 'react-redux';
import { AppState } from 'store/reducers';
import { Widgets } from 'types/api/dashboard/getAll';
import { GlobalReducer } from 'types/reducer/globalTime';

import GraphManager from './GraphManager';
import { GraphContainer, TimeContainer } from './styles';

function FullView({
	widget,
	fullViewOptions = true,
	onClickHandler,
	name,
	yAxisUnit,
	onDragSelect,
<<<<<<< HEAD
	graphVisibilityHandler,
	graphsVisibility,
=======
	isDependedDataLoaded = false,
>>>>>>> 60c0836d
}: FullViewProps): JSX.Element {
	const { selectedTime: globalSelectedTime } = useSelector<
		AppState,
		GlobalReducer
	>((state) => state.globalTime);

	const getSelectedTime = useCallback(
		() =>
			timeItems.find((e) => e.enum === (widget?.timePreferance || 'GLOBAL_TIME')),
		[widget],
	);

	const [selectedTime, setSelectedTime] = useState<timePreferance>({
		name: getSelectedTime()?.name || '',
		enum: widget?.timePreferance || 'GLOBAL_TIME',
	});

	const queryKey = useMemo(
		() =>
			`FullViewGetMetricsQueryRange-${selectedTime.enum}-${globalSelectedTime}-${widget.id}`,
		[selectedTime, globalSelectedTime, widget],
	);

	const updatedQuery = useStepInterval(widget?.query);

	const response = useGetQueryRange(
		{
			selectedTime: selectedTime.enum,
			graphType: widget.panelTypes,
			query: updatedQuery,
			globalSelectedInterval: globalSelectedTime,
			variables: getDashboardVariables(),
		},
		{
			queryKey,
			enabled: !isDependedDataLoaded,
		},
	);

	const chartDataSet = useMemo(
		() =>
			getChartData({
				queryData: [
					{
						queryData: response?.data?.payload?.data?.result || [],
					},
				],
			}),
		[response],
	);

	if (response.status === 'idle' || response.status === 'loading') {
		return <Spinner height="100%" size="large" tip="Loading..." />;
	}

	return (
		<>
			{fullViewOptions && (
				<TimeContainer>
					<TimePreference
						selectedTime={selectedTime}
						setSelectedTime={setSelectedTime}
					/>
					<Button
						onClick={(): void => {
							response.refetch();
						}}
						type="primary"
					>
						Refresh
					</Button>
				</TimeContainer>
			)}

			<GraphContainer>
				<GridGraphComponent
					GRAPH_TYPES={widget.panelTypes}
					data={chartDataSet}
					isStacked={widget.isStacked}
					opacity={widget.opacity}
					title={widget.title}
					onClickHandler={onClickHandler}
					name={name}
					yAxisUnit={yAxisUnit}
					onDragSelect={onDragSelect}
					graphsVisibility={graphsVisibility}
				/>
			</GraphContainer>

			<GraphManager
				data={chartDataSet}
				graphVisibilityHandler={graphVisibilityHandler}
				name={name}
			/>
		</>
	);
}

interface FullViewProps {
	widget: Widgets;
	fullViewOptions?: boolean;
	onClickHandler?: GraphOnClickHandler;
	name: string;
	yAxisUnit?: string;
	onDragSelect?: (start: number, end: number) => void;
<<<<<<< HEAD
	graphVisibilityHandler?: (graphsVisiblityArray: boolean[]) => void;
	graphsVisibility?: boolean[];
=======
	isDependedDataLoaded?: boolean;
>>>>>>> 60c0836d
}

FullView.defaultProps = {
	fullViewOptions: undefined,
	onClickHandler: undefined,
	yAxisUnit: undefined,
	onDragSelect: undefined,
<<<<<<< HEAD
	graphsVisibility: undefined,
	graphVisibilityHandler: undefined,
=======
	isDependedDataLoaded: undefined,
>>>>>>> 60c0836d
};

export default FullView;<|MERGE_RESOLUTION|>--- conflicted
+++ resolved
@@ -27,12 +27,9 @@
 	name,
 	yAxisUnit,
 	onDragSelect,
-<<<<<<< HEAD
 	graphVisibilityHandler,
 	graphsVisibility,
-=======
 	isDependedDataLoaded = false,
->>>>>>> 60c0836d
 }: FullViewProps): JSX.Element {
 	const { selectedTime: globalSelectedTime } = useSelector<
 		AppState,
@@ -138,12 +135,9 @@
 	name: string;
 	yAxisUnit?: string;
 	onDragSelect?: (start: number, end: number) => void;
-<<<<<<< HEAD
 	graphVisibilityHandler?: (graphsVisiblityArray: boolean[]) => void;
 	graphsVisibility?: boolean[];
-=======
 	isDependedDataLoaded?: boolean;
->>>>>>> 60c0836d
 }
 
 FullView.defaultProps = {
@@ -151,12 +145,9 @@
 	onClickHandler: undefined,
 	yAxisUnit: undefined,
 	onDragSelect: undefined,
-<<<<<<< HEAD
 	graphsVisibility: undefined,
 	graphVisibilityHandler: undefined,
-=======
 	isDependedDataLoaded: undefined,
->>>>>>> 60c0836d
 };
 
 export default FullView;