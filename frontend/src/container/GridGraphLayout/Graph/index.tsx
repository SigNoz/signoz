import { Typography } from 'antd';
import Spinner from 'components/Spinner';
import GridGraphComponent from 'container/GridGraphComponent';
import { getDashboardVariables } from 'lib/dashbaordVariables/getDashboardVariables';
import getChartData from 'lib/getChartData';
import isEmpty from 'lodash-es/isEmpty';
import React, { memo, useCallback, useMemo, useState } from 'react';
import { Layout } from 'react-grid-layout';
import { useQuery } from 'react-query';
import { connect, useSelector } from 'react-redux';
import { bindActionCreators, Dispatch } from 'redux';
import { ThunkDispatch } from 'redux-thunk';
import {
	DeleteWidget,
	DeleteWidgetProps,
} from 'store/actions/dashboard/deleteWidget';
import { GetMetricQueryRange } from 'store/actions/dashboard/getQueryResults';
import { AppState } from 'store/reducers';
import AppActions from 'types/actions';
import { GlobalTime } from 'types/actions/globalTime';
import { ErrorResponse, SuccessResponse } from 'types/api';
import { Widgets } from 'types/api/dashboard/getAll';
import { MetricRangePayloadProps } from 'types/api/metrics/getQueryRange';
import { GlobalReducer } from 'types/reducer/globalTime';

import { LayoutProps } from '..';
import EmptyWidget from '../EmptyWidget';
import WidgetHeader from '../WidgetHeader';
import FullView from './FullView/index.metricsBuilder';
import { FullViewContainer, Modal } from './styles';

function GridCardGraph({
	widget,
	deleteWidget,
	name,
	yAxisUnit,
	layout = [],
	setLayout,
	onDragSelect,
}: GridCardGraphProps): JSX.Element {
<<<<<<< HEAD
	const prevChartDataSetRef = React.useRef<ChartData | null>(null);
	const [state, setState] = useState<GridCardGraphState>({
		loading: true,
		errorMessage: '',
		error: false,
		payload: undefined,
	});
=======
>>>>>>> a405307c
	const [hovered, setHovered] = useState(false);
	const [modal, setModal] = useState(false);
	const [deleteModal, setDeleteModal] = useState(false);

	const { minTime, maxTime } = useSelector<AppState, GlobalTime>(
		(state) => state.globalTime,
	);
	const { selectedTime: globalSelectedInterval } = useSelector<
		AppState,
		GlobalReducer
	>((state) => state.globalTime);

<<<<<<< HEAD
	// const getMaxMinTime = GetMaxMinTime({
	// 	graphType: widget?.panelTypes,
	// 	maxTime,
	// 	minTime,
	// });

	// const { start, end } = GetStartAndEndTime({
	// 	type: widget?.timePreferance,
	// 	maxTime: getMaxMinTime.maxTime,
	// 	minTime: getMaxMinTime.minTime,
	// });

	// const queryLength = widget?.query?.filter((e) => e.query.length !== 0) || [];

	// const response = useQueries(
	// 	queryLength?.map((query) => {
	// 		return {
	// 			// eslint-disable-next-line @typescript-eslint/explicit-function-return-type
	// 			queryFn: () => {
	// 				return getQueryResult({
	// 					end,
	// 					query: query?.query,
	// 					start,
	// 					step: '60',
	// 				});
	// 			},
	// 			queryHash: `${query?.query}-${query?.legend}-${start}-${end}`,
	// 			retryOnMount: false,
	// 		};
	// 	}),
	// );

	// const isError =
	// 	response.find((e) => e?.data?.statusCode !== 200) !== undefined ||
	// 	response.some((e) => e.isError === true);

	// const isLoading = response.some((e) => e.isLoading === true);

	// const errorMessage = response.find((e) => e.data?.error !== null)?.data?.error;

	// const data = response.map((responseOfQuery) =>
	// 	responseOfQuery?.data?.payload?.result.map((e, index) => ({
	// 		query: queryLength[index]?.query,
	// 		queryData: e,
	// 		legend: queryLength[index]?.legend,
	// 	})),
	// );

	useEffect(() => {
		(async (): Promise<void> => {
			try {
				setState((state) => ({
					...state,
					error: false,
					errorMessage: '',
					loading: true,
				}));
				const response = await GetMetricQueryRange({
					selectedTime: widget.timePreferance,
					graphType: widget.panelTypes,
					query: widget.query,
					globalSelectedInterval,
					variables: getDashboardVariables(),
				});

				const isError = response.error;

				if (isError != null) {
					setState((state) => ({
						...state,
						error: true,
						errorMessage: isError || 'Something went wrong',
						loading: false,
					}));
				} else {
					const chartDataSet = getChartData({
						queryData: [
							{
								queryData: response.payload?.data?.result
									? response.payload?.data?.result
									: [],
							},
						],
					});
					prevChartDataSetRef.current = chartDataSet;
					setState((state) => ({
						...state,
						loading: false,
						payload: chartDataSet,
					}));
				}
			} catch (error) {
				setState((state) => ({
					...state,
					error: true,
					errorMessage: (error as AxiosError).toString(),
					loading: false,
				}));
			} finally {
				setState((state) => ({
					...state,
					loading: false,
				}));
			}
		})();
	}, [widget, maxTime, minTime, globalSelectedInterval]);
=======
	const response = useQuery<
		SuccessResponse<MetricRangePayloadProps> | ErrorResponse
	>(
		[
			`GetMetricsQueryRange-${widget.timePreferance}-${globalSelectedInterval}-${widget.id}`,
			{ widget, maxTime, minTime, globalSelectedInterval },
		],
		() =>
			GetMetricQueryRange({
				selectedTime: widget.timePreferance,
				graphType: widget.panelTypes,
				query: widget.query,
				globalSelectedInterval,
				variables: getDashboardVariables(),
			}),
		{
			keepPreviousData: true,
			refetchOnMount: false,
		},
	);

	const chartData = useMemo(
		() =>
			getChartData({
				queryData: [
					{
						queryData: response?.data?.payload?.data?.result
							? response?.data?.payload?.data?.result
							: [],
					},
				],
			}),
		[response?.data?.payload],
	);
>>>>>>> a405307c

	const onToggleModal = useCallback(
		(func: React.Dispatch<React.SetStateAction<boolean>>) => {
			func((value) => !value);
		},
		[],
	);

	const onDeleteHandler = useCallback(() => {
		const isEmptyWidget = widget?.id === 'empty' || isEmpty(widget);

		const widgetId = isEmptyWidget ? layout[0].i : widget?.id;

		deleteWidget({ widgetId, setLayout });
		onToggleModal(setDeleteModal);
	}, [deleteWidget, layout, onToggleModal, setLayout, widget]);

	const getModals = (): JSX.Element => {
		return (
			<>
				<Modal
					destroyOnClose
					onCancel={(): void => onToggleModal(setDeleteModal)}
					open={deleteModal}
					title="Delete"
					height="10vh"
					onOk={onDeleteHandler}
					centered
				>
					<Typography>Are you sure you want to delete this widget</Typography>
				</Modal>

				<Modal
					title="View"
					footer={[]}
					centered
					open={modal}
					onCancel={(): void => onToggleModal(setModal)}
					width="85%"
					destroyOnClose
				>
					<FullViewContainer>
						<FullView
							name={`${name}expanded`}
							widget={widget}
							yAxisUnit={yAxisUnit}
						/>
					</FullViewContainer>
				</Modal>
			</>
		);
	};

	const handleOnView = (): void => {
		onToggleModal(setModal);
	};

	const handleOnDelete = (): void => {
		onToggleModal(setDeleteModal);
	};

	const isEmptyLayout = widget?.id === 'empty' || isEmpty(widget);

	if (response.isError && !isEmptyLayout) {
		return (
			<span>
				{getModals()}
<<<<<<< HEAD
				{!isEmpty(widget) && prevChartDataSetRef.current && (
					<>
						<div className="drag-handle">
							<WidgetHeader
								parentHover={hovered}
								title={widget?.title}
								widget={widget}
								onView={handleOnView}
								onDelete={handleOnDelete}
								state={state}
								isEmptyLayout={isEmptyLayout}
							/>
						</div>
						<GridGraphComponent
							GRAPH_TYPES={widget.panelTypes}
							data={prevChartDataSetRef.current}
							isStacked={widget.isStacked}
							opacity={widget.opacity}
							title={' '}
							name={name}
							yAxisUnit={yAxisUnit}
						/>
					</>
				)}
			</span>
=======
				<div className="drag-handle">
					<WidgetHeader
						parentHover={hovered}
						title={widget?.title}
						widget={widget}
						onView={handleOnView}
						onDelete={handleOnDelete}
					/>
				</div>

				<ErrorContainer>
					{response.isError && 'Something went wrong'}
				</ErrorContainer>
			</>
>>>>>>> a405307c
		);
	}

	if (response.isFetching) {
		return (
			<span>
				{!isEmpty(widget) && prevChartDataSetRef.current ? (
					<>
						<div className="drag-handle">
							<WidgetHeader
								parentHover={hovered}
								title={widget?.title}
								widget={widget}
								onView={handleOnView}
								onDelete={handleOnDelete}
								state={state}
								isEmptyLayout={isEmptyLayout}
							/>
						</div>
						<GridGraphComponent
							GRAPH_TYPES={widget.panelTypes}
							data={prevChartDataSetRef.current}
							isStacked={widget.isStacked}
							opacity={widget.opacity}
							title={' '}
							name={name}
							yAxisUnit={yAxisUnit}
						/>
					</>
				) : (
					<Spinner height="20vh" tip="Loading..." />
				)}
			</span>
		);
	}

	return (
		<span
			onMouseOver={(): void => {
				setHovered(true);
			}}
			onFocus={(): void => {
				setHovered(true);
			}}
			onMouseOut={(): void => {
				setHovered(false);
			}}
			onBlur={(): void => {
				setHovered(false);
			}}
		>
			{!isEmptyLayout && (
				<div className="drag-handle">
					<WidgetHeader
						parentHover={hovered}
						title={widget?.title}
						widget={widget}
<<<<<<< HEAD
						onView={(): void => onToggleModal(setModal)}
						onDelete={(): void => onToggleModal(setDeleteModal)}
						state={state}
						isEmptyLayout={isEmptyLayout}
=======
						onView={handleOnView}
						onDelete={handleOnDelete}
>>>>>>> a405307c
					/>
				</div>
			)}

			{!isEmptyLayout && getModals()}

			{!isEmpty(widget) && !!response.data?.payload?.data?.result && (
				<GridGraphComponent
					GRAPH_TYPES={widget.panelTypes}
<<<<<<< HEAD
					data={state.payload}
					isStacked={widget.isStacked}
					opacity={widget.opacity}
					title={' '} // empty title to accommodate absolutely positioned widget heade
					name={name}
					yAxisUnit={yAxisUnit}
=======
					data={chartData}
					isStacked={widget.isStacked}
					opacity={widget.opacity}
					title={' '} // empty title to accommodate absolutely positioned widget header
					name={name}
					yAxisUnit={yAxisUnit}
					onDragSelect={onDragSelect}
>>>>>>> a405307c
				/>
			)}

			{isEmptyLayout && <EmptyWidget />}
		</span>
	);
}

<<<<<<< HEAD
export interface GridCardGraphState {
	loading: boolean;
	error: boolean;
	errorMessage: string;
	payload: ChartData | undefined;
}

=======
>>>>>>> a405307c
interface DispatchProps {
	deleteWidget: ({
		widgetId,
	}: DeleteWidgetProps) => (dispatch: Dispatch<AppActions>) => void;
}

interface GridCardGraphProps extends DispatchProps {
	widget: Widgets;
	name: string;
	yAxisUnit: string | undefined;
	// eslint-disable-next-line react/require-default-props
	layout?: Layout[];
	// eslint-disable-next-line react/require-default-props
	setLayout?: React.Dispatch<React.SetStateAction<LayoutProps[]>>;
	onDragSelect?: (start: number, end: number) => void;
}

GridCardGraph.defaultProps = {
	onDragSelect: undefined,
};

const mapDispatchToProps = (
	dispatch: ThunkDispatch<unknown, unknown, AppActions>,
): DispatchProps => ({
	deleteWidget: bindActionCreators(DeleteWidget, dispatch),
});

export default connect(null, mapDispatchToProps)(memo(GridCardGraph));<|MERGE_RESOLUTION|>--- conflicted
+++ resolved
@@ -1,4 +1,5 @@
 import { Typography } from 'antd';
+import { ChartData } from 'chart.js';
 import Spinner from 'components/Spinner';
 import GridGraphComponent from 'container/GridGraphComponent';
 import { getDashboardVariables } from 'lib/dashbaordVariables/getDashboardVariables';
@@ -38,16 +39,7 @@
 	setLayout,
 	onDragSelect,
 }: GridCardGraphProps): JSX.Element {
-<<<<<<< HEAD
 	const prevChartDataSetRef = React.useRef<ChartData | null>(null);
-	const [state, setState] = useState<GridCardGraphState>({
-		loading: true,
-		errorMessage: '',
-		error: false,
-		payload: undefined,
-	});
-=======
->>>>>>> a405307c
 	const [hovered, setHovered] = useState(false);
 	const [modal, setModal] = useState(false);
 	const [deleteModal, setDeleteModal] = useState(false);
@@ -60,115 +52,7 @@
 		GlobalReducer
 	>((state) => state.globalTime);
 
-<<<<<<< HEAD
-	// const getMaxMinTime = GetMaxMinTime({
-	// 	graphType: widget?.panelTypes,
-	// 	maxTime,
-	// 	minTime,
-	// });
-
-	// const { start, end } = GetStartAndEndTime({
-	// 	type: widget?.timePreferance,
-	// 	maxTime: getMaxMinTime.maxTime,
-	// 	minTime: getMaxMinTime.minTime,
-	// });
-
-	// const queryLength = widget?.query?.filter((e) => e.query.length !== 0) || [];
-
-	// const response = useQueries(
-	// 	queryLength?.map((query) => {
-	// 		return {
-	// 			// eslint-disable-next-line @typescript-eslint/explicit-function-return-type
-	// 			queryFn: () => {
-	// 				return getQueryResult({
-	// 					end,
-	// 					query: query?.query,
-	// 					start,
-	// 					step: '60',
-	// 				});
-	// 			},
-	// 			queryHash: `${query?.query}-${query?.legend}-${start}-${end}`,
-	// 			retryOnMount: false,
-	// 		};
-	// 	}),
-	// );
-
-	// const isError =
-	// 	response.find((e) => e?.data?.statusCode !== 200) !== undefined ||
-	// 	response.some((e) => e.isError === true);
-
-	// const isLoading = response.some((e) => e.isLoading === true);
-
-	// const errorMessage = response.find((e) => e.data?.error !== null)?.data?.error;
-
-	// const data = response.map((responseOfQuery) =>
-	// 	responseOfQuery?.data?.payload?.result.map((e, index) => ({
-	// 		query: queryLength[index]?.query,
-	// 		queryData: e,
-	// 		legend: queryLength[index]?.legend,
-	// 	})),
-	// );
-
-	useEffect(() => {
-		(async (): Promise<void> => {
-			try {
-				setState((state) => ({
-					...state,
-					error: false,
-					errorMessage: '',
-					loading: true,
-				}));
-				const response = await GetMetricQueryRange({
-					selectedTime: widget.timePreferance,
-					graphType: widget.panelTypes,
-					query: widget.query,
-					globalSelectedInterval,
-					variables: getDashboardVariables(),
-				});
-
-				const isError = response.error;
-
-				if (isError != null) {
-					setState((state) => ({
-						...state,
-						error: true,
-						errorMessage: isError || 'Something went wrong',
-						loading: false,
-					}));
-				} else {
-					const chartDataSet = getChartData({
-						queryData: [
-							{
-								queryData: response.payload?.data?.result
-									? response.payload?.data?.result
-									: [],
-							},
-						],
-					});
-					prevChartDataSetRef.current = chartDataSet;
-					setState((state) => ({
-						...state,
-						loading: false,
-						payload: chartDataSet,
-					}));
-				}
-			} catch (error) {
-				setState((state) => ({
-					...state,
-					error: true,
-					errorMessage: (error as AxiosError).toString(),
-					loading: false,
-				}));
-			} finally {
-				setState((state) => ({
-					...state,
-					loading: false,
-				}));
-			}
-		})();
-	}, [widget, maxTime, minTime, globalSelectedInterval]);
-=======
-	const response = useQuery<
+	const queryResponse = useQuery<
 		SuccessResponse<MetricRangePayloadProps> | ErrorResponse
 	>(
 		[
@@ -189,20 +73,19 @@
 		},
 	);
 
-	const chartData = useMemo(
-		() =>
-			getChartData({
-				queryData: [
-					{
-						queryData: response?.data?.payload?.data?.result
-							? response?.data?.payload?.data?.result
-							: [],
-					},
-				],
-			}),
-		[response?.data?.payload],
-	);
->>>>>>> a405307c
+	const chartData = useMemo(() => {
+		const data = getChartData({
+			queryData: [
+				{
+					queryData: queryResponse?.data?.payload?.data?.result
+						? queryResponse?.data?.payload?.data?.result
+						: [],
+				},
+			],
+		});
+		prevChartDataSetRef.current = data;
+		return data;
+	}, [queryResponse]);
 
 	const onToggleModal = useCallback(
 		(func: React.Dispatch<React.SetStateAction<boolean>>) => {
@@ -266,11 +149,10 @@
 
 	const isEmptyLayout = widget?.id === 'empty' || isEmpty(widget);
 
-	if (response.isError && !isEmptyLayout) {
+	if (queryResponse.isError && !isEmptyLayout) {
 		return (
 			<span>
 				{getModals()}
-<<<<<<< HEAD
 				{!isEmpty(widget) && prevChartDataSetRef.current && (
 					<>
 						<div className="drag-handle">
@@ -280,8 +162,7 @@
 								widget={widget}
 								onView={handleOnView}
 								onDelete={handleOnDelete}
-								state={state}
-								isEmptyLayout={isEmptyLayout}
+								state={queryResponse}
 							/>
 						</div>
 						<GridGraphComponent
@@ -296,26 +177,10 @@
 					</>
 				)}
 			</span>
-=======
-				<div className="drag-handle">
-					<WidgetHeader
-						parentHover={hovered}
-						title={widget?.title}
-						widget={widget}
-						onView={handleOnView}
-						onDelete={handleOnDelete}
-					/>
-				</div>
-
-				<ErrorContainer>
-					{response.isError && 'Something went wrong'}
-				</ErrorContainer>
-			</>
->>>>>>> a405307c
 		);
 	}
 
-	if (response.isFetching) {
+	if (queryResponse.isFetching) {
 		return (
 			<span>
 				{!isEmpty(widget) && prevChartDataSetRef.current ? (
@@ -327,8 +192,7 @@
 								widget={widget}
 								onView={handleOnView}
 								onDelete={handleOnDelete}
-								state={state}
-								isEmptyLayout={isEmptyLayout}
+								state={queryResponse}
 							/>
 						</div>
 						<GridGraphComponent
@@ -369,32 +233,18 @@
 						parentHover={hovered}
 						title={widget?.title}
 						widget={widget}
-<<<<<<< HEAD
-						onView={(): void => onToggleModal(setModal)}
-						onDelete={(): void => onToggleModal(setDeleteModal)}
-						state={state}
-						isEmptyLayout={isEmptyLayout}
-=======
 						onView={handleOnView}
 						onDelete={handleOnDelete}
->>>>>>> a405307c
+						state={queryResponse}
 					/>
 				</div>
 			)}
 
 			{!isEmptyLayout && getModals()}
 
-			{!isEmpty(widget) && !!response.data?.payload?.data?.result && (
+			{!isEmpty(widget) && !!queryResponse.data?.payload && (
 				<GridGraphComponent
 					GRAPH_TYPES={widget.panelTypes}
-<<<<<<< HEAD
-					data={state.payload}
-					isStacked={widget.isStacked}
-					opacity={widget.opacity}
-					title={' '} // empty title to accommodate absolutely positioned widget heade
-					name={name}
-					yAxisUnit={yAxisUnit}
-=======
 					data={chartData}
 					isStacked={widget.isStacked}
 					opacity={widget.opacity}
@@ -402,7 +252,6 @@
 					name={name}
 					yAxisUnit={yAxisUnit}
 					onDragSelect={onDragSelect}
->>>>>>> a405307c
 				/>
 			)}
 
@@ -411,16 +260,6 @@
 	);
 }
 
-<<<<<<< HEAD
-export interface GridCardGraphState {
-	loading: boolean;
-	error: boolean;
-	errorMessage: string;
-	payload: ChartData | undefined;
-}
-
-=======
->>>>>>> a405307c
 interface DispatchProps {
 	deleteWidget: ({
 		widgetId,
