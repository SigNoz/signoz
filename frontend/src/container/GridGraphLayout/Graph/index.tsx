--- conflicted
+++ resolved
@@ -1,10 +1,5 @@
 import { ChartData } from 'chart.js';
 import Spinner from 'components/Spinner';
-<<<<<<< HEAD
-import { UpdateDashboard } from 'container/GridGraphLayout/utils';
-import GridPanelSwitch from 'container/GridPanelSwitch';
-=======
->>>>>>> fa6e5f02
 import { useGetQueryRange } from 'hooks/queryBuilder/useGetQueryRange';
 import { useStepInterval } from 'hooks/queryBuilder/useStepInterval';
 import usePreviousValue from 'hooks/usePreviousValue';
@@ -107,37 +102,6 @@
 		return (
 			<span ref={graphRef}>
 				{!isEmpty(widget) && prevChartDataSetRef && (
-<<<<<<< HEAD
-					<>
-						<div className="drag-handle">
-							<WidgetHeader
-								parentHover={hovered}
-								title={widget?.title}
-								widget={widget}
-								onView={handleOnView}
-								onDelete={handleOnDelete}
-								onClone={onCloneHandler}
-								queryResponse={queryResponse}
-								errorMessage={errorMessage}
-								allowClone={allowClone}
-								allowDelete={allowDelete}
-								allowEdit={allowEdit}
-							/>
-						</div>
-						<GridPanelSwitch
-							panelType={widget?.panelTypes}
-							data={prevChartDataSetRef}
-							isStacked={widget?.isStacked}
-							opacity={widget?.opacity}
-							title={' '}
-							name={name}
-							yAxisUnit={yAxisUnit}
-							onClickHandler={onClickHandler}
-							panelData={[]}
-							query={widget.query}
-						/>
-					</>
-=======
 					<WidgetGraphComponent
 						enableModel
 						enableWidgetHeader
@@ -153,7 +117,6 @@
 						allowDelete={allowDelete}
 						allowEdit={allowEdit}
 					/>
->>>>>>> fa6e5f02
 				)}
 			</span>
 		);
@@ -163,69 +126,9 @@
 		return (
 			<span ref={graphRef}>
 				{!isEmpty(widget) && prevChartDataSetRef?.labels ? (
-<<<<<<< HEAD
-					<>
-						<div className="drag-handle">
-							<WidgetHeader
-								parentHover={hovered}
-								title={widget?.title}
-								widget={widget}
-								onView={handleOnView}
-								onDelete={handleOnDelete}
-								onClone={onCloneHandler}
-								queryResponse={queryResponse}
-								errorMessage={errorMessage}
-								allowClone={allowClone}
-								allowDelete={allowDelete}
-								allowEdit={allowEdit}
-							/>
-						</div>
-						<GridPanelSwitch
-							panelType={widget.panelTypes}
-							data={prevChartDataSetRef}
-							isStacked={widget.isStacked}
-							opacity={widget.opacity}
-							title={' '}
-							name={name}
-							yAxisUnit={yAxisUnit}
-							onClickHandler={onClickHandler}
-							panelData={[]}
-							query={widget.query}
-						/>
-					</>
-				) : (
-					<Spinner height="20vh" tip="Loading..." />
-				)}
-			</span>
-		);
-	}
-
-	return (
-		<span
-			ref={graphRef}
-			onMouseOver={(): void => {
-				setHovered(true);
-			}}
-			onFocus={(): void => {
-				setHovered(true);
-			}}
-			onMouseOut={(): void => {
-				setHovered(false);
-			}}
-			onBlur={(): void => {
-				setHovered(false);
-			}}
-		>
-			{!isEmptyLayout && (
-				<div className="drag-handle">
-					<WidgetHeader
-						parentHover={hovered}
-						title={widget?.title}
-=======
 					<WidgetGraphComponent
 						enableModel={false}
 						enableWidgetHeader
->>>>>>> fa6e5f02
 						widget={widget}
 						queryResponse={queryResponse}
 						errorMessage={errorMessage}
@@ -249,30 +152,19 @@
 	return (
 		<span ref={graphRef}>
 			{!isEmpty(widget) && !!queryResponse.data?.payload && (
-<<<<<<< HEAD
-				<GridPanelSwitch
-					panelType={widget.panelTypes}
-=======
 				<WidgetGraphComponent
 					enableModel={!isEmptyLayout}
 					enableWidgetHeader={!isEmptyLayout}
 					widget={widget}
 					queryResponse={queryResponse}
 					errorMessage={errorMessage}
->>>>>>> fa6e5f02
 					data={chartData}
 					name={name}
 					yAxisUnit={yAxisUnit}
 					onDragSelect={onDragSelect}
-<<<<<<< HEAD
-					onClickHandler={onClickHandler}
-					panelData={queryResponse.data?.payload.data.newResult.data.result || []}
-					query={widget.query}
-=======
 					allowClone={allowClone}
 					allowDelete={allowDelete}
 					allowEdit={allowEdit}
->>>>>>> fa6e5f02
 				/>
 			)}
 
@@ -281,31 +173,6 @@
 	);
 }
 
-<<<<<<< HEAD
-interface DispatchProps {
-	deleteWidget: ({
-		widgetId,
-	}: DeleteWidgetProps) => (dispatch: Dispatch<AppActions>) => void;
-}
-
-interface GridCardGraphProps extends DispatchProps {
-	widget: Widgets;
-	name: string;
-	yAxisUnit: string | undefined;
-	// eslint-disable-next-line react/require-default-props
-	layout?: Layout[];
-	// eslint-disable-next-line react/require-default-props
-	setLayout?: Dispatch<SetStateAction<LayoutProps[]>>;
-	onDragSelect?: (start: number, end: number) => void;
-	onClickHandler?: GraphOnClickHandler;
-	allowDelete?: boolean;
-	allowClone?: boolean;
-	allowEdit?: boolean;
-	isQueryEnabled?: boolean;
-}
-
-=======
->>>>>>> fa6e5f02
 GridCardGraph.defaultProps = {
 	onDragSelect: undefined,
 	onClickHandler: undefined,
