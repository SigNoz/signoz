import { ChartData } from 'chart.js';
import Spinner from 'components/Spinner';
import { useGetQueryRange } from 'hooks/queryBuilder/useGetQueryRange';
import { useStepInterval } from 'hooks/queryBuilder/useStepInterval';
import usePreviousValue from 'hooks/usePreviousValue';
import { getDashboardVariables } from 'lib/dashbaordVariables/getDashboardVariables';
import getChartData from 'lib/getChartData';
import isEmpty from 'lodash-es/isEmpty';
import { memo, useMemo, useState } from 'react';
import { useInView } from 'react-intersection-observer';
import { useSelector } from 'react-redux';
import { AppState } from 'store/reducers';
import DashboardReducer from 'types/reducer/dashboards';
import { GlobalReducer } from 'types/reducer/globalTime';
import { getSelectedDashboardVariable } from 'utils/dashboard/selectedDashboard';

import EmptyWidget from '../EmptyWidget';
import { MenuItemKeys } from '../WidgetHeader/contants';
import { GridCardGraphProps } from './types';
import WidgetGraphComponent from './WidgetGraphComponent';

function GridCardGraph({
	widget,
	name,
	yAxisUnit,
	layout = [],
	setLayout,
	onDragSelect,
	onClickHandler,
	headerMenuList = [MenuItemKeys.View],
	isQueryEnabled,
	allowThreshold,
	threshold,
}: GridCardGraphProps): JSX.Element {
	const { isAddWidget } = useSelector<AppState, DashboardReducer>(
		(state) => state.dashboards,
	);

	const { ref: graphRef, inView: isGraphVisible } = useInView({
		threshold: 0,
		triggerOnce: true,
		initialInView: false,
	});

	const [errorMessage, setErrorMessage] = useState<string | undefined>('');

	const { minTime, maxTime, selectedTime: globalSelectedInterval } = useSelector<
		AppState,
		GlobalReducer
	>((state) => state.globalTime);
	const { dashboards } = useSelector<AppState, DashboardReducer>(
		(state) => state.dashboards,
	);

	const variables = getSelectedDashboardVariable(dashboards);

	const updatedQuery = useStepInterval(widget?.query);

	const isEmptyWidget = useMemo(
		() => widget?.id === 'empty' || isEmpty(widget),
		[widget],
	);

	const queryResponse = useGetQueryRange(
		{
			selectedTime: widget?.timePreferance,
			graphType: widget?.panelTypes,
			query: updatedQuery,
			globalSelectedInterval,
			variables: getDashboardVariables(),
		},
		{
			queryKey: [
				`GetMetricsQueryRange-${widget?.timePreferance}-${globalSelectedInterval}-${widget?.id}`,
				widget,
				maxTime,
				minTime,
				globalSelectedInterval,
				variables,
			],
			keepPreviousData: true,
			enabled: isGraphVisible && !isEmptyWidget && isQueryEnabled && !isAddWidget,
			refetchOnMount: false,
			onError: (error) => {
				setErrorMessage(error.message);
			},
		},
	);

	const chartData = useMemo(
		() =>
			getChartData({
				queryData: [
					{
						queryData: queryResponse?.data?.payload?.data?.result || [],
					},
				],
			}),
		[queryResponse],
	);

	const prevChartDataSetRef = usePreviousValue<ChartData>(chartData);

	const isEmptyLayout = widget?.id === 'empty' || isEmpty(widget);

	if (queryResponse.isRefetching) {
		return <Spinner height="40vh" tip="Loading..." />;
	}

	if ((queryResponse.isError && !isEmptyLayout) || !isQueryEnabled) {
		return (
			<span ref={graphRef}>
				{!isEmpty(widget) && prevChartDataSetRef && (
					<WidgetGraphComponent
						enableModel
						enableWidgetHeader
						widget={widget}
						queryResponse={queryResponse}
						errorMessage={errorMessage}
						data={prevChartDataSetRef}
						name={name}
						yAxisUnit={yAxisUnit}
						layout={layout}
						setLayout={setLayout}
<<<<<<< HEAD
						allowClone={allowClone}
						allowDelete={allowDelete}
						allowEdit={allowEdit}
						allowThreshold={allowThreshold}
						threshold={threshold}
=======
						headerMenuList={headerMenuList}
>>>>>>> 557ebcec
					/>
				)}
			</span>
		);
	}

	if (queryResponse.status === 'loading' || queryResponse.status === 'idle') {
		return (
			<span ref={graphRef}>
				{!isEmpty(widget) && prevChartDataSetRef?.labels ? (
					<WidgetGraphComponent
						enableModel={false}
						enableWidgetHeader
						widget={widget}
						queryResponse={queryResponse}
						errorMessage={errorMessage}
						data={prevChartDataSetRef}
						name={name}
						yAxisUnit={yAxisUnit}
						layout={layout}
						setLayout={setLayout}
						headerMenuList={headerMenuList}
						onClickHandler={onClickHandler}
						allowThreshold={allowThreshold}
						threshold={threshold}
					/>
				) : (
					<Spinner height="40vh" tip="Loading..." />
				)}
			</span>
		);
	}

	return (
		<span ref={graphRef}>
			{!isEmpty(widget) && !!queryResponse.data?.payload && (
				<WidgetGraphComponent
					enableModel={!isEmptyLayout}
					enableWidgetHeader={!isEmptyLayout}
					widget={widget}
					queryResponse={queryResponse}
					errorMessage={errorMessage}
					data={chartData}
					name={name}
					yAxisUnit={yAxisUnit}
					onDragSelect={onDragSelect}
<<<<<<< HEAD
					allowClone={allowClone}
					allowDelete={allowDelete}
					allowEdit={allowEdit}
					allowThreshold={allowThreshold}
					threshold={threshold}
=======
					headerMenuList={headerMenuList}
>>>>>>> 557ebcec
					onClickHandler={onClickHandler}
				/>
			)}

			{isEmptyLayout && <EmptyWidget />}
		</span>
	);
}

GridCardGraph.defaultProps = {
	onDragSelect: undefined,
	onClickHandler: undefined,
	isQueryEnabled: true,
<<<<<<< HEAD
	allowThreshold: false,
	theadholdValue: undefined,
=======
	headerMenuList: [MenuItemKeys.View],
>>>>>>> 557ebcec
};

export default memo(GridCardGraph);<|MERGE_RESOLUTION|>--- conflicted
+++ resolved
@@ -122,15 +122,9 @@
 						yAxisUnit={yAxisUnit}
 						layout={layout}
 						setLayout={setLayout}
-<<<<<<< HEAD
-						allowClone={allowClone}
-						allowDelete={allowDelete}
-						allowEdit={allowEdit}
 						allowThreshold={allowThreshold}
 						threshold={threshold}
-=======
 						headerMenuList={headerMenuList}
->>>>>>> 557ebcec
 					/>
 				)}
 			</span>
@@ -177,15 +171,9 @@
 					name={name}
 					yAxisUnit={yAxisUnit}
 					onDragSelect={onDragSelect}
-<<<<<<< HEAD
-					allowClone={allowClone}
-					allowDelete={allowDelete}
-					allowEdit={allowEdit}
 					allowThreshold={allowThreshold}
 					threshold={threshold}
-=======
 					headerMenuList={headerMenuList}
->>>>>>> 557ebcec
 					onClickHandler={onClickHandler}
 				/>
 			)}
@@ -199,12 +187,9 @@
 	onDragSelect: undefined,
 	onClickHandler: undefined,
 	isQueryEnabled: true,
-<<<<<<< HEAD
 	allowThreshold: false,
 	theadholdValue: undefined,
-=======
 	headerMenuList: [MenuItemKeys.View],
->>>>>>> 557ebcec
 };
 
 export default memo(GridCardGraph);