--- conflicted
+++ resolved
@@ -1,17 +1,12 @@
 import { Typography } from 'antd';
-<<<<<<< HEAD
-import { AxiosError } from 'axios';
-import { ChartData } from 'chart.js';
-=======
 import getQueryResult from 'api/widgets/getQuery';
->>>>>>> 7b315c67
 import Spinner from 'components/Spinner';
 import GridGraphComponent from 'container/GridGraphComponent';
 import getChartData from 'lib/getChartData';
 import GetMaxMinTime from 'lib/getMaxMinTime';
 import GetStartAndEndTime from 'lib/getStartAndEndTime';
 import isEmpty from 'lodash-es/isEmpty';
-import React, { memo, useCallback, useState } from 'react';
+import React, { memo, useCallback, useEffect, useState } from 'react';
 import { Layout } from 'react-grid-layout';
 import { useQueries } from 'react-query';
 import { connect, useSelector } from 'react-redux';
@@ -21,7 +16,7 @@
 	DeleteWidget,
 	DeleteWidgetProps,
 } from 'store/actions/dashboard/deleteWidget';
-import { GetMetricQueryRange, GetQueryResults, GetQueryResultsProps } from 'store/actions/dashboard/getQueryResults';
+import { GetMetricQueryRange } from 'store/actions/dashboard/getQueryResults';
 import { AppState } from 'store/reducers';
 import AppActions from 'types/actions';
 import { GlobalTime } from 'types/actions/globalTime';
@@ -42,39 +37,81 @@
 	layout = [],
 	setLayout,
 }: GridCardGraphProps): JSX.Element {
+	const [state, setState] = useState<GridCardGraphState>({
+		loading: true,
+		errorMessage: '',
+		error: false,
+		payload: undefined,
+	});
 	const [hovered, setHovered] = useState(false);
 	const [modal, setModal] = useState(false);
+	const [deleteModal, setDeleteModal] = useState(false);
+
 	const { minTime, maxTime } = useSelector<AppState, GlobalTime>(
 		(state) => state.globalTime,
 	);
-<<<<<<< HEAD
 	const { selectedTime: globalSelectedInterval } = useSelector<
 		AppState,
 		GlobalReducer
 	>((state) => state.globalTime);
-	const [deleteModal, setDeletModal] = useState(false);
+
+	// const getMaxMinTime = GetMaxMinTime({
+	// 	graphType: widget?.panelTypes,
+	// 	maxTime,
+	// 	minTime,
+	// });
+
+	// const { start, end } = GetStartAndEndTime({
+	// 	type: widget?.timePreferance,
+	// 	maxTime: getMaxMinTime.maxTime,
+	// 	minTime: getMaxMinTime.minTime,
+	// });
+
+	// const queryLength = widget?.query?.filter((e) => e.query.length !== 0) || [];
+
+	// const response = useQueries(
+	// 	queryLength?.map((query) => {
+	// 		return {
+	// 			// eslint-disable-next-line @typescript-eslint/explicit-function-return-type
+	// 			queryFn: () => {
+	// 				return getQueryResult({
+	// 					end,
+	// 					query: query?.query,
+	// 					start,
+	// 					step: '60',
+	// 				});
+	// 			},
+	// 			queryHash: `${query?.query}-${query?.legend}-${start}-${end}`,
+	// 			retryOnMount: false,
+	// 		};
+	// 	}),
+	// );
+
+	// const isError =
+	// 	response.find((e) => e?.data?.statusCode !== 200) !== undefined ||
+	// 	response.some((e) => e.isError === true);
+
+	// const isLoading = response.some((e) => e.isLoading === true);
+
+	// const errorMessage = response.find((e) => e.data?.error !== null)?.data?.error;
+
+	// const data = response.map((responseOfQuery) =>
+	// 	responseOfQuery?.data?.payload?.result.map((e, index) => ({
+	// 		query: queryLength[index]?.query,
+	// 		queryData: e,
+	// 		legend: queryLength[index]?.legend,
+	// 	})),
+	// );
 
 	useEffect(() => {
 		(async (): Promise<void> => {
 			try {
-				const getMaxMinTime = GetMaxMinTime({
-					graphType: widget?.panelTypes,
-					maxTime,
-					minTime,
-				});
-
-				const { start, end } = GetStartAndEndTime({
-					type: widget.timePreferance,
-					maxTime: getMaxMinTime.maxTime,
-					minTime: getMaxMinTime.minTime,
-				});
-
 				const response = await GetMetricQueryRange({
 					selectedTime: widget.timePreferance,
 					graphType: widget.panelTypes,
 					query: widget.query,
 					globalSelectedInterval,
-				})
+				});
 
 				// await Promise.all(
 				// 	widget.query
@@ -110,64 +147,31 @@
 					}));
 				} else {
 					const chartDataSet = getChartData({
-						queryData: [{
-							query: 'q',
-							legend: '',
-							queryData: response.payload?.data?.result
-								? response.payload?.data?.result
-								: [],
-						}]
-=======
-	const [deleteModal, setDeleteModal] = useState(false);
-
-	const getMaxMinTime = GetMaxMinTime({
-		graphType: widget?.panelTypes,
-		maxTime,
-		minTime,
-	});
-
-	const { start, end } = GetStartAndEndTime({
-		type: widget?.timePreferance,
-		maxTime: getMaxMinTime.maxTime,
-		minTime: getMaxMinTime.minTime,
-	});
-
-	const queryLength = widget?.query?.filter((e) => e.query.length !== 0) || [];
-
-	const response = useQueries(
-		queryLength?.map((query) => {
-			return {
-				// eslint-disable-next-line @typescript-eslint/explicit-function-return-type
-				queryFn: () => {
-					return getQueryResult({
-						end,
-						query: query?.query,
-						start,
-						step: '60',
->>>>>>> 7b315c67
+						queryData: [
+							{
+								queryData: response.payload?.data?.result
+									? response.payload?.data?.result
+									: [],
+							},
+						],
 					});
-				},
-				queryHash: `${query?.query}-${query?.legend}-${start}-${end}`,
-				retryOnMount: false,
-			};
-		}),
-	);
-
-	const isError =
-		response.find((e) => e?.data?.statusCode !== 200) !== undefined ||
-		response.some((e) => e.isError === true);
-
-	const isLoading = response.some((e) => e.isLoading === true);
-
-	const errorMessage = response.find((e) => e.data?.error !== null)?.data?.error;
-
-	const data = response.map((responseOfQuery) =>
-		responseOfQuery?.data?.payload?.result.map((e, index) => ({
-			query: queryLength[index]?.query,
-			queryData: e,
-			legend: queryLength[index]?.legend,
-		})),
-	);
+
+					setState((state) => ({
+						...state,
+						loading: false,
+						payload: chartDataSet,
+					}));
+				}
+			} catch (error) {
+				setState((state) => ({
+					...state,
+					error: true,
+					errorMessage: (error as AxiosError).toString(),
+					loading: false,
+				}));
+			}
+		})();
+	}, [widget, maxTime, minTime, globalSelectedInterval]);
 
 	const onToggleModal = useCallback(
 		(func: React.Dispatch<React.SetStateAction<boolean>>) => {
@@ -223,14 +227,11 @@
 
 	const isEmptyLayout = widget?.id === 'empty' || isEmpty(widget);
 
-	if (isLoading) {
+	if (state.loading === true || state.payload === undefined) {
 		return <Spinner height="20vh" tip="Loading..." />;
 	}
 
-	if (
-		(isError || data === undefined || data[0] === undefined) &&
-		!isEmptyLayout
-	) {
+	if (state.error && !isEmptyLayout) {
 		return (
 			<>
 				{getModals()}
@@ -242,18 +243,11 @@
 					onDelete={(): void => onToggleModal(setDeleteModal)}
 				/>
 
-				<ErrorContainer>{errorMessage}</ErrorContainer>
+				{/* <ErrorContainer>{errorMessage}</ErrorContainer> */}
 			</>
 		);
 	}
 
-	const chartData = getChartData({
-		queryData: data.map((e) => ({
-			query: e?.map((e) => e.query).join(' ') || '',
-			queryData: e?.map((e) => e.queryData) || [],
-			legend: e?.map((e) => e.legend).join('') || '',
-		})),
-	});
 
 	return (
 		<span
@@ -286,7 +280,7 @@
 				<GridGraphComponent
 					{...{
 						GRAPH_TYPES: widget.panelTypes,
-						data: chartData,
+						data: state.payload,
 						isStacked: widget.isStacked,
 						opacity: widget.opacity,
 						title: ' ', // empty title to accommodate absolutely positioned widget header
@@ -301,11 +295,17 @@
 	);
 }
 
+interface GridCardGraphState {
+	loading: boolean;
+	error: boolean;
+	errorMessage: string;
+	payload: ChartData | undefined;
+}
+
 interface DispatchProps {
 	deleteWidget: ({
 		widgetId,
 	}: DeleteWidgetProps) => (dispatch: Dispatch<AppActions>) => void;
-
 }
 
 interface GridCardGraphProps extends DispatchProps {
