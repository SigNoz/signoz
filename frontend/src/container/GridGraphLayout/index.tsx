/* eslint-disable react/display-name */
import { SaveFilled } from '@ant-design/icons';
import { notification } from 'antd';
import updateDashboardApi from 'api/dashboard/update';
import Spinner from 'components/Spinner';
import { GRAPH_TYPES } from 'container/NewDashboard/ComponentsSlider';
import React, { memo, useCallback, useEffect, useRef, useState } from 'react';
import { Layout } from 'react-grid-layout';
import { useSelector } from 'react-redux';
<<<<<<< HEAD
import { useLocation } from 'react-router-dom';
=======
>>>>>>> f1f60684
import { AppState } from 'store/reducers';
import DashboardReducer from 'types/reducer/dashboards';
import { v4 } from 'uuid';
import history from 'lib/history';

import AddWidget from './AddWidget';
import Graph from './Graph';
import {
	Button,
	ButtonContainer,
	Card,
	CardContainer,
	ReactGridLayout,
} from './styles';
import { updateDashboard } from './utils';

<<<<<<< HEAD
const GridGraph = (): JSX.Element => {
	const { pathname } = useLocation();

=======
function GridGraph(): JSX.Element {
>>>>>>> f1f60684
	const { dashboards, loading } = useSelector<AppState, DashboardReducer>(
		(state) => state.dashboards,
	);
	const [saveLayoutState, setSaveLayoutState] = useState<State>({
		loading: false,
		error: false,
		errorMessage: '',
		payload: [],
	});

	const [selectedDashboard] = dashboards;
	const { data } = selectedDashboard;
	const { widgets } = data;
	const [layouts, setLayout] = useState<LayoutProps[]>([]);

	const AddWidgetWrapper = useCallback(() => <AddWidget />, []);

	const isMounted = useRef(true);
	const isDeleted = useRef(false);

	const getPreLayouts: () => LayoutProps[] = useCallback(() => {
		if (widgets === undefined) {
			return [];
		}

		// when the layout is not present
		if (data.layout === undefined) {
			return widgets.map((e, index) => {
				return {
					h: 2,
					w: 6,
					y: Infinity,
					i: (index + 1).toString(),
					x: (index % 2) * 6,
					Component: (): JSX.Element => (
						<Graph
							name={`${e.id + index}non-expanded`}
							isDeleted={isDeleted}
							widget={widgets[index]}
							yAxisUnit={e.yAxisUnit}
						/>
					),
				};
			});
		}
		return data.layout
			.filter((_, index) => widgets[index])
			.map((e, index) => ({
				...e,
				Component: (): JSX.Element => {
					if (widgets[index]) {
						return (
							<Graph
								name={e.i + index}
								isDeleted={isDeleted}
								widget={widgets[index]}
								yAxisUnit={widgets[index].yAxisUnit}
							/>
						);
					}
					return <></>;
				},
			}));
	}, [widgets, data.layout]);

	useEffect(() => {
		if (
			loading === false &&
			(isMounted.current === true || isDeleted.current === true)
		) {
			const preLayouts = getPreLayouts();
			setLayout(() => {
				const getX = (): number => {
					if (preLayouts && preLayouts?.length > 0) {
						const last = preLayouts[preLayouts?.length - 1];

						return (last.w + last.x) % 12;
					}
					return 0;
				};

				console.log({ x: getX() });

				return [
					...preLayouts,
					{
						i: (preLayouts.length + 1).toString(),
						x: getX(),
						y: Infinity,
						w: 6,
						h: 2,
						Component: AddWidgetWrapper,
						maxW: 6,
						isDraggable: false,
						isResizable: false,
						isBounded: true,
					},
				];
			});
		}

		return (): void => {
			isMounted.current = false;
		};
	}, [widgets, layouts.length, AddWidgetWrapper, loading, getPreLayouts]);

	const onDropHandler = useCallback(
		async (allLayouts: Layout[], currentLayout: Layout, event: DragEvent) => {
			event.preventDefault();
			if (event.dataTransfer) {
<<<<<<< HEAD
				const graphType = event.dataTransfer.getData('text') as GRAPH_TYPES;
				const generateWidgetId = v4();
				history.push(
					`${pathname}/new?graphType=${graphType}&widgetId=${generateWidgetId}`,
				);
			}
		},
		[pathname],
=======
				try {
					const graphType = event.dataTransfer.getData('text') as GRAPH_TYPES;
					const generateWidgetId = v4();

					await updateDashboard({
						data,
						generateWidgetId,
						graphType,
						selectedDashboard,
						layout: allLayouts
							.map((e, index) => ({
								...e,
								i: index.toString(),
								// when a new element drops
								w: e.i === '__dropping-elem__' ? 6 : e.w,
								h: e.i === '__dropping-elem__' ? 2 : e.h,
							}))
							.filter((e) => e.maxW === undefined),
					});
				} catch (error) {
					notification.error({
						message: error.toString() || 'Something went wrong',
					});
				}
			}
		},
		[data, selectedDashboard],
>>>>>>> f1f60684
	);

	const onLayoutSaveHandler = async (): Promise<void> => {
		setSaveLayoutState((state) => ({
			...state,
			error: false,
			errorMessage: '',
			loading: true,
		}));

		const response = await updateDashboardApi({
			title: data.title,
			uuid: selectedDashboard.uuid,
			description: data.description,
			name: data.name,
			tags: data.tags,
			widgets: data.widgets,
			layout: saveLayoutState.payload.filter((e) => e.maxW === undefined),
		});
		if (response.statusCode === 200) {
			setSaveLayoutState((state) => ({
				...state,
				error: false,
				errorMessage: '',
				loading: false,
			}));
		} else {
			setSaveLayoutState((state) => ({
				...state,
				error: true,
				errorMessage: response.error || 'Something went wrong',
				loading: false,
			}));
		}
	};

	const onLayoutChangeHandler = (layout: Layout[]): void => {
		setSaveLayoutState({
			loading: false,
			error: false,
			errorMessage: '',
			payload: layout,
		});
	};

	if (layouts.length === 0) {
		return <Spinner height="40vh" size="large" tip="Loading..." />;
	}

	return (
		<>
			<ButtonContainer>
				<Button
					loading={saveLayoutState.loading}
					onClick={onLayoutSaveHandler}
					icon={<SaveFilled />}
					danger={saveLayoutState.error}
				>
					Save Layout
				</Button>
			</ButtonContainer>

			<ReactGridLayout
				isResizable
				isDraggable
				cols={12}
				rowHeight={100}
				autoSize
				width={100}
				isDroppable
				useCSSTransforms
				onDrop={onDropHandler}
				onLayoutChange={onLayoutChangeHandler}
			>
				{layouts.map(({ Component, ...rest }, index) => {
					const widget = (widgets || [])[index] || {};

					const type = widget?.panelTypes || 'TIME_SERIES';

					const isQueryType = type === 'VALUE';

					return (
						<CardContainer key={rest.i} data-grid={rest}>
							<Card isQueryType={isQueryType}>
								<Component />
							</Card>
						</CardContainer>
					);
				})}
			</ReactGridLayout>
		</>
	);
}

interface LayoutProps extends Layout {
	Component: () => JSX.Element;
}

interface State {
	loading: boolean;
	error: boolean;
	payload: Layout[];
	errorMessage: string;
}

export default memo(GridGraph);<|MERGE_RESOLUTION|>--- conflicted
+++ resolved
@@ -1,20 +1,19 @@
+/* eslint-disable react/jsx-no-useless-fragment */
+/* eslint-disable react/no-unstable-nested-components */
 /* eslint-disable react/display-name */
 import { SaveFilled } from '@ant-design/icons';
 import { notification } from 'antd';
 import updateDashboardApi from 'api/dashboard/update';
 import Spinner from 'components/Spinner';
 import { GRAPH_TYPES } from 'container/NewDashboard/ComponentsSlider';
+import history from 'lib/history';
 import React, { memo, useCallback, useEffect, useRef, useState } from 'react';
 import { Layout } from 'react-grid-layout';
 import { useSelector } from 'react-redux';
-<<<<<<< HEAD
 import { useLocation } from 'react-router-dom';
-=======
->>>>>>> f1f60684
 import { AppState } from 'store/reducers';
 import DashboardReducer from 'types/reducer/dashboards';
 import { v4 } from 'uuid';
-import history from 'lib/history';
 
 import AddWidget from './AddWidget';
 import Graph from './Graph';
@@ -27,13 +26,9 @@
 } from './styles';
 import { updateDashboard } from './utils';
 
-<<<<<<< HEAD
-const GridGraph = (): JSX.Element => {
+function GridGraph(): JSX.Element {
 	const { pathname } = useLocation();
 
-=======
-function GridGraph(): JSX.Element {
->>>>>>> f1f60684
 	const { dashboards, loading } = useSelector<AppState, DashboardReducer>(
 		(state) => state.dashboards,
 	);
@@ -108,7 +103,7 @@
 			setLayout(() => {
 				const getX = (): number => {
 					if (preLayouts && preLayouts?.length > 0) {
-						const last = preLayouts[preLayouts?.length - 1];
+						const last = preLayouts[preLayouts?.length || 0 - 1];
 
 						return (last.w + last.x) % 12;
 					}
@@ -144,16 +139,6 @@
 		async (allLayouts: Layout[], currentLayout: Layout, event: DragEvent) => {
 			event.preventDefault();
 			if (event.dataTransfer) {
-<<<<<<< HEAD
-				const graphType = event.dataTransfer.getData('text') as GRAPH_TYPES;
-				const generateWidgetId = v4();
-				history.push(
-					`${pathname}/new?graphType=${graphType}&widgetId=${generateWidgetId}`,
-				);
-			}
-		},
-		[pathname],
-=======
 				try {
 					const graphType = event.dataTransfer.getData('text') as GRAPH_TYPES;
 					const generateWidgetId = v4();
@@ -181,7 +166,6 @@
 			}
 		},
 		[data, selectedDashboard],
->>>>>>> f1f60684
 	);
 
 	const onLayoutSaveHandler = async (): Promise<void> => {
