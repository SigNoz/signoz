--- conflicted
+++ resolved
@@ -68,7 +68,6 @@
 				};
 			});
 		} else {
-<<<<<<< HEAD
 			return data.layout
 				.filter((_, index) => widgets[index])
 				.map((e, index) => ({
@@ -80,25 +79,13 @@
 									name={e.i + index}
 									isDeleted={isDeleted}
 									widget={widgets[index]}
+									yAxisUnit={widgets[index].yAxisUnit}
 								/>
 							);
 						}
 						return <></>;
 					},
 				}));
-=======
-			return data.layout.map((e, index) => ({
-				...e,
-				y: 0,
-				Component: (): JSX.Element => (
-					<Graph
-						name={e.i + index}
-						isDeleted={isDeleted}
-						widget={widgets[index]}
-					/>
-				),
-			}));
->>>>>>> a9cbd123
 		}
 	}, [widgets, data.layout]);
 
