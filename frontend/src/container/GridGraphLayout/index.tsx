/* eslint-disable react/display-name */
import { SaveFilled } from '@ant-design/icons';
import { notification } from 'antd';
import updateDashboardApi from 'api/dashboard/update';
import Spinner from 'components/Spinner';
import { GRAPH_TYPES } from 'container/NewDashboard/ComponentsSlider';
import React, { memo, useCallback, useEffect, useRef, useState } from 'react';
import { Layout } from 'react-grid-layout';
import { useSelector } from 'react-redux';
import { AppState } from 'store/reducers';
import DashboardReducer from 'types/reducer/dashboards';
import { v4 } from 'uuid';

import AddWidget from './AddWidget';
import Graph from './Graph';
import {
	Button,
	ButtonContainer,
	Card,
	CardContainer,
	ReactGridLayout,
} from './styles';
import { updateDashboard } from './utils';

const GridGraph = (): JSX.Element => {
	const { dashboards, loading } = useSelector<AppState, DashboardReducer>(
		(state) => state.dashboards,
	);
	const [saveLayoutState, setSaveLayoutState] = useState<State>({
		loading: false,
		error: false,
		errorMessage: '',
		payload: [],
	});

	const [selectedDashboard] = dashboards;
	const { data } = selectedDashboard;
	const { widgets } = data;
	const [layouts, setLayout] = useState<LayoutProps[]>([]);

	const AddWidgetWrapper = useCallback(() => <AddWidget />, []);

	const isMounted = useRef(true);
	const isDeleted = useRef(false);

	const getPreLayouts: () => LayoutProps[] = useCallback(() => {
		if (widgets === undefined) {
			return [];
		}

		// when the layout is not present
		if (data.layout === undefined) {
			return widgets.map((e, index) => {
				return {
					h: 2,
					w: 6,
					y: Infinity,
					i: (index + 1).toString(),
					x: (index % 2) * 6,
					Component: (): JSX.Element => (
						<Graph
							name={e.id + index + 'non-expanded'}
							isDeleted={isDeleted}
							widget={widgets[index]}
							yAxisUnit={e.yAxisUnit}
						/>
					),
				};
			});
		} else {
<<<<<<< HEAD
			return data.layout.map((e, index) => ({
				...e,
				y: 0,
				Component: (): JSX.Element => (
					<Graph name={e.i + index} isDeleted={isDeleted} widget={widgets[index]} />
				),
			}));
=======
			return data.layout
				.filter((_, index) => widgets[index])
				.map((e, index) => ({
					...e,
					Component: (): JSX.Element => {
						if (widgets[index]) {
							return (
								<Graph
									name={e.i + index}
									isDeleted={isDeleted}
									widget={widgets[index]}
									yAxisUnit={widgets[index].yAxisUnit}
								/>
							);
						}
						return <></>;
					},
				}));
>>>>>>> c00f0f15
		}
	}, [widgets, data.layout]);

	useEffect(() => {
		if (
			loading === false &&
			(isMounted.current === true || isDeleted.current === true)
		) {
			const preLayouts = getPreLayouts();
			setLayout(() => {
				const getX = (): number => {
					if (preLayouts && preLayouts?.length > 0) {
						const last = preLayouts[preLayouts?.length - 1];

						return (last.w + last.x) % 12;
					}
					return 0;
				};

				console.log({ x: getX() });

				return [
					...preLayouts,
					{
						i: (preLayouts.length + 1).toString(),
						x: getX(),
						y: Infinity,
						w: 6,
						h: 2,
						Component: AddWidgetWrapper,
						maxW: 6,
						isDraggable: false,
						isResizable: false,
						isBounded: true,
					},
				];
			});
		}

		return (): void => {
			isMounted.current = false;
		};
	}, [widgets, layouts.length, AddWidgetWrapper, loading, getPreLayouts]);

	const onDropHandler = useCallback(
		async (allLayouts: Layout[], currentLayout: Layout, event: DragEvent) => {
			event.preventDefault();
			if (event.dataTransfer) {
				try {
					const graphType = event.dataTransfer.getData('text') as GRAPH_TYPES;
					const generateWidgetId = v4();

					await updateDashboard({
						data,
						generateWidgetId,
						graphType,
						selectedDashboard: selectedDashboard,
						layout: allLayouts
							.map((e, index) => ({
								...e,
								i: index.toString(),
								// when a new element drops
								w: e.i === '__dropping-elem__' ? 6 : e.w,
								h: e.i === '__dropping-elem__' ? 2 : e.h,
							}))
							.filter((e) => e.maxW === undefined),
					});
				} catch (error) {
					notification.error({
						message: error.toString() || 'Something went wrong',
					});
				}
			}
		},
		[data, selectedDashboard],
	);

	const onLayoutSaveHandler = async (): Promise<void> => {
		setSaveLayoutState((state) => ({
			...state,
			error: false,
			errorMessage: '',
			loading: true,
		}));

		const response = await updateDashboardApi({
			title: data.title,
			uuid: selectedDashboard.uuid,
			description: data.description,
			name: data.name,
			tags: data.tags,
			widgets: data.widgets,
			layout: saveLayoutState.payload.filter((e) => e.maxW === undefined),
		});
		if (response.statusCode === 200) {
			setSaveLayoutState((state) => ({
				...state,
				error: false,
				errorMessage: '',
				loading: false,
			}));
		} else {
			setSaveLayoutState((state) => ({
				...state,
				error: true,
				errorMessage: response.error || 'Something went wrong',
				loading: false,
			}));
		}
	};

	const onLayoutChangeHandler = (layout: Layout[]): void => {
		setSaveLayoutState({
			loading: false,
			error: false,
			errorMessage: '',
			payload: layout,
		});
	};

	if (layouts.length === 0) {
		return <Spinner height="40vh" size="large" tip="Loading..." />;
	}

	return (
		<>
			<ButtonContainer>
				<Button
					loading={saveLayoutState.loading}
					onClick={onLayoutSaveHandler}
					icon={<SaveFilled />}
					danger={saveLayoutState.error}
				>
					Save Layout
				</Button>
			</ButtonContainer>

			<ReactGridLayout
				isResizable
				isDraggable
				cols={12}
				rowHeight={100}
				autoSize
				width={100}
				isDroppable
				useCSSTransforms
				onDrop={onDropHandler}
				onLayoutChange={onLayoutChangeHandler}
			>
				{layouts.map(({ Component, ...rest }, index) => {
					const widget = (widgets || [])[index] || {};

					const type = widget?.panelTypes || 'TIME_SERIES';

					const isQueryType = type === 'VALUE';

					return (
						<CardContainer key={rest.i} data-grid={rest}>
							<Card isQueryType={isQueryType}>
								<Component />
							</Card>
						</CardContainer>
					);
				})}
			</ReactGridLayout>
		</>
	);
};

interface LayoutProps extends Layout {
	Component: () => JSX.Element;
}

interface State {
	loading: boolean;
	error: boolean;
	payload: Layout[];
	errorMessage: string;
}

export default memo(GridGraph);<|MERGE_RESOLUTION|>--- conflicted
+++ resolved
@@ -68,15 +68,6 @@
 				};
 			});
 		} else {
-<<<<<<< HEAD
-			return data.layout.map((e, index) => ({
-				...e,
-				y: 0,
-				Component: (): JSX.Element => (
-					<Graph name={e.i + index} isDeleted={isDeleted} widget={widgets[index]} />
-				),
-			}));
-=======
 			return data.layout
 				.filter((_, index) => widgets[index])
 				.map((e, index) => ({
@@ -95,7 +86,6 @@
 						return <></>;
 					},
 				}));
->>>>>>> c00f0f15
 		}
 	}, [widgets, data.layout]);
 
@@ -165,7 +155,7 @@
 					});
 				} catch (error) {
 					notification.error({
-						message: error.toString() || 'Something went wrong',
+						message: (error as Error).toString() || 'Something went wrong',
 					});
 				}
 			}
