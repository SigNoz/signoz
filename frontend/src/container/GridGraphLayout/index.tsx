--- conflicted
+++ resolved
@@ -65,58 +65,9 @@
 	const { widgets } = data;
 	const dispatch = useDispatch<Dispatch<AppActions>>();
 
-<<<<<<< HEAD
-		// when the layout is not present
-		if (data.layout === undefined) {
-			return widgets.map((e, index) => {
-				return {
-					h: 2,
-					w: 6,
-					y: Infinity,
-					i: (index + 1).toString(),
-					x: (index % 2) * 6,
-					Component: (): JSX.Element => (
-						<Graph
-							name={`${e.id + index}non-expanded`}
-							isDeleted={isDeleted}
-							widget={widgets[index]}
-							yAxisUnit={e.yAxisUnit}
-						/>
-					),
-				};
-			});
-		}
-
-		return widgets.map((widget, index) => {
-			const allLayouts = data?.layout;
-			const lastLayout = (data?.layout || [])[(allLayouts?.length || 0) - 1];
-
-			const currentLayout = (allLayouts || [])[index] || {
-				h: lastLayout.h,
-				i: widget.id,
-				w: lastLayout.w,
-				x: (lastLayout.x % 2) * 6,
-				y: lastLayout.y,
-			};
-
-			return {
-				...currentLayout,
-				Component: (): JSX.Element => (
-					<Graph
-						name={widget.id + index}
-						isDeleted={isDeleted}
-						widget={widget}
-						yAxisUnit={widget.yAxisUnit}
-					/>
-				),
-			};
-		});
-	}, [widgets, data.layout]);
-=======
 	const [layouts, setLayout] = useState<LayoutProps[]>(
 		getPreLayouts(widgets, selectedDashboard.data.layout || []),
 	);
->>>>>>> 7b315c67
 
 	useEffect(() => {
 		(async (): Promise<void> => {
@@ -153,36 +104,6 @@
 		// eslint-disable-next-line react-hooks/exhaustive-deps
 	}, []);
 
-<<<<<<< HEAD
-	const onDropHandler = useCallback(
-		async (allLayouts: Layout[], currentLayout: Layout, event: DragEvent) => {
-			event.preventDefault();
-			if (event.dataTransfer) {
-				try {
-					const graphType = event.dataTransfer.getData('text') as GRAPH_TYPES;
-					const generateWidgetId = v4();
-					
-					await updateDashboard({
-						data,
-						generateWidgetId,
-						graphType,
-						selectedDashboard,
-						layout: allLayouts
-							.map((e, index) => ({
-								...e,
-								i: index.toString(),
-								// when a new element drops
-								w: e.i === '__dropping-elem__' ? 6 : e.w,
-								h: e.i === '__dropping-elem__' ? 2 : e.h,
-							}))
-							// removing add widgets layout config
-							.filter((e) => e.maxW === undefined),
-					});
-				} catch (error) {
-					notification.error({
-						message:
-							error instanceof Error ? error.toString() : 'Something went wrong',
-=======
 	const onLayoutSaveHandler = useCallback(
 		async (layout: Layout[]) => {
 			try {
@@ -205,7 +126,6 @@
 							layout,
 						},
 						uuid: selectedDashboard.uuid,
->>>>>>> 7b315c67
 					});
 					if (response.statusCode === 200) {
 						setSaveLayoutState((state) => ({
