import '../Explorer.styles.scss';

import { LoadingOutlined } from '@ant-design/icons';
import { Spin, Table, Typography } from 'antd';
import axios from 'api';
import logEvent from 'api/common/logEvent';
import { ErrorResponseHandler } from 'api/ErrorResponseHandler';
import { AxiosError } from 'axios';
import cx from 'classnames';
import { initialQueriesMap } from 'constants/queryBuilder';
import { REACT_QUERY_KEY } from 'constants/reactQueryKeys';
import RightToolbarActions from 'container/QueryBuilder/components/ToolbarActions/RightToolbarActions';
import QueryBuilderSearchV2 from 'container/QueryBuilder/filters/QueryBuilderSearchV2/QueryBuilderSearchV2';
import Toolbar from 'container/Toolbar/Toolbar';
import { useGetCompositeQueryParam } from 'hooks/queryBuilder/useGetCompositeQueryParam';
import { useQueryBuilder } from 'hooks/queryBuilder/useQueryBuilder';
import { useQueryOperations } from 'hooks/queryBuilder/useQueryBuilderOperations';
import { useShareBuilderUrl } from 'hooks/queryBuilder/useShareBuilderUrl';
import { useCallback, useEffect, useMemo, useState } from 'react';
import { useQuery } from 'react-query';
import { useSelector } from 'react-redux';
import { AppState } from 'store/reducers';
import { ErrorResponse, SuccessResponse } from 'types/api';
import { BaseAutocompleteData } from 'types/api/queryBuilder/queryAutocompleteResponse';
import { IBuilderQuery } from 'types/api/queryBuilder/queryBuilderData';
import { DataSource } from 'types/common/queryBuilder';
import { GlobalReducer } from 'types/reducer/globalTime';

import { DEFAULT_PARAMS, useApiMonitoringParams } from '../../queryParams';
import {
	columnsConfig,
	formatDataForTable,
	hardcodedAttributeKeys,
} from '../../utils';
import DomainDetails from './DomainDetails/DomainDetails';

function DomainList(): JSX.Element {
	const [params, setParams] = useApiMonitoringParams();
	const { showIP, selectedDomain } = params;
	const [selectedDomainIndex, setSelectedDomainIndex] = useState<number>(-1);
	const { maxTime, minTime } = useSelector<AppState, GlobalReducer>(
		(state) => state.globalTime,
	);

	const { currentQuery, handleRunQuery } = useQueryBuilder();
	const query = useMemo(() => currentQuery?.builder?.queryData[0] || null, [
		currentQuery,
	]);

	const { handleChangeQueryData } = useQueryOperations({
		index: 0,
		query,
		entityVersion: '',
	});

	// initialise tab with default query.
	useShareBuilderUrl({
		defaultValue: {
			...initialQueriesMap.traces,
			builder: {
				...initialQueriesMap.traces.builder,
				queryData: [
					{
						...initialQueriesMap.traces.builder.queryData[0],
						dataSource: DataSource.TRACES,
						aggregateOperator: 'noop',
						aggregateAttribute: {
<<<<<<< HEAD
							...initialQueriesMap.traces.builder.queryData[0].aggregateAttribute,
=======
							...(initialQueriesMap.traces.builder.queryData[0]
								.aggregateAttribute as BaseAutocompleteData),
>>>>>>> 090538f1
						},
					},
				],
			},
		},
	});

	const compositeData = useGetCompositeQueryParam();

	const handleChangeTagFilters = useCallback(
		(value: IBuilderQuery['filters']) => {
			handleChangeQueryData('filters', value);
		},
		[handleChangeQueryData],
	);

	const fetchApiOverview = async (): Promise<
		SuccessResponse<any> | ErrorResponse
	> => {
		const requestBody = {
			start: minTime,
			end: maxTime,
			show_ip: showIP,
			filters: {
				op: 'AND',
				items: [
					{
						id: '212678b9',
						key: {
							key: 'kind_string',
							dataType: 'string',
							type: '',
							isColumn: true,
							isJSON: false,
						},
						op: '=',
						value: 'Client',
					},
					...(compositeData?.builder?.queryData[0]?.filters?.items || []),
				],
			},
		};

		try {
			const response = await axios.post(
				'/third-party-apis/overview/list',
				requestBody,
			);
			return {
				statusCode: 200,
				error: null,
				message: response.data.status,
				payload: response.data,
			};
		} catch (error) {
			return ErrorResponseHandler(error as AxiosError);
		}
	};

	const { data, isLoading, isFetching } = useQuery(
		[REACT_QUERY_KEY.GET_DOMAINS_LIST, minTime, maxTime, compositeData, showIP],
		fetchApiOverview,
	);

	const formattedDataForTable = useMemo(
		() => formatDataForTable(data?.payload?.data?.result[0]?.table?.rows),
		[data],
	);

	// Open drawer if selectedDomain is set in URL
	useEffect(() => {
		if (selectedDomain && formattedDataForTable?.length > 0) {
			const idx = formattedDataForTable.findIndex(
				(item) => item.domainName === selectedDomain,
			);
			setSelectedDomainIndex(idx);
		}
	}, [selectedDomain, formattedDataForTable]);

	return (
		<section className={cx('api-module-right-section')}>
			<Toolbar
				showAutoRefresh={false}
				rightActions={<RightToolbarActions onStageRunQuery={handleRunQuery} />}
			/>
			{/* add bottom border here */}
			<div className={cx('api-monitoring-list-header')}>
				<QueryBuilderSearchV2
					query={query}
					onChange={handleChangeTagFilters}
					placeholder="Search filters..."
					hardcodedAttributeKeys={hardcodedAttributeKeys}
				/>
			</div>
			<Table
				className={cx('api-monitoring-domain-list-table')}
				dataSource={isFetching || isLoading ? [] : formattedDataForTable}
				columns={columnsConfig}
				loading={{
					spinning: isFetching || isLoading,
					indicator: <Spin indicator={<LoadingOutlined size={14} spin />} />,
				}}
				locale={{
					emptyText:
						isFetching || isLoading ? null : (
							<div className="no-filtered-domains-message-container">
								<div className="no-filtered-domains-message-content">
									<img
										src="/Icons/emptyState.svg"
										alt="thinking-emoji"
										className="empty-state-svg"
									/>

									<Typography.Text className="no-filtered-domains-message">
										This query had no results. Edit your query and try again!
									</Typography.Text>
								</div>
							</div>
						),
				}}
				scroll={{ x: true }}
				tableLayout="fixed"
				onRow={(record, index): { onClick: () => void; className: string } => ({
					onClick: (): void => {
						if (index !== undefined) {
							const dataIndex = formattedDataForTable.findIndex(
								(item) => item.key === record.key,
							);
							setSelectedDomainIndex(dataIndex);
							setParams({ selectedDomain: record.domainName });
							logEvent('API Monitoring: Domain name row clicked', {});
						}
					},
					className: 'expanded-clickable-row',
				})}
				rowClassName={(_, index): string =>
					index % 2 === 0 ? 'table-row-dark' : 'table-row-light'
				}
			/>
			{selectedDomainIndex !== -1 && (
				<DomainDetails
					domainData={formattedDataForTable[selectedDomainIndex]}
					selectedDomainIndex={selectedDomainIndex}
					setSelectedDomainIndex={setSelectedDomainIndex}
					domainListLength={formattedDataForTable.length}
					handleClose={(): void => {
						setSelectedDomainIndex(-1);
						setParams(DEFAULT_PARAMS);
					}}
					domainListFilters={query?.filters}
				/>
			)}
		</section>
	);
}

export default DomainList;<|MERGE_RESOLUTION|>--- conflicted
+++ resolved
@@ -65,12 +65,8 @@
 						dataSource: DataSource.TRACES,
 						aggregateOperator: 'noop',
 						aggregateAttribute: {
-<<<<<<< HEAD
-							...initialQueriesMap.traces.builder.queryData[0].aggregateAttribute,
-=======
 							...(initialQueriesMap.traces.builder.queryData[0]
 								.aggregateAttribute as BaseAutocompleteData),
->>>>>>> 090538f1
 						},
 					},
 				],
