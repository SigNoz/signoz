--- conflicted
+++ resolved
@@ -840,17 +840,10 @@
  * @param baseExpression Base expression to combine with filters
  * @returns Filter expression string
  */
-<<<<<<< HEAD
-function convertFiltersWithUrlHandling(
-	filters: IBuilderQuery['filters'],
-	baseExpression: string,
-): string {
-=======
 export const convertFiltersWithUrlHandling = (
 	filters: IBuilderQuery['filters'],
 	baseExpression: string,
 ): string => {
->>>>>>> b8e84912
 	if (!filters) {
 		return baseExpression;
 	}
@@ -888,14 +881,9 @@
 		baseExpression,
 	);
 	return filter.expression;
-<<<<<<< HEAD
-}
-
-=======
 };
 
 // eslint-disable-next-line sonarjs/cognitive-complexity
->>>>>>> b8e84912
 function buildFilterExpression(
 	domainName: string,
 	filters: IBuilderQuery['filters'],
