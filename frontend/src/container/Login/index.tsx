<<<<<<< HEAD
import { Button, Input, notification, Space, Tooltip, Typography } from 'antd';
import getUserVersion from 'api/user/getVersion';
=======
import { Button, Input, Space, Tooltip, Typography } from 'antd';
>>>>>>> 1f44f089
import loginApi from 'api/user/login';
import loginPrecheckApi from 'api/user/loginPrecheck';
import afterLogin from 'AppRoutes/utils';
import ROUTES from 'constants/routes';
import { useNotifications } from 'hooks/useNotifications';
import history from 'lib/history';
import React, { useEffect, useState } from 'react';
import { useTranslation } from 'react-i18next';
import { useQuery } from 'react-query';
import { PayloadProps as PrecheckResultType } from 'types/api/user/loginPrecheck';

import { FormContainer, FormWrapper, Label, ParentContainer } from './styles';

const { Title } = Typography;

interface LoginProps {
	jwt: string;
	refreshjwt: string;
	userId: string;
	ssoerror: string;
	withPassword: string;
}

function Login({
	jwt,
	refreshjwt,
	userId,
	ssoerror = '',
	withPassword = '0',
}: LoginProps): JSX.Element {
	const { t } = useTranslation(['login']);
	const [isLoading, setIsLoading] = useState<boolean>(false);
	const [email, setEmail] = useState<string>('');
	const [password, setPassword] = useState<string>('');

	const [precheckResult, setPrecheckResult] = useState<PrecheckResultType>({
		sso: false,
		ssoUrl: '',
		canSelfRegister: false,
		isUser: true,
	});

	const [precheckInProcess, setPrecheckInProcess] = useState(false);
	const [precheckComplete, setPrecheckComplete] = useState(false);

	const { notifications } = useNotifications();

	const getUserVersionResponse = useQuery({
		queryFn: getUserVersion,
		queryKey: 'getUserVersion',
		enabled: true,
	});

	useEffect(() => {
		if (
			getUserVersionResponse.isFetched &&
			getUserVersionResponse.data &&
			getUserVersionResponse.data.payload
		) {
			const { setupCompleted } = getUserVersionResponse.data.payload;
			if (!setupCompleted) {
				// no org account registered yet, re-route user to sign up first
				history.push(ROUTES.SIGN_UP);
			}
		}
	}, [getUserVersionResponse]);

	useEffect(() => {
		if (withPassword === 'Y') {
			setPrecheckComplete(true);
		}
	}, [withPassword]);

	useEffect(() => {
		async function processJwt(): Promise<void> {
			if (jwt && jwt !== '') {
				setIsLoading(true);
				await afterLogin(userId, jwt, refreshjwt);
				setIsLoading(false);
				history.push(ROUTES.APPLICATION);
			}
		}
		processJwt();
	}, [jwt, refreshjwt, userId]);

	useEffect(() => {
		if (ssoerror !== '') {
			notifications.error({
				message: t('failed_to_login'),
			});
		}
	}, [ssoerror, t, notifications]);

	const onNextHandler = async (): Promise<void> => {
		if (!email) {
			notifications.error({
				message: t('invalid_email'),
			});
			return;
		}
		setPrecheckInProcess(true);
		try {
			const response = await loginPrecheckApi({
				email,
			});

			if (response.statusCode === 200) {
				setPrecheckResult({ ...precheckResult, ...response.payload });

				const { isUser } = response.payload;
				if (isUser) {
					setPrecheckComplete(true);
				} else {
					notifications.error({
						message: t('invalid_account'),
					});
				}
			} else {
				notifications.error({
					message: t('invalid_config'),
				});
			}
		} catch (e) {
			console.log('failed to call precheck Api', e);
			notifications.error({ message: t('unexpected_error') });
		}
		setPrecheckInProcess(false);
	};

	const onChangeHandler = (
		setFunc: React.Dispatch<React.SetStateAction<string>>,
		value: string,
	): void => {
		setFunc(value);
	};

	const { sso, canSelfRegister } = precheckResult;

	const onSubmitHandler: React.FormEventHandler<HTMLFormElement> = async (
		event,
	) => {
		try {
			event.preventDefault();
			event.persist();

			if (!precheckComplete) {
				onNextHandler();
				return;
			}

			if (precheckComplete && sso) {
				window.location.href = precheckResult.ssoUrl || '';
				return;
			}

			setIsLoading(true);

			const response = await loginApi({
				email,
				password,
			});
			if (response.statusCode === 200) {
				await afterLogin(
					response.payload.userId,
					response.payload.accessJwt,
					response.payload.refreshJwt,
				);
				history.push(ROUTES.APPLICATION);
			} else {
				notifications.error({
					message: response.error || t('unexpected_error'),
				});
			}
			setIsLoading(false);
		} catch (error) {
			setIsLoading(false);
			notifications.error({
				message: t('unexpected_error'),
			});
		}
	};

	const renderSAMLAction = (): JSX.Element => (
		<Button
			type="primary"
			loading={isLoading}
			disabled={isLoading}
			href={precheckResult.ssoUrl}
		>
			{t('login_with_sso')}
		</Button>
	);

	const renderOnSsoError = (): JSX.Element | null => {
		if (!ssoerror) {
			return null;
		}

		return (
			<Typography.Paragraph italic style={{ color: '#ACACAC' }}>
				{t('prompt_on_sso_error')}{' '}
				<a href="/login?password=Y">{t('login_with_pwd')}</a>.
			</Typography.Paragraph>
		);
	};

	return (
		<FormWrapper>
			<FormContainer onSubmit={onSubmitHandler}>
				<Title level={4}>{t('login_page_title')}</Title>
				<ParentContainer>
					<Label htmlFor="signupEmail">{t('label_email')}</Label>
					<Input
						placeholder={t('placeholder_email')}
						type="email"
						autoFocus
						required
						id="loginEmail"
						onChange={(event): void => onChangeHandler(setEmail, event.target.value)}
						value={email}
						disabled={isLoading}
					/>
				</ParentContainer>
				{precheckComplete && !sso && (
					<ParentContainer>
						<Label htmlFor="Password">{t('label_password')}</Label>
						<Input.Password
							required
							id="currentPassword"
							onChange={(event): void =>
								onChangeHandler(setPassword, event.target.value)
							}
							disabled={isLoading}
							value={password}
						/>
						<Tooltip title={t('prompt_forgot_password')}>
							<Typography.Link>{t('forgot_password')}</Typography.Link>
						</Tooltip>
					</ParentContainer>
				)}
				<Space
					style={{ marginTop: '1.3125rem' }}
					align="start"
					direction="vertical"
					size={20}
				>
					{!precheckComplete && (
						<Button
							disabled={precheckInProcess}
							loading={precheckInProcess}
							type="primary"
							onClick={onNextHandler}
						>
							{t('button_initiate_login')}
						</Button>
					)}
					{precheckComplete && !sso && (
						<Button
							disabled={isLoading}
							loading={isLoading}
							type="primary"
							htmlType="submit"
							data-attr="signup"
						>
							{t('button_login')}
						</Button>
					)}

					{precheckComplete && sso && renderSAMLAction()}
					{!precheckComplete && ssoerror && renderOnSsoError()}

					{!canSelfRegister && (
						<Typography.Paragraph italic style={{ color: '#ACACAC' }}>
							{t('prompt_no_account')}
						</Typography.Paragraph>
					)}

					{canSelfRegister && (
						<Typography.Paragraph italic style={{ color: '#ACACAC' }}>
							{t('prompt_if_admin')}{' '}
							<Typography.Link
								onClick={(): void => {
									history.push(ROUTES.SIGN_UP);
								}}
								style={{ fontWeight: 700 }}
							>
								{t('create_an_account')}
							</Typography.Link>
						</Typography.Paragraph>
					)}
				</Space>
			</FormContainer>
		</FormWrapper>
	);
}

export default Login;<|MERGE_RESOLUTION|>--- conflicted
+++ resolved
@@ -1,9 +1,5 @@
-<<<<<<< HEAD
 import { Button, Input, notification, Space, Tooltip, Typography } from 'antd';
 import getUserVersion from 'api/user/getVersion';
-=======
-import { Button, Input, Space, Tooltip, Typography } from 'antd';
->>>>>>> 1f44f089
 import loginApi from 'api/user/login';
 import loginPrecheckApi from 'api/user/loginPrecheck';
 import afterLogin from 'AppRoutes/utils';
