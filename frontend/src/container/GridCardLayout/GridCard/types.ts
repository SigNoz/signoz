import { ToggleGraphProps } from 'components/Graph/types';
import { GetQueryResultsProps } from 'lib/dashboard/getQueryResults';
import { RowData } from 'lib/query/createTableColumnsFromQuery';
import { OnClickPluginOpts } from 'lib/uPlotLib/plugins/onClickPlugin';
import { Dispatch, MutableRefObject, ReactNode, SetStateAction } from 'react';
import { UseQueryResult } from 'react-query';
import { SuccessResponse } from 'types/api';
import { Dashboard, Widgets } from 'types/api/dashboard/getAll';
import { MetricRangePayloadProps } from 'types/api/metrics/getQueryRange';
import { QueryData } from 'types/api/widgets/getQuery';
import uPlot from 'uplot';

import { MenuItemKeys } from '../WidgetHeader/contants';
import { LegendEntryProps } from './FullView/types';

export interface GraphVisibilityLegendEntryProps {
	graphVisibilityStates: boolean[];
	legendEntry: LegendEntryProps[];
}

export interface WidgetGraphComponentProps {
	widget: Widgets;
	queryResponse: UseQueryResult<
		SuccessResponse<MetricRangePayloadProps, unknown>,
		Error
	>;
	errorMessage: string | undefined;
	version?: string;
	threshold?: ReactNode;
	headerMenuList: MenuItemKeys[];
	isWarning: boolean;
	isFetchingResponse: boolean;
	setRequestData?: Dispatch<SetStateAction<GetQueryResultsProps>>;
	onClickHandler?: OnClickPluginOpts['onClick'];
	onDragSelect: (start: number, end: number) => void;
	customOnDragSelect?: (start: number, end: number) => void;
	customTooltipElement?: HTMLDivElement;
	openTracesButton?: boolean;
	onOpenTraceBtnClick?: (record: RowData) => void;
	customSeries?: (data: QueryData[]) => uPlot.Series[];
	customErrorMessage?: string;
	customOnRowClick?: (record: RowData) => void;
	customTimeRangeWindowForCoRelation?: string | undefined;
	enableDrillDown?: boolean;
}

export interface GridCardGraphProps {
	widget: Widgets;
	threshold?: ReactNode;
	headerMenuList?: WidgetGraphComponentProps['headerMenuList'];
	onClickHandler?: OnClickPluginOpts['onClick'];
	isQueryEnabled: boolean;
	variables?: Dashboard['data']['variables'];
	version?: string;
	onDragSelect: (start: number, end: number) => void;
	customOnDragSelect?: (start: number, end: number) => void;
	customTooltipElement?: HTMLDivElement;
	dataAvailable?: (isDataAvailable: boolean) => void;
	getGraphData?: (graphData?: MetricRangePayloadProps['data']) => void;
	openTracesButton?: boolean;
	onOpenTraceBtnClick?: (record: RowData) => void;
	customSeries?: (data: QueryData[]) => uPlot.Series[];
	customErrorMessage?: string;
	start?: number;
	end?: number;
	analyticsEvent?: string;
	customTimeRange?: {
		startTime: number;
		endTime: number;
	};
	customOnRowClick?: (record: RowData) => void;
	customTimeRangeWindowForCoRelation?: string | undefined;
<<<<<<< HEAD
	enableDrillDown?: boolean;
=======
	widgetsHavingDynamicVariables?: Record<string, string[]>;
>>>>>>> 9ad6ab49
}

export interface GetGraphVisibilityStateOnLegendClickProps {
	options: uPlot.Options;
	isExpandedName: boolean;
	name: string;
}

export interface ToggleGraphsVisibilityInChartProps {
	graphsVisibilityStates: GraphVisibilityLegendEntryProps['graphVisibilityStates'];
	lineChartRef: MutableRefObject<ToggleGraphProps | undefined>;
}<|MERGE_RESOLUTION|>--- conflicted
+++ resolved
@@ -70,11 +70,8 @@
 	};
 	customOnRowClick?: (record: RowData) => void;
 	customTimeRangeWindowForCoRelation?: string | undefined;
-<<<<<<< HEAD
 	enableDrillDown?: boolean;
-=======
 	widgetsHavingDynamicVariables?: Record<string, string[]>;
->>>>>>> 9ad6ab49
 }
 
 export interface GetGraphVisibilityStateOnLegendClickProps {
