import logEvent from 'api/common/logEvent';
import { DEFAULT_ENTITY_VERSION, ENTITY_VERSION_V5 } from 'constants/app';
import { QueryParams } from 'constants/query';
import { PANEL_TYPES } from 'constants/queryBuilder';
import { populateMultipleResults } from 'container/NewWidget/LeftContainer/WidgetGraph/util';
import { CustomTimeType } from 'container/TopNav/DateTimeSelectionV2/config';
import { useGetDynamicVariables } from 'hooks/dashboard/useGetDynamicVariables';
import { createDynamicVariableToWidgetsMap } from 'hooks/dashboard/utils';
import { useGetQueryRange } from 'hooks/queryBuilder/useGetQueryRange';
import { useIntersectionObserver } from 'hooks/useIntersectionObserver';
import { getDashboardVariables } from 'lib/dashbaordVariables/getDashboardVariables';
import { GetQueryResultsProps } from 'lib/dashboard/getQueryResults';
import getTimeString from 'lib/getTimeString';
import { isEqual } from 'lodash-es';
import isEmpty from 'lodash-es/isEmpty';
import { useDashboard } from 'providers/Dashboard/Dashboard';
import { memo, useEffect, useMemo, useRef, useState } from 'react';
import { useDispatch, useSelector } from 'react-redux';
import { UpdateTimeInterval } from 'store/actions';
import { AppState } from 'store/reducers';
import APIError from 'types/api/error';
import { DataSource } from 'types/common/queryBuilder';
import { GlobalReducer } from 'types/reducer/globalTime';
import { getGraphType } from 'utils/getGraphType';
import { getSortedSeriesData } from 'utils/getSortedSeriesData';

import EmptyWidget from '../EmptyWidget';
import { MenuItemKeys } from '../WidgetHeader/contants';
import { GridCardGraphProps } from './types';
import { errorDetails, isDataAvailableByPanelType } from './utils';
import WidgetGraphComponent from './WidgetGraphComponent';

// eslint-disable-next-line sonarjs/cognitive-complexity
function GridCardGraph({
	widget,
	headerMenuList = [MenuItemKeys.View],
	isQueryEnabled,
	threshold,
	variables,
	version,
	onClickHandler,
	onDragSelect,
	customOnDragSelect,
	customTooltipElement,
	dataAvailable,
	getGraphData,
	openTracesButton,
	onOpenTraceBtnClick,
	customSeries,
	customErrorMessage,
	start,
	end,
	analyticsEvent,
	customTimeRange,
	customOnRowClick,
	customTimeRangeWindowForCoRelation,
<<<<<<< HEAD
	enableDrillDown,
=======
	widgetsHavingDynamicVariables,
>>>>>>> 9ad6ab49
}: GridCardGraphProps): JSX.Element {
	const dispatch = useDispatch();
	const [errorMessage, setErrorMessage] = useState<string>();
	const [isInternalServerError, setIsInternalServerError] = useState<boolean>(
		false,
	);
	const {
		toScrollWidgetId,
		setToScrollWidgetId,
		setDashboardQueryRangeCalled,
		variablesToGetUpdated,
	} = useDashboard();
	const { minTime, maxTime, selectedTime: globalSelectedInterval } = useSelector<
		AppState,
		GlobalReducer
	>((state) => state.globalTime);
<<<<<<< HEAD

	const { dynamicVariables } = useGetDynamicVariables();
	const dynamicVariableToWidgetsMap = useMemo(
		() => createDynamicVariableToWidgetsMap(dynamicVariables, [widget]),
		[dynamicVariables, widget],
	);
=======
>>>>>>> 9ad6ab49

	const handleBackNavigation = (): void => {
		const searchParams = new URLSearchParams(window.location.search);
		const startTime = searchParams.get(QueryParams.startTime);
		const endTime = searchParams.get(QueryParams.endTime);
		const relativeTime = searchParams.get(
			QueryParams.relativeTime,
		) as CustomTimeType;

		if (relativeTime) {
			dispatch(UpdateTimeInterval(relativeTime));
		} else if (startTime && endTime && startTime !== endTime) {
			dispatch(
				UpdateTimeInterval('custom', [
					parseInt(getTimeString(startTime), 10),
					parseInt(getTimeString(endTime), 10),
				]),
			);
		}
	};

	useEffect(() => {
		window.addEventListener('popstate', handleBackNavigation);

		return (): void => {
			window.removeEventListener('popstate', handleBackNavigation);
		};
		// eslint-disable-next-line react-hooks/exhaustive-deps
	}, []);

	const graphRef = useRef<HTMLDivElement>(null);

	const isVisible = useIntersectionObserver(graphRef, undefined, true);

	useEffect(() => {
		if (toScrollWidgetId === widget.id) {
			graphRef.current?.scrollIntoView({
				behavior: 'smooth',
				block: 'center',
			});
			graphRef.current?.focus();
			setToScrollWidgetId('');
		}
	}, [toScrollWidgetId, setToScrollWidgetId, widget.id]);

	const updatedQuery = widget?.query;

	const isEmptyWidget =
		widget?.id === PANEL_TYPES.EMPTY_WIDGET || isEmpty(widget);

	const queryEnabledCondition = isVisible && !isEmptyWidget && isQueryEnabled;

	const [requestData, setRequestData] = useState<GetQueryResultsProps>(() => {
		if (widget.panelTypes !== PANEL_TYPES.LIST) {
			return {
				selectedTime: widget?.timePreferance,
				graphType: getGraphType(widget.panelTypes),
				query: updatedQuery,
				globalSelectedInterval,
				variables: getDashboardVariables(variables),
				fillGaps: widget.fillSpans,
				formatForWeb: widget.panelTypes === PANEL_TYPES.TABLE,
				start: customTimeRange?.startTime || start,
				end: customTimeRange?.endTime || end,
				originalGraphType: widget.panelTypes,
			};
		}
		updatedQuery.builder.queryData[0].pageSize = 10;
		const initialDataSource = updatedQuery.builder.queryData[0].dataSource;
		return {
			query: updatedQuery,
			graphType: PANEL_TYPES.LIST,
			selectedTime: widget.timePreferance || 'GLOBAL_TIME',
			globalSelectedInterval,
			tableParams: {
				pagination: {
					offset: 0,
					limit: updatedQuery.builder.queryData[0].limit || 0,
				},
				// we do not need select columns in case of logs
				selectColumns:
					initialDataSource === DataSource.TRACES && widget.selectedTracesFields,
			},
			fillGaps: widget.fillSpans,
			start: customTimeRange?.startTime || start,
			end: customTimeRange?.endTime || end,
		};
	});

	// TODO [vikrantgupta25] remove this useEffect with refactor as this is prone to race condition
	// this is added to tackle the case of async communication between VariableItem.tsx and GridCard.tsx
	// useEffect(() => {
	// 	if (variablesToGetUpdated.length > 0) {
	// 		queryClient.cancelQueries([
	// 			maxTime,
	// 			minTime,
	// 			globalSelectedInterval,
	// 			variables,
	// 			widget?.query,
	// 			widget?.panelTypes,
	// 			widget.timePreferance,
	// 			widget.fillSpans,
	// 			requestData,
	// 		]);
	// 	}
	// 	// eslint-disable-next-line react-hooks/exhaustive-deps
	// }, [variablesToGetUpdated]);

	useEffect(() => {
		if (!isEqual(updatedQuery, requestData.query)) {
			setRequestData((prev) => ({
				...prev,
				query: updatedQuery,
			}));
		}
		// eslint-disable-next-line react-hooks/exhaustive-deps
	}, [updatedQuery]);

	const isLogsQuery = useMemo(
		() =>
			requestData?.query?.builder?.queryData?.length > 0 &&
			requestData?.query?.builder?.queryData?.every(
				(query) => query?.dataSource === DataSource.LOGS,
			),
		[requestData.query],
	);

	// Bring back dependency on variable chaining for panels to refetch,
	// but only for non-dynamic variables. We derive a stable token from
	// the head of the variablesToGetUpdated queue when it's non-dynamic.
	const nonDynamicVariableChainToken = useMemo(() => {
		if (!variablesToGetUpdated || variablesToGetUpdated.length === 0) {
			return undefined;
		}
		if (!variables) {
			return undefined;
		}
		const headName = variablesToGetUpdated[0];
		const variableObj = Object.values(variables).find(
			(variable) => variable?.name === headName,
		);
		if (variableObj && variableObj.type !== 'DYNAMIC') {
			return headName;
		}
		return undefined;
		// eslint-disable-next-line react-hooks/exhaustive-deps
	}, [variablesToGetUpdated, variables]);

	const queryResponse = useGetQueryRange(
		{
			...requestData,
			variables: getDashboardVariables(variables),
			selectedTime: widget.timePreferance || 'GLOBAL_TIME',
			globalSelectedInterval:
				widget?.panelTypes === PANEL_TYPES.LIST && isLogsQuery
					? 'custom'
					: globalSelectedInterval,
			start: customTimeRange?.startTime || start,
			end: customTimeRange?.endTime || end,
			originalGraphType: widget?.panelTypes,
		},
		version || DEFAULT_ENTITY_VERSION,
		{
			queryKey: [
				maxTime,
				minTime,
				globalSelectedInterval,
				widget?.query,
				widget?.panelTypes,
				widget.timePreferance,
				widget.fillSpans,
				requestData,
				variables
					? Object.entries(variables).reduce((acc, [id, variable]) => {
							if (
								variable.type !== 'DYNAMIC' ||
<<<<<<< HEAD
								(dynamicVariableToWidgetsMap?.[id] &&
									dynamicVariableToWidgetsMap?.[id].includes(widget.id))
=======
								(widgetsHavingDynamicVariables?.[variable.id] &&
									widgetsHavingDynamicVariables?.[variable.id].includes(widget.id))
>>>>>>> 9ad6ab49
							) {
								return { ...acc, [id]: variable.selectedValue };
							}
							return acc;
					  }, {})
					: {},
				...(customTimeRange && customTimeRange.startTime && customTimeRange.endTime
					? [customTimeRange.startTime, customTimeRange.endTime]
					: []),
				// Include non-dynamic variable chaining token to drive refetches
				// only when a non-dynamic variable is at the head of the queue
				...(nonDynamicVariableChainToken ? [nonDynamicVariableChainToken] : []),
			],
			retry(failureCount, error): boolean {
				if (
					String(error).includes('status: error') &&
					String(error).includes('i/o timeout')
				) {
					return false;
				}

				return failureCount < 2;
			},
			keepPreviousData: true,
			enabled: queryEnabledCondition && !nonDynamicVariableChainToken,
			refetchOnMount: false,
			onError: (error) => {
				const errorMessage =
					version === ENTITY_VERSION_V5
						? errorDetails(error as APIError)
						: error.message;

				setErrorMessage(errorMessage);
				if (customErrorMessage) {
					setIsInternalServerError(
						String(error.message).includes('API responded with 500'),
					);
					if (analyticsEvent) {
						logEvent(analyticsEvent, {
							error: error.message,
						});
					}
				}
				setDashboardQueryRangeCalled(true);
			},
			onSettled: (data) => {
				dataAvailable?.(
					isDataAvailableByPanelType(data?.payload?.data, widget?.panelTypes),
				);
				getGraphData?.(data?.payload?.data);
				setDashboardQueryRangeCalled(true);
			},
		},
	);

	const isEmptyLayout = widget?.id === PANEL_TYPES.EMPTY_WIDGET;

	if (queryResponse.data && widget.panelTypes === PANEL_TYPES.BAR) {
		const sortedSeriesData = getSortedSeriesData(
			queryResponse.data?.payload.data.result,
		);
		queryResponse.data.payload.data.result = sortedSeriesData;
	}

	if (queryResponse.data && widget.panelTypes === PANEL_TYPES.PIE) {
		const transformedData = populateMultipleResults(queryResponse?.data);
		// eslint-disable-next-line no-param-reassign
		queryResponse.data = transformedData;
	}

	const menuList =
		widget.panelTypes === PANEL_TYPES.TABLE ||
		widget.panelTypes === PANEL_TYPES.LIST ||
		widget.panelTypes === PANEL_TYPES.PIE
			? headerMenuList.filter((menu) => menu !== MenuItemKeys.CreateAlerts)
			: headerMenuList;

	return (
		<div style={{ height: '100%', width: '100%' }} ref={graphRef}>
			{isEmptyLayout ? (
				<EmptyWidget />
			) : (
				<WidgetGraphComponent
					widget={widget}
					queryResponse={queryResponse}
					errorMessage={errorMessage}
					isWarning={!isEmpty(queryResponse.data?.warning)}
					version={version}
					threshold={threshold}
					headerMenuList={menuList}
					isFetchingResponse={queryResponse.isFetching}
					setRequestData={setRequestData}
					onClickHandler={onClickHandler}
					onDragSelect={onDragSelect}
					customOnDragSelect={customOnDragSelect}
					customTooltipElement={customTooltipElement}
					openTracesButton={openTracesButton}
					onOpenTraceBtnClick={onOpenTraceBtnClick}
					customSeries={customSeries}
					customErrorMessage={isInternalServerError ? customErrorMessage : undefined}
					customOnRowClick={customOnRowClick}
					customTimeRangeWindowForCoRelation={customTimeRangeWindowForCoRelation}
					enableDrillDown={enableDrillDown}
				/>
			)}
		</div>
	);
}

GridCardGraph.defaultProps = {
	onDragSelect: undefined,
	onClickHandler: undefined,
	isQueryEnabled: true,
	threshold: undefined,
	headerMenuList: [MenuItemKeys.View],
	version: 'v3',
	analyticsEvent: undefined,
	customTimeRangeWindowForCoRelation: undefined,
	enableDrillDown: false,
};

export default memo(GridCardGraph);<|MERGE_RESOLUTION|>--- conflicted
+++ resolved
@@ -4,8 +4,6 @@
 import { PANEL_TYPES } from 'constants/queryBuilder';
 import { populateMultipleResults } from 'container/NewWidget/LeftContainer/WidgetGraph/util';
 import { CustomTimeType } from 'container/TopNav/DateTimeSelectionV2/config';
-import { useGetDynamicVariables } from 'hooks/dashboard/useGetDynamicVariables';
-import { createDynamicVariableToWidgetsMap } from 'hooks/dashboard/utils';
 import { useGetQueryRange } from 'hooks/queryBuilder/useGetQueryRange';
 import { useIntersectionObserver } from 'hooks/useIntersectionObserver';
 import { getDashboardVariables } from 'lib/dashbaordVariables/getDashboardVariables';
@@ -54,11 +52,8 @@
 	customTimeRange,
 	customOnRowClick,
 	customTimeRangeWindowForCoRelation,
-<<<<<<< HEAD
 	enableDrillDown,
-=======
 	widgetsHavingDynamicVariables,
->>>>>>> 9ad6ab49
 }: GridCardGraphProps): JSX.Element {
 	const dispatch = useDispatch();
 	const [errorMessage, setErrorMessage] = useState<string>();
@@ -75,15 +70,6 @@
 		AppState,
 		GlobalReducer
 	>((state) => state.globalTime);
-<<<<<<< HEAD
-
-	const { dynamicVariables } = useGetDynamicVariables();
-	const dynamicVariableToWidgetsMap = useMemo(
-		() => createDynamicVariableToWidgetsMap(dynamicVariables, [widget]),
-		[dynamicVariables, widget],
-	);
-=======
->>>>>>> 9ad6ab49
 
 	const handleBackNavigation = (): void => {
 		const searchParams = new URLSearchParams(window.location.search);
@@ -260,13 +246,8 @@
 					? Object.entries(variables).reduce((acc, [id, variable]) => {
 							if (
 								variable.type !== 'DYNAMIC' ||
-<<<<<<< HEAD
-								(dynamicVariableToWidgetsMap?.[id] &&
-									dynamicVariableToWidgetsMap?.[id].includes(widget.id))
-=======
 								(widgetsHavingDynamicVariables?.[variable.id] &&
 									widgetsHavingDynamicVariables?.[variable.id].includes(widget.id))
->>>>>>> 9ad6ab49
 							) {
 								return { ...acc, [id]: variable.selectedValue };
 							}
