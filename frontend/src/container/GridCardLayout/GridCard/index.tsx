import { PANEL_TYPES } from 'constants/queryBuilder';
import { useGetQueryRange } from 'hooks/queryBuilder/useGetQueryRange';
import { useStepInterval } from 'hooks/queryBuilder/useStepInterval';
import { useIsDarkMode } from 'hooks/useDarkMode';
import { useResizeObserver } from 'hooks/useDimensions';
import { useIntersectionObserver } from 'hooks/useIntersectionObserver';
import { getDashboardVariables } from 'lib/dashbaordVariables/getDashboardVariables';
import { getUPlotChartOptions } from 'lib/uPlotLib/getUplotChartData';
import { getUPlotChartData } from 'lib/uPlotLib/utils/getChartData';
import isEmpty from 'lodash-es/isEmpty';
import _noop from 'lodash-es/noop';
import { memo, useCallback, useMemo, useRef, useState } from 'react';
import { useDispatch, useSelector } from 'react-redux';
import { UpdateTimeInterval } from 'store/actions';
import { AppState } from 'store/reducers';
import { GlobalReducer } from 'types/reducer/globalTime';

import EmptyWidget from '../EmptyWidget';
import { MenuItemKeys } from '../WidgetHeader/contants';
import { GridCardGraphProps } from './types';
import WidgetGraphComponent from './WidgetGraphComponent';

function GridCardGraph({
	widget,
	name,
	onClickHandler = _noop,
	headerMenuList = [MenuItemKeys.View],
	isQueryEnabled,
	threshold,
	variables,
}: GridCardGraphProps): JSX.Element {
	const dispatch = useDispatch();
	const [errorMessage, setErrorMessage] = useState<string>();

	const onDragSelect = useCallback(
		(start: number, end: number): void => {
			const startTimestamp = Math.trunc(start);
			const endTimestamp = Math.trunc(end);

			if (startTimestamp !== endTimestamp) {
				dispatch(UpdateTimeInterval('custom', [startTimestamp, endTimestamp]));
			}
		},
		[dispatch],
	);

	const graphRef = useRef<HTMLDivElement>(null);

	const isVisible = useIntersectionObserver(graphRef, undefined, true);

	const { minTime, maxTime, selectedTime: globalSelectedInterval } = useSelector<
		AppState,
		GlobalReducer
	>((state) => state.globalTime);

	const updatedQuery = useStepInterval(widget?.query);

	const isEmptyWidget =
		widget?.id === PANEL_TYPES.EMPTY_WIDGET || isEmpty(widget);

	const queryResponse = useGetQueryRange(
		{
			selectedTime: widget?.timePreferance,
			graphType: widget?.panelTypes,
			query: updatedQuery,
			globalSelectedInterval,
			variables: getDashboardVariables(variables),
		},
		{
			queryKey: [
				maxTime,
				minTime,
				globalSelectedInterval,
				variables,
				widget?.query,
				widget?.panelTypes,
				widget.timePreferance,
			],
			keepPreviousData: true,
			enabled: isVisible && !isEmptyWidget && isQueryEnabled,
			refetchOnMount: false,
			onError: (error) => {
				setErrorMessage(error.message);
			},
		},
	);

	const isEmptyLayout = widget?.id === PANEL_TYPES.EMPTY_WIDGET;

	const containerDimensions = useResizeObserver(graphRef);

	const chartData = getUPlotChartData(queryResponse?.data?.payload);

	const isDarkMode = useIsDarkMode();

	const options = useMemo(
		() =>
			getUPlotChartOptions({
				id: widget?.id,
				apiResponse: queryResponse.data?.payload,
				dimensions: containerDimensions,
				isDarkMode,
				onDragSelect,
				yAxisUnit: widget?.yAxisUnit,
				onClickHandler,
			}),
		[
			widget?.id,
			widget?.yAxisUnit,
			queryResponse.data?.payload,
			containerDimensions,
			isDarkMode,
			onDragSelect,
			onClickHandler,
		],
	);

<<<<<<< HEAD
	return (
		<div style={{ height: '100%', width: '100%' }} ref={graphRef}>
			{isEmptyLayout ? (
				<EmptyWidget />
			) : (
				<WidgetGraphComponent
					data={chartData}
					options={options}
					widget={widget}
					queryResponse={queryResponse}
					errorMessage={errorMessage}
					isWarning={false}
					name={name}
					onDragSelect={onDragSelect}
					threshold={threshold}
					headerMenuList={headerMenuList}
					onClickHandler={onClickHandler}
				/>
			)}
		</div>
=======
	const isEmptyLayout = widget?.id === PANEL_TYPES.EMPTY_WIDGET;

	const menuList =
		widget.panelTypes === PANEL_TYPES.TABLE
			? headerMenuList.filter((menu) => menu !== MenuItemKeys.CreateAlerts)
			: headerMenuList;

	return (
		<span ref={graphRef}>
			<WidgetGraphComponent
				widget={widget}
				queryResponse={queryResponse}
				errorMessage={errorMessage}
				data={chartData.data}
				isWarning={chartData.isWarning}
				name={name}
				onDragSelect={onDragSelect}
				threshold={threshold}
				headerMenuList={menuList}
				onClickHandler={onClickHandler}
			/>

			{isEmptyLayout && <EmptyWidget />}
		</span>
>>>>>>> 5a9f626d
	);
}

GridCardGraph.defaultProps = {
	onDragSelect: undefined,
	onClickHandler: undefined,
	isQueryEnabled: true,
	threshold: undefined,
	headerMenuList: [MenuItemKeys.View],
};

export default memo(GridCardGraph);<|MERGE_RESOLUTION|>--- conflicted
+++ resolved
@@ -93,6 +93,11 @@
 
 	const isDarkMode = useIsDarkMode();
 
+	const menuList =
+		widget.panelTypes === PANEL_TYPES.TABLE
+			? headerMenuList.filter((menu) => menu !== MenuItemKeys.CreateAlerts)
+			: headerMenuList;
+
 	const options = useMemo(
 		() =>
 			getUPlotChartOptions({
@@ -115,7 +120,6 @@
 		],
 	);
 
-<<<<<<< HEAD
 	return (
 		<div style={{ height: '100%', width: '100%' }} ref={graphRef}>
 			{isEmptyLayout ? (
@@ -131,37 +135,11 @@
 					name={name}
 					onDragSelect={onDragSelect}
 					threshold={threshold}
-					headerMenuList={headerMenuList}
+					headerMenuList={menuList}
 					onClickHandler={onClickHandler}
 				/>
 			)}
 		</div>
-=======
-	const isEmptyLayout = widget?.id === PANEL_TYPES.EMPTY_WIDGET;
-
-	const menuList =
-		widget.panelTypes === PANEL_TYPES.TABLE
-			? headerMenuList.filter((menu) => menu !== MenuItemKeys.CreateAlerts)
-			: headerMenuList;
-
-	return (
-		<span ref={graphRef}>
-			<WidgetGraphComponent
-				widget={widget}
-				queryResponse={queryResponse}
-				errorMessage={errorMessage}
-				data={chartData.data}
-				isWarning={chartData.isWarning}
-				name={name}
-				onDragSelect={onDragSelect}
-				threshold={threshold}
-				headerMenuList={menuList}
-				onClickHandler={onClickHandler}
-			/>
-
-			{isEmptyLayout && <EmptyWidget />}
-		</span>
->>>>>>> 5a9f626d
 	);
 }
 
