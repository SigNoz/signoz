--- conflicted
+++ resolved
@@ -159,28 +159,6 @@
 		};
 	});
 
-<<<<<<< HEAD
-	// TODO [vikrantgupta25] remove this useEffect with refactor as this is prone to race condition
-	// this is added to tackle the case of async communication between VariableItem.tsx and GridCard.tsx
-	// useEffect(() => {
-	// 	if (variablesToGetUpdated.length > 0) {
-	// 		queryClient.cancelQueries([
-	// 			maxTime,
-	// 			minTime,
-	// 			globalSelectedInterval,
-	// 			variables,
-	// 			widget?.query,
-	// 			widget?.panelTypes,
-	// 			widget.timePreferance,
-	// 			widget.fillSpans,
-	// 			requestData,
-	// 		]);
-	// 	}
-	// 	// eslint-disable-next-line react-hooks/exhaustive-deps
-	// }, [variablesToGetUpdated]);
-
-=======
->>>>>>> cbb24d9a
 	useEffect(() => {
 		if (!isEqual(updatedQuery, requestData.query)) {
 			setRequestData((prev) => ({
@@ -246,15 +224,6 @@
 				widget.fillSpans,
 				requestData,
 				variables
-<<<<<<< HEAD
-					? Object.entries(variables).reduce(
-							(acc, [id, variable]) => ({
-								...acc,
-								[id]: variable.selectedValue,
-							}),
-							{},
-					  )
-=======
 					? Object.entries(variables).reduce((acc, [id, variable]) => {
 							if (
 								variable.type !== 'DYNAMIC' ||
@@ -265,7 +234,6 @@
 							}
 							return acc;
 					  }, {})
->>>>>>> cbb24d9a
 					: {},
 				...(customTimeRange && customTimeRange.startTime && customTimeRange.endTime
 					? [customTimeRange.startTime, customTimeRange.endTime]
