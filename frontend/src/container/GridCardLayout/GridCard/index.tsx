--- conflicted
+++ resolved
@@ -52,10 +52,7 @@
 	customTimeRange,
 	customOnRowClick,
 	customTimeRangeWindowForCoRelation,
-<<<<<<< HEAD
 	enableDrillDown,
-=======
->>>>>>> 7f925bd5
 	widgetsHavingDynamicVariables,
 }: GridCardGraphProps): JSX.Element {
 	const dispatch = useDispatch();
@@ -162,28 +159,6 @@
 		};
 	});
 
-<<<<<<< HEAD
-	// TODO [vikrantgupta25] remove this useEffect with refactor as this is prone to race condition
-	// this is added to tackle the case of async communication between VariableItem.tsx and GridCard.tsx
-	// useEffect(() => {
-	// 	if (variablesToGetUpdated.length > 0) {
-	// 		queryClient.cancelQueries([
-	// 			maxTime,
-	// 			minTime,
-	// 			globalSelectedInterval,
-	// 			variables,
-	// 			widget?.query,
-	// 			widget?.panelTypes,
-	// 			widget.timePreferance,
-	// 			widget.fillSpans,
-	// 			requestData,
-	// 		]);
-	// 	}
-	// 	// eslint-disable-next-line react-hooks/exhaustive-deps
-	// }, [variablesToGetUpdated]);
-
-=======
->>>>>>> 7f925bd5
 	useEffect(() => {
 		if (!isEqual(updatedQuery, requestData.query)) {
 			setRequestData((prev) => ({
