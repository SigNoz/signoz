/* eslint-disable sonarjs/cognitive-complexity */
import './WidgetFullView.styles.scss';

import {
	LoadingOutlined,
	SearchOutlined,
	SyncOutlined,
} from '@ant-design/icons';
import { Button, Input, Spin } from 'antd';
import cx from 'classnames';
import { ToggleGraphProps } from 'components/Graph/types';
import OverlayScrollbar from 'components/OverlayScrollbar/OverlayScrollbar';
import { QueryBuilderV2 } from 'components/QueryBuilderV2/QueryBuilderV2';
import Spinner from 'components/Spinner';
import TimePreference from 'components/TimePreferenceDropDown';
import { ENTITY_VERSION_V5 } from 'constants/app';
import { QueryParams } from 'constants/query';
import { PANEL_TYPES } from 'constants/queryBuilder';
import useDrilldown from 'container/GridCardLayout/GridCard/FullView/useDrilldown';
import { populateMultipleResults } from 'container/NewWidget/LeftContainer/WidgetGraph/util';
import {
	timeItems,
	timePreferance,
} from 'container/NewWidget/RightContainer/timeItems';
import PanelWrapper from 'container/PanelWrapper/PanelWrapper';
import RightToolbarActions from 'container/QueryBuilder/components/ToolbarActions/RightToolbarActions';
import { useGetQueryRange } from 'hooks/queryBuilder/useGetQueryRange';
import { useQueryBuilder } from 'hooks/queryBuilder/useQueryBuilder';
import { useChartMutable } from 'hooks/useChartMutable';
import useComponentPermission from 'hooks/useComponentPermission';
import { useSafeNavigate } from 'hooks/useSafeNavigate';
import useUrlQuery from 'hooks/useUrlQuery';
import { getDashboardVariables } from 'lib/dashbaordVariables/getDashboardVariables';
import { GetQueryResultsProps } from 'lib/dashboard/getQueryResults';
import GetMinMax from 'lib/getMinMax';
import { useAppContext } from 'providers/App/App';
import { useDashboard } from 'providers/Dashboard/Dashboard';
import { useCallback, useEffect, useRef, useState } from 'react';
import { useDispatch, useSelector } from 'react-redux';
import { useLocation } from 'react-router-dom';
import { UpdateTimeInterval } from 'store/actions';
import { AppState } from 'store/reducers';
import { GlobalReducer } from 'types/reducer/globalTime';
import { getGraphType } from 'utils/getGraphType';
import { getSortedSeriesData } from 'utils/getSortedSeriesData';

import { getLocalStorageGraphVisibilityState } from '../utils';
import { PANEL_TYPES_VS_FULL_VIEW_TABLE } from './contants';
import { GraphContainer, TimeContainer } from './styles';
import { FullViewProps } from './types';

function FullView({
	widget,
	fullViewOptions = true,
	version,
	originalName,
	tableProcessedDataRef,
	isDependedDataLoaded = false,
	onToggleModelHandler,
	onClickHandler,
	customOnDragSelect,
	setCurrentGraphRef,
	enableDrillDown = false,
}: FullViewProps): JSX.Element {
	const { safeNavigate } = useSafeNavigate();
	const { selectedTime: globalSelectedTime } = useSelector<
		AppState,
		GlobalReducer
	>((state) => state.globalTime);
	const dispatch = useDispatch();
	const urlQuery = useUrlQuery();
	const location = useLocation();

	const fullViewRef = useRef<HTMLDivElement>(null);
	const { handleRunQuery } = useQueryBuilder();

	useEffect(() => {
		setCurrentGraphRef(fullViewRef);
	}, [setCurrentGraphRef]);

	const { selectedDashboard, isDashboardLocked } = useDashboard();
	const { user } = useAppContext();

	const [editWidget] = useComponentPermission(['edit_widget'], user.role);

	const getSelectedTime = useCallback(
		() =>
			timeItems.find((e) => e.enum === (widget?.timePreferance || 'GLOBAL_TIME')),
		[widget],
	);

	const fullViewChartRef = useRef<ToggleGraphProps>();

	const [selectedTime, setSelectedTime] = useState<timePreferance>({
		name: getSelectedTime()?.name || '',
		enum: widget?.timePreferance || 'GLOBAL_TIME',
	});

	const updatedQuery = widget?.query;

	const [requestData, setRequestData] = useState<GetQueryResultsProps>(() => {
		if (widget.panelTypes !== PANEL_TYPES.LIST) {
			return {
				selectedTime: selectedTime.enum,
				graphType: getGraphType(widget.panelTypes),
				query: updatedQuery,
				globalSelectedInterval: globalSelectedTime,
				variables: getDashboardVariables(selectedDashboard?.data.variables),
				fillGaps: widget.fillSpans,
				formatForWeb: widget.panelTypes === PANEL_TYPES.TABLE,
				originalGraphType: widget?.panelTypes,
			};
		}
		updatedQuery.builder.queryData[0].pageSize = 10;
		return {
			query: updatedQuery,
			graphType: PANEL_TYPES.LIST,
			selectedTime: widget?.timePreferance || 'GLOBAL_TIME',
			globalSelectedInterval: globalSelectedTime,
			variables: getDashboardVariables(selectedDashboard?.data.variables),
			tableParams: {
				pagination: {
					offset: 0,
					limit: updatedQuery.builder.queryData[0].limit || 0,
				},
			},
		};
	});

	const { dashboardEditView, handleResetQuery, showResetQuery } = useDrilldown({
		enableDrillDown,
		widget,
		setRequestData,
		selectedDashboard,
	});

	useEffect(() => {
		setRequestData((prev) => ({
			...prev,
			selectedTime: selectedTime.enum,
		}));
	}, [selectedTime]);

	const response = useGetQueryRange(
		requestData,
		// selectedDashboard?.data?.version || version || DEFAULT_ENTITY_VERSION,
		ENTITY_VERSION_V5,
		{
			queryKey: [widget?.query, widget?.panelTypes, requestData, version],
			enabled: !isDependedDataLoaded,
			keepPreviousData: true,
		},
	);

	const onDragSelect = useCallback(
		(start: number, end: number): void => {
			const startTimestamp = Math.trunc(start);
			const endTimestamp = Math.trunc(end);

			if (startTimestamp !== endTimestamp) {
				dispatch(UpdateTimeInterval('custom', [startTimestamp, endTimestamp]));
			}

			const { maxTime, minTime } = GetMinMax('custom', [
				startTimestamp,
				endTimestamp,
			]);

			urlQuery.set(QueryParams.startTime, minTime.toString());
			urlQuery.set(QueryParams.endTime, maxTime.toString());
			const generatedUrl = `${location.pathname}?${urlQuery.toString()}`;
			safeNavigate(generatedUrl);
		},
		[dispatch, location.pathname, safeNavigate, urlQuery],
	);

	const [graphsVisibilityStates, setGraphsVisibilityStates] = useState<
		boolean[]
	>(Array(response.data?.payload?.data?.result?.length).fill(true));

	useEffect(() => {
		const {
			graphVisibilityStates: localStoredVisibilityState,
		} = getLocalStorageGraphVisibilityState({
			apiResponse: response.data?.payload.data.result || [],
			name: originalName,
		});
		setGraphsVisibilityStates(localStoredVisibilityState);
	}, [originalName, response.data?.payload.data.result]);

	const canModifyChart = useChartMutable({
		panelType: widget.panelTypes,
		panelTypeAndGraphManagerVisibility: PANEL_TYPES_VS_FULL_VIEW_TABLE,
	});

	if (response.data && widget.panelTypes === PANEL_TYPES.BAR) {
		const sortedSeriesData = getSortedSeriesData(
			response.data?.payload.data.result,
		);
		response.data.payload.data.result = sortedSeriesData;
	}

	if (response.data && widget.panelTypes === PANEL_TYPES.PIE) {
		const transformedData = populateMultipleResults(response?.data);
		// eslint-disable-next-line no-param-reassign
		response.data = transformedData;
	}

	useEffect(() => {
		graphsVisibilityStates?.forEach((e, i) => {
			fullViewChartRef?.current?.toggleGraph(i, e);
		});
	}, [graphsVisibilityStates]);

	const isListView = widget.panelTypes === PANEL_TYPES.LIST;

	const isTablePanel = widget.panelTypes === PANEL_TYPES.TABLE;

	const [searchTerm, setSearchTerm] = useState<string>('');

	if (response.isLoading && widget.panelTypes !== PANEL_TYPES.LIST) {
		return <Spinner height="100%" size="large" tip="Loading..." />;
	}

	return (
		<div className="full-view-container">
			<OverlayScrollbar>
				<>
					<div className="full-view-header-container">
						{fullViewOptions && (
							<TimeContainer $panelType={widget.panelTypes}>
								{enableDrillDown && (
									<div className="drildown-options-container">
										{showResetQuery && (
											<Button type="link" onClick={handleResetQuery}>
												Reset Query
											</Button>
										)}
<<<<<<< HEAD
										<Button
											className="switch-edit-btn"
											disabled={response.isFetching || response.isLoading}
											onClick={(): void => {
												if (dashboardEditView) {
													safeNavigate(dashboardEditView);
												}
											}}
										>
											Switch to Edit Mode
										</Button>
=======
										{editWidget && (
											<Button
												className="switch-edit-btn"
												disabled={response.isFetching || response.isLoading}
												onClick={(): void => {
													if (dashboardEditView) {
														safeNavigate(dashboardEditView);
													}
												}}
											>
												Switch to Edit Mode
											</Button>
										)}
>>>>>>> 13f2cc81
									</div>
								)}
								<div className="time-container">
									{response.isFetching && (
										<Spin spinning indicator={<LoadingOutlined spin />} />
									)}
									<TimePreference
										selectedTime={selectedTime}
										setSelectedTime={setSelectedTime}
									/>
									<Button
										style={{
											marginLeft: '4px',
										}}
										onClick={(): void => {
											response.refetch();
										}}
										type="primary"
										icon={<SyncOutlined />}
									/>
								</div>
							</TimeContainer>
<<<<<<< HEAD
						)}
						{enableDrillDown && (
							<>
								<QueryBuilderV2
									panelType={widget.panelTypes}
									version={selectedDashboard?.data?.version || 'v3'}
									isListViewPanel={widget.panelTypes === PANEL_TYPES.LIST}
									// filterConfigs={filterConfigs}
									// queryComponents={queryComponents}
								/>
								<RightToolbarActions
									onStageRunQuery={(): void => {
										handleRunQuery(true, true);
									}}
								/>
							</>
						)}
=======
						)}
						{enableDrillDown && (
							<>
								<QueryBuilderV2
									panelType={widget.panelTypes}
									version={selectedDashboard?.data?.version || 'v3'}
									isListViewPanel={widget.panelTypes === PANEL_TYPES.LIST}
									// filterConfigs={filterConfigs}
									// queryComponents={queryComponents}
								/>
								<RightToolbarActions
									onStageRunQuery={(): void => {
										handleRunQuery(true, true);
									}}
								/>
							</>
						)}
>>>>>>> 13f2cc81
					</div>

					<div
						className={cx('graph-container', {
							disabled: isDashboardLocked,
							'height-widget':
								widget?.mergeAllActiveQueries || widget?.stackedBarChart,
							'list-graph-container': isListView,
						})}
						ref={fullViewRef}
					>
						<GraphContainer
							style={{
								height: isListView ? '100%' : '90%',
							}}
							isGraphLegendToggleAvailable={canModifyChart}
						>
							{isTablePanel && (
								<Input
									addonBefore={<SearchOutlined size={14} />}
									className="global-search"
									placeholder="Search..."
									allowClear
									key={widget.id}
									onChange={(e): void => {
										setSearchTerm(e.target.value || '');
									}}
								/>
							)}
							<PanelWrapper
								queryResponse={response}
								widget={widget}
								setRequestData={setRequestData}
								isFullViewMode
								onToggleModelHandler={onToggleModelHandler}
								setGraphVisibility={setGraphsVisibilityStates}
								graphVisibility={graphsVisibilityStates}
								onDragSelect={customOnDragSelect ?? onDragSelect}
								tableProcessedDataRef={tableProcessedDataRef}
								searchTerm={searchTerm}
								onClickHandler={onClickHandler}
								enableDrillDown={enableDrillDown}
							/>
						</GraphContainer>
					</div>
				</>
			</OverlayScrollbar>
		</div>
	);
}

FullView.defaultProps = {
	fullViewOptions: undefined,
	onClickHandler: undefined,
	yAxisUnit: undefined,
	onDragSelect: undefined,
	isDependedDataLoaded: undefined,
};

FullView.displayName = 'FullView';

export default FullView;<|MERGE_RESOLUTION|>--- conflicted
+++ resolved
@@ -236,19 +236,6 @@
 												Reset Query
 											</Button>
 										)}
-<<<<<<< HEAD
-										<Button
-											className="switch-edit-btn"
-											disabled={response.isFetching || response.isLoading}
-											onClick={(): void => {
-												if (dashboardEditView) {
-													safeNavigate(dashboardEditView);
-												}
-											}}
-										>
-											Switch to Edit Mode
-										</Button>
-=======
 										{editWidget && (
 											<Button
 												className="switch-edit-btn"
@@ -262,7 +249,6 @@
 												Switch to Edit Mode
 											</Button>
 										)}
->>>>>>> 13f2cc81
 									</div>
 								)}
 								<div className="time-container">
@@ -285,7 +271,6 @@
 									/>
 								</div>
 							</TimeContainer>
-<<<<<<< HEAD
 						)}
 						{enableDrillDown && (
 							<>
@@ -303,25 +288,6 @@
 								/>
 							</>
 						)}
-=======
-						)}
-						{enableDrillDown && (
-							<>
-								<QueryBuilderV2
-									panelType={widget.panelTypes}
-									version={selectedDashboard?.data?.version || 'v3'}
-									isListViewPanel={widget.panelTypes === PANEL_TYPES.LIST}
-									// filterConfigs={filterConfigs}
-									// queryComponents={queryComponents}
-								/>
-								<RightToolbarActions
-									onStageRunQuery={(): void => {
-										handleRunQuery(true, true);
-									}}
-								/>
-							</>
-						)}
->>>>>>> 13f2cc81
 					</div>
 
 					<div
