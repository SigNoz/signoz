--- conflicted
+++ resolved
@@ -26,10 +26,7 @@
 	LIST: false,
 	TRACE: false,
 	BAR: true,
-<<<<<<< HEAD
-=======
 	PIE: false,
->>>>>>> b44ef810
 	HISTOGRAM: false,
 	EMPTY_WIDGET: false,
 };