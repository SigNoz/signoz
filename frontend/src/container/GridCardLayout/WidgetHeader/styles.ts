--- conflicted
+++ resolved
@@ -32,11 +32,8 @@
 export const WidgetHeaderContainer = styled.div`
 	display: flex;
 	align-items: center;
-<<<<<<< HEAD
 	justify-content: flex-end;
-=======
 	align-items: center;
->>>>>>> 575ac532
 	height: 30px;
 	width: 100%;
 	left: 0;
