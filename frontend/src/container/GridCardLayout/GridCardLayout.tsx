--- conflicted
+++ resolved
@@ -602,11 +602,8 @@
 									version={ENTITY_VERSION_V5}
 									onDragSelect={onDragSelect}
 									dataAvailable={checkIfDataExists}
-<<<<<<< HEAD
 									enableDrillDown={enableDrillDown}
-=======
 									widgetsHavingDynamicVariables={widgetsHavingDynamicVariables}
->>>>>>> 9ad6ab49
 								/>
 							</Card>
 						</CardContainer>
