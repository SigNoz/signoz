--- conflicted
+++ resolved
@@ -35,14 +35,11 @@
 		const isList = panelTypes === PANEL_TYPES.LIST;
 		const config: QueryBuilderProps['filterConfigs'] = {
 			stepInterval: { isHidden: isTable, isDisabled: true },
-<<<<<<< HEAD
 			having: { isHidden: isList, isDisabled: true },
-=======
 			filters: {
 				customKey: 'body',
 				customOp: OPERATORS.CONTAINS,
 			},
->>>>>>> 2c5c9728
 		};
 
 		return config;
