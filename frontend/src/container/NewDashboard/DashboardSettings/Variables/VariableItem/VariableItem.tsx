--- conflicted
+++ resolved
@@ -10,10 +10,6 @@
 import cx from 'classnames';
 import Editor from 'components/Editor';
 import { CustomSelect } from 'components/NewSelect';
-<<<<<<< HEAD
-import { REACT_QUERY_KEY } from 'constants/reactQueryKeys';
-import { useGetFieldValues } from 'hooks/dynamicVariables/useGetFieldValues';
-=======
 import TextToolTip from 'components/TextToolTip';
 import { PANEL_GROUP_TYPES } from 'constants/queryBuilder';
 import { REACT_QUERY_KEY } from 'constants/reactQueryKeys';
@@ -23,7 +19,6 @@
 } from 'hooks/dashboard/utils';
 import { useGetFieldValues } from 'hooks/dynamicVariables/useGetFieldValues';
 import { useIsDarkMode } from 'hooks/useDarkMode';
->>>>>>> cbb24d9a
 import { commaValuesParser } from 'lib/dashbaordVariables/customCommaValuesParser';
 import sortValues from 'lib/dashbaordVariables/sortVariableValues';
 import { isEmpty, map } from 'lodash-es';
@@ -128,30 +123,13 @@
 		(variableData.defaultValue as string) || '',
 	);
 
-<<<<<<< HEAD
-=======
 	const isDarkMode = useIsDarkMode();
 
->>>>>>> cbb24d9a
 	const [
 		dynamicVariablesSelectedValue,
 		setDynamicVariablesSelectedValue,
 	] = useState<{ name: string; value: string }>();
 
-	useEffect(() => {
-		if (
-			variableData.dynamicVariablesAttribute &&
-			variableData.dynamicVariablesSource
-		) {
-			setDynamicVariablesSelectedValue({
-				name: variableData.dynamicVariablesAttribute,
-				value: variableData.dynamicVariablesSource,
-			});
-		}
-	}, [
-		variableData.dynamicVariablesAttribute,
-		variableData.dynamicVariablesSource,
-	]);
 	// Error messages
 	const [errorName, setErrorName] = useState<boolean>(false);
 	const [errorNameMessage, setErrorNameMessage] = useState<string>('');
@@ -161,26 +139,6 @@
 		setErrorAttributeKeyMessage,
 	] = useState<string>('');
 	const [errorPreview, setErrorPreview] = useState<string | null>(null);
-
-	const { maxTime, minTime } = useSelector<AppState, GlobalReducer>(
-		(state) => state.globalTime,
-	);
-
-	const { data: fieldValues } = useGetFieldValues({
-		signal:
-			dynamicVariablesSelectedValue?.value === 'All Sources'
-				? undefined
-				: (dynamicVariablesSelectedValue?.value?.toLowerCase() as
-						| 'traces'
-						| 'logs'
-						| 'metrics'),
-		name: dynamicVariablesSelectedValue?.name || '',
-		enabled:
-			!!dynamicVariablesSelectedValue?.name &&
-			!!dynamicVariablesSelectedValue?.value,
-		startUnixMilli: minTime,
-		endUnixMilli: maxTime,
-	});
 
 	useEffect(() => {
 		if (
@@ -348,11 +306,7 @@
 		) {
 			setPreviewValues(
 				sortValues(
-<<<<<<< HEAD
-					fieldValues.payload?.normalizedValues || [],
-=======
 					fieldValues.data?.normalizedValues || [],
->>>>>>> cbb24d9a
 					variableSortType,
 				) as never,
 			);
@@ -363,9 +317,6 @@
 		queryType,
 		dynamicVariablesSelectedValue?.name,
 		dynamicVariablesSelectedValue?.value,
-<<<<<<< HEAD
-		dynamicVariablesSelectedValue,
-=======
 	]);
 
 	const variableValue = useMemo(() => {
@@ -402,7 +353,6 @@
 		variableData.showALLOption,
 		variableDefaultValue,
 		previewValues,
->>>>>>> cbb24d9a
 	]);
 
 	const handleSave = (): void => {
@@ -431,11 +381,8 @@
 				dynamicVariablesAttribute: dynamicVariablesSelectedValue?.name,
 				dynamicVariablesSource: dynamicVariablesSelectedValue?.value,
 			}),
-<<<<<<< HEAD
-=======
 			selectedValue: variableValue,
 			allSelected: variableData.allSelected,
->>>>>>> cbb24d9a
 		};
 
 		const allVariables = [...Object.values(existingVariables), newVariable];
@@ -613,12 +560,9 @@
 								}}
 							>
 								Dynamic
-<<<<<<< HEAD
-=======
 								<Tag bordered={false} className="sidenav-beta-tag" color="geekblue">
 									Beta
 								</Tag>
->>>>>>> cbb24d9a
 							</Button>
 							<Button
 								type="text"
@@ -667,11 +611,6 @@
 								onClick={(): void => {
 									setQueryType('QUERY');
 									setPreviewValues([]);
-<<<<<<< HEAD
-								}}
-							>
-								Query
-=======
 									// Reset manual change flag if no name is entered
 									if (!variableName.trim()) {
 										setHasUserManuallyChangedName(false);
@@ -699,7 +638,6 @@
 										}
 									/>
 								</div>
->>>>>>> cbb24d9a
 							</Button>
 						</div>
 					</VariableItemRow>
@@ -708,10 +646,7 @@
 							<DynamicVariable
 								setDynamicVariablesSelectedValue={setDynamicVariablesSelectedValue}
 								dynamicVariablesSelectedValue={dynamicVariablesSelectedValue}
-<<<<<<< HEAD
-=======
 								errorAttributeKeyMessage={errorAttributeKeyMessage}
->>>>>>> cbb24d9a
 							/>
 						</div>
 					)}
