--- conflicted
+++ resolved
@@ -7,16 +7,12 @@
 import cx from 'classnames';
 import Editor from 'components/Editor';
 import { CustomSelect } from 'components/NewSelect';
-<<<<<<< HEAD
-import { REACT_QUERY_KEY } from 'constants/reactQueryKeys';
-=======
 import { PANEL_GROUP_TYPES } from 'constants/queryBuilder';
 import { REACT_QUERY_KEY } from 'constants/reactQueryKeys';
 import {
 	createDynamicVariableToWidgetsMap,
 	getWidgetsHavingDynamicVariableAttribute,
 } from 'hooks/dashboard/utils';
->>>>>>> 9ad6ab49
 import { useGetFieldValues } from 'hooks/dynamicVariables/useGetFieldValues';
 import { commaValuesParser } from 'lib/dashbaordVariables/customCommaValuesParser';
 import sortValues from 'lib/dashbaordVariables/sortVariableValues';
@@ -126,20 +122,6 @@
 		setDynamicVariablesSelectedValue,
 	] = useState<{ name: string; value: string }>();
 
-	useEffect(() => {
-		if (
-			variableData.dynamicVariablesAttribute &&
-			variableData.dynamicVariablesSource
-		) {
-			setDynamicVariablesSelectedValue({
-				name: variableData.dynamicVariablesAttribute,
-				value: variableData.dynamicVariablesSource,
-			});
-		}
-	}, [
-		variableData.dynamicVariablesAttribute,
-		variableData.dynamicVariablesSource,
-	]);
 	// Error messages
 	const [errorName, setErrorName] = useState<boolean>(false);
 	const [errorNameMessage, setErrorNameMessage] = useState<string>('');
@@ -149,34 +131,6 @@
 		setErrorAttributeKeyMessage,
 	] = useState<string>('');
 	const [errorPreview, setErrorPreview] = useState<string | null>(null);
-
-	const { maxTime, minTime } = useSelector<AppState, GlobalReducer>(
-		(state) => state.globalTime,
-	);
-
-	const { data: fieldValues } = useGetFieldValues({
-		signal:
-			dynamicVariablesSelectedValue?.value === 'All Sources'
-				? undefined
-				: (dynamicVariablesSelectedValue?.value?.toLowerCase() as
-						| 'traces'
-						| 'logs'
-						| 'metrics'),
-		name: dynamicVariablesSelectedValue?.name || '',
-		enabled:
-			!!dynamicVariablesSelectedValue?.name &&
-			!!dynamicVariablesSelectedValue?.value,
-		startUnixMilli: minTime,
-		endUnixMilli: maxTime,
-	});
-
-	const [selectedWidgets, setSelectedWidgets] = useState<string[]>([]);
-
-	useEffect(() => {
-		if (queryType === 'DYNAMIC') {
-			setSelectedWidgets(variableData?.dynamicVariablesWidgetIds || []);
-		}
-	}, [queryType, variableData?.dynamicVariablesWidgetIds]);
 
 	useEffect(() => {
 		if (
@@ -355,9 +309,6 @@
 		queryType,
 		dynamicVariablesSelectedValue?.name,
 		dynamicVariablesSelectedValue?.value,
-<<<<<<< HEAD
-		dynamicVariablesSelectedValue,
-=======
 	]);
 
 	const variableValue = useMemo(() => {
@@ -394,7 +345,6 @@
 		variableData.showALLOption,
 		variableDefaultValue,
 		previewValues,
->>>>>>> 9ad6ab49
 	]);
 
 	const handleSave = (): void => {
@@ -423,15 +373,8 @@
 				dynamicVariablesAttribute: dynamicVariablesSelectedValue?.name,
 				dynamicVariablesSource: dynamicVariablesSelectedValue?.value,
 			}),
-<<<<<<< HEAD
-			...(queryType === 'DYNAMIC' && {
-				dynamicVariablesWidgetIds:
-					selectedWidgets?.length > 0 ? selectedWidgets : [],
-			}),
-=======
 			selectedValue: variableValue,
 			allSelected: variableData.allSelected,
->>>>>>> 9ad6ab49
 		};
 
 		const allVariables = [...Object.values(existingVariables), newVariable];
@@ -594,12 +537,9 @@
 								}}
 							>
 								Dynamic
-<<<<<<< HEAD
-=======
 								<Tag bordered={false} className="sidenav-beta-tag" color="geekblue">
 									Beta
 								</Tag>
->>>>>>> 9ad6ab49
 							</Button>
 							<Button
 								type="text"
@@ -648,11 +588,6 @@
 								onClick={(): void => {
 									setQueryType('QUERY');
 									setPreviewValues([]);
-<<<<<<< HEAD
-								}}
-							>
-								Query
-=======
 									// Reset manual change flag if no name is entered
 									if (!variableName.trim()) {
 										setHasUserManuallyChangedName(false);
@@ -663,7 +598,6 @@
 								<Tag bordered={false} className="sidenav-beta-tag" color="warning">
 									Not Recommended
 								</Tag>
->>>>>>> 9ad6ab49
 							</Button>
 						</div>
 					</VariableItemRow>
@@ -672,10 +606,7 @@
 							<DynamicVariable
 								setDynamicVariablesSelectedValue={setDynamicVariablesSelectedValue}
 								dynamicVariablesSelectedValue={dynamicVariablesSelectedValue}
-<<<<<<< HEAD
-=======
 								errorAttributeKeyMessage={errorAttributeKeyMessage}
->>>>>>> 9ad6ab49
 							/>
 						</div>
 					)}
