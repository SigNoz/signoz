/* eslint-disable sonarjs/cognitive-complexity */
import { orange } from '@ant-design/colors';
import {
	Button,
	Col,
	Divider,
	Input,
	Select,
	Switch,
	Tag,
	Typography,
} from 'antd';
import query from 'api/dashboard/variables/query';
import Editor from 'components/Editor';
import { commaValuesParser } from 'lib/dashbaordVariables/customCommaValuesParser';
import sortValues from 'lib/dashbaordVariables/sortVariableValues';
<<<<<<< HEAD
import React, { useEffect, useState } from 'react';
=======
import { map } from 'lodash-es';
import { useEffect, useState } from 'react';
>>>>>>> b9c87c13
import {
	IDashboardVariable,
	TSortVariableValuesType,
	TVariableQueryType,
	VariableQueryTypeArr,
	VariableSortTypeArr,
} from 'types/api/dashboard/getAll';
import { v4 } from 'uuid';

import { variablePropsToPayloadVariables } from '../../../utils';
import { TVariableViewMode } from '../types';
import { LabelContainer, VariableItemRow } from './styles';

const { Option } = Select;

interface VariableItemProps {
	variableData: IDashboardVariable;
	existingVariables: Record<string, IDashboardVariable>;
	onCancel: () => void;
	onSave: (name: string, arg0: IDashboardVariable, arg1: string) => void;
	validateName: (arg0: string) => boolean;
	variableViewMode: TVariableViewMode;
}
function VariableItem({
	variableData,
	existingVariables,
	onCancel,
	onSave,
	validateName,
	variableViewMode,
}: VariableItemProps): JSX.Element {
	const [variableName, setVariableName] = useState<string>(
		variableData.name || '',
	);
	const [variableDescription, setVariableDescription] = useState<string>(
		variableData.description || '',
	);
	const [queryType, setQueryType] = useState<TVariableQueryType>(
		variableData.type || 'QUERY',
	);
	const [variableQueryValue, setVariableQueryValue] = useState<string>(
		variableData.queryValue || '',
	);
	const [variableCustomValue, setVariableCustomValue] = useState<string>(
		variableData.customValue || '',
	);
	const [variableTextboxValue, setVariableTextboxValue] = useState<string>(
		variableData.textboxValue || '',
	);
	const [
		variableSortType,
		setVariableSortType,
	] = useState<TSortVariableValuesType>(
		variableData.sort || VariableSortTypeArr[0],
	);
	const [variableMultiSelect, setVariableMultiSelect] = useState<boolean>(
		variableData.multiSelect || false,
	);
	const [variableShowALLOption, setVariableShowALLOption] = useState<boolean>(
		variableData.showALLOption || false,
	);
	const [previewValues, setPreviewValues] = useState<string[]>([]);

	// Internal states
	const [previewLoading, setPreviewLoading] = useState<boolean>(false);
	// Error messages
	const [errorName, setErrorName] = useState<boolean>(false);
	const [errorPreview, setErrorPreview] = useState<string | null>(null);

	useEffect(() => {
		setPreviewValues([]);
		if (queryType === 'CUSTOM') {
			setPreviewValues(
				sortValues(
					commaValuesParser(variableCustomValue),
					variableSortType,
				) as never,
			);
		}
	}, [
		queryType,
		variableCustomValue,
		variableData.customValue,
		variableData.type,
		variableSortType,
	]);

	const handleSave = (): void => {
		const newVariableData: IDashboardVariable = {
			name: variableName,
			description: variableDescription,
			type: queryType,
			queryValue: variableQueryValue,
			customValue: variableCustomValue,
			textboxValue: variableTextboxValue,
			multiSelect: variableMultiSelect,
			showALLOption: variableShowALLOption,
			sort: variableSortType,
			...(queryType === 'TEXTBOX' && {
				selectedValue: (variableData.selectedValue ||
					variableTextboxValue) as never,
			}),
			modificationUUID: v4(),
		};
		onSave(
			variableName,
			newVariableData,
			(variableViewMode === 'EDIT' && variableName !== variableData.name
				? variableData.name
				: '') as string,
		);
		onCancel();
	};

	// Fetches the preview values for the SQL variable query
	const handleQueryResult = async (): Promise<void> => {
		setPreviewLoading(true);
		setErrorPreview(null);
		try {
			const variableQueryResponse = await query({
				query: variableQueryValue,
				variables: variablePropsToPayloadVariables(existingVariables),
			});
			setPreviewLoading(false);
			if (variableQueryResponse.error) {
				let message = variableQueryResponse.error;
				if (variableQueryResponse.error.includes('Syntax error:')) {
					message =
						'Please make sure query is valid and dependent variables are selected';
				}
				setErrorPreview(message);
				return;
			}
			if (variableQueryResponse.payload?.variableValues)
				setPreviewValues(
					sortValues(
						variableQueryResponse.payload?.variableValues || [],
						variableSortType,
					) as never,
				);
		} catch (e) {
			console.error(e);
		}
	};
	return (
		<Col>
			{/* <Typography.Title level={3}>Add Variable</Typography.Title> */}
			<VariableItemRow>
				<LabelContainer>
					<Typography>Name</Typography>
				</LabelContainer>
				<div>
					<Input
						placeholder="Unique name of the variable"
						style={{ width: 400 }}
						value={variableName}
						onChange={(e): void => {
							setVariableName(e.target.value);
							setErrorName(
								!validateName(e.target.value) && e.target.value !== variableData.name,
							);
						}}
					/>
					<div>
						<Typography.Text type="warning">
							{errorName ? 'Variable name already exists' : ''}
						</Typography.Text>
					</div>
				</div>
			</VariableItemRow>
			<VariableItemRow>
				<LabelContainer>
					<Typography>Description</Typography>
				</LabelContainer>

				<Input.TextArea
					value={variableDescription}
					placeholder="Write description of the variable"
					style={{ width: 400 }}
					onChange={(e): void => setVariableDescription(e.target.value)}
				/>
			</VariableItemRow>
			<VariableItemRow>
				<LabelContainer>
					<Typography>Type</Typography>
				</LabelContainer>

				<Select
					defaultActiveFirstOption
					style={{ width: 400 }}
					onChange={(e: TVariableQueryType): void => {
						setQueryType(e);
					}}
					value={queryType}
				>
					<Option value={VariableQueryTypeArr[0]}>Query</Option>
					<Option value={VariableQueryTypeArr[1]}>Textbox</Option>
					<Option value={VariableQueryTypeArr[2]}>Custom</Option>
				</Select>
			</VariableItemRow>
			<Typography.Title
				level={5}
				style={{ marginTop: '1rem', marginBottom: '1rem' }}
			>
				Options
			</Typography.Title>
			{queryType === 'QUERY' && (
				<VariableItemRow>
					<LabelContainer>
						<Typography>Query</Typography>
					</LabelContainer>

					<div style={{ flex: 1, position: 'relative' }}>
						<Editor
							language="sql"
							value={variableQueryValue}
							onChange={(e): void => setVariableQueryValue(e)}
							height="300px"
						/>
						<Button
							type="primary"
							onClick={handleQueryResult}
							style={{
								position: 'absolute',
								bottom: 0,
							}}
							loading={previewLoading}
						>
							Test Run Query
						</Button>
					</div>
				</VariableItemRow>
			)}
			{queryType === 'CUSTOM' && (
				<VariableItemRow>
					<LabelContainer>
						<Typography>Values separated by comma</Typography>
					</LabelContainer>
					<Input.TextArea
						value={variableCustomValue}
						placeholder="1, 10, mykey, mykey:myvalue"
						style={{ width: 400 }}
						onChange={(e): void => {
							setVariableCustomValue(e.target.value);
							setPreviewValues(
								sortValues(
									commaValuesParser(e.target.value),
									variableSortType,
								) as never,
							);
						}}
					/>
				</VariableItemRow>
			)}
			{queryType === 'TEXTBOX' && (
				<VariableItemRow>
					<LabelContainer>
						<Typography>Default Value</Typography>
					</LabelContainer>
					<Input
						value={variableTextboxValue}
						onChange={(e): void => {
							setVariableTextboxValue(e.target.value);
						}}
						placeholder="Default value if any"
						style={{ width: 400 }}
					/>
				</VariableItemRow>
			)}
			{(queryType === 'QUERY' || queryType === 'CUSTOM') && (
				<>
					<VariableItemRow>
						<LabelContainer>
							<Typography>Preview of Values</Typography>
						</LabelContainer>
						<div style={{ flex: 1 }}>
							{errorPreview ? (
								<Typography style={{ color: orange[5] }}>{errorPreview}</Typography>
							) : (
								previewValues.map((value, idx) => (
									// eslint-disable-next-line react/no-array-index-key
									<Tag key={`${value}${idx}`}>{value.toString()}</Tag>
								))
							)}
						</div>
					</VariableItemRow>
					<VariableItemRow>
						<LabelContainer>
							<Typography>Sort</Typography>
						</LabelContainer>

						<Select
							defaultActiveFirstOption
							style={{ width: 400 }}
							defaultValue={VariableSortTypeArr[0]}
							value={variableSortType}
							onChange={(value: TSortVariableValuesType): void =>
								setVariableSortType(value)
							}
						>
							<Option value={VariableSortTypeArr[0]}>Disabled</Option>
							<Option value={VariableSortTypeArr[1]}>Ascending</Option>
							<Option value={VariableSortTypeArr[2]}>Descending</Option>
						</Select>
					</VariableItemRow>
					<VariableItemRow>
						<LabelContainer>
							<Typography>Enable multiple values to be checked</Typography>
						</LabelContainer>
						<Switch
							checked={variableMultiSelect}
							onChange={(e): void => {
								setVariableMultiSelect(e);
								if (!e) {
									setVariableShowALLOption(false);
								}
							}}
						/>
					</VariableItemRow>
					{variableMultiSelect && (
						<VariableItemRow>
							<LabelContainer>
								<Typography>Include an option for ALL values</Typography>
							</LabelContainer>
							<Switch
								checked={variableShowALLOption}
								onChange={(e): void => setVariableShowALLOption(e)}
							/>
						</VariableItemRow>
					)}
				</>
			)}
			<Divider />
			<VariableItemRow>
				<Button type="primary" onClick={handleSave} disabled={errorName}>
					Save
				</Button>
				<Button type="dashed" onClick={onCancel}>
					Cancel
				</Button>
			</VariableItemRow>
		</Col>
	);
}

export default VariableItem;<|MERGE_RESOLUTION|>--- conflicted
+++ resolved
@@ -14,12 +14,7 @@
 import Editor from 'components/Editor';
 import { commaValuesParser } from 'lib/dashbaordVariables/customCommaValuesParser';
 import sortValues from 'lib/dashbaordVariables/sortVariableValues';
-<<<<<<< HEAD
-import React, { useEffect, useState } from 'react';
-=======
-import { map } from 'lodash-es';
 import { useEffect, useState } from 'react';
->>>>>>> b9c87c13
 import {
 	IDashboardVariable,
 	TSortVariableValuesType,
