.query-container {
	display: flex;
	flex-flow: row wrap;
	min-width: 0;
	gap: 1rem;
	margin-bottom: 1rem;
	flex-direction: column;
}

.variable-item-container {
	display: flex;
	flex-direction: column;
	border-radius: 3px;
	border: 1px solid var(--bg-slate-500);

	.all-variables {
		display: flex;
		padding: 10px 16px;
		align-items: center;
		gap: 8px;
		border-bottom: 1px solid var(--bg-slate-500);
		.all-variables-btn {
			display: flex;
			align-items: center;
			height: 24px;
			padding: 0px;
			color: #c0c1c3;
			font-family: Inter;
			font-size: 14px;
			font-style: normal;
			font-weight: 400;
			line-height: 18px; /* 128.571% */
		}

		.all-variables-btn:hover {
			background-color: unset !important;
		}
	}

	.variable-item-content {
		padding: 12px 16px 20px 16px;
		display: flex;
		flex-direction: column;
		gap: 20px;

		.variable-name-section {
			flex-direction: column;
			gap: 8px;

			.typography-variables {
				color: var(--bg-vanilla-400);
				font-family: Inter;
				font-size: 14px;
				font-style: normal;
				font-weight: 400;
				line-height: 20px; /* 142.857% */
			}

			.name-input {
				border-radius: 2px;
				border: 1px solid var(--bg-slate-400);
				background: var(--bg-ink-300);
				padding: 6px 6px 6px 8px;
			}
		}
		.variable-description-section {
			flex-direction: column;
			gap: 8px;

			.typography-variables {
				color: var(--bg-vanilla-400);
				font-family: Inter;
				font-size: 14px;
				font-style: normal;
				font-weight: 400;
				line-height: 20px; /* 142.857% */
			}

			.description-input {
				border-radius: 2px;
				border: 1px solid var(--bg-slate-400);
				background: var(--bg-ink-300);
				padding: 6px 6px 6px 8px;
			}
		}

		.variable-type-section {
			justify-content: space-between;
			margin-bottom: 0px;
			align-items: center;

			.variable-type-label-container {
				display: flex;
				align-items: center;
				gap: 8px;
			}

			.typography-variables {
				color: var(--bg-vanilla-400);
				font-family: Inter;
				font-size: 14px;
				font-style: normal;
				font-weight: 400;
				line-height: 20px; /* 142.857% */
			}

			.variable-type-btn-group {
				display: grid;
				grid-template-columns: max-content max-content max-content max-content;
				height: 32px;
				flex-shrink: 0;
				border-radius: 2px;
				border: 1px solid var(--bg-slate-400);
				background: var(--bg-ink-400);
				box-shadow: 0px 0px 8px 0px rgba(0, 0, 0, 0.1);

				.ant-btn {
					width: 114px;
					height: 32px;
					flex-shrink: 0;
					border-radius: 2px 0px 0px 2px;
					width: 100%;
				}

				.variable-type-btn {
					display: flex;
					align-items: center;
					justify-content: center;
<<<<<<< HEAD
					gap: 8px;
=======
					gap: 4px;
>>>>>>> 7f925bd5
				}

				.variable-type-btn + .variable-type-btn {
					border-left: 1px solid var(--bg-slate-400);
				}
				.selected {
					background: var(--bg-slate-400);
				}
			}
		}

		.sort-values-section {
			justify-content: space-between;
			margin-bottom: 0;

			.typography-variables {
				color: var(--bg-vanilla-100);
				font-family: Inter;
				font-size: 14px;
				font-style: normal;
				font-weight: 400;
				line-height: 20px; /* 142.857% */
				letter-spacing: -0.07px;
			}

			.typography-sort {
				color: var(--bg-vanilla-400);
				font-family: Inter;
				font-size: 12px;
				font-style: normal;
				font-weight: 400;
				line-height: 20px; /* 166.667% */
				letter-spacing: -0.06px;
			}

			.sort-input {
				border-radius: 2px;
				border: 1px solid var(--bg-slate-400);

				.ant-select-selector {
					width: 192px;
					height: 32px;
					padding: 6px 6px 6px 8px;
					background: var(--bg-ink-300);
				}
			}
		}

		.multiple-values-section {
			justify-content: space-between;
			margin-bottom: 0;

			.typography-variables {
				color: var(--bg-vanilla-400);
				font-family: Inter;
				font-size: 14px;
				font-style: normal;
				font-weight: 400;
				line-height: 20px; /* 142.857% */
				letter-spacing: -0.07px;
				width: 339px;
			}
		}

		.all-option-section {
			justify-content: space-between;
			margin-bottom: 0;

			.typography-variables {
				color: var(--bg-vanilla-400);
				font-family: Inter;
				font-size: 14px;
				font-style: normal;
				font-weight: 400;
				line-height: 20px; /* 142.857% */
				letter-spacing: -0.07px;
				width: 339px;
			}
		}

		.default-value-section {
			display: grid;
			grid-template-columns: max-content 1fr;

			.default-value-description {
				color: var(--bg-vanilla-400);
				font-family: Inter;
				font-size: 11px;
				font-style: normal;
				font-weight: 400;
				line-height: 18px;
				letter-spacing: -0.06px;
			}
		}

		.dynamic-variable-section {
			justify-content: space-between;
			margin-bottom: 0;

			.typography-variables {
				color: var(--bg-vanilla-400);
				font-family: Inter;
				font-size: 14px;
				font-style: normal;
				font-weight: 400;
				line-height: 20px; /* 142.857% */
				letter-spacing: -0.07px;
				width: 339px;
			}
		}

		.variable-textbox-section {
			justify-content: space-between;
			margin-bottom: 0;
			align-items: center;

			.typography-variables {
				color: var(--bg-vanilla-400);
				font-family: Inter;
				font-size: 14px;
				font-style: normal;
				font-weight: 400;
				line-height: 20px; /* 142.857% */
			}

			.default-input {
				display: flex;
				height: 32px;
				padding: 6px 6px 6px 8px;
				align-items: flex-start;
				gap: 4px;
				flex: 1 0 0;
				border-radius: 2px;
				border: 1px solid var(--bg-slate-400);
				background: var(--bg-ink-300);
				width: 342px;
			}
		}

		.variable-custom-section {
			margin-bottom: 0px;
			.custom-collapse {
				width: 100%;
				border-radius: 3px 3px 0px 0px;
				border: 1px solid var(--bg-slate-500);

				.ant-collapse-item {
					border-bottom: none;
				}

				.ant-collapse-header {
					height: 38px;
					border-radius: 3px 3px 0px 0px;
					background: var(--bg-ink-300);
					align-items: center;
					padding: 12px;
					gap: 8px;

					.ant-collapse-expand-icon {
						padding-inline-end: 0px;
					}

					.ant-collapse-header-text {
						color: var(--bg-robin-400);
						font-family: 'Space Mono';
						font-size: 14px;
						font-style: normal;
						font-weight: 400;
						line-height: 18px; /* 128.571% */
						display: flex;
						padding: 1px 2px;
						align-items: center;
						gap: 10px;
						border-radius: 2px;
						background: rgba(113, 144, 249, 0.08);
					}
				}

				.ant-collapse-content {
					border-top: none;

					.ant-collapse-content-box {
						padding: 0px;
					}

					.comma-input {
						height: 109px;
						border: none;
					}
				}
			}
		}

		.variables-preview-section {
			display: flex;
			flex-direction: column;
			margin-bottom: 0px;
			border-radius: 0px 0px 3px 3px;
			border: 1px solid var(--bg-slate-500);
			height: 108px;
			margin-top: -20px;
			border-collapse: collapse;
			gap: 5px;
			flex-flow: column;

			.typography-variables {
				color: var(--bg-robin-400);
				font-family: 'Space Mono';
				font-size: 14px;
				font-style: normal;
				font-weight: 400;
				line-height: 18px; /* 128.571% */
				display: inline-flex;
				padding: 1px 2px;
				align-items: center;
				gap: 10px;
				border-radius: 0px 0px 2px 0px;
				background: rgba(113, 144, 249, 0.08);
			}

			.preview-values {
				padding: 4.5px 11px;
				display: flex;
				overflow-y: auto;
				flex-flow: wrap;
				gap: 8px;

				.ant-tag {
					height: 30px;
					color: var(--bg-vanilla-100);
					font-family: 'Space Mono';
					font-size: 14px;
					font-style: normal;
					font-weight: 400;
					line-height: 20px;
					display: inline-flex;
					letter-spacing: -0.07px;
					align-items: center;
					border-radius: 2px;
					border: 1px solid var(--bg-slate-300);
					margin-inline-end: 0px;
				}
			}
		}
	}
}

.variable-item-footer {
	margin-top: 12px;
	display: flex;
	flex-direction: row-reverse;

	.footer-btn-discard {
		display: flex;
		align-items: center;
		border-radius: 2px;
		border: 1px solid var(--bg-slate-400);
		background: var(--bg-slate-500);
		height: 34px;
		padding: 4px 8px 4px 10px;
		box-shadow: none;
	}

	.footer-btn-save {
		display: flex;
		align-items: center;
		border-radius: 2px;
		border: 1px solid var(--bg-robin-500);
		background: var(--bg-robin-500);
		width: 123px;
		height: 34px;
		padding: 4px 8px 4px 10px;
		box-shadow: none;
	}
}

.lightMode {
	.variable-item-container {
		border: 1px solid var(--bg-vanilla-300);

		.all-variables {
			border-bottom: 1px solid var(--bg-vanilla-300);
			.all-variables-btn {
				color: var(--bg-ink-300);
			}
		}

		.variable-item-content {
			.variable-name-section {
				.typography-variables {
					color: var(--bg-ink-400);
				}

				.name-input {
					border: 1px solid var(--bg-vanilla-300);
					background: var(--bg-vanilla-300);
				}
			}
			.variable-description-section {
				.typography-variables {
					color: var(--bg-ink-400);
				}

				.description-input {
					border: 1px solid var(--bg-vanilla-300);
					background: var(--bg-vanilla-300);
				}
			}

			.variable-type-section {
				.typography-variables {
					color: var(--bg-slate-400);
				}

				.variable-type-btn-group {
					border: 1px solid var(--bg-vanilla-300);
					background: var(--bg-vanilla-300);

					.variable-type-btn + .variable-type-btn {
						border-left: 1px solid var(--bg-vanilla-200);
					}
					.selected {
						background: var(--bg-vanilla-200);
					}
				}
			}

			.sort-values-section {
				.typography-variables {
					color: var(--bg-ink-300);
				}

				.typography-sort {
					color: var(--bg-ink-400);
				}

				.sort-input {
					border: 1px solid var(--bg-vanilla-300);

					.ant-select-selector {
						background: var(--bg-vanilla-300);
						border: var(--bg-vanilla-300);
					}
				}
			}

			.multiple-values-section {
				.typography-variables {
					color: var(--bg-ink-400);
				}
			}

			.all-option-section {
				.typography-variables {
					color: var(--bg-ink-400);
				}
			}

			.default-value-section {
				.default-value-description {
					color: var(--bg-ink-400);
				}
			}

			.dynamic-variable-section {
				.typography-variables {
					color: var(--bg-ink-400);
				}
			}

			.variable-textbox-section {
				.typography-variables {
					color: var(--bg-ink-400);
				}

				.default-input {
					border: 1px solid var(--bg-vanilla-300);
					background: var(--bg-vanilla-300);
					color: var(--bg-ink-300);
				}
			}

			.variable-custom-section {
				.custom-collapse {
					border: 1px solid var(--bg-vanilla-300);

					.ant-collapse-header {
						background: var(--bg-vanilla-300);
					}
				}
			}

			.variables-preview-section {
				border: 1px solid var(--bg-vanilla-300);

				.preview-values {
					.ant-tag {
						color: var(--bg-slate-300);
						border: 1px solid var(--bg-vanilla-300);
					}
				}
			}
		}
	}

	.variable-item-footer {
		.footer-btn-discard {
			border: 1px solid var(--bg-vanilla-300);
			background: var(--bg-vanilla-200);
		}
	}
}<|MERGE_RESOLUTION|>--- conflicted
+++ resolved
@@ -126,11 +126,7 @@
 					display: flex;
 					align-items: center;
 					justify-content: center;
-<<<<<<< HEAD
-					gap: 8px;
-=======
 					gap: 4px;
->>>>>>> 7f925bd5
 				}
 
 				.variable-type-btn + .variable-type-btn {
