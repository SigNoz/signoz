--- conflicted
+++ resolved
@@ -1,8 +1,5 @@
-<<<<<<< HEAD
-=======
 /* eslint-disable sonarjs/no-identical-functions */
 /* eslint-disable sonarjs/no-duplicate-string */
->>>>>>> cbb24d9a
 import { fireEvent, render, screen, waitFor } from 'tests/test-utils';
 import {
 	IDashboardVariable,
