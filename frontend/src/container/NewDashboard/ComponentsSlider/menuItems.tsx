import { Color } from '@signozhq/design-tokens';
import { PANEL_TYPES } from 'constants/queryBuilder';
import {
	BarChart3,
	LineChart,
	List,
	PieChart,
	SigmaSquare,
	Table,
} from 'lucide-react';

const Items: ItemsProps[] = [
	{
		name: PANEL_TYPES.TIME_SERIES,
		icon: <LineChart size={32} color={Color.BG_ROBIN_400} />,
		display: 'Time Series',
	},
	{
		name: PANEL_TYPES.VALUE,
		icon: <SigmaSquare size={32} color={Color.BG_ROBIN_400} />,
		display: 'Value',
	},
	{
		name: PANEL_TYPES.TABLE,
		icon: <Table size={32} color={Color.BG_ROBIN_400} />,
		display: 'Table',
	},
	{
		name: PANEL_TYPES.LIST,
		icon: <List size={32} color={Color.BG_ROBIN_400} />,
		display: 'List',
	},
	{
		name: PANEL_TYPES.BAR,
		icon: <BarChart3 size={32} color={Color.BG_ROBIN_400} />,
		display: 'Bar',
	},
	{
<<<<<<< HEAD
=======
		name: PANEL_TYPES.PIE,
		icon: <PieChart size={32} color={Color.BG_ROBIN_400} />,
		display: 'Pie',
	},
	{
>>>>>>> b44ef810
		name: PANEL_TYPES.HISTOGRAM,
		icon: <BarChart3 size={32} color={Color.BG_ROBIN_400} />,
		display: 'Histogram',
	},
];

export interface ItemsProps {
	name: PANEL_TYPES;
	icon: JSX.Element;
	display: string;
}

export default Items;<|MERGE_RESOLUTION|>--- conflicted
+++ resolved
@@ -36,14 +36,11 @@
 		display: 'Bar',
 	},
 	{
-<<<<<<< HEAD
-=======
 		name: PANEL_TYPES.PIE,
 		icon: <PieChart size={32} color={Color.BG_ROBIN_400} />,
 		display: 'Pie',
 	},
 	{
->>>>>>> b44ef810
 		name: PANEL_TYPES.HISTOGRAM,
 		icon: <BarChart3 size={32} color={Color.BG_ROBIN_400} />,
 		display: 'Histogram',
