--- conflicted
+++ resolved
@@ -47,13 +47,8 @@
 				history.push(
 					`${history.location.pathname}/new?graphType=${name}&widgetId=${
 						emptyLayout.i
-<<<<<<< HEAD
-					}&${queryParamNamesMap.compositeQuery}=${JSON.stringify(
-						initialQueriesMap.metrics,
-=======
 					}&${queryParamNamesMap.compositeQuery}=${encodeURIComponent(
 						JSON.stringify(initialQueriesMap.metrics),
->>>>>>> f5b9eb3b
 					)}`,
 				);
 			} catch (error) {
