--- conflicted
+++ resolved
@@ -47,13 +47,8 @@
 				history.push(
 					`${history.location.pathname}/new?graphType=${name}&widgetId=${
 						emptyLayout.i
-<<<<<<< HEAD
-					}&${queryParamNamesMap.compositeQuery}=${JSON.stringify(
-						initialQueriesMap.metrics,
-=======
-					}&${COMPOSITE_QUERY}=${encodeURIComponent(
+					}&${queryParamNamesMap.compositeQuery}=${encodeURIComponent(
 						JSON.stringify(initialQueriesMap.metrics),
->>>>>>> 20e71ec0
 					)}`,
 				);
 			} catch (error) {
