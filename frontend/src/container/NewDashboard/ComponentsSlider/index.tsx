import { notification } from 'antd';
import { updateDashboard } from 'container/GridGraphLayout/utils';
import React, { useCallback } from 'react';
import { useSelector } from 'react-redux';
<<<<<<< HEAD
import { useLocation } from 'react-router';
=======
>>>>>>> f1f60684
import { AppState } from 'store/reducers';
import AppReducer from 'types/reducer/app';
import DashboardReducer from 'types/reducer/dashboards';
import { v4 } from 'uuid';

import menuItems, { ITEMS } from './menuItems';
import { Card, Container, Text } from './styles';
import history from 'lib/history';

function DashboardGraphSlider(): JSX.Element {
	const { dashboards } = useSelector<AppState, DashboardReducer>(
		(state) => state.dashboards,
	);

	const [selectedDashboard] = dashboards;
	const { data } = selectedDashboard;

	const onDragStartHandler: React.DragEventHandler<HTMLDivElement> = useCallback(
		(event: React.DragEvent<HTMLDivElement>) => {
			event.dataTransfer.setData('text/plain', event.currentTarget.id);
		},
		[],
	);
<<<<<<< HEAD
	const { pathname } = useLocation();

	const onClickHandler = useCallback(
		(name: ITEMS) => {
			const generateWidgetId = v4();
			history.push(
				`${pathname}/new?graphType=${name}&widgetId=${generateWidgetId}`,
			);
		},
		[pathname],
=======

	const onClickHandler = useCallback(
		async (name: ITEMS) => {
			try {
				const generateWidgetId = v4();

				const getX = (): number => {
					if (data.layout && data.layout?.length > 0) {
						const lastIndexX = data.layout[data.layout?.length - 1];
						return (lastIndexX.w + lastIndexX.x) % 12;
					}
					return 0;
				};

				await updateDashboard({
					data,
					generateWidgetId,
					graphType: name,
					layout: [
						...(data.layout || []),
						{
							h: 2,
							i: ((data.layout || [])?.length + 1).toString(),
							w: 6,
							x: getX(),
							y: 0,
						},
					],
					selectedDashboard,
				});
			} catch (error) {
				notification.error({
					message: 'Something went wrong',
				});
			}
		},
		[data, selectedDashboard],
>>>>>>> f1f60684
	);
	const { isDarkMode } = useSelector<AppState, AppReducer>((state) => state.app);
	const fillColor: React.CSSProperties['color'] = isDarkMode ? 'white' : 'black';

	return (
		<Container>
			{menuItems.map(({ name, Icon, display }) => (
				<Card
					onClick={(): Promise<void> => onClickHandler(name)}
					id={name}
					onDragStart={onDragStartHandler}
					key={name}
					draggable
				>
					<Icon fillColor={fillColor} />
					<Text>{display}</Text>
				</Card>
			))}
		</Container>
	);
}

export type GRAPH_TYPES = ITEMS;

export default DashboardGraphSlider;<|MERGE_RESOLUTION|>--- conflicted
+++ resolved
@@ -1,11 +1,7 @@
-import { notification } from 'antd';
-import { updateDashboard } from 'container/GridGraphLayout/utils';
+import history from 'lib/history';
 import React, { useCallback } from 'react';
 import { useSelector } from 'react-redux';
-<<<<<<< HEAD
-import { useLocation } from 'react-router';
-=======
->>>>>>> f1f60684
+import { useLocation } from 'react-router-dom';
 import { AppState } from 'store/reducers';
 import AppReducer from 'types/reducer/app';
 import DashboardReducer from 'types/reducer/dashboards';
@@ -13,7 +9,6 @@
 
 import menuItems, { ITEMS } from './menuItems';
 import { Card, Container, Text } from './styles';
-import history from 'lib/history';
 
 function DashboardGraphSlider(): JSX.Element {
 	const { dashboards } = useSelector<AppState, DashboardReducer>(
@@ -29,7 +24,6 @@
 		},
 		[],
 	);
-<<<<<<< HEAD
 	const { pathname } = useLocation();
 
 	const onClickHandler = useCallback(
@@ -40,45 +34,6 @@
 			);
 		},
 		[pathname],
-=======
-
-	const onClickHandler = useCallback(
-		async (name: ITEMS) => {
-			try {
-				const generateWidgetId = v4();
-
-				const getX = (): number => {
-					if (data.layout && data.layout?.length > 0) {
-						const lastIndexX = data.layout[data.layout?.length - 1];
-						return (lastIndexX.w + lastIndexX.x) % 12;
-					}
-					return 0;
-				};
-
-				await updateDashboard({
-					data,
-					generateWidgetId,
-					graphType: name,
-					layout: [
-						...(data.layout || []),
-						{
-							h: 2,
-							i: ((data.layout || [])?.length + 1).toString(),
-							w: 6,
-							x: getX(),
-							y: 0,
-						},
-					],
-					selectedDashboard,
-				});
-			} catch (error) {
-				notification.error({
-					message: 'Something went wrong',
-				});
-			}
-		},
-		[data, selectedDashboard],
->>>>>>> f1f60684
 	);
 	const { isDarkMode } = useSelector<AppState, AppReducer>((state) => state.app);
 	const fillColor: React.CSSProperties['color'] = isDarkMode ? 'white' : 'black';
@@ -87,7 +42,7 @@
 		<Container>
 			{menuItems.map(({ name, Icon, display }) => (
 				<Card
-					onClick={(): Promise<void> => onClickHandler(name)}
+					onClick={(): void => onClickHandler(name)}
 					id={name}
 					onDragStart={onDragStartHandler}
 					key={name}
