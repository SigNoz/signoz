/* eslint-disable @typescript-eslint/naming-convention */

import { initialQueriesMap } from 'constants/queryBuilder';
import { queryParamNamesMap } from 'constants/queryBuilderQueryNames';
import { useIsDarkMode } from 'hooks/useDarkMode';
import { useNotifications } from 'hooks/useNotifications';
import history from 'lib/history';
import { CSSProperties, useCallback } from 'react';
import { connect, useSelector } from 'react-redux';
import { bindActionCreators, Dispatch } from 'redux';
import { ThunkDispatch } from 'redux-thunk';
import {
	ToggleAddWidget,
	ToggleAddWidgetProps,
} from 'store/actions/dashboard/toggleAddWidget';
import { AppState } from 'store/reducers';
import AppActions from 'types/actions';
import DashboardReducer from 'types/reducer/dashboards';

import menuItems, { ITEMS } from './menuItems';
import { Card, Container, Text } from './styles';

function DashboardGraphSlider({ toggleAddWidget }: Props): JSX.Element {
	const { dashboards } = useSelector<AppState, DashboardReducer>(
		(state) => state.dashboards,
	);

	const { notifications } = useNotifications();

	const [selectedDashboard] = dashboards;
	const { data } = selectedDashboard;

	const onClickHandler = useCallback(
		async (name: ITEMS) => {
			try {
				const emptyLayout = data.layout?.find((e) => e.i === 'empty');

				if (emptyLayout === undefined) {
					notifications.error({
						message: 'Please click on Add Panel Button',
					});
					return;
				}

				toggleAddWidget(false);

				history.push(
					`${history.location.pathname}/new?graphType=${name}&widgetId=${
						emptyLayout.i
<<<<<<< HEAD
					}&${queryParamNamesMap.compositeQuery}=${JSON.stringify(
						initialQueriesMap.metrics,
=======
					}&${queryParamNamesMap.compositeQuery}=${encodeURIComponent(
						JSON.stringify(initialQueriesMap.metrics),
>>>>>>> c314552e
					)}`,
				);
			} catch (error) {
				notifications.error({
					message: 'Something went wrong',
				});
			}
		},
		[data, toggleAddWidget, notifications],
	);
	const isDarkMode = useIsDarkMode();
	const fillColor: CSSProperties['color'] = isDarkMode ? 'white' : 'black';

	return (
		<Container>
			{menuItems.map(({ name, Icon, display }) => (
				<Card
					onClick={(event): void => {
						event.preventDefault();
						onClickHandler(name);
					}}
					id={name}
					key={name}
				>
					<Icon fillColor={fillColor} />
					<Text>{display}</Text>
				</Card>
			))}
		</Container>
	);
}

export type GRAPH_TYPES = ITEMS;

interface DispatchProps {
	toggleAddWidget: (
		props: ToggleAddWidgetProps,
	) => (dispatch: Dispatch<AppActions>) => void;
}

const mapDispatchToProps = (
	dispatch: ThunkDispatch<unknown, unknown, AppActions>,
): DispatchProps => ({
	toggleAddWidget: bindActionCreators(ToggleAddWidget, dispatch),
});

type Props = DispatchProps;

export default connect(null, mapDispatchToProps)(DashboardGraphSlider);<|MERGE_RESOLUTION|>--- conflicted
+++ resolved
@@ -47,13 +47,8 @@
 				history.push(
 					`${history.location.pathname}/new?graphType=${name}&widgetId=${
 						emptyLayout.i
-<<<<<<< HEAD
-					}&${queryParamNamesMap.compositeQuery}=${JSON.stringify(
-						initialQueriesMap.metrics,
-=======
 					}&${queryParamNamesMap.compositeQuery}=${encodeURIComponent(
 						JSON.stringify(initialQueriesMap.metrics),
->>>>>>> c314552e
 					)}`,
 				);
 			} catch (error) {
