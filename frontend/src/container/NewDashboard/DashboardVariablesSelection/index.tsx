import { Row } from 'antd';
import { NotificationInstance } from 'antd/es/notification/interface';
import { useNotifications } from 'hooks/useNotifications';
<<<<<<< HEAD
import { sortBy } from 'lodash-es';
import React, { useState } from 'react';
=======
import { map, sortBy } from 'lodash-es';
import { useState } from 'react';
>>>>>>> b9c87c13
import { connect, useSelector } from 'react-redux';
import { bindActionCreators, Dispatch } from 'redux';
import { ThunkDispatch } from 'redux-thunk';
import { UpdateDashboardVariables } from 'store/actions/dashboard/updatedDashboardVariables';
import { AppState } from 'store/reducers';
import AppActions from 'types/actions';
import { IDashboardVariable } from 'types/api/dashboard/getAll';
import DashboardReducer from 'types/reducer/dashboards';

import VariableItem from './VariableItem';

function DashboardVariableSelection({
	updateDashboardVariables,
}: DispatchProps): JSX.Element {
	const { dashboards } = useSelector<AppState, DashboardReducer>(
		(state) => state.dashboards,
	);
	const [selectedDashboard] = dashboards;
	const {
		data: { variables = {} },
	} = selectedDashboard;

	const [update, setUpdate] = useState<boolean>(false);
	const [lastUpdatedVar, setLastUpdatedVar] = useState<string>('');
	const { notifications } = useNotifications();

	const onVarChanged = (name: string): void => {
		setLastUpdatedVar(name);
		setUpdate(!update);
	};

	const onValueUpdate = (
		name: string,
		value:
			| string
			| string[]
			| number
			| number[]
			| boolean
			| boolean[]
			| null
			| undefined,
	): void => {
		const updatedVariablesData = { ...variables };
		updatedVariablesData[name].selectedValue = value;
		updateDashboardVariables(updatedVariablesData, notifications);
		onVarChanged(name);
	};
	const onAllSelectedUpdate = (
		name: string,
		value: IDashboardVariable['allSelected'],
	): void => {
		const updatedVariablesData = { ...variables };
		updatedVariablesData[name].allSelected = value;
		updateDashboardVariables(updatedVariablesData, notifications);
		onVarChanged(name);
	};

	return (
		<Row style={{ gap: '1rem' }}>
			{sortBy(Object.keys(variables)).map((variableName) => (
				<VariableItem
					key={`${variableName}${variables[variableName].modificationUUID}`}
					existingVariables={variables}
					variableData={{
						name: variableName,
						...variables[variableName],
						change: update,
					}}
					onValueUpdate={onValueUpdate as never}
					onAllSelectedUpdate={onAllSelectedUpdate as never}
					lastUpdatedVar={lastUpdatedVar}
				/>
			))}
		</Row>
	);
}

interface DispatchProps {
	updateDashboardVariables: (
		props: Parameters<typeof UpdateDashboardVariables>[0],
		notify: NotificationInstance,
	) => (dispatch: Dispatch<AppActions>) => void;
}

const mapDispatchToProps = (
	dispatch: ThunkDispatch<unknown, unknown, AppActions>,
): DispatchProps => ({
	updateDashboardVariables: bindActionCreators(
		UpdateDashboardVariables,
		dispatch,
	),
});

export default connect(null, mapDispatchToProps)(DashboardVariableSelection);<|MERGE_RESOLUTION|>--- conflicted
+++ resolved
@@ -1,13 +1,8 @@
 import { Row } from 'antd';
 import { NotificationInstance } from 'antd/es/notification/interface';
 import { useNotifications } from 'hooks/useNotifications';
-<<<<<<< HEAD
 import { sortBy } from 'lodash-es';
-import React, { useState } from 'react';
-=======
-import { map, sortBy } from 'lodash-es';
 import { useState } from 'react';
->>>>>>> b9c87c13
 import { connect, useSelector } from 'react-redux';
 import { bindActionCreators, Dispatch } from 'redux';
 import { ThunkDispatch } from 'redux-thunk';
