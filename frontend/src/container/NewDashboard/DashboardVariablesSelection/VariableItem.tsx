--- conflicted
+++ resolved
@@ -155,7 +155,6 @@
 					}}
 				/>
 			) : (
-<<<<<<< HEAD
 				!errorMessage && (
 					<Select
 						value={selectValue}
@@ -169,38 +168,11 @@
 						showArrow
 					>
 						{enableSelectAll && <Option value={ALL_SELECT_VALUE}>ALL</Option>}
-						{map(optionsData, (option) => {
-							return <Option value={option}>{option.toString()}</Option>;
-						})}
+						{map(optionsData, (option) => (
+							<Option value={option}>{option.toString()}</Option>
+						))}
 					</Select>
 				)
-=======
-				<Select
-					value={variableData.allSelected ? 'ALL' : variableData.selectedValue}
-					onChange={handleChange}
-					bordered={false}
-					placeholder="Select value"
-					mode={
-						(variableData.multiSelect && !variableData.allSelected
-							? 'multiple'
-							: null) as never
-					}
-					dropdownMatchSelectWidth={false}
-					style={{
-						minWidth: 120,
-						fontSize: '0.8rem',
-					}}
-					loading={isLoading}
-					showArrow
-				>
-					{variableData.multiSelect && variableData.showALLOption && (
-						<Option value={ALL_SELECT_VALUE}>ALL</Option>
-					)}
-					{map(optionsData, (option) => (
-						<Option value={option}>{(option as string).toString()}</Option>
-					))}
-				</Select>
->>>>>>> e62e541f
 			)}
 			{errorMessage && (
 				<span style={{ margin: '0 0.5rem' }}>
