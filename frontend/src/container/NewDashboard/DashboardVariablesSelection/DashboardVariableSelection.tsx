--- conflicted
+++ resolved
@@ -187,11 +187,7 @@
 				orderBasedSortedVariables.map((variable) =>
 					variable.type === 'DYNAMIC' ? (
 						<DynamicVariableSelection
-<<<<<<< HEAD
-							key={`${variable.name}${variable.id}}${variable.order}`}
-=======
 							key={`${variable.name}${variable.id}${variable.order}`}
->>>>>>> 9ad6ab49
 							existingVariables={variables}
 							variableData={{
 								name: variable.name,
