--- conflicted
+++ resolved
@@ -51,11 +51,8 @@
 	Trash2,
 	X,
 } from 'lucide-react';
-<<<<<<< HEAD
 import { useAppContext } from 'providers/App/App';
-=======
 import { useTimezone } from 'providers/Timezone';
->>>>>>> b29359de
 import { ChangeEvent, useEffect, useState } from 'react';
 import { useTranslation } from 'react-i18next';
 import { useMutation } from 'react-query';
