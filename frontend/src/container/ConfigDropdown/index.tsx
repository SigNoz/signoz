import {
	CaretDownFilled,
	CaretUpFilled,
	QuestionCircleFilled,
	QuestionCircleOutlined,
} from '@ant-design/icons';
import { Dropdown, Space } from 'antd';
import { useIsDarkMode } from 'hooks/useDarkMode';
import React, { useMemo, useState } from 'react';
import { useSelector } from 'react-redux';
import { AppState } from 'store/reducers';
import { ConfigProps } from 'types/api/dynamicConfigs/getDynamicConfigs';
import AppReducer from 'types/reducer/app';

import HelpToolTip from './Config';

function DynamicConfigDropdown({
	frontendId,
}: DynamicConfigDropdownProps): JSX.Element {
	const { configs } = useSelector<AppState, AppReducer>((state) => state.app);
	const isDarkMode = useIsDarkMode();
	const [isHelpDropDownOpen, setIsHelpDropDownOpen] = useState<boolean>(false);

	const currentConfig = useMemo(
		() =>
			Object.values(configs).find(
				(config) => config.frontendPositionId === frontendId,
			),
		[frontendId, configs],
	);

	const onToggleHandler = (): void => {
		setIsHelpDropDownOpen(!isHelpDropDownOpen);
	};

<<<<<<< HEAD
	const menuItems = useMemo(
		() => [
			{
				key: '1',
				label: <HelpToolTip config={currentConfig as ConfigProps} />,
			},
		],
		[currentConfig],
=======
	const menu = useMemo(
		() => ({
			items: [
				{
					key: '1',
					label: <HelpToolTip config={config as ConfigProps} />,
				},
			],
		}),
		[config],
>>>>>>> 6c2faa21
	);

	if (!currentConfig) {
		return <div />;
	}

	const Icon = isDarkMode ? QuestionCircleOutlined : QuestionCircleFilled;
	const DropDownIcon = isHelpDropDownOpen ? CaretUpFilled : CaretDownFilled;

	return (
		<Dropdown
			onOpenChange={onToggleHandler}
			trigger={['click']}
			menu={menu}
			open={isHelpDropDownOpen}
		>
			<Space align="center">
				<Icon
					style={{ fontSize: 26, color: 'white', paddingTop: 26, cursor: 'pointer' }}
				/>
				<DropDownIcon style={{ color: 'white' }} />
			</Space>
		</Dropdown>
	);
}

interface DynamicConfigDropdownProps {
	frontendId: string;
}

export default DynamicConfigDropdown;<|MERGE_RESOLUTION|>--- conflicted
+++ resolved
@@ -33,16 +33,6 @@
 		setIsHelpDropDownOpen(!isHelpDropDownOpen);
 	};
 
-<<<<<<< HEAD
-	const menuItems = useMemo(
-		() => [
-			{
-				key: '1',
-				label: <HelpToolTip config={currentConfig as ConfigProps} />,
-			},
-		],
-		[currentConfig],
-=======
 	const menu = useMemo(
 		() => ({
 			items: [
@@ -52,8 +42,7 @@
 				},
 			],
 		}),
-		[config],
->>>>>>> 6c2faa21
+		[currentConfig],
 	);
 
 	if (!currentConfig) {
