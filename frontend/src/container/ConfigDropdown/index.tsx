import {
	CaretDownFilled,
	CaretUpFilled,
	QuestionCircleFilled,
	QuestionCircleOutlined,
} from '@ant-design/icons';
import { Dropdown, Space } from 'antd';
import { useIsDarkMode } from 'hooks/useDarkMode';
import React, { useMemo, useState } from 'react';
import { useSelector } from 'react-redux';
import { AppState } from 'store/reducers';
import { ConfigProps } from 'types/api/dynamicConfigs/getDynamicConfigs';
import AppReducer from 'types/reducer/app';

import HelpToolTip from './Config';
import { MenuDropdown } from './Config/styles';

function DynamicConfigDropdown({
	frontendId,
}: DynamicConfigDropdownProps): JSX.Element {
	const { configs } = useSelector<AppState, AppReducer>((state) => state.app);
	const isDarkMode = useIsDarkMode();
	const [isHelpDropDownOpen, setIsHelpDropDownOpen] = useState<boolean>(false);

	const currentConfig = useMemo(
		() =>
			Object.values(configs).find(
				(config) => config.frontendPositionId === frontendId,
			),
		[frontendId, configs],
	);

	const onToggleHandler = (): void => {
		setIsHelpDropDownOpen(!isHelpDropDownOpen);
	};

<<<<<<< HEAD
	if (!currentConfig) {
=======
	const menuItems = useMemo(
		() => [
			{
				key: '1',
				label: <HelpToolTip config={config as ConfigProps} />,
			},
		],
		[config],
	);

	if (!config) {
>>>>>>> 6defa0ac
		return <div />;
	}

	const Icon = isDarkMode ? QuestionCircleOutlined : QuestionCircleFilled;
	const DropDownIcon = isHelpDropDownOpen ? CaretUpFilled : CaretDownFilled;

	return (
		<Dropdown
			onVisibleChange={onToggleHandler}
			trigger={['click']}
<<<<<<< HEAD
			overlay={
				<Menu>
					<HelpToolTip config={currentConfig} />
				</Menu>
			}
=======
			overlay={<MenuDropdown items={menuItems} />}
>>>>>>> 6defa0ac
			visible={isHelpDropDownOpen}
		>
			<Space align="center">
				<Icon
					style={{ fontSize: 26, color: 'white', paddingTop: 26, cursor: 'pointer' }}
				/>
				<DropDownIcon style={{ color: 'white' }} />
			</Space>
		</Dropdown>
	);
}

interface DynamicConfigDropdownProps {
	frontendId: string;
}

export default DynamicConfigDropdown;<|MERGE_RESOLUTION|>--- conflicted
+++ resolved
@@ -33,10 +33,6 @@
 	const onToggleHandler = (): void => {
 		setIsHelpDropDownOpen(!isHelpDropDownOpen);
 	};
-
-<<<<<<< HEAD
-	if (!currentConfig) {
-=======
 	const menuItems = useMemo(
 		() => [
 			{
@@ -48,7 +44,6 @@
 	);
 
 	if (!config) {
->>>>>>> 6defa0ac
 		return <div />;
 	}
 
@@ -59,15 +54,7 @@
 		<Dropdown
 			onVisibleChange={onToggleHandler}
 			trigger={['click']}
-<<<<<<< HEAD
-			overlay={
-				<Menu>
-					<HelpToolTip config={currentConfig} />
-				</Menu>
-			}
-=======
 			overlay={<MenuDropdown items={menuItems} />}
->>>>>>> 6defa0ac
 			visible={isHelpDropDownOpen}
 		>
 			<Space align="center">
