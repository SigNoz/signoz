--- conflicted
+++ resolved
@@ -95,12 +95,8 @@
 				softMin: widget.softMin === undefined ? null : widget.softMin,
 				graphsVisibilityStates: graphVisibility,
 				setGraphsVisibilityStates: setGraphVisibility,
-<<<<<<< HEAD
-				panelType: widget.panelTypes,
-=======
 				panelType: selectedGraph || widget.panelTypes,
 				currentQuery,
->>>>>>> 389058b9
 			}),
 		[
 			widget?.id,
@@ -118,11 +114,8 @@
 			maxTimeScale,
 			graphVisibility,
 			setGraphVisibility,
-<<<<<<< HEAD
-=======
 			selectedGraph,
 			currentQuery,
->>>>>>> 389058b9
 		],
 	);
 
