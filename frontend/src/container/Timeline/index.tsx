import React, { useState, useMemo } from 'react';
import { isEqual } from 'lodash-es';
import styles from './style.module.css';
import { useMeasure } from 'react-use';
import { toFixed } from 'utils/toFixed';
import {
	INTERVAL_UNITS,
	resolveTimeFromInterval,
} from 'container/TraceDetail/utils';
<<<<<<< HEAD

=======
import useThemeMode from 'hooks/useThemeMode';
import { Interval } from './types';
import { getIntervalSpread, getIntervals } from './utils';
>>>>>>> bd42be98
interface TimelineProps {
	traceMetaData: object;
	globalTraceMetadata: object;
	intervalUnit: object;
	setIntervalUnit: Function;
}
<<<<<<< HEAD
interface Interval {
	label: string;
	percentage: number;
}
=======

>>>>>>> bd42be98
const Timeline = ({
	traceMetaData,
	globalTraceMetadata,
	intervalUnit,
	setIntervalUnit,
}: TimelineProps) => {
<<<<<<< HEAD
	const [ref, { width, height }] = useMeasure<HTMLDivElement>();
=======
	const [ref, { width }] = useMeasure<HTMLDivElement>();
	const { isDarkMode } = useThemeMode();

>>>>>>> bd42be98
	const Timeline_Height = 22;
	const Timeline_H_Spacing = 0;

	const [intervals, setIntervals] = useState<Interval[] | null>(null);

<<<<<<< HEAD
	const {
		globalStart: localStart,
		globalEnd: localEnd,
		spread: localSpread,
	} = traceMetaData;
	const { globalStart, globalEnd, globalSpread } = globalTraceMetadata;

	const getIntervalSpread = () => {
		let baseInterval = 0;

		if (!isEqual(traceMetaData, globalTraceMetadata)) {
			baseInterval = localStart - globalStart;
		}

		const MIN_INTERVALS = 5;
		const baseSpread = localSpread;
		let intervalSpread = (baseSpread / MIN_INTERVALS) * 1.0;
		const integerPartString = intervalSpread.toString().split('.')[0];
		const integerPartLength = integerPartString.length;
		const intervalSpreadNormalized =
			Math.floor(Number(integerPartString) / Math.pow(10, integerPartLength - 1)) *
			Math.pow(10, integerPartLength - 1);
		return {
			baseInterval,
			baseSpread,
			intervalSpreadNormalized,
		};
	};

	const getIntervals = ({
		baseInterval,
		baseSpread,
		intervalSpreadNormalized,
	}) => {
		const intervals: Interval[] = [
			{
				label: `${toFixed(resolveTimeFromInterval(baseInterval, intervalUnit), 2)}${
					intervalUnit.name
				}`,
				percentage: 0,
			},
		];

		let tempBaseSpread = baseSpread;
		let elapsedIntervals = 0;

		// while (tempBaseSpread) {
		// 	let interval_time;
		// 	if (tempBaseSpread <= 1.5 * intervalSpreadNormalized) {
		// 		interval_time = elapsedIntervals + tempBaseSpread
		// 		tempBaseSpread = 0
		// 	}
		// 	else {
		// 		interval_time = elapsedIntervals + intervalSpreadNormalized;
		// 		tempBaseSpread -= intervalSpreadNormalized
		// 	}
		// 	elapsedIntervals = interval_time;

		// 	const interval: Interval = {
		// 		label: `${toFixed(resolveTimeFromInterval((interval_time + baseInterval), intervalUnit), 2)}${intervalUnit.name}`,
		// 		percentage: (interval_time / baseSpread) * 100,
		// 	};
		// 	intervals.push(interval);
		// }

		return intervals;
	};

=======
>>>>>>> bd42be98
	useMemo(() => {
		const {
			baseInterval,
			baseSpread,
			intervalSpreadNormalized,
<<<<<<< HEAD
		} = getIntervalSpread();
=======
		} = getIntervalSpread({
			globalTraceMetadata: globalTraceMetadata,
			localTraceMetaData: traceMetaData,
		});
>>>>>>> bd42be98

		let intervalUnit = INTERVAL_UNITS[0];
		for (const idx in INTERVAL_UNITS) {
			const standard_interval = INTERVAL_UNITS[idx];
			if (baseSpread * standard_interval.multiplier < 1) {
				intervalUnit = INTERVAL_UNITS[idx - 1];
				break;
			}
		}

		setIntervalUnit(intervalUnit);
		setIntervals(
<<<<<<< HEAD
			getIntervals({ baseInterval, baseSpread, intervalSpreadNormalized }),
=======
			getIntervals({
				baseInterval,
				baseSpread,
				intervalSpreadNormalized,
				intervalUnit,
			}),
>>>>>>> bd42be98
		);
	}, [traceMetaData, globalTraceMetadata]);

	return (
		<div ref={ref} style={{ flex: 1, overflow: 'inherit' }}>
			<svg
				style={{ overflow: 'inherit' }}
				viewBox={`0 0 ${width} ${Timeline_Height}`}
				xmlns="http://www.w3.org/2000/svg"
				className={styles['svg-container']}
			>
				<line
					x1={Timeline_H_Spacing}
					y1={Timeline_Height}
					x2={width - Timeline_H_Spacing}
					y2={Timeline_Height}
					stroke={isDarkMode ? 'white' : 'black'}
					strokeWidth="1"
				/>
				{intervals &&
					intervals.map((interval, index) => (
						<g
							transform={`translate(${
								Timeline_H_Spacing +
								(interval.percentage * (width - 2 * Timeline_H_Spacing)) / 100
							},0)`}
							className={styles['timeline-tick']}
							key={interval.label + interval.percentage + index}
						>
							<text y={13} fill={isDarkMode ? 'white' : 'black'}>
								{interval.label}
							</text>
							<line
								y1={Timeline_Height - 5}
								y2={Timeline_Height + 0.5}
								stroke={isDarkMode ? 'white' : 'black'}
								strokeWidth="1"
							/>
						</g>
					))}
			</svg>
		</div>
	);
};

export default Timeline;<|MERGE_RESOLUTION|>--- conflicted
+++ resolved
@@ -7,129 +7,38 @@
 	INTERVAL_UNITS,
 	resolveTimeFromInterval,
 } from 'container/TraceDetail/utils';
-<<<<<<< HEAD
-
-=======
 import useThemeMode from 'hooks/useThemeMode';
 import { Interval } from './types';
 import { getIntervalSpread, getIntervals } from './utils';
->>>>>>> bd42be98
 interface TimelineProps {
 	traceMetaData: object;
 	globalTraceMetadata: object;
 	intervalUnit: object;
 	setIntervalUnit: Function;
 }
-<<<<<<< HEAD
-interface Interval {
-	label: string;
-	percentage: number;
-}
-=======
-
->>>>>>> bd42be98
 const Timeline = ({
 	traceMetaData,
 	globalTraceMetadata,
 	intervalUnit,
 	setIntervalUnit,
 }: TimelineProps) => {
-<<<<<<< HEAD
-	const [ref, { width, height }] = useMeasure<HTMLDivElement>();
-=======
 	const [ref, { width }] = useMeasure<HTMLDivElement>();
 	const { isDarkMode } = useThemeMode();
 
->>>>>>> bd42be98
 	const Timeline_Height = 22;
 	const Timeline_H_Spacing = 0;
 
 	const [intervals, setIntervals] = useState<Interval[] | null>(null);
 
-<<<<<<< HEAD
-	const {
-		globalStart: localStart,
-		globalEnd: localEnd,
-		spread: localSpread,
-	} = traceMetaData;
-	const { globalStart, globalEnd, globalSpread } = globalTraceMetadata;
-
-	const getIntervalSpread = () => {
-		let baseInterval = 0;
-
-		if (!isEqual(traceMetaData, globalTraceMetadata)) {
-			baseInterval = localStart - globalStart;
-		}
-
-		const MIN_INTERVALS = 5;
-		const baseSpread = localSpread;
-		let intervalSpread = (baseSpread / MIN_INTERVALS) * 1.0;
-		const integerPartString = intervalSpread.toString().split('.')[0];
-		const integerPartLength = integerPartString.length;
-		const intervalSpreadNormalized =
-			Math.floor(Number(integerPartString) / Math.pow(10, integerPartLength - 1)) *
-			Math.pow(10, integerPartLength - 1);
-		return {
-			baseInterval,
-			baseSpread,
-			intervalSpreadNormalized,
-		};
-	};
-
-	const getIntervals = ({
-		baseInterval,
-		baseSpread,
-		intervalSpreadNormalized,
-	}) => {
-		const intervals: Interval[] = [
-			{
-				label: `${toFixed(resolveTimeFromInterval(baseInterval, intervalUnit), 2)}${
-					intervalUnit.name
-				}`,
-				percentage: 0,
-			},
-		];
-
-		let tempBaseSpread = baseSpread;
-		let elapsedIntervals = 0;
-
-		// while (tempBaseSpread) {
-		// 	let interval_time;
-		// 	if (tempBaseSpread <= 1.5 * intervalSpreadNormalized) {
-		// 		interval_time = elapsedIntervals + tempBaseSpread
-		// 		tempBaseSpread = 0
-		// 	}
-		// 	else {
-		// 		interval_time = elapsedIntervals + intervalSpreadNormalized;
-		// 		tempBaseSpread -= intervalSpreadNormalized
-		// 	}
-		// 	elapsedIntervals = interval_time;
-
-		// 	const interval: Interval = {
-		// 		label: `${toFixed(resolveTimeFromInterval((interval_time + baseInterval), intervalUnit), 2)}${intervalUnit.name}`,
-		// 		percentage: (interval_time / baseSpread) * 100,
-		// 	};
-		// 	intervals.push(interval);
-		// }
-
-		return intervals;
-	};
-
-=======
->>>>>>> bd42be98
 	useMemo(() => {
 		const {
 			baseInterval,
 			baseSpread,
 			intervalSpreadNormalized,
-<<<<<<< HEAD
-		} = getIntervalSpread();
-=======
 		} = getIntervalSpread({
 			globalTraceMetadata: globalTraceMetadata,
 			localTraceMetaData: traceMetaData,
 		});
->>>>>>> bd42be98
 
 		let intervalUnit = INTERVAL_UNITS[0];
 		for (const idx in INTERVAL_UNITS) {
@@ -142,16 +51,12 @@
 
 		setIntervalUnit(intervalUnit);
 		setIntervals(
-<<<<<<< HEAD
-			getIntervals({ baseInterval, baseSpread, intervalSpreadNormalized }),
-=======
 			getIntervals({
 				baseInterval,
 				baseSpread,
 				intervalSpreadNormalized,
 				intervalUnit,
 			}),
->>>>>>> bd42be98
 		);
 	}, [traceMetaData, globalTraceMetadata]);
 
