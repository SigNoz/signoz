--- conflicted
+++ resolved
@@ -3,7 +3,6 @@
 import useThemeMode from 'hooks/useThemeMode';
 import React, { useEffect, useState } from 'react';
 import { useMeasure } from 'react-use';
-import { GetSpanTreeMetaData } from 'utils/getSpanTreeMetadata';
 
 import { styles, Svg, TimelineInterval } from './styles';
 import { Interval } from './types';
@@ -36,7 +35,7 @@
 		for (let idx = 0; idx < INTERVAL_UNITS.length; idx++) {
 			const standard_interval = INTERVAL_UNITS[idx];
 			if (baseSpread * standard_interval.multiplier < 1) {
-				const index = parseInt(idx, 10);
+				const index = parseInt(idx.toString(), 10);
 				if (index > 1) intervalUnit = INTERVAL_UNITS[index - 1];
 				break;
 			}
@@ -94,9 +93,6 @@
 };
 
 interface TimelineProps {
-<<<<<<< HEAD
-	traceMetaData: Omit<GetSpanTreeMetaData, 'treeData'>;
-=======
 	traceMetaData: {
 		globalStart: number;
 		globalEnd: number;
@@ -104,7 +100,6 @@
 		totalSpans: number;
 		levels: number;
 	};
->>>>>>> c00f0f15
 	globalTraceMetadata: Record<string, number>;
 	intervalUnit: IIntervalUnit;
 	setIntervalUnit: React.Dispatch<React.SetStateAction<IIntervalUnit>>;
