--- conflicted
+++ resolved
@@ -1,17 +1,10 @@
-<<<<<<< HEAD
-import React, { useState, useEffect, useMemo, useCallback } from 'react';
+import React, { useState, useMemo } from 'react';
 import { isEqual } from 'lodash-es'
 import styles from './style.module.css';
 import { useMeasure } from 'react-use';
 import { toFixed } from 'utils/toFixed'
 import { INTERVAL_UNITS, resolveTimeFromInterval } from 'container/TraceDetail/utils'
-=======
-import React, { useState, useEffect, useMemo } from 'react';
-import { isEqual } from 'lodash-es';
-import styles from './style.module.css';
-import { useMeasure } from 'react-use';
-import { toFixed } from 'utils/toFixed';
->>>>>>> 1baf5696
+
 interface TimelineProps {
 	traceMetaData: object;
 	globalTraceMetadata: object;
@@ -29,29 +22,14 @@
 
 	const [intervals, setIntervals] = useState<Interval[] | null>(null);
 
-<<<<<<< HEAD
 	const { globalStart: localStart, globalEnd: localEnd, spread: localSpread } = traceMetaData;
 	const { globalStart, globalEnd, globalSpread } = globalTraceMetadata
-=======
-	const getIntervals = (traceMetaData, globalTraceMetadata) => {
-		//TODO time unit normalization
-		const {
-			globalStart: localStart,
-			globalEnd: localEnd,
-			spread: localSpread,
-		} = traceMetaData;
-		const { globalStart, globalEnd, globalSpread } = globalTraceMetadata;
->>>>>>> 1baf5696
 
 	const getIntervalSpread = () => {
 		let baseInterval = 0;
 
 		if (!isEqual(traceMetaData, globalTraceMetadata)) {
-<<<<<<< HEAD
 			baseInterval = (localStart - globalStart)
-=======
-			baseInterval = (localStart - globalStart) / 1e6;
->>>>>>> 1baf5696
 		}
 
 		const MIN_INTERVALS = 5;
@@ -92,11 +70,7 @@
 			elapsedIntervals = interval_time;
 
 			const interval: Interval = {
-<<<<<<< HEAD
 				label: `${toFixed(resolveTimeFromInterval((interval_time + baseInterval), intervalUnit), 2)}${intervalUnit.name}`,
-=======
-				label: `${toFixed(interval_time + baseInterval, 2)}${intervalUnit}`,
->>>>>>> 1baf5696
 				percentage: (interval_time / baseSpread) * 100,
 			};
 			intervals.push(interval);
@@ -106,7 +80,6 @@
 	};
 
 	useMemo(() => {
-<<<<<<< HEAD
 		const { baseInterval, baseSpread, intervalSpreadNormalized } = getIntervalSpread();
 
 		let intervalUnit = INTERVAL_UNITS[0];
@@ -123,10 +96,6 @@
 		setIntervals(getIntervals({ baseInterval, baseSpread, intervalSpreadNormalized }))
 	}, [traceMetaData, globalTraceMetadata])
 
-=======
-		getIntervals(traceMetaData, globalTraceMetadata);
-	}, [traceMetaData, globalTraceMetadata]);
->>>>>>> 1baf5696
 
 	return (
 		<div ref={ref} style={{ flex: 1, overflow: 'inherit' }}>
@@ -147,10 +116,9 @@
 				{intervals &&
 					intervals.map((interval, index) => (
 						<g
-							transform={`translate(${
-								Timeline_H_Spacing +
+							transform={`translate(${Timeline_H_Spacing +
 								(interval.percentage * (width - 2 * Timeline_H_Spacing)) / 100
-							},0)`}
+								},0)`}
 							className={styles['timeline-tick']}
 							key={interval.label + interval.percentage + index}
 						>
