import { Button } from 'antd';
import ROUTES from 'constants/routes';
<<<<<<< HEAD
import history from 'lib/history';
import React, { useCallback } from 'react';
import { generatePath } from 'react-router-dom';

import { Data } from '..';

const Name = (name: Data['name'], data: Data): JSX.Element => {
	const onClickHandler = useCallback(() => {
=======
import React from 'react';
import { generatePath } from 'react-router-dom';
import history from 'lib/history';
import { Data } from '..';

const Name = (name: Data['name'], data: Data): JSX.Element => {
	const onClickHandler = () => {
>>>>>>> fb3dbcf6
		history.push(
			generatePath(ROUTES.DASHBOARD, {
				dashboardId: data.id,
			}),
		);
<<<<<<< HEAD
	}, [data.id]);
=======
	};
>>>>>>> fb3dbcf6

	return (
		<Button onClick={onClickHandler} type="link">
			{name}
		</Button>
	);
};

export default Name;<|MERGE_RESOLUTION|>--- conflicted
+++ resolved
@@ -1,15 +1,5 @@
 import { Button } from 'antd';
 import ROUTES from 'constants/routes';
-<<<<<<< HEAD
-import history from 'lib/history';
-import React, { useCallback } from 'react';
-import { generatePath } from 'react-router-dom';
-
-import { Data } from '..';
-
-const Name = (name: Data['name'], data: Data): JSX.Element => {
-	const onClickHandler = useCallback(() => {
-=======
 import React from 'react';
 import { generatePath } from 'react-router-dom';
 import history from 'lib/history';
@@ -17,17 +7,12 @@
 
 const Name = (name: Data['name'], data: Data): JSX.Element => {
 	const onClickHandler = () => {
->>>>>>> fb3dbcf6
 		history.push(
 			generatePath(ROUTES.DASHBOARD, {
 				dashboardId: data.id,
 			}),
 		);
-<<<<<<< HEAD
-	}, [data.id]);
-=======
 	};
->>>>>>> fb3dbcf6
 
 	return (
 		<Button onClick={onClickHandler} type="link">
