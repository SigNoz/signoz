--- conflicted
+++ resolved
@@ -1,26 +1,25 @@
+import { ExclamationCircleOutlined } from '@ant-design/icons';
 import { Button, Modal } from 'antd';
-import React, { useCallback } from 'react';
+import React from 'react';
 import { connect } from 'react-redux';
 import { bindActionCreators, Dispatch } from 'redux';
 import { ThunkDispatch } from 'redux-thunk';
 import { DeleteDashboard, DeleteDashboardProps } from 'store/actions';
 import AppActions from 'types/actions';
-import { ExclamationCircleOutlined } from '@ant-design/icons';
+
 import { Data } from '../index';
 
-<<<<<<< HEAD
 const { confirm } = Modal;
 
-const DeleteButton = ({
-	deleteDashboard,
-	id,
-}: DeleteButtonProps): JSX.Element => {
-	const openConfirmationDailog = () => {
+function DeleteButton({ deleteDashboard, id }: DeleteButtonProps): JSX.Element {
+	const openConfirmationDialog = (): void => {
 		confirm({
 			title: 'Do you really want to delete this dashboard?',
 			icon: <ExclamationCircleOutlined style={{ color: '#e42b35' }} />,
 			onOk() {
-				onDeleteConfirmation();
+				deleteDashboard({
+					uuid: id,
+				});
 			},
 			okText: 'Delete',
 			okButtonProps: { danger: true },
@@ -28,18 +27,8 @@
 		});
 	};
 
-	const onDeleteConfirmation = useCallback(() => {
-=======
-function DeleteButton({ deleteDashboard, id }: DeleteButtonProps): JSX.Element {
-	const onClickHandler = useCallback(() => {
->>>>>>> e7ba5f9f
-		deleteDashboard({
-			uuid: id,
-		});
-	}, [id, deleteDashboard]);
-
 	return (
-		<Button onClick={openConfirmationDailog} danger>
+		<Button onClick={openConfirmationDialog} danger>
 			Delete
 		</Button>
 	);
