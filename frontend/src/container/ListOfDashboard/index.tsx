import { PlusOutlined } from '@ant-design/icons';
<<<<<<< HEAD
import { Dropdown, Menu, Row, Table, TableColumnProps, Typography } from 'antd';
=======
import { Card, Row, Table, TableColumnProps, Typography } from 'antd';
>>>>>>> 1293378c
import createDashboard from 'api/dashboard/create';
import { AxiosError } from 'axios';
import TextToolTip from 'components/TextToolTip';
import ROUTES from 'constants/routes';
import SearchFilter from 'container/ListOfDashboard/SearchFilter';
import history from 'lib/history';
<<<<<<< HEAD
import React, { useCallback, useMemo, useState } from 'react';
import { useTranslation } from 'react-i18next';
=======
import React, { useCallback, useEffect, useState } from 'react';
>>>>>>> 1293378c
import { useSelector } from 'react-redux';
import { generatePath } from 'react-router-dom';
import { AppState } from 'store/reducers';
import { Dashboard } from 'types/api/dashboard/getAll';
import DashboardReducer from 'types/reducer/dashboards';

import ImportJSON from './ImportJSON';
import { ButtonContainer, NewDashboardButton, TableContainer } from './styles';
import Createdby from './TableComponents/CreatedBy';
import DateComponent from './TableComponents/Date';
import DeleteButton from './TableComponents/DeleteButton';
import Name from './TableComponents/Name';
import Tags from './TableComponents/Tags';

function ListOfAllDashboard(): JSX.Element {
	const { dashboards, loading } = useSelector<AppState, DashboardReducer>(
		(state) => state.dashboards,
	);

<<<<<<< HEAD
	const { t } = useTranslation('dashboard');
	const [
		isImportJSONModalVisible,
		setIsImportJSONModalVisible,
	] = useState<boolean>(false);

=======
	const [filteredDashboards, setFilteredDashboards] = useState<Dashboard[]>();

	useEffect(() => {
		setFilteredDashboards(dashboards);
	}, [dashboards]);
>>>>>>> 1293378c
	const [newDashboardState, setNewDashboardState] = useState({
		loading: false,
		error: false,
		errorMessage: '',
	});

	const columns: TableColumnProps<Data>[] = [
		{
			title: 'Name',
			dataIndex: 'name',
			render: Name,
		},
		{
			title: 'Description',
			dataIndex: 'description',
		},
		{
			title: 'Tags (can be multiple)',
			dataIndex: 'tags',
			render: Tags,
		},
		{
			title: 'Created At',
			dataIndex: 'createdBy',
			sorter: (a: Data, b: Data): number => {
				const prev = new Date(a.createdBy).getTime();
				const next = new Date(b.createdBy).getTime();

				return prev - next;
			},
			render: Createdby,
		},
		{
			title: 'Last Updated Time',
			dataIndex: 'lastUpdatedTime',
			sorter: (a: Data, b: Data): number => {
				const prev = new Date(a.lastUpdatedTime).getTime();
				const next = new Date(b.lastUpdatedTime).getTime();

				return prev - next;
			},
			render: DateComponent,
		},
		{
			title: 'Action',
			dataIndex: '',
			key: 'x',
			render: DeleteButton,
		},
	];

	const data: Data[] = (filteredDashboards || dashboards).map((e) => ({
		createdBy: e.created_at,
		description: e.data.description || '',
		id: e.uuid,
		lastUpdatedTime: e.updated_at,
		name: e.data.title,
		tags: e.data.tags || [],
		key: e.uuid,
	}));

	const onNewDashboardHandler = useCallback(async () => {
		try {
			setNewDashboardState({
				...newDashboardState,
				loading: true,
			});
			const response = await createDashboard({
				title: t('new_dashboard_title', {
					ns: 'dashboard',
				}),
			});

			if (response.statusCode === 200) {
				history.push(
					generatePath(ROUTES.DASHBOARD, {
						dashboardId: response.payload.uuid,
					}),
				);
			} else {
				setNewDashboardState({
					...newDashboardState,
					loading: false,
					error: true,
					errorMessage: response.error || 'Something went wrong',
				});
			}
		} catch (error) {
			setNewDashboardState({
				...newDashboardState,
				error: true,
				errorMessage: (error as AxiosError).toString() || 'Something went Wrong',
			});
		}
	}, [newDashboardState, t]);

	const getText = useCallback(() => {
		if (!newDashboardState.error && !newDashboardState.loading) {
			return 'New Dashboard';
		}

		if (newDashboardState.loading) {
			return 'Loading';
		}

		return newDashboardState.errorMessage;
	}, [
		newDashboardState.error,
		newDashboardState.errorMessage,
		newDashboardState.loading,
	]);

	const onModalHandler = (): void => {
		setIsImportJSONModalVisible((state) => !state);
	};

	const menu = useMemo(
		() => (
			<Menu>
				<Menu.Item
					onClick={onNewDashboardHandler}
					disabled={loading}
					key={t('create_dashboard').toString()}
				>
					{t('create_dashboard')}
				</Menu.Item>
				<Menu.Item onClick={onModalHandler} key={t('import_json').toString()}>
					{t('import_json')}
				</Menu.Item>
			</Menu>
		),
		[loading, onNewDashboardHandler, t],
	);

	const getTitle = useMemo(
		() => (
			<Row justify="space-between">
				<Typography>Dashboard List</Typography>

				<ButtonContainer>
					<TextToolTip
						{...{
							text: `More details on how to create dashboards`,
							url: 'https://signoz.io/docs/userguide/dashboards',
						}}
					/>
					<Dropdown trigger={['click']} overlay={menu}>
						<NewDashboardButton
							icon={<PlusOutlined />}
							type="primary"
							loading={newDashboardState.loading}
							danger={newDashboardState.error}
						>
							{getText()}
						</NewDashboardButton>
					</Dropdown>
				</ButtonContainer>
			</Row>
		),
		[getText, menu, newDashboardState.error, newDashboardState.loading],
	);

	return (
<<<<<<< HEAD
		<TableContainer>
			<Table
				pagination={{
					pageSize: 9,
					defaultPageSize: 9,
				}}
				showHeader
				bordered
				sticky
				loading={loading}
				title={(): JSX.Element => getTitle}
				columns={columns}
				dataSource={data}
				showSorterTooltip
			/>
			<ImportJSON
				isImportJSONModalVisible={isImportJSONModalVisible}
				onModalHandler={onModalHandler}
			/>
		</TableContainer>
=======
		<Card>
			<Row justify="space-between">
				<Typography>Dashboard List</Typography>

				<ButtonContainer>
					<TextToolTip
						{...{
							text: `More details on how to create dashboards`,
							url: 'https://signoz.io/docs/userguide/dashboards',
						}}
					/>

					<NewDashboardButton
						onClick={onNewDashboardHandler}
						icon={<PlusOutlined />}
						type="primary"
						loading={newDashboardState.loading}
						danger={newDashboardState.error}
					>
						{getText()}
					</NewDashboardButton>
				</ButtonContainer>
			</Row>
			{!loading && (
				<SearchFilter
					searchData={dashboards}
					filterDashboards={setFilteredDashboards}
				/>
			)}

			<TableContainer>
				<Table
					pagination={{
						pageSize: 9,
						defaultPageSize: 9,
					}}
					showHeader
					bordered
					sticky
					loading={loading}
					columns={columns}
					dataSource={data}
					showSorterTooltip
				/>
			</TableContainer>
		</Card>
>>>>>>> 1293378c
	);
}

export interface Data {
	key: React.Key;
	name: string;
	description: string;
	tags: string[];
	createdBy: string;
	lastUpdatedTime: string;
	id: string;
}

export default ListOfAllDashboard;<|MERGE_RESOLUTION|>--- conflicted
+++ resolved
@@ -1,21 +1,21 @@
 import { PlusOutlined } from '@ant-design/icons';
-<<<<<<< HEAD
-import { Dropdown, Menu, Row, Table, TableColumnProps, Typography } from 'antd';
-=======
-import { Card, Row, Table, TableColumnProps, Typography } from 'antd';
->>>>>>> 1293378c
+import {
+	Card,
+	Dropdown,
+	Menu,
+	Row,
+	Table,
+	TableColumnProps,
+	Typography,
+} from 'antd';
 import createDashboard from 'api/dashboard/create';
 import { AxiosError } from 'axios';
 import TextToolTip from 'components/TextToolTip';
 import ROUTES from 'constants/routes';
 import SearchFilter from 'container/ListOfDashboard/SearchFilter';
 import history from 'lib/history';
-<<<<<<< HEAD
-import React, { useCallback, useMemo, useState } from 'react';
+import React, { useCallback, useEffect, useMemo, useState } from 'react';
 import { useTranslation } from 'react-i18next';
-=======
-import React, { useCallback, useEffect, useState } from 'react';
->>>>>>> 1293378c
 import { useSelector } from 'react-redux';
 import { generatePath } from 'react-router-dom';
 import { AppState } from 'store/reducers';
@@ -35,20 +35,17 @@
 		(state) => state.dashboards,
 	);
 
-<<<<<<< HEAD
 	const { t } = useTranslation('dashboard');
 	const [
 		isImportJSONModalVisible,
 		setIsImportJSONModalVisible,
 	] = useState<boolean>(false);
 
-=======
 	const [filteredDashboards, setFilteredDashboards] = useState<Dashboard[]>();
 
 	useEffect(() => {
 		setFilteredDashboards(dashboards);
 	}, [dashboards]);
->>>>>>> 1293378c
 	const [newDashboardState, setNewDashboardState] = useState({
 		loading: false,
 		error: false,
@@ -183,7 +180,7 @@
 		[loading, onNewDashboardHandler, t],
 	);
 
-	const getTitle = useMemo(
+	const GetHeader = useMemo(
 		() => (
 			<Row justify="space-between">
 				<Typography>Dashboard List</Typography>
@@ -212,51 +209,9 @@
 	);
 
 	return (
-<<<<<<< HEAD
-		<TableContainer>
-			<Table
-				pagination={{
-					pageSize: 9,
-					defaultPageSize: 9,
-				}}
-				showHeader
-				bordered
-				sticky
-				loading={loading}
-				title={(): JSX.Element => getTitle}
-				columns={columns}
-				dataSource={data}
-				showSorterTooltip
-			/>
-			<ImportJSON
-				isImportJSONModalVisible={isImportJSONModalVisible}
-				onModalHandler={onModalHandler}
-			/>
-		</TableContainer>
-=======
 		<Card>
-			<Row justify="space-between">
-				<Typography>Dashboard List</Typography>
-
-				<ButtonContainer>
-					<TextToolTip
-						{...{
-							text: `More details on how to create dashboards`,
-							url: 'https://signoz.io/docs/userguide/dashboards',
-						}}
-					/>
-
-					<NewDashboardButton
-						onClick={onNewDashboardHandler}
-						icon={<PlusOutlined />}
-						type="primary"
-						loading={newDashboardState.loading}
-						danger={newDashboardState.error}
-					>
-						{getText()}
-					</NewDashboardButton>
-				</ButtonContainer>
-			</Row>
+			{GetHeader}
+
 			{!loading && (
 				<SearchFilter
 					searchData={dashboards}
@@ -265,6 +220,10 @@
 			)}
 
 			<TableContainer>
+				<ImportJSON
+					isImportJSONModalVisible={isImportJSONModalVisible}
+					onModalHandler={onModalHandler}
+				/>
 				<Table
 					pagination={{
 						pageSize: 9,
@@ -280,7 +239,6 @@
 				/>
 			</TableContainer>
 		</Card>
->>>>>>> 1293378c
 	);
 }
 
