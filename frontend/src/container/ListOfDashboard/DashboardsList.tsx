--- conflicted
+++ resolved
@@ -32,11 +32,7 @@
 import { ButtonContainer, NewDashboardButton, TableContainer } from './styles';
 import DeleteButton from './TableComponents/DeleteButton';
 import Name from './TableComponents/Name';
-<<<<<<< HEAD
-import axios from 'axios';
-=======
 import { filterDashboard } from './utils';
->>>>>>> f069ecdb
 
 const { Search } = Input;
 
@@ -358,21 +354,6 @@
 		],
 	);
 
-	const handleDemo = () => {
-		axios
-			.get('http://localhost:8080/api/v1/demo', {
-				headers: {
-					Authorization: `Bearer ${localStorage.getItem('AUTH_TOKEN')}`,
-				},
-			})
-			.then((data) => {
-				console.log('data', data);
-			})
-			.catch((err) => {
-				console.warn('err', err);
-			});
-	};
-
 	return (
 		<Card style={{ margin: '16px 0' }}>
 			{GetHeader}
@@ -383,7 +364,6 @@
 					uploadedGrafana={uploadedGrafana}
 					onModalHandler={(): void => onModalHandler(false)}
 				/>
-				<button onClick={handleDemo}>TestService</button>
 				<DynamicColumnTable
 					tablesource={TableDataSource.Dashboard}
 					dynamicColumns={dynamicColumns}
