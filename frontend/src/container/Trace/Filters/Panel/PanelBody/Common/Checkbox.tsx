--- conflicted
+++ resolved
@@ -38,10 +38,7 @@
 		(userSelectedFilter.get(name) || []).find((e) => e === keyValue) !==
 		undefined;
 
-<<<<<<< HEAD
-=======
 	// eslint-disable-next-line sonarjs/cognitive-complexity
->>>>>>> 01bad0f1
 	const onCheckHandler = async (): Promise<void> => {
 		try {
 			setIsLoading(true);
@@ -102,10 +99,7 @@
 					}
 
 					if (key === 'duration') {
-						newSelectedMap.set('duration', [
-							value['maxDuration'],
-							value['minDuration'],
-						]);
+						newSelectedMap.set('duration', [value.maxDuration, value.minDuration]);
 					}
 				});
 
