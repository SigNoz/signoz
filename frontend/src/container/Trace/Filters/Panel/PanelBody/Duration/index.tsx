/* eslint-disable react/no-unstable-nested-components */
import { Input, Slider } from 'antd';
import { SliderRangeProps } from 'antd/lib/slider';
import getFilters from 'api/trace/getFilters';
import dayjs from 'dayjs';
import durationPlugin from 'dayjs/plugin/duration';
import useDebouncedFn from 'hooks/useDebouncedFunction';
import React, { useEffect, useMemo, useRef, useState } from 'react';
import { useDispatch, useSelector } from 'react-redux';
import { Dispatch } from 'redux';
import { getFilter, updateURL } from 'store/actions/trace/util';
import { AppState } from 'store/reducers';
import AppActions from 'types/actions';
import { UPDATE_ALL_FILTERS } from 'types/actions/trace';
import { GlobalReducer } from 'types/reducer/globalTime';
import { TraceReducer } from 'types/reducer/trace';

import { Container, InputContainer, Text } from './styles';

dayjs.extend(durationPlugin);

const getMs = (value: string): string => {
<<<<<<< HEAD
	return parseFloat(
		dayjs
			.duration({
				milliseconds: parseInt(value, 10) / 1000000,
			})
			.format('SSS'),
	).toFixed(2);
=======
	return dayjs
		.duration({
			milliseconds: parseInt(value, 10) / 1000000,
		})
		.format('SSS');
>>>>>>> 01bad0f1
};

function Duration(): JSX.Element {
	const {
		filter,
		selectedFilter,
		filterToFetchData,
		spansAggregate,
		selectedTags,
		userSelectedFilter,
		isFilterExclude,
	} = useSelector<AppState, TraceReducer>((state) => state.traces);

	const dispatch = useDispatch<Dispatch<AppActions>>();
	const globalTime = useSelector<AppState, GlobalReducer>(
		(state) => state.globalTime,
	);

<<<<<<< HEAD
	const preLocalMaxDuration = useRef<number>();
	const preLocalMinDuration = useRef<number>();

	const getDuration = useMemo(() => {
=======
	const getDuration = ():
		| { maxDuration: string; minDuration: string }
		| Record<string, string> => {
>>>>>>> 01bad0f1
		const selectedDuration = selectedFilter.get('duration');

		if (selectedDuration) {
			return {
				maxDuration: selectedDuration[0],
				minDuration: selectedDuration[1],
			};
		}

		return filter.get('duration') || {};
	}, [selectedFilter, filter]);

	const [preMax, setPreMax] = useState<string>('');
	const [preMin, setPreMin] = useState<string>('');

	useEffect(() => {
		const duration = getDuration || {};

		const maxDuration = duration['maxDuration'] || '0';
		const minDuration = duration['minDuration'] || '0';

<<<<<<< HEAD
		if (preLocalMaxDuration.current === undefined) {
			preLocalMaxDuration.current = parseFloat(maxDuration);
		}
		if (preLocalMinDuration.current === undefined) {
			preLocalMinDuration.current = parseFloat(minDuration);
		}
=======
	const maxDuration = duration.maxDuration || '0';
	const minDuration = duration.minDuration || '0';
>>>>>>> 01bad0f1

		setPreMax(maxDuration);
		setPreMin(minDuration);
	}, [getDuration]);

	const defaultValue = [parseFloat(preMin), parseFloat(preMax)];

	const updatedUrl = async (min: number, max: number): Promise<void> => {
		const preSelectedFilter = new Map(selectedFilter);
		const preUserSelected = new Map(userSelectedFilter);

		preSelectedFilter.set('duration', [String(max), String(min)]);

		const response = await getFilters({
			end: String(globalTime.maxTime),
			getFilters: filterToFetchData,
			other: Object.fromEntries(preSelectedFilter),
			start: String(globalTime.minTime),
			isFilterExclude,
		});

		if (response.statusCode === 200) {
			const preFilter = getFilter(response.payload);

			preFilter.forEach((value, key) => {
				if (key !== 'duration') {
					preUserSelected.set(key, Object.keys(value));
				}
			});

			dispatch({
				type: UPDATE_ALL_FILTERS,
				payload: {
					current: spansAggregate.currentPage,
					filter: preFilter,
					filterToFetchData,
					selectedFilter: preSelectedFilter,
					selectedTags,
					userSelected: preUserSelected,
					isFilterExclude,
					order: spansAggregate.order,
				},
			});

			updateURL(
				preSelectedFilter,
				filterToFetchData,
				spansAggregate.currentPage,
				selectedTags,
				preFilter,
				isFilterExclude,
				userSelectedFilter,
				spansAggregate.order,
			);
		}
	};

	const onRangeSliderHandler = (number: [number, number]): void => {
		const [min, max] = number;

		setPreMin(min.toString());
		setPreMax(max.toString());
	};

	const debouncedFunction = useDebouncedFn(
		(min, max) => {
<<<<<<< HEAD
=======
			console.log('debounce function');
>>>>>>> 01bad0f1
			updatedUrl(min as number, max as number);
		},
		500,
		undefined,
	);

	const onChangeMaxHandler: React.ChangeEventHandler<HTMLInputElement> = (
		event,
	) => {
<<<<<<< HEAD
		const value = event.target.value;
		const min = parseFloat(preMin);
=======
		const { value } = event.target;
		const min = parseFloat(localMin);
>>>>>>> 01bad0f1
		const max = parseFloat(value) * 1000000;

		onRangeSliderHandler([min, max]);
		debouncedFunction(min, max);
	};

	const onChangeMinHandler: React.ChangeEventHandler<HTMLInputElement> = (
		event,
	) => {
		const { value } = event.target;
		const min = parseFloat(value) * 1000000;
		const max = parseFloat(preMax);
		onRangeSliderHandler([min, max]);
		debouncedFunction(min, max);
	};

	const onRangeHandler: SliderRangeProps['onChange'] = ([min, max]) => {
		updatedUrl(min, max);
	};

	return (
		<div>
			<Container>
				<InputContainer>
					<Text>Min</Text>
				</InputContainer>
				<Input
					addonAfter="ms"
					onChange={onChangeMinHandler}
					value={getMs(preMin)}
				/>

				<InputContainer>
					<Text>Max</Text>
				</InputContainer>
				<Input
					addonAfter="ms"
					onChange={onChangeMaxHandler}
					value={getMs(preMax)}
				/>
			</Container>

			<Container>
				<Slider
					defaultValue={[defaultValue[0], defaultValue[1]]}
<<<<<<< HEAD
					min={parseFloat((preLocalMinDuration.current || 0).toString())}
					max={parseFloat((preLocalMaxDuration.current || 0).toString())}
					range
					tipFormatter={(value): JSX.Element => {
						if (value === undefined) {
							return <></>;
=======
					min={parseFloat((filter.get('duration') || {}).minDuration)}
					max={parseFloat((filter.get('duration') || {}).maxDuration)}
					range
					tipFormatter={(value): JSX.Element => {
						if (value === undefined) {
							return <div />;
>>>>>>> 01bad0f1
						}
						return <div>{`${getMs(value?.toString())}ms`}</div>;
					}}
					onChange={([min, max]): void => {
						onRangeSliderHandler([min, max]);
					}}
					onAfterChange={onRangeHandler}
<<<<<<< HEAD
					value={[parseFloat(preMin), parseFloat(preMax)]}
=======
					value={[parseFloat(localMin), parseFloat(localMax)]}
>>>>>>> 01bad0f1
				/>
			</Container>
		</div>
	);
}

export default Duration;<|MERGE_RESOLUTION|>--- conflicted
+++ resolved
@@ -20,7 +20,6 @@
 dayjs.extend(durationPlugin);
 
 const getMs = (value: string): string => {
-<<<<<<< HEAD
 	return parseFloat(
 		dayjs
 			.duration({
@@ -28,13 +27,6 @@
 			})
 			.format('SSS'),
 	).toFixed(2);
-=======
-	return dayjs
-		.duration({
-			milliseconds: parseInt(value, 10) / 1000000,
-		})
-		.format('SSS');
->>>>>>> 01bad0f1
 };
 
 function Duration(): JSX.Element {
@@ -53,16 +45,10 @@
 		(state) => state.globalTime,
 	);
 
-<<<<<<< HEAD
 	const preLocalMaxDuration = useRef<number>();
 	const preLocalMinDuration = useRef<number>();
 
 	const getDuration = useMemo(() => {
-=======
-	const getDuration = ():
-		| { maxDuration: string; minDuration: string }
-		| Record<string, string> => {
->>>>>>> 01bad0f1
 		const selectedDuration = selectedFilter.get('duration');
 
 		if (selectedDuration) {
@@ -81,20 +67,15 @@
 	useEffect(() => {
 		const duration = getDuration || {};
 
-		const maxDuration = duration['maxDuration'] || '0';
-		const minDuration = duration['minDuration'] || '0';
-
-<<<<<<< HEAD
+		const maxDuration = duration.maxDuration || '0';
+		const minDuration = duration.minDuration || '0';
+
 		if (preLocalMaxDuration.current === undefined) {
 			preLocalMaxDuration.current = parseFloat(maxDuration);
 		}
 		if (preLocalMinDuration.current === undefined) {
 			preLocalMinDuration.current = parseFloat(minDuration);
 		}
-=======
-	const maxDuration = duration.maxDuration || '0';
-	const minDuration = duration.minDuration || '0';
->>>>>>> 01bad0f1
 
 		setPreMax(maxDuration);
 		setPreMin(minDuration);
@@ -161,10 +142,6 @@
 
 	const debouncedFunction = useDebouncedFn(
 		(min, max) => {
-<<<<<<< HEAD
-=======
-			console.log('debounce function');
->>>>>>> 01bad0f1
 			updatedUrl(min as number, max as number);
 		},
 		500,
@@ -174,13 +151,8 @@
 	const onChangeMaxHandler: React.ChangeEventHandler<HTMLInputElement> = (
 		event,
 	) => {
-<<<<<<< HEAD
-		const value = event.target.value;
+		const { value } = event.target;
 		const min = parseFloat(preMin);
-=======
-		const { value } = event.target;
-		const min = parseFloat(localMin);
->>>>>>> 01bad0f1
 		const max = parseFloat(value) * 1000000;
 
 		onRangeSliderHandler([min, max]);
@@ -226,21 +198,12 @@
 			<Container>
 				<Slider
 					defaultValue={[defaultValue[0], defaultValue[1]]}
-<<<<<<< HEAD
 					min={parseFloat((preLocalMinDuration.current || 0).toString())}
 					max={parseFloat((preLocalMaxDuration.current || 0).toString())}
 					range
 					tipFormatter={(value): JSX.Element => {
 						if (value === undefined) {
 							return <></>;
-=======
-					min={parseFloat((filter.get('duration') || {}).minDuration)}
-					max={parseFloat((filter.get('duration') || {}).maxDuration)}
-					range
-					tipFormatter={(value): JSX.Element => {
-						if (value === undefined) {
-							return <div />;
->>>>>>> 01bad0f1
 						}
 						return <div>{`${getMs(value?.toString())}ms`}</div>;
 					}}
@@ -248,11 +211,7 @@
 						onRangeSliderHandler([min, max]);
 					}}
 					onAfterChange={onRangeHandler}
-<<<<<<< HEAD
 					value={[parseFloat(preMin), parseFloat(preMax)]}
-=======
-					value={[parseFloat(localMin), parseFloat(localMax)]}
->>>>>>> 01bad0f1
 				/>
 			</Container>
 		</div>
