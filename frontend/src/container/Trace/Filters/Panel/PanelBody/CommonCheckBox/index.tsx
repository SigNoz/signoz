--- conflicted
+++ resolved
@@ -18,7 +18,6 @@
 
 	return (
 		<>
-<<<<<<< HEAD
 			{statusObj
 				.sort((a, b) => {
 					const countA = +status[a];
@@ -33,24 +32,12 @@
 					<CheckBoxComponent
 						key={e}
 						{...{
-							name: props.name,
+							name,
 							keyValue: e,
 							value: status[e],
 						}}
 					/>
 				))}
-=======
-			{statusObj.map((e) => (
-				<CheckBoxComponent
-					key={e}
-					{...{
-						name,
-						keyValue: e,
-						value: status[e],
-					}}
-				/>
-			))}
->>>>>>> 01bad0f1
 		</>
 	);
 }
