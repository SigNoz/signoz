--- conflicted
+++ resolved
@@ -1,10 +1,6 @@
 import { DownOutlined, RightOutlined } from '@ant-design/icons';
 import { Card, Divider, notification, Typography } from 'antd';
-<<<<<<< HEAD
-import React, { useCallback, useState } from 'react';
-=======
 import React, { useState } from 'react';
->>>>>>> a9cbd123
 import { useDispatch, useSelector } from 'react-redux';
 import { AppState } from 'store/reducers';
 import { TraceFilterEnum, TraceReducer } from 'types/reducer/trace';
