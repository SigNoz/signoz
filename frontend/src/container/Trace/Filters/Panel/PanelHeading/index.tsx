import { DownOutlined, RightOutlined } from '@ant-design/icons';
import { Card, Divider, notification, Typography } from 'antd';
import getFilters from 'api/trace/getFilters';
import { AxiosError } from 'axios';
import React, { useState } from 'react';
import { useDispatch, useSelector } from 'react-redux';
import { Dispatch } from 'redux';
import { getFilter, updateURL } from 'store/actions/trace/util';
import { AppState } from 'store/reducers';
import AppActions from 'types/actions';
import { UPDATE_ALL_FILTERS } from 'types/actions/trace';
import { GlobalReducer } from 'types/reducer/globalTime';
import {
	AllPanelHeading,
	TraceFilterEnum,
	TraceReducer,
} from 'types/reducer/trace';

import {
	ButtonComponent,
	ButtonContainer,
	Container,
	IconContainer,
	TextContainer,
} from './styles';

const { Text } = Typography;

function PanelHeading(props: PanelHeadingProps): JSX.Element {
	const {
		filterLoading,
		filterToFetchData,
		selectedFilter,
		spansAggregate,
		selectedTags,
		filter,
		isFilterExclude,
		userSelectedFilter,
	} = useSelector<AppState, TraceReducer>((state) => state.traces);

	const { name: PanelName, isOpen: IsPanelOpen } = props;

	const isDefaultOpen =
		filterToFetchData.find((e) => e === PanelName) !== undefined;

	const [isLoading, setIsLoading] = useState<boolean>(false);

	const global = useSelector<AppState, GlobalReducer>(
		(state) => state.globalTime,
	);

	const dispatch = useDispatch<Dispatch<AppActions>>();

	const defaultErrorMessage = 'Something went wrong';

	// eslint-disable-next-line sonarjs/cognitive-complexity
	const onExpandHandler: React.MouseEventHandler<HTMLDivElement> = async (e) => {
		try {
			e.preventDefault();
			e.stopPropagation();

			setIsLoading(true);
			let updatedFilterData: TraceReducer['filterToFetchData'] = [];
			const getprepdatedSelectedFilter = new Map(selectedFilter);
			const getPreUserSelected = new Map(userSelectedFilter);

<<<<<<< HEAD
			updatedFilterData = [props.name];
=======
			if (!isDefaultOpen) {
				updatedFilterData = [PanelName];
			} else {
				// removing the selected filter
				updatedFilterData = [
					...filterToFetchData.filter((name) => name !== PanelName),
				];
				getprepdatedSelectedFilter.delete(PanelName);
				getPreUserSelected.delete(PanelName);
			}
>>>>>>> 01bad0f1

			const response = await getFilters({
				end: String(global.maxTime),
				start: String(global.minTime),
				getFilters: updatedFilterData,
				other: Object.fromEntries(getprepdatedSelectedFilter),
				isFilterExclude,
			});

			if (response.statusCode === 200) {
				const updatedFilter = getFilter(response.payload);

				updatedFilterData = [...filterToFetchData, props.name];

				if (getPreUserSelected.get(props.name)) {
					getPreUserSelected.forEach((value, key) => {
						if (key !== props.name) {
							getPreUserSelected.set(key, value);
						}
					});
				} else {
					getPreUserSelected.set(
<<<<<<< HEAD
						props.name,
						Object.keys(updatedFilter.get(props.name) || []),
					);
				}

=======
						PanelName,
						Object.keys(updatedFilter.get(PanelName) || {}),
					);

					updatedFilterData = [...filterToFetchData, PanelName];
				}

				// now append the non prop.name trace filter enum over the list
				// selectedFilter.forEach((value, key) => {
				// 	if (key !== props.name) {
				// 		getprepdatedSelectedFilter.set(key, value);
				// 	}
				// });

				getPreUserSelected.forEach((value, key) => {
					if (key !== PanelName) {
						getPreUserSelected.set(key, value);
					}
				});
>>>>>>> 01bad0f1
				filter.forEach((value, key) => {
					if (key !== PanelName) {
						updatedFilter.set(key, value);
					}
				});

				dispatch({
					type: UPDATE_ALL_FILTERS,
					payload: {
						current: spansAggregate.currentPage,
						filter: updatedFilter,
						filterToFetchData: updatedFilterData,
						selectedFilter: getprepdatedSelectedFilter,
						selectedTags,
						userSelected: getPreUserSelected,
						isFilterExclude,
						order: spansAggregate.order,
					},
				});

				updateURL(
					getprepdatedSelectedFilter,
					updatedFilterData,
					spansAggregate.currentPage,
					selectedTags,
					updatedFilter,
					isFilterExclude,
					getPreUserSelected,
					spansAggregate.order,
				);
			} else {
				notification.error({
					message: response.error || defaultErrorMessage,
				});
			}

			setIsLoading(false);
		} catch (error) {
			notification.error({
				message: (error as AxiosError).toString() || defaultErrorMessage,
			});
		}
	};

<<<<<<< HEAD
	/**
	 * @description this function removes the selected filter
	 */
	const onCloseHandler = (): void => {
		const preSelectedFilter = new Map(selectedFilter);
		// removing the filter from filter to fetch the data
		const preFilterToFetchTheData = [
			...filterToFetchData.filter((name) => name !== props.name),
		];

		preSelectedFilter.delete(props.name);

		dispatch({
			type: UPDATE_ALL_FILTERS,
			payload: {
				current: spansAggregate.currentPage,
				filter: filter,
				filterToFetchData: preFilterToFetchTheData,
				selectedFilter: preSelectedFilter,
				selectedTags,
				userSelected: userSelectedFilter,
				isFilterExclude,
				order: spansAggregate.order,
			},
		});

		updateURL(
			preSelectedFilter,
			preFilterToFetchTheData,
			spansAggregate.currentPage,
			selectedTags,
			filter,
			isFilterExclude,
			userSelectedFilter,
			spansAggregate.order,
		);
	};

=======
>>>>>>> 01bad0f1
	const onClearAllHandler = async (): Promise<void> => {
		try {
			setIsLoading(true);
			const updatedFilter = new Map(selectedFilter);
			const preUserSelected = new Map(userSelectedFilter);

			updatedFilter.delete(PanelName);
			preUserSelected.delete(PanelName);

			const postIsFilterExclude = new Map(isFilterExclude);

			postIsFilterExclude.set(PanelName, false);

			const response = await getFilters({
				end: String(global.maxTime),
				start: String(global.minTime),
				getFilters: filterToFetchData,
				other: Object.fromEntries(updatedFilter),
				isFilterExclude: postIsFilterExclude,
			});

			if (response.statusCode === 200 && response.payload) {
				const getUpatedFilter = getFilter(response.payload);

				dispatch({
					type: UPDATE_ALL_FILTERS,
					payload: {
						current: spansAggregate.currentPage,
						filter: getUpatedFilter,
						filterToFetchData,
						selectedFilter: updatedFilter,
						selectedTags,
						userSelected: preUserSelected,
						isFilterExclude: postIsFilterExclude,
						order: spansAggregate.order,
					},
				});

				updateURL(
					updatedFilter,
					filterToFetchData,
					spansAggregate.currentPage,
					selectedTags,
					getUpatedFilter,
					postIsFilterExclude,
					preUserSelected,
					spansAggregate.order,
				);
			} else {
				notification.error({
					message: response.error || 'Something went wrong',
				});
			}
			setIsLoading(false);
		} catch (error) {
			notification.error({
				message: (error as AxiosError).toString(),
			});
			setIsLoading(false);
		}
	};

	// const onSelectAllHandler = async () => {
	// 	try {
	// 		setIsLoading(true);
	// 		const preFilter = new Map(filter);
	// 		const preSelectedFilter = new Map(selectedFilter);

	// 		preSelectedFilter.set(
	// 			props.name,
	// 			Object.keys(preFilter.get(props.name) || {}),
	// 		);

	// 		const response = await getFilters({
	// 			end: String(global.maxTime),
	// 			start: String(global.minTime),
	// 			getFilters: filterToFetchData,
	// 			other: Object.fromEntries(preSelectedFilter),
	// 		});

	// 		if (response.statusCode === 200 && response.payload) {
	// 			const getUpatedFilter = getFilter(response.payload);

	// 			preSelectedFilter.set(
	// 				props.name,
	// 				Object.keys(getUpatedFilter.get(props.name) || {}),
	// 			);

	// 			dispatch({
	// 				type: UPDATE_ALL_FILTERS,
	// 				payload: {
	// 					current: spansAggregate.currentPage,
	// 					filter: preFilter,
	// 					filterToFetchData,
	// 					selectedFilter: preSelectedFilter,
	// 					selectedTags,
	// 				},
	// 			});

	// 			updateURL(
	// 				preSelectedFilter,
	// 				filterToFetchData,
	// 				spansAggregate.currentPage,
	// 				selectedTags,
	// 				preFilter,
	// 			);
	// 		}
	// 		setIsLoading(false);
	// 	} catch (error) {
	// 		setIsLoading(false);

	// 		notification.error({
	// 			message: (error as AxiosError).toString(),
	// 		});
	// 	}
	// };

	return (
		<>
			{PanelName !== 'duration' && <Divider plain style={{ margin: 0 }} />}

			<Card bordered={false}>
				<Container
					disabled={filterLoading || isLoading}
					aria-disabled={filterLoading || isLoading}
					aria-expanded={IsPanelOpen}
				>
					<TextContainer onClick={isDefaultOpen ? onCloseHandler : onExpandHandler}>
						<IconContainer>
							{!IsPanelOpen ? <RightOutlined /> : <DownOutlined />}
						</IconContainer>

						<Text style={{ textTransform: 'capitalize' }} ellipsis>
							{AllPanelHeading.find((e) => e.key === PanelName)?.displayValue || ''}
						</Text>
					</TextContainer>

					{PanelName !== 'duration' && (
						<ButtonContainer>
							{/* <ButtonComponent
								aria-disabled={isLoading || filterLoading}
								disabled={isLoading || filterLoading}
								onClick={onSelectAllHandler}
								type="link"
							>
								Select All
							</ButtonComponent> */}

							<ButtonComponent
								aria-disabled={isLoading || filterLoading}
								disabled={isLoading || filterLoading}
								onClick={onClearAllHandler}
								type="link"
							>
								Clear All
							</ButtonComponent>
						</ButtonContainer>
					)}
				</Container>
			</Card>
		</>
	);
}

interface PanelHeadingProps {
	name: TraceFilterEnum;
	isOpen: boolean;
}

export default PanelHeading;<|MERGE_RESOLUTION|>--- conflicted
+++ resolved
@@ -64,20 +64,7 @@
 			const getprepdatedSelectedFilter = new Map(selectedFilter);
 			const getPreUserSelected = new Map(userSelectedFilter);
 
-<<<<<<< HEAD
-			updatedFilterData = [props.name];
-=======
-			if (!isDefaultOpen) {
-				updatedFilterData = [PanelName];
-			} else {
-				// removing the selected filter
-				updatedFilterData = [
-					...filterToFetchData.filter((name) => name !== PanelName),
-				];
-				getprepdatedSelectedFilter.delete(PanelName);
-				getPreUserSelected.delete(PanelName);
-			}
->>>>>>> 01bad0f1
+			updatedFilterData = [PanelName];
 
 			const response = await getFilters({
 				end: String(global.maxTime),
@@ -90,43 +77,21 @@
 			if (response.statusCode === 200) {
 				const updatedFilter = getFilter(response.payload);
 
-				updatedFilterData = [...filterToFetchData, props.name];
-
-				if (getPreUserSelected.get(props.name)) {
+				updatedFilterData = [...filterToFetchData, PanelName];
+
+				if (getPreUserSelected.get(PanelName)) {
 					getPreUserSelected.forEach((value, key) => {
-						if (key !== props.name) {
+						if (key !== PanelName) {
 							getPreUserSelected.set(key, value);
 						}
 					});
 				} else {
 					getPreUserSelected.set(
-<<<<<<< HEAD
-						props.name,
-						Object.keys(updatedFilter.get(props.name) || []),
+						PanelName,
+						Object.keys(updatedFilter.get(PanelName) || []),
 					);
 				}
 
-=======
-						PanelName,
-						Object.keys(updatedFilter.get(PanelName) || {}),
-					);
-
-					updatedFilterData = [...filterToFetchData, PanelName];
-				}
-
-				// now append the non prop.name trace filter enum over the list
-				// selectedFilter.forEach((value, key) => {
-				// 	if (key !== props.name) {
-				// 		getprepdatedSelectedFilter.set(key, value);
-				// 	}
-				// });
-
-				getPreUserSelected.forEach((value, key) => {
-					if (key !== PanelName) {
-						getPreUserSelected.set(key, value);
-					}
-				});
->>>>>>> 01bad0f1
 				filter.forEach((value, key) => {
 					if (key !== PanelName) {
 						updatedFilter.set(key, value);
@@ -171,7 +136,6 @@
 		}
 	};
 
-<<<<<<< HEAD
 	/**
 	 * @description this function removes the selected filter
 	 */
@@ -179,16 +143,16 @@
 		const preSelectedFilter = new Map(selectedFilter);
 		// removing the filter from filter to fetch the data
 		const preFilterToFetchTheData = [
-			...filterToFetchData.filter((name) => name !== props.name),
+			...filterToFetchData.filter((name) => name !== PanelName),
 		];
 
-		preSelectedFilter.delete(props.name);
+		preSelectedFilter.delete(PanelName);
 
 		dispatch({
 			type: UPDATE_ALL_FILTERS,
 			payload: {
 				current: spansAggregate.currentPage,
-				filter: filter,
+				filter,
 				filterToFetchData: preFilterToFetchTheData,
 				selectedFilter: preSelectedFilter,
 				selectedTags,
@@ -210,8 +174,6 @@
 		);
 	};
 
-=======
->>>>>>> 01bad0f1
 	const onClearAllHandler = async (): Promise<void> => {
 		try {
 			setIsLoading(true);
