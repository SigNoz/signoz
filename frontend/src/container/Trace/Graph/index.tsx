--- conflicted
+++ resolved
@@ -10,13 +10,9 @@
 import { getChartData, getChartDataforGroupBy } from './config';
 import { Container } from './styles';
 
-<<<<<<< HEAD
-const TraceGraph = (): JSX.Element => {
+function TraceGraph(): JSX.Element {
 	const [ref, { width }] = useMeasure();
 
-=======
-function TraceGraph(): JSX.Element {
->>>>>>> f1f60684
 	const { spansGraph, selectedGroupBy, yAxisUnit } = useSelector<
 		AppState,
 		TraceReducer
@@ -28,7 +24,7 @@
 		return selectedGroupBy.length === 0
 			? getChartData(payload)
 			: getChartDataforGroupBy(payload);
-	}, [payload]);
+	}, [payload, selectedGroupBy.length]);
 
 	if (error) {
 		return (
