--- conflicted
+++ resolved
@@ -94,45 +94,6 @@
 	}
 
 	return (
-<<<<<<< HEAD
-		<>
-			<Container>
-				<Wrapper>
-					<Typography>Tags</Typography>
-
-					<CurrentTagsContainer>
-						{localSelectedTags.map((tags, index) => (
-							<Tags
-								key={tags.Values.join(',')}
-								tag={tags}
-								index={index}
-								onCloseHandler={(): void => onCloseHandler(index)}
-								setLocalSelectedTags={setLocalSelectedTags}
-							/>
-						))}
-					</CurrentTagsContainer>
-
-					<Space wrap direction="horizontal">
-						<Button type="primary" onClick={onTagAddHandler} icon={<PlusOutlined />}>
-							Add Tags Filter
-						</Button>
-
-						<Text ellipsis>
-							Results will include spans with ALL the specified tags ( Rows are `anded`
-							)
-						</Text>
-					</Space>
-				</Wrapper>
-
-				<ButtonContainer>
-					<Button onClick={onResetHandler}>Reset</Button>
-					<Button
-						type="primary"
-						onClick={onRunQueryHandler}
-						icon={<CaretRightFilled />}
-					>
-						Run Query
-=======
 		<Container>
 			<Wrapper>
 				<Typography>Tags</Typography>
@@ -152,7 +113,6 @@
 				<Space wrap direction="horizontal">
 					<Button type="primary" onClick={onTagAddHandler} icon={<PlusOutlined />}>
 						Add Tags Filter
->>>>>>> 01bad0f1
 					</Button>
 
 					<Text ellipsis>
