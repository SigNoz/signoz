import React, { useRef, useState } from 'react';
import { Space, Input, Button } from 'antd';
import { SearchOutlined } from '@ant-design/icons';
import { Container } from './styles';
// import useClickOutside from 'hooks/useClickOutside';
import Tags from './AllTags';
import { connect, useSelector } from 'react-redux';
import { AppState } from 'store/reducers';
import { TraceReducer } from 'types/reducer/trace';
import { ThunkDispatch } from 'redux-thunk';
import AppActions from 'types/actions';
import { bindActionCreators } from 'redux';
import { UpdateTagVisiblity } from 'store/actions/trace/updateTagPanelVisisblity';

const Search = ({ updateTagVisiblity }: SearchProps): JSX.Element => {
	const [value, setValue] = useState<string>();
	const { isTagModalOpen } = useSelector<AppState, TraceReducer>(
		(state) => state.traces,
	);

	const tagRef = useRef<HTMLDivElement>(null);

<<<<<<< HEAD
	// useClickOutside(tagRef, () => {
	// 	console.log('asd');
	// });
=======
	useClickOutside(tagRef, (e: HTMLElement) => {
		// using this hack as overlay span is voilating this condition
		const getClassCondition = (e: HTMLElement) => {
			if (e.nodeName === 'SPAN') {
				return 'ant-dropdown-menu-title-content';
			}

			if (e.nodeName === 'DIV') {
				return 'ant-select-item-option-content';
			}
		};
		const classCondition = getClassCondition(e);
		if (
			(e.nodeName !== 'SPAN' && e.className !== classCondition) ||
			(e.nodeName !== 'DIV' && e.className !== classCondition)
		) {
			updateTagVisiblity(false);
		}
	});
>>>>>>> 345332e9

	const onChangeHandler = (search: string) => {
		setValue(search);
	};

	const setIsTagsModalHandler = (value: boolean) => {
		updateTagVisiblity(value);
	};

	const onFocusHandler: React.FocusEventHandler<HTMLInputElement> = (e) => {
		e.preventDefault();
		setIsTagsModalHandler(true);
	};

	const onParseQueryToTagsHandler = () => {
		console.log('asd');
	};

	return (
		<Space direction="vertical" style={{ width: '100%' }}>
			<Container ref={tagRef}>
				<Input
					onChange={(event) => onChangeHandler(event.target.value)}
					value={value}
					onFocus={onFocusHandler}
					placeholder="Click to filter by tags"
				/>

				<Button onClick={onParseQueryToTagsHandler} type="primary">
					<SearchOutlined />
				</Button>

				{isTagModalOpen && <Tags />}
			</Container>
		</Space>
	);
};

interface DispatchProps {
	updateTagVisiblity: (value: boolean) => void;
}

const mapDispatchToProps = (
	dispatch: ThunkDispatch<unknown, unknown, AppActions>,
): DispatchProps => ({
	updateTagVisiblity: bindActionCreators(UpdateTagVisiblity, dispatch),
});

type SearchProps = DispatchProps;

export default connect(null, mapDispatchToProps)(Search);<|MERGE_RESOLUTION|>--- conflicted
+++ resolved
@@ -2,7 +2,7 @@
 import { Space, Input, Button } from 'antd';
 import { SearchOutlined } from '@ant-design/icons';
 import { Container } from './styles';
-// import useClickOutside from 'hooks/useClickOutside';
+import useClickOutside from 'hooks/useClickOutside';
 import Tags from './AllTags';
 import { connect, useSelector } from 'react-redux';
 import { AppState } from 'store/reducers';
@@ -20,11 +20,6 @@
 
 	const tagRef = useRef<HTMLDivElement>(null);
 
-<<<<<<< HEAD
-	// useClickOutside(tagRef, () => {
-	// 	console.log('asd');
-	// });
-=======
 	useClickOutside(tagRef, (e: HTMLElement) => {
 		// using this hack as overlay span is voilating this condition
 		const getClassCondition = (e: HTMLElement) => {
@@ -44,7 +39,6 @@
 			updateTagVisiblity(false);
 		}
 	});
->>>>>>> 345332e9
 
 	const onChangeHandler = (search: string) => {
 		setValue(search);
