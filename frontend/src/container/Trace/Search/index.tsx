--- conflicted
+++ resolved
@@ -17,13 +17,8 @@
 import { Container, SearchComponent } from './styles';
 import { parseQueryToTags, parseTagsToQuery } from './util';
 
-<<<<<<< HEAD
-const Search = ({
+function Search({
 	updateTagVisibility,
-=======
-function Search({
-	updateTagVisiblity,
->>>>>>> 01bad0f1
 	updateTagIsError,
 }: SearchProps): JSX.Element {
 	const traces = useSelector<AppState, TraceReducer>((state) => state.traces);
