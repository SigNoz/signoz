import { TableProps, Tag, Typography } from 'antd';
import Table, { ColumnsType } from 'antd/lib/table';
import ROUTES from 'constants/routes';
<<<<<<< HEAD
import { formUrlParams } from 'container/TraceDetail/utils';
=======
import {
	getSpanOrder,
	getSpanOrderParam,
} from 'container/Trace/TraceTable/util';
>>>>>>> b0ec6198
import dayjs from 'dayjs';
import duration from 'dayjs/plugin/duration';
import history from 'lib/history';
import omit from 'lodash-es/omit';
import React from 'react';
import { useDispatch, useSelector } from 'react-redux';
import { Dispatch } from 'redux';
import { updateURL } from 'store/actions/trace/util';
import { AppState } from 'store/reducers';
import AppActions from 'types/actions';
import {
	UPDATE_SPAN_ORDER,
	UPDATE_SPAN_ORDER_PARAMS,
	UPDATE_SPANS_AGGREGATE_PAGE_NUMBER,
	UPDATE_SPANS_AGGREGATE_PAGE_SIZE,
} from 'types/actions/trace';
import { TraceReducer } from 'types/reducer/trace';
import { v4 } from 'uuid';

dayjs.extend(duration);

function TraceTable(): JSX.Element {
	const {
		spansAggregate,
		selectedFilter,
		selectedTags,
		filterLoading,
		userSelectedFilter,
		isFilterExclude,
		filterToFetchData,
		filter,
	} = useSelector<AppState, TraceReducer>((state) => state.traces);

	const statusFilter = filter.get('status');
	const selectedStatusFilter = selectedFilter.get('status');

	const dispatch = useDispatch<Dispatch<AppActions>>();

	const { loading, order: spansAggregateOrder } = spansAggregate;

	type TableType = FlatArray<TraceReducer['spansAggregate']['data'], 1>;

	const getLink = (record: TableType): string => {
		return `${ROUTES.TRACE}/${record.traceID}${formUrlParams({
			spanId: record.spanID,
			levelUp: 0,
			levelDown: 0,
		})}`;
	};

	const getValue = (value: string): JSX.Element => {
		return <Typography>{value}</Typography>;
	};

	const getHttpMethodOrStatus = (
		value: TableType['statusCode'],
	): JSX.Element => {
		if (value.length === 0) {
			return <Typography>-</Typography>;
		}
		return <Tag color="magenta">{value}</Tag>;
	};

	const columns: ColumnsType<TableType> = [
		{
			title: 'Date',
			dataIndex: 'timestamp',
			key: 'timestamp',
			sorter: true,
			render: (value: TableType['timestamp']): JSX.Element => {
				const day = dayjs(value);
				return <Typography>{day.format('YYYY/MM/DD HH:mm:ss')}</Typography>;
			},
		},
		{
			title: 'Service',
			dataIndex: 'serviceName',
			key: 'serviceName',
			render: getValue,
		},
		{
			title: 'Operation',
			dataIndex: 'operation',
			key: 'operation',
			render: getValue,
		},
		{
			title: 'Duration',
			dataIndex: 'durationNano',
			key: 'durationNano',
			sorter: true,
			render: (value: TableType['durationNano']): JSX.Element => (
				<Typography>
					{`${dayjs
						.duration({ milliseconds: value / 1000000 })
						.asMilliseconds()
						.toFixed(2)} ms`}
				</Typography>
			),
		},
		{
			title: 'Method',
			dataIndex: 'method',
			key: 'method',
			render: getHttpMethodOrStatus,
		},
		{
			title: 'Status Code',
			dataIndex: 'statusCode',
			key: 'statusCode',
			render: getHttpMethodOrStatus,
		},
	];

	const onChangeHandler: TableProps<TableType>['onChange'] = (
		props,
		_,
		sort,
	) => {
		if (!Array.isArray(sort)) {
			const { order = spansAggregateOrder } = sort;
			if (props.current && props.pageSize) {
				const spanOrder = getSpanOrder(order || '');
				const orderParam = getSpanOrderParam(sort.field as string);

				dispatch({
					type: UPDATE_SPAN_ORDER,
					payload: {
						order: spanOrder,
					},
				});

				dispatch({
					type: UPDATE_SPAN_ORDER_PARAMS,
					payload: {
						orderParam,
					},
				});

				dispatch({
					type: UPDATE_SPANS_AGGREGATE_PAGE_SIZE,
					payload: {
						pageSize: props.pageSize,
					},
				});

				dispatch({
					type: UPDATE_SPANS_AGGREGATE_PAGE_NUMBER,
					payload: {
						currentPage: props.current,
					},
				});

				updateURL(
					selectedFilter,
					filterToFetchData,
					props.current,
					selectedTags,
					isFilterExclude,
					userSelectedFilter,
					spanOrder,
					props.pageSize,
					orderParam,
				);
			}
		}
	};

	const totalObject = omit(statusFilter, [...(selectedStatusFilter || [])]);
	const totalCount = Object.values(totalObject).reduce(
		(a, b) => parseInt(String(a), 10) + parseInt(String(b), 10),
		0,
	) as number;

	return (
		<Table
			onChange={onChangeHandler}
			dataSource={spansAggregate.data}
			loading={loading || filterLoading}
			columns={columns}
			rowKey={(record): string => `${record.traceID}-${record.spanID}-${v4()}`}
			style={{
				cursor: 'pointer',
			}}
			onRow={(record): React.HTMLAttributes<TableType> => ({
				onClick: (event): void => {
					event.preventDefault();
					event.stopPropagation();
					if (event.metaKey || event.ctrlKey) {
						window.open(getLink(record), '_blank');
					} else {
						history.push(getLink(record));
					}
				},
			})}
			pagination={{
				current: spansAggregate.currentPage,
				pageSize: spansAggregate.pageSize,
				responsive: true,
				position: ['bottomLeft'],
				total: totalCount,
			}}
		/>
	);
}

export default TraceTable;<|MERGE_RESOLUTION|>--- conflicted
+++ resolved
@@ -1,14 +1,11 @@
 import { TableProps, Tag, Typography } from 'antd';
 import Table, { ColumnsType } from 'antd/lib/table';
 import ROUTES from 'constants/routes';
-<<<<<<< HEAD
 import { formUrlParams } from 'container/TraceDetail/utils';
-=======
 import {
 	getSpanOrder,
 	getSpanOrderParam,
 } from 'container/Trace/TraceTable/util';
->>>>>>> b0ec6198
 import dayjs from 'dayjs';
 import duration from 'dayjs/plugin/duration';
 import history from 'lib/history';
