import { RadioChangeEvent } from 'antd';
import { getAggregateKeys } from 'api/queryBuilder/getAttributeKeys';
import { QueryBuilderKeys } from 'constants/queryBuilder';
import { useNotifications } from 'hooks/useNotifications';
import useUrlQueryData from 'hooks/useUrlQueryData';
import { useCallback, useEffect, useMemo } from 'react';
import { useQueries, useQuery } from 'react-query';
import { ErrorResponse, SuccessResponse } from 'types/api';
import {
	BaseAutocompleteData,
	IQueryAutocompleteResponse,
} from 'types/api/queryBuilder/queryAutocompleteResponse';
import { DataSource } from 'types/common/queryBuilder';

import { defaultOptionsQuery, URL_OPTIONS } from './constants';
import { InitialOptions, OptionsMenuConfig, OptionsQuery } from './types';
import { getOptionsFromKeys } from './utils';

interface UseOptionsMenuProps {
	dataSource: DataSource;
	aggregateOperator: string;
	initialOptions?: InitialOptions;
}

interface UseOptionsMenu {
	isLoading: boolean;
	options: OptionsQuery;
	config: OptionsMenuConfig;
}

const useOptionsMenu = ({
	dataSource,
	aggregateOperator,
	initialOptions = {},
}: UseOptionsMenuProps): UseOptionsMenu => {
	const initialQueryParams = useMemo(
		() => ({
			searchText: '',
			aggregateAttribute: '',
			dataSource,
			aggregateOperator,
		}),
		[dataSource, aggregateOperator],
	);

	const { notifications } = useNotifications();

	const {
		query: optionsQuery,
		queryData: optionsQueryData,
		redirectWithQuery: redirectWithOptionsData,
	} = useUrlQueryData<OptionsQuery>(URL_OPTIONS, defaultOptionsQuery);

<<<<<<< HEAD
	const initialQueries = useMemo(
		() =>
			initialOptions?.selectColumns?.map((column) => ({
				queryKey: column,
				queryFn: (): Promise<
					SuccessResponse<IQueryAutocompleteResponse> | ErrorResponse
				> =>
					getAggregateKeys({
						...initialQueryParams,
						searchText: column,
					}),
				enabled: !!column && !optionsQuery,
			})) || [],
		[initialOptions?.selectColumns, initialQueryParams, optionsQuery],
	);
	const initialAttributesResult = useQueries(initialQueries);

	const isFetchedInitialAttributes = useMemo(
		() => initialAttributesResult.every((result) => result.isFetched),
		[initialAttributesResult],
	);
	const initialSelectedColumns = useMemo(() => {
		if (!isFetchedInitialAttributes) return [];

		const attributesData = initialAttributesResult?.reduce(
			(acc, attributeResponse) => {
				const data = attributeResponse?.data?.payload?.attributeKeys || [];

				return [...acc, ...data];
			},
			[] as BaseAutocompleteData[],
		);

		return (
			(initialOptions.selectColumns
				?.map((column) => attributesData.find(({ key }) => key === column))
				.filter(Boolean) as BaseAutocompleteData[]) || []
		);
	}, [
		isFetchedInitialAttributes,
		initialOptions?.selectColumns,
		initialAttributesResult,
	]);

	const { data: attributesData, isLoading } = useQuery(
		[QueryBuilderKeys.GET_ATTRIBUTE_KEY],
=======
	const { data, isFetched, isLoading } = useQuery(
		[QueryBuilderKeys.GET_ATTRIBUTE_KEY, dataSource, aggregateOperator],
>>>>>>> 197ccca3
		async () =>
			getAggregateKeys({
				...initialQueryParams,
				searchText: '',
<<<<<<< HEAD
=======
				dataSource,
				aggregateOperator,
				aggregateAttribute: '',
				tagType: null,
>>>>>>> 197ccca3
			}),
	);

	const attributeKeys = useMemo(
		() => attributesData?.payload?.attributeKeys || [],
		[attributesData?.payload?.attributeKeys],
	);

	const initialOptionsQuery: OptionsQuery = useMemo(
		() => ({
			...defaultOptionsQuery,
			...initialOptions,
			selectColumns: initialOptions?.selectColumns
				? initialSelectedColumns
				: defaultOptionsQuery.selectColumns,
		}),
		[initialOptions, initialSelectedColumns],
	);

	const selectedColumnKeys = useMemo(
		() => optionsQueryData?.selectColumns?.map(({ id }) => id) || [],
		[optionsQueryData],
	);

	const optionsFromAttributeKeys = useMemo(
		() => getOptionsFromKeys(attributeKeys, selectedColumnKeys),
		[attributeKeys, selectedColumnKeys],
	);

	const handleSelectColumns = useCallback(
		(value: string) => {
			const newSelectedColumnKeys = [...new Set([...selectedColumnKeys, value])];
			const newSelectedColumns = newSelectedColumnKeys.reduce((acc, key) => {
				const column = attributeKeys.find(({ id }) => id === key);

				if (!column) return acc;
				return [...acc, column];
			}, [] as BaseAutocompleteData[]);

			redirectWithOptionsData({
				...optionsQueryData,
				selectColumns: newSelectedColumns,
			});
		},
		[
			selectedColumnKeys,
			redirectWithOptionsData,
			optionsQueryData,
			attributeKeys,
		],
	);

	const handleRemoveSelectedColumn = useCallback(
		(columnKey: string) => {
			const newSelectedColumns = optionsQueryData?.selectColumns?.filter(
				({ id }) => id !== columnKey,
			);

			if (!newSelectedColumns.length) {
				notifications.error({
					message: 'There must be at least one selected column',
				});
			} else {
				redirectWithOptionsData({
					...defaultOptionsQuery,
					selectColumns: newSelectedColumns,
				});
			}
		},
		[optionsQueryData, notifications, redirectWithOptionsData],
	);

	const handleFormatChange = useCallback(
		(event: RadioChangeEvent) => {
			redirectWithOptionsData({
				...optionsQueryData,
				format: event.target.value,
			});
		},
		[optionsQueryData, redirectWithOptionsData],
	);

	const handleMaxLinesChange = useCallback(
		(value: string | number | null) => {
			redirectWithOptionsData({
				...optionsQueryData,
				maxLines: value as number,
			});
		},
		[optionsQueryData, redirectWithOptionsData],
	);

	const optionsMenuConfig: Required<OptionsMenuConfig> = useMemo(
		() => ({
			addColumn: {
				value: optionsQueryData?.selectColumns || defaultOptionsQuery.selectColumns,
				options: optionsFromAttributeKeys,
				onSelect: handleSelectColumns,
				onRemove: handleRemoveSelectedColumn,
			},
			format: {
				value: optionsQueryData?.format || defaultOptionsQuery.format,
				onChange: handleFormatChange,
			},
			maxLines: {
				value: optionsQueryData?.maxLines || defaultOptionsQuery.maxLines,
				onChange: handleMaxLinesChange,
			},
		}),
		[
			optionsFromAttributeKeys,
			optionsQueryData?.maxLines,
			optionsQueryData?.format,
			optionsQueryData?.selectColumns,
			handleSelectColumns,
			handleRemoveSelectedColumn,
			handleFormatChange,
			handleMaxLinesChange,
		],
	);

	useEffect(() => {
		if (optionsQuery || !isFetchedInitialAttributes) return;

		redirectWithOptionsData(initialOptionsQuery);
	}, [
		isFetchedInitialAttributes,
		optionsQuery,
		initialOptionsQuery,
		redirectWithOptionsData,
	]);

	return {
		isLoading,
		options: optionsQueryData,
		config: optionsMenuConfig,
	};
};

export default useOptionsMenu;<|MERGE_RESOLUTION|>--- conflicted
+++ resolved
@@ -37,6 +37,7 @@
 		() => ({
 			searchText: '',
 			aggregateAttribute: '',
+			tagType: null,
 			dataSource,
 			aggregateOperator,
 		}),
@@ -51,7 +52,6 @@
 		redirectWithQuery: redirectWithOptionsData,
 	} = useUrlQueryData<OptionsQuery>(URL_OPTIONS, defaultOptionsQuery);
 
-<<<<<<< HEAD
 	const initialQueries = useMemo(
 		() =>
 			initialOptions?.selectColumns?.map((column) => ({
@@ -97,22 +97,11 @@
 	]);
 
 	const { data: attributesData, isLoading } = useQuery(
-		[QueryBuilderKeys.GET_ATTRIBUTE_KEY],
-=======
-	const { data, isFetched, isLoading } = useQuery(
 		[QueryBuilderKeys.GET_ATTRIBUTE_KEY, dataSource, aggregateOperator],
->>>>>>> 197ccca3
 		async () =>
 			getAggregateKeys({
 				...initialQueryParams,
 				searchText: '',
-<<<<<<< HEAD
-=======
-				dataSource,
-				aggregateOperator,
-				aggregateAttribute: '',
-				tagType: null,
->>>>>>> 197ccca3
 			}),
 	);
 
