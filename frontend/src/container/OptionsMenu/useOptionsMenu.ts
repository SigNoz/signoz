import { RadioChangeEvent } from 'antd';
import getFromLocalstorage from 'api/browser/localstorage/get';
import setToLocalstorage from 'api/browser/localstorage/set';
import { getAggregateKeys } from 'api/queryBuilder/getAttributeKeys';
import { LOCALSTORAGE } from 'constants/localStorage';
import { QueryBuilderKeys } from 'constants/queryBuilder';
<<<<<<< HEAD
import useDebounce from 'hooks/useDebounce';
import { useNotifications } from 'hooks/useNotifications';
=======
>>>>>>> 193dca3a
import useUrlQueryData from 'hooks/useUrlQueryData';
import { useCallback, useEffect, useMemo, useState } from 'react';
import { useQueries, useQuery } from 'react-query';
import { ErrorResponse, SuccessResponse } from 'types/api';
import {
	BaseAutocompleteData,
	IQueryAutocompleteResponse,
} from 'types/api/queryBuilder/queryAutocompleteResponse';
import { DataSource } from 'types/common/queryBuilder';

import { defaultOptionsQuery, URL_OPTIONS } from './constants';
import { InitialOptions, OptionsMenuConfig, OptionsQuery } from './types';
import { getOptionsFromKeys } from './utils';

interface UseOptionsMenuProps {
	dataSource: DataSource;
	aggregateOperator: string;
	initialOptions?: InitialOptions;
}

interface UseOptionsMenu {
	options: OptionsQuery;
	config: OptionsMenuConfig;
}

const useOptionsMenu = ({
	dataSource,
	aggregateOperator,
	initialOptions = {},
}: UseOptionsMenuProps): UseOptionsMenu => {
<<<<<<< HEAD
	const [searchText, setSearchText] = useState<string>('');
	const [isFocused, setIsFocused] = useState<boolean>(false);

	const debouncedSearchText = useDebounce(searchText, 300);
	const { notifications } = useNotifications();
=======
	const localStorageOptionsQuery = getFromLocalstorage(
		LOCALSTORAGE.LIST_OPTIONS,
	);
>>>>>>> 193dca3a

	const initialQueryParams = useMemo(
		() => ({
			searchText: '',
			aggregateAttribute: '',
			tagType: null,
			dataSource,
			aggregateOperator,
		}),
		[dataSource, aggregateOperator],
	);

	const {
		query: optionsQuery,
		queryData: optionsQueryData,
		redirectWithQuery: redirectWithOptionsData,
	} = useUrlQueryData<OptionsQuery>(URL_OPTIONS, defaultOptionsQuery);

	const initialQueries = useMemo(
		() =>
			initialOptions?.selectColumns?.map((column) => ({
				queryKey: column,
				queryFn: (): Promise<
					SuccessResponse<IQueryAutocompleteResponse> | ErrorResponse
				> =>
					getAggregateKeys({
						...initialQueryParams,
						searchText: column,
					}),
				enabled: !!column && !optionsQuery,
			})) || [],
		[initialOptions?.selectColumns, initialQueryParams, optionsQuery],
	);

	const initialAttributesResult = useQueries(initialQueries);

	const isFetchedInitialAttributes = useMemo(
		() => initialAttributesResult.every((result) => result.isFetched),
		[initialAttributesResult],
	);

	const initialSelectedColumns = useMemo(() => {
		if (!isFetchedInitialAttributes) return [];

		const attributesData = initialAttributesResult?.reduce(
			(acc, attributeResponse) => {
				const data = attributeResponse?.data?.payload?.attributeKeys || [];

				return [...acc, ...data];
			},
			[] as BaseAutocompleteData[],
		);

		return (
			(initialOptions.selectColumns
				?.map((column) => attributesData.find(({ key }) => key === column))
				.filter(Boolean) as BaseAutocompleteData[]) || []
		);
	}, [
		isFetchedInitialAttributes,
		initialOptions?.selectColumns,
		initialAttributesResult,
	]);

	const {
		data: searchedAttributesData,
		isFetching: isSearchedAttributesFetching,
	} = useQuery(
		[QueryBuilderKeys.GET_AGGREGATE_KEYS, debouncedSearchText, isFocused],
		async () =>
			getAggregateKeys({
				...initialQueryParams,
				searchText: debouncedSearchText,
			}),
		{
			enabled: isFocused,
		},
	);

	const searchedAttributeKeys = useMemo(
		() => searchedAttributesData?.payload?.attributeKeys || [],
		[searchedAttributesData?.payload?.attributeKeys],
	);

	const initialOptionsQuery: OptionsQuery = useMemo(
		() => ({
			...defaultOptionsQuery,
			...initialOptions,
			selectColumns: initialOptions?.selectColumns
				? initialSelectedColumns
				: defaultOptionsQuery.selectColumns,
		}),
		[initialOptions, initialSelectedColumns],
	);

	const selectedColumnKeys = useMemo(
		() => optionsQueryData?.selectColumns?.map(({ id }) => id) || [],
		[optionsQueryData],
	);

<<<<<<< HEAD
	const optionsFromAttributeKeys = useMemo(
		() => getOptionsFromKeys(searchedAttributeKeys, selectedColumnKeys),
		[searchedAttributeKeys, selectedColumnKeys],
=======
	const addColumnOptions = useMemo(() => {
		const filteredAttributeKeys = attributeKeys.filter(
			(item) => item.key !== 'body',
		);

		return getOptionsFromKeys(filteredAttributeKeys, selectedColumnKeys);
	}, [attributeKeys, selectedColumnKeys]);

	const handleRedirectWithOptionsData = useCallback(
		(newQueryData: OptionsQuery) => {
			redirectWithOptionsData(newQueryData);

			setToLocalstorage(LOCALSTORAGE.LIST_OPTIONS, JSON.stringify(newQueryData));
		},
		[redirectWithOptionsData],
>>>>>>> 193dca3a
	);

	const handleSelectColumns = useCallback(
		(value: string) => {
			const newSelectedColumnKeys = [...new Set([...selectedColumnKeys, value])];
			const newSelectedColumns = newSelectedColumnKeys.reduce((acc, key) => {
				const column = [
					...searchedAttributeKeys,
					...optionsQueryData.selectColumns,
				].find(({ id }) => id === key);

				if (!column) return acc;
				return [...acc, column];
			}, [] as BaseAutocompleteData[]);

			const optionsData: OptionsQuery = {
				...optionsQueryData,
				selectColumns: newSelectedColumns,
			};

			handleRedirectWithOptionsData(optionsData);
		},
		[
			searchedAttributeKeys,
			selectedColumnKeys,
			optionsQueryData,
<<<<<<< HEAD
			redirectWithOptionsData,
=======
			handleRedirectWithOptionsData,
			attributeKeys,
>>>>>>> 193dca3a
		],
	);

	const handleRemoveSelectedColumn = useCallback(
		(columnKey: string) => {
			const newSelectedColumns = optionsQueryData?.selectColumns?.filter(
				({ id }) => id !== columnKey,
			);

			const optionsData: OptionsQuery = {
				...optionsQueryData,
				selectColumns: newSelectedColumns,
			};

			handleRedirectWithOptionsData(optionsData);
		},
		[optionsQueryData, handleRedirectWithOptionsData],
	);

	const handleFormatChange = useCallback(
		(event: RadioChangeEvent) => {
			const optionsData: OptionsQuery = {
				...optionsQueryData,
				format: event.target.value,
			};

			handleRedirectWithOptionsData(optionsData);
		},
		[handleRedirectWithOptionsData, optionsQueryData],
	);

	const handleMaxLinesChange = useCallback(
		(value: string | number | null) => {
			const optionsData: OptionsQuery = {
				...optionsQueryData,
				maxLines: value as number,
			};

			handleRedirectWithOptionsData(optionsData);
		},
		[handleRedirectWithOptionsData, optionsQueryData],
	);

	const handleSearchAttribute = useCallback((value: string) => {
		setSearchText(value);
	}, []);

	const handleFocus = (): void => {
		setIsFocused(true);
	};

	const handleBlur = (): void => {
		setIsFocused(false);
		setSearchText('');
	};

	const optionsMenuConfig: Required<OptionsMenuConfig> = useMemo(
		() => ({
			addColumn: {
<<<<<<< HEAD
				isFetching: isSearchedAttributesFetching,
				value: optionsQueryData?.selectColumns || defaultOptionsQuery.selectColumns,
				options: optionsFromAttributeKeys || [],
				onFocus: handleFocus,
				onBlur: handleBlur,
				onSelect: handleSelectColumns,
=======
				value: optionsQueryData.selectColumns || defaultOptionsQuery.selectColumns,
				options: addColumnOptions || [],
				onChange: handleSelectedColumnsChange,
>>>>>>> 193dca3a
				onRemove: handleRemoveSelectedColumn,
				onSearch: handleSearchAttribute,
			},
			format: {
				value: optionsQueryData.format || defaultOptionsQuery.format,
				onChange: handleFormatChange,
			},
			maxLines: {
				value: optionsQueryData.maxLines || defaultOptionsQuery.maxLines,
				onChange: handleMaxLinesChange,
			},
		}),
		[
			optionsFromAttributeKeys,
			optionsQueryData?.maxLines,
			optionsQueryData?.format,
			optionsQueryData?.selectColumns,
			isSearchedAttributesFetching,
			handleSearchAttribute,
			handleSelectColumns,
			handleRemoveSelectedColumn,
			handleFormatChange,
			handleMaxLinesChange,
		],
	);

	useEffect(() => {
		if (optionsQuery || !isFetchedInitialAttributes) return;

<<<<<<< HEAD
		redirectWithOptionsData(initialOptionsQuery);
	}, [
		isFetchedInitialAttributes,
		optionsQuery,
		initialOptionsQuery,
		redirectWithOptionsData,
=======
		const nextOptionsQuery = localStorageOptionsQuery
			? JSON.parse(localStorageOptionsQuery)
			: initialOptionsQuery;

		redirectWithOptionsData(nextOptionsQuery);
	}, [
		isFetched,
		optionsQuery,
		initialOptionsQuery,
		redirectWithOptionsData,
		localStorageOptionsQuery,
>>>>>>> 193dca3a
	]);

	return {
		options: optionsQueryData,
		config: optionsMenuConfig,
	};
};

export default useOptionsMenu;<|MERGE_RESOLUTION|>--- conflicted
+++ resolved
@@ -4,11 +4,7 @@
 import { getAggregateKeys } from 'api/queryBuilder/getAttributeKeys';
 import { LOCALSTORAGE } from 'constants/localStorage';
 import { QueryBuilderKeys } from 'constants/queryBuilder';
-<<<<<<< HEAD
 import useDebounce from 'hooks/useDebounce';
-import { useNotifications } from 'hooks/useNotifications';
-=======
->>>>>>> 193dca3a
 import useUrlQueryData from 'hooks/useUrlQueryData';
 import { useCallback, useEffect, useMemo, useState } from 'react';
 import { useQueries, useQuery } from 'react-query';
@@ -39,17 +35,13 @@
 	aggregateOperator,
 	initialOptions = {},
 }: UseOptionsMenuProps): UseOptionsMenu => {
-<<<<<<< HEAD
 	const [searchText, setSearchText] = useState<string>('');
 	const [isFocused, setIsFocused] = useState<boolean>(false);
-
 	const debouncedSearchText = useDebounce(searchText, 300);
-	const { notifications } = useNotifications();
-=======
+
 	const localStorageOptionsQuery = getFromLocalstorage(
 		LOCALSTORAGE.LIST_OPTIONS,
 	);
->>>>>>> 193dca3a
 
 	const initialQueryParams = useMemo(
 		() => ({
@@ -150,18 +142,13 @@
 		[optionsQueryData],
 	);
 
-<<<<<<< HEAD
-	const optionsFromAttributeKeys = useMemo(
-		() => getOptionsFromKeys(searchedAttributeKeys, selectedColumnKeys),
-		[searchedAttributeKeys, selectedColumnKeys],
-=======
-	const addColumnOptions = useMemo(() => {
-		const filteredAttributeKeys = attributeKeys.filter(
+	const optionsFromAttributeKeys = useMemo(() => {
+		const filteredAttributeKeys = searchedAttributeKeys.filter(
 			(item) => item.key !== 'body',
 		);
 
 		return getOptionsFromKeys(filteredAttributeKeys, selectedColumnKeys);
-	}, [attributeKeys, selectedColumnKeys]);
+	}, [searchedAttributeKeys, selectedColumnKeys]);
 
 	const handleRedirectWithOptionsData = useCallback(
 		(newQueryData: OptionsQuery) => {
@@ -170,7 +157,6 @@
 			setToLocalstorage(LOCALSTORAGE.LIST_OPTIONS, JSON.stringify(newQueryData));
 		},
 		[redirectWithOptionsData],
->>>>>>> 193dca3a
 	);
 
 	const handleSelectColumns = useCallback(
@@ -197,12 +183,7 @@
 			searchedAttributeKeys,
 			selectedColumnKeys,
 			optionsQueryData,
-<<<<<<< HEAD
-			redirectWithOptionsData,
-=======
 			handleRedirectWithOptionsData,
-			attributeKeys,
->>>>>>> 193dca3a
 		],
 	);
 
@@ -262,18 +243,12 @@
 	const optionsMenuConfig: Required<OptionsMenuConfig> = useMemo(
 		() => ({
 			addColumn: {
-<<<<<<< HEAD
 				isFetching: isSearchedAttributesFetching,
 				value: optionsQueryData?.selectColumns || defaultOptionsQuery.selectColumns,
 				options: optionsFromAttributeKeys || [],
 				onFocus: handleFocus,
 				onBlur: handleBlur,
 				onSelect: handleSelectColumns,
-=======
-				value: optionsQueryData.selectColumns || defaultOptionsQuery.selectColumns,
-				options: addColumnOptions || [],
-				onChange: handleSelectedColumnsChange,
->>>>>>> 193dca3a
 				onRemove: handleRemoveSelectedColumn,
 				onSearch: handleSearchAttribute,
 			},
@@ -303,26 +278,17 @@
 	useEffect(() => {
 		if (optionsQuery || !isFetchedInitialAttributes) return;
 
-<<<<<<< HEAD
-		redirectWithOptionsData(initialOptionsQuery);
+		const nextOptionsQuery = localStorageOptionsQuery
+			? JSON.parse(localStorageOptionsQuery)
+			: initialOptionsQuery;
+
+		redirectWithOptionsData(nextOptionsQuery);
 	}, [
 		isFetchedInitialAttributes,
 		optionsQuery,
 		initialOptionsQuery,
+		localStorageOptionsQuery,
 		redirectWithOptionsData,
-=======
-		const nextOptionsQuery = localStorageOptionsQuery
-			? JSON.parse(localStorageOptionsQuery)
-			: initialOptionsQuery;
-
-		redirectWithOptionsData(nextOptionsQuery);
-	}, [
-		isFetched,
-		optionsQuery,
-		initialOptionsQuery,
-		redirectWithOptionsData,
-		localStorageOptionsQuery,
->>>>>>> 193dca3a
 	]);
 
 	return {
