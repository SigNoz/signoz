import './ResourceAttributesFilter.styles.scss';

import { initialQueriesMap, OperatorConfigKeys } from 'constants/queryBuilder';
import QueryBuilderSearchV2 from 'container/QueryBuilder/filters/QueryBuilderSearchV2/QueryBuilderSearchV2';
import { useQueryBuilder } from 'hooks/queryBuilder/useQueryBuilder';
import { useQueryOperations } from 'hooks/queryBuilder/useQueryBuilderOperations';
import { useShareBuilderUrl } from 'hooks/queryBuilder/useShareBuilderUrl';
import { useCallback } from 'react';
import { IBuilderQuery } from 'types/api/queryBuilder/queryBuilderData';
import { DataSource } from 'types/common/queryBuilder';

function ResourceAttributesFilter(): JSX.Element | null {
	const { currentQuery } = useQueryBuilder();
	const query = currentQuery?.builder?.queryData[0] || null;

	const { handleChangeQueryData } = useQueryOperations({
		index: 0,
		query,
		entityVersion: '',
	});

	// initialise tab with default query.
	useShareBuilderUrl({
		defaultValue: {
			...initialQueriesMap.traces,
			builder: {
				...initialQueriesMap.traces.builder,
				queryData: [
					{
						...initialQueriesMap.traces.builder.queryData[0],
						dataSource: DataSource.TRACES,
						aggregateOperator: 'noop',
						aggregateAttribute: {
							...initialQueriesMap.traces.builder.queryData[0].aggregateAttribute,
<<<<<<< HEAD
=======
							key:
								initialQueriesMap.traces.builder.queryData[0].aggregateAttribute?.key ||
								'',
>>>>>>> 090538f1
							type: 'resource',
						},
						queryName: '',
					},
				],
			},
		},
	});

	const handleChangeTagFilters = useCallback(
		(value: IBuilderQuery['filters']) => {
			handleChangeQueryData('filters', value);
		},
		[handleChangeQueryData],
	);

	return (
		<div className="resourceAttributesFilter-container-v2">
			<QueryBuilderSearchV2
				query={query}
				onChange={handleChangeTagFilters}
				operatorConfigKey={OperatorConfigKeys.EXCEPTIONS}
				hideSpanScopeSelector={false}
			/>
		</div>
	);
}

export default ResourceAttributesFilter;<|MERGE_RESOLUTION|>--- conflicted
+++ resolved
@@ -32,12 +32,9 @@
 						aggregateOperator: 'noop',
 						aggregateAttribute: {
 							...initialQueriesMap.traces.builder.queryData[0].aggregateAttribute,
-<<<<<<< HEAD
-=======
 							key:
 								initialQueriesMap.traces.builder.queryData[0].aggregateAttribute?.key ||
 								'',
->>>>>>> 090538f1
 							type: 'resource',
 						},
 						queryName: '',
