import { TelemetryFieldKey } from 'api/v5/v5';
import { IField } from 'types/api/logs/fields';
<<<<<<< HEAD
=======
import {
	IBuilderQuery,
	TagFilterItem,
} from 'types/api/queryBuilder/queryBuilderData';
>>>>>>> e0582f6e

export const convertKeysToColumnFields = (
	keys: TelemetryFieldKey[],
): IField[] =>
	keys.map((item) => ({
		dataType: item.fieldDataType ?? '',
		name: item.name,
		type: item.fieldContext ?? '',
<<<<<<< HEAD
	}));
=======
	}));
/**
 * Determines if a query represents a trace-to-logs navigation
 * by checking for the presence of a trace_id filter.
 */
export const isTraceToLogsQuery = (queryData: IBuilderQuery): boolean => {
	// Check if this is a trace-to-logs query by looking for trace_id filter
	if (!queryData?.filters?.items) return false;

	const traceIdFilter = queryData.filters.items.find(
		(item: TagFilterItem) => item.key?.key === 'trace_id',
	);

	return !!traceIdFilter;
};

export type EmptyLogsListConfig = {
	title: string;
	subTitle: string;
	description: string | string[];
	documentationLinks?: Array<{
		text: string;
		url: string;
	}>;
	showClearFiltersButton?: boolean;
	onClearFilters?: () => void;
	clearFiltersButtonText?: string;
};

export const getEmptyLogsListConfig = (
	handleClearFilters: () => void,
): EmptyLogsListConfig => ({
	title: 'No logs found for this trace.',
	subTitle: 'This could be because :',
	description: [
		'Logs are not linked to Traces.',
		'Logs are not being sent to SigNoz.',
		'No logs are associated with this particular trace/span.',
	],
	documentationLinks: [
		{
			text: 'Sending logs to SigNoz',
			url: 'https://signoz.io/docs/logs-management/send-logs-to-signoz/',
		},
		{
			text: 'Correlate traces and logs',
			url:
				'https://signoz.io/docs/traces-management/guides/correlate-traces-and-logs/',
		},
	],
	clearFiltersButtonText: 'Clear filters from Trace to view other logs',
	showClearFiltersButton: true,
	onClearFilters: handleClearFilters,
});
>>>>>>> e0582f6e
<|MERGE_RESOLUTION|>--- conflicted
+++ resolved
@@ -1,12 +1,9 @@
 import { TelemetryFieldKey } from 'api/v5/v5';
 import { IField } from 'types/api/logs/fields';
-<<<<<<< HEAD
-=======
 import {
 	IBuilderQuery,
 	TagFilterItem,
 } from 'types/api/queryBuilder/queryBuilderData';
->>>>>>> e0582f6e
 
 export const convertKeysToColumnFields = (
 	keys: TelemetryFieldKey[],
@@ -15,9 +12,6 @@
 		dataType: item.fieldDataType ?? '',
 		name: item.name,
 		type: item.fieldContext ?? '',
-<<<<<<< HEAD
-	}));
-=======
 	}));
 /**
  * Determines if a query represents a trace-to-logs navigation
@@ -71,5 +65,4 @@
 	clearFiltersButtonText: 'Clear filters from Trace to view other logs',
 	showClearFiltersButton: true,
 	onClearFilters: handleClearFilters,
-});
->>>>>>> e0582f6e
+});