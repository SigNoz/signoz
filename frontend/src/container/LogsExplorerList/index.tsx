--- conflicted
+++ resolved
@@ -4,11 +4,7 @@
 import RawLogView from 'components/Logs/RawLogView';
 import Spinner from 'components/Spinner';
 import ExplorerControlPanel from 'container/ExplorerControlPanel';
-<<<<<<< HEAD
-import { Container, Heading } from 'container/LogsTable/styles';
-=======
 import { Heading } from 'container/LogsTable/styles';
->>>>>>> c314552e
 import { useOptionsMenu } from 'container/OptionsMenu';
 import { contentStyle } from 'container/Trace/Search/config';
 import { useQueryBuilder } from 'hooks/queryBuilder/useQueryBuilder';
@@ -32,10 +28,6 @@
 	isLoading,
 	currentStagedQueryData,
 	logs,
-<<<<<<< HEAD
-	isLimit,
-=======
->>>>>>> c314552e
 	onOpenDetailedView,
 	onEndReached,
 	onExpand,
@@ -131,17 +123,10 @@
 			</Card>
 		);
 	}, [
-<<<<<<< HEAD
-		isLimit,
-		options.format,
-		options.maxLines,
-		logs,
-=======
 		isLoading,
 		logs,
 		options.format,
 		options.maxLines,
->>>>>>> c314552e
 		onEndReached,
 		getItemContent,
 		selectedFields,
@@ -149,17 +134,10 @@
 	]);
 
 	return (
-<<<<<<< HEAD
-		<Container>
-			<ExplorerControlPanel
-				isLoading={isLoading}
-				isShowPageSize
-=======
 		<>
 			<ExplorerControlPanel
 				isLoading={isLoading}
 				isShowPageSize={false}
->>>>>>> c314552e
 				optionsMenuConfig={config}
 			/>
 			{options.format !== 'table' && (
@@ -169,11 +147,7 @@
 			)}
 			{logs.length === 0 && <Typography>No logs lines found</Typography>}
 			<InfinityWrapperStyled>{renderContent}</InfinityWrapperStyled>
-<<<<<<< HEAD
-		</Container>
-=======
 		</>
->>>>>>> c314552e
 	);
 }
 
