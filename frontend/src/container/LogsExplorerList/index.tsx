--- conflicted
+++ resolved
@@ -48,11 +48,6 @@
 	isFilterApplied,
 }: LogsExplorerListProps): JSX.Element {
 	const ref = useRef<VirtuosoHandle>(null);
-<<<<<<< HEAD
-	const { initialDataSource } = useQueryBuilder();
-=======
-
->>>>>>> e0582f6e
 	const { activeLogId } = useCopyLogLink();
 
 	const {
