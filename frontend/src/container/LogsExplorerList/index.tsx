import { Card, Typography } from 'antd';
// components
import ListLogView from 'components/Logs/ListLogView';
import RawLogView from 'components/Logs/RawLogView';
import Spinner from 'components/Spinner';
<<<<<<< HEAD
import { queryParamNamesMap } from 'constants/queryBuilderQueryNames';
import { ITEMS_PER_PAGE_OPTIONS } from 'container/Controls/config';
=======
>>>>>>> f5b9eb3b
import ExplorerControlPanel from 'container/ExplorerControlPanel';
import { Container, Heading } from 'container/LogsTable/styles';
import { useOptionsMenu } from 'container/OptionsMenu';
import { contentStyle } from 'container/Trace/Search/config';
import { useQueryBuilder } from 'hooks/queryBuilder/useQueryBuilder';
import useFontFaceObserver from 'hooks/useFontObserver';
<<<<<<< HEAD
import useUrlQueryData from 'hooks/useUrlQueryData';
import { getPaginationQueryData } from 'lib/newQueryBuilder/getPaginationQueryData';
import { memo, useCallback, useEffect, useMemo, useState } from 'react';
import { Virtuoso } from 'react-virtuoso';
// interfaces
import { ILog } from 'types/api/logs/log';
import { Query } from 'types/api/queryBuilder/queryBuilderData';
import { DataSource, StringOperators } from 'types/common/queryBuilder';

import InfinityTableView from './InfinityTableView';
=======
import { memo, useCallback, useMemo } from 'react';
import { Virtuoso } from 'react-virtuoso';
// interfaces
import { ILog } from 'types/api/logs/log';
import { DataSource, StringOperators } from 'types/common/queryBuilder';

import InfinityTableView from './InfinityTableView';
import { LogsExplorerListProps } from './LogsExplorerList.interfaces';
>>>>>>> f5b9eb3b
import { InfinityWrapperStyled } from './styles';

function Footer(): JSX.Element {
	return <Spinner height={20} tip="Getting Logs" />;
}

<<<<<<< HEAD
function LogsExplorerList(): JSX.Element {
	const { queryData: pageSize } = useUrlQueryData(
		queryParamNamesMap.pageSize,
		ITEMS_PER_PAGE_OPTIONS[0],
	);
	const {
		stagedQuery,
		isQueryStaged,
		handleSetQueryData,
		initialDataSource,
	} = useQueryBuilder();
	const [currentLog, setCurrentLog] = useState<ILog | null>(null);

	const [page, setPage] = useState<number>(1);
	const [logs, setLogs] = useState<ILog[]>([]);

	const currentStagedQueryData = useMemo(() => {
		if (!stagedQuery || stagedQuery.builder.queryData.length !== 1) return null;

		return stagedQuery.builder.queryData[0];
	}, [stagedQuery]);
=======
function LogsExplorerList({
	isLoading,
	currentStagedQueryData,
	logs,
	isLimit,
	onEndReached,
}: LogsExplorerListProps): JSX.Element {
	const { initialDataSource } = useQueryBuilder();
>>>>>>> f5b9eb3b

	const { options, config } = useOptionsMenu({
		dataSource: initialDataSource || DataSource.METRICS,
		aggregateOperator:
			currentStagedQueryData?.aggregateOperator || StringOperators.NOOP,
<<<<<<< HEAD
	});

	const isTimeStampPresent: boolean = useMemo(() => {
		const timestampOrderBy = currentStagedQueryData?.orderBy.find(
			(item) => item.columnName === 'timestamp',
		);

		return !!timestampOrderBy;
	}, [currentStagedQueryData]);

	const paginationQueryData = useMemo(() => {
		if (!stagedQuery) return null;

		return getPaginationQueryData({
			query: stagedQuery,
			listItemId: currentLog ? currentLog.id : null,
			isTimeStampPresent,
			page,
			pageSize,
		});
	}, [stagedQuery, currentLog, isTimeStampPresent, page, pageSize]);

	const requestData: Query | null = useMemo(() => {
		if (!stagedQuery || !paginationQueryData) return null;

		const data: Query = {
			...stagedQuery,
			builder: {
				...stagedQuery.builder,
				queryData: stagedQuery.builder.queryData.map((item) => ({
					...item,
					...paginationQueryData,
					pageSize,
				})),
			},
		};

		return data;
	}, [stagedQuery, paginationQueryData, pageSize]);

	const isLimit: boolean = useMemo(() => {
		if (!paginationQueryData) return false;

		const limit = paginationQueryData.limit || 100;
		const offset = paginationQueryData.offset || 1;

		return offset >= limit;
	}, [paginationQueryData]);

	const { isLoading } = useGetExplorerQueryRange(requestData, {
		onSuccess: (data) => {
			const currentData = data.payload.data.newResult.data.result;

			if (currentData.length > 0 && currentData[0].list) {
				const logs: ILog[] = currentData[0].list.map((item) => ({
					timestamp: +item.timestamp,
					...item.data,
				}));

				setLogs((prevLogs) => [...prevLogs, ...logs]);
			}
		},
		enabled: !isLimit,
=======
>>>>>>> f5b9eb3b
	});

	useFontFaceObserver(
		[
			{
				family: 'Fira Code',
				weight: '300',
			},
		],
		options.format === 'raw',
		{
			timeout: 5000,
		},
	);

	const getItemContent = useCallback(
		(_: number, log: ILog): JSX.Element => {
			if (options.format === 'raw') {
				return (
					<RawLogView
						key={log.id}
						data={log}
						linesPerRow={options.maxLines}
						// TODO: write new onClickExpanded logic
						onClickExpand={(): void => {}}
					/>
				);
			}

			return <ListLogView key={log.id} logData={log} />;
		},
		[options],
	);

	const renderContent = useMemo(() => {
		const components = isLimit
			? {}
			: {
					Footer,
			  };

		if (options.format === 'table') {
			return (
				<InfinityTableView
					tableViewProps={{
						logs,
						fields: options.selectColumns.map((item) => ({
							dataType: item.dataType as string,
							name: item.key,
							type: item.type as string,
						})),
						linesPerRow: options.maxLines,
						onClickExpand: (): void => {},
					}}
<<<<<<< HEAD
					infitiyTableProps={{ onEndReached: handleEndReached }}
=======
					infitiyTableProps={{ onEndReached }}
>>>>>>> f5b9eb3b
				/>
			);
		}

		return (
			<Card style={{ width: '100%' }} bodyStyle={{ ...contentStyle }}>
				<Virtuoso
					useWindowScroll
					data={logs}
					endReached={onEndReached}
					totalCount={logs.length}
					itemContent={getItemContent}
					components={components}
				/>
			</Card>
		);
	}, [
		isLimit,
		options.format,
		options.selectColumns,
		options.maxLines,
		logs,
		onEndReached,
		getItemContent,
	]);

	return (
		<Container>
			<ExplorerControlPanel
				isLoading={isLoading}
				isShowPageSize
				optionsMenuConfig={config}
			/>
			{options.format !== 'table' && (
				<Heading>
					<Typography.Text>Event</Typography.Text>
				</Heading>
			)}
			{logs.length === 0 && <Typography>No logs lines found</Typography>}
			<InfinityWrapperStyled>{renderContent}</InfinityWrapperStyled>
		</Container>
	);
}

export default memo(LogsExplorerList);<|MERGE_RESOLUTION|>--- conflicted
+++ resolved
@@ -3,29 +3,12 @@
 import ListLogView from 'components/Logs/ListLogView';
 import RawLogView from 'components/Logs/RawLogView';
 import Spinner from 'components/Spinner';
-<<<<<<< HEAD
-import { queryParamNamesMap } from 'constants/queryBuilderQueryNames';
-import { ITEMS_PER_PAGE_OPTIONS } from 'container/Controls/config';
-=======
->>>>>>> f5b9eb3b
 import ExplorerControlPanel from 'container/ExplorerControlPanel';
 import { Container, Heading } from 'container/LogsTable/styles';
 import { useOptionsMenu } from 'container/OptionsMenu';
 import { contentStyle } from 'container/Trace/Search/config';
 import { useQueryBuilder } from 'hooks/queryBuilder/useQueryBuilder';
 import useFontFaceObserver from 'hooks/useFontObserver';
-<<<<<<< HEAD
-import useUrlQueryData from 'hooks/useUrlQueryData';
-import { getPaginationQueryData } from 'lib/newQueryBuilder/getPaginationQueryData';
-import { memo, useCallback, useEffect, useMemo, useState } from 'react';
-import { Virtuoso } from 'react-virtuoso';
-// interfaces
-import { ILog } from 'types/api/logs/log';
-import { Query } from 'types/api/queryBuilder/queryBuilderData';
-import { DataSource, StringOperators } from 'types/common/queryBuilder';
-
-import InfinityTableView from './InfinityTableView';
-=======
 import { memo, useCallback, useMemo } from 'react';
 import { Virtuoso } from 'react-virtuoso';
 // interfaces
@@ -34,36 +17,12 @@
 
 import InfinityTableView from './InfinityTableView';
 import { LogsExplorerListProps } from './LogsExplorerList.interfaces';
->>>>>>> f5b9eb3b
 import { InfinityWrapperStyled } from './styles';
 
 function Footer(): JSX.Element {
 	return <Spinner height={20} tip="Getting Logs" />;
 }
 
-<<<<<<< HEAD
-function LogsExplorerList(): JSX.Element {
-	const { queryData: pageSize } = useUrlQueryData(
-		queryParamNamesMap.pageSize,
-		ITEMS_PER_PAGE_OPTIONS[0],
-	);
-	const {
-		stagedQuery,
-		isQueryStaged,
-		handleSetQueryData,
-		initialDataSource,
-	} = useQueryBuilder();
-	const [currentLog, setCurrentLog] = useState<ILog | null>(null);
-
-	const [page, setPage] = useState<number>(1);
-	const [logs, setLogs] = useState<ILog[]>([]);
-
-	const currentStagedQueryData = useMemo(() => {
-		if (!stagedQuery || stagedQuery.builder.queryData.length !== 1) return null;
-
-		return stagedQuery.builder.queryData[0];
-	}, [stagedQuery]);
-=======
 function LogsExplorerList({
 	isLoading,
 	currentStagedQueryData,
@@ -72,78 +31,11 @@
 	onEndReached,
 }: LogsExplorerListProps): JSX.Element {
 	const { initialDataSource } = useQueryBuilder();
->>>>>>> f5b9eb3b
 
 	const { options, config } = useOptionsMenu({
 		dataSource: initialDataSource || DataSource.METRICS,
 		aggregateOperator:
 			currentStagedQueryData?.aggregateOperator || StringOperators.NOOP,
-<<<<<<< HEAD
-	});
-
-	const isTimeStampPresent: boolean = useMemo(() => {
-		const timestampOrderBy = currentStagedQueryData?.orderBy.find(
-			(item) => item.columnName === 'timestamp',
-		);
-
-		return !!timestampOrderBy;
-	}, [currentStagedQueryData]);
-
-	const paginationQueryData = useMemo(() => {
-		if (!stagedQuery) return null;
-
-		return getPaginationQueryData({
-			query: stagedQuery,
-			listItemId: currentLog ? currentLog.id : null,
-			isTimeStampPresent,
-			page,
-			pageSize,
-		});
-	}, [stagedQuery, currentLog, isTimeStampPresent, page, pageSize]);
-
-	const requestData: Query | null = useMemo(() => {
-		if (!stagedQuery || !paginationQueryData) return null;
-
-		const data: Query = {
-			...stagedQuery,
-			builder: {
-				...stagedQuery.builder,
-				queryData: stagedQuery.builder.queryData.map((item) => ({
-					...item,
-					...paginationQueryData,
-					pageSize,
-				})),
-			},
-		};
-
-		return data;
-	}, [stagedQuery, paginationQueryData, pageSize]);
-
-	const isLimit: boolean = useMemo(() => {
-		if (!paginationQueryData) return false;
-
-		const limit = paginationQueryData.limit || 100;
-		const offset = paginationQueryData.offset || 1;
-
-		return offset >= limit;
-	}, [paginationQueryData]);
-
-	const { isLoading } = useGetExplorerQueryRange(requestData, {
-		onSuccess: (data) => {
-			const currentData = data.payload.data.newResult.data.result;
-
-			if (currentData.length > 0 && currentData[0].list) {
-				const logs: ILog[] = currentData[0].list.map((item) => ({
-					timestamp: +item.timestamp,
-					...item.data,
-				}));
-
-				setLogs((prevLogs) => [...prevLogs, ...logs]);
-			}
-		},
-		enabled: !isLimit,
-=======
->>>>>>> f5b9eb3b
 	});
 
 	useFontFaceObserver(
@@ -198,11 +90,7 @@
 						linesPerRow: options.maxLines,
 						onClickExpand: (): void => {},
 					}}
-<<<<<<< HEAD
-					infitiyTableProps={{ onEndReached: handleEndReached }}
-=======
 					infitiyTableProps={{ onEndReached }}
->>>>>>> f5b9eb3b
 				/>
 			);
 		}
