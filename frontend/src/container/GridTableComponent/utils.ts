/* eslint-disable sonarjs/cognitive-complexity */
import { ColumnType } from 'antd/es/table';
import { convertUnit } from 'container/NewWidget/RightContainer/dataFormatCategories';
import { ThresholdProps } from 'container/NewWidget/RightContainer/Threshold/types';
import { QUERY_TABLE_CONFIG } from 'container/QueryTable/config';
import { QueryTableProps } from 'container/QueryTable/QueryTable.intefaces';
import { RowData } from 'lib/query/createTableColumnsFromQuery';
import { isEmpty, isNaN } from 'lodash-es';
import { Query } from 'types/api/queryBuilder/queryBuilderData';
import { EQueryType } from 'types/common/dashboard';

// Custom column type that extends ColumnType to include isValueColumn
export interface CustomDataColumnType<T> extends ColumnType<T> {
	isValueColumn?: boolean;
}

// Helper function to evaluate the condition based on the operator
function evaluateCondition(
	operator: string | undefined,
	value: number,
	thresholdValue: number,
): boolean {
	switch (operator) {
		case '>':
			return value > thresholdValue;
		case '<':
			return value < thresholdValue;
		case '>=':
			return value >= thresholdValue;
		case '<=':
			return value <= thresholdValue;
		case '==':
			return value === thresholdValue;
		default:
			return false;
	}
}

/**
 * Evaluates whether a given value meets a specified threshold condition.
 * It first converts the value to the appropriate unit if a threshold unit is provided,
 * and then checks the condition using the specified operator.
 *
 * @param value - The value to be evaluated.
 * @param thresholdValue - The threshold value to compare against.
 * @param thresholdOperator - The operator used for comparison (e.g., '>', '<', '==').
 * @param thresholdUnit - The unit to which the value should be converted.
 * @param columnUnit - The current unit of the value.
 * @returns A boolean indicating whether the value meets the threshold condition.
 */
function evaluateThresholdWithConvertedValue(
	value: number,
	thresholdValue: number,
	thresholdOperator?: string,
	thresholdUnit?: string,
	columnUnit?: string,
): boolean {
	const convertedValue = convertUnit(value, columnUnit, thresholdUnit);

	if (convertedValue) {
		return evaluateCondition(thresholdOperator, convertedValue, thresholdValue);
	}

	return evaluateCondition(thresholdOperator, value, thresholdValue);
}

export function findMatchingThreshold(
	thresholds: ThresholdProps[],
	label: string,
	value: number,
	columnUnit?: string,
): {
	threshold: ThresholdProps;
	hasMultipleMatches: boolean;
} {
	const matchingThresholds: ThresholdProps[] = [];
	let hasMultipleMatches = false;

	thresholds.forEach((threshold) => {
		if (
			threshold.thresholdValue !== undefined &&
			threshold.thresholdTableOptions === label &&
			evaluateThresholdWithConvertedValue(
				value,
				threshold?.thresholdValue,
				threshold.thresholdOperator,
				threshold.thresholdUnit,
				columnUnit,
			)
		) {
			matchingThresholds.push(threshold);
		}
	});

	if (matchingThresholds.length > 1) {
		hasMultipleMatches = true;
	}

	return {
		threshold: matchingThresholds[0],
		hasMultipleMatches,
	};
}

export interface TableData {
	columns: {
		name: string;
		queryName: string;
		isValueColumn: boolean;
		id: string;
	}[];
	rows: { data: any }[];
}

export function getQueryLegend(
	currentQuery: Query,
	queryName: string,
): string | undefined {
	let legend: string | undefined;
	switch (currentQuery.queryType) {
		case EQueryType.QUERY_BUILDER:
			// check if the value is present in the queries
			legend = currentQuery?.builder?.queryData?.find(
				(query) => query.queryName === queryName,
			)?.legend;

			if (!legend) {
				// check if the value is present in the formula
				legend = currentQuery?.builder?.queryFormulas?.find(
					(query) => query.queryName === queryName,
				)?.legend;
			}
			break;
		case EQueryType.CLICKHOUSE:
			legend = currentQuery?.clickhouse_sql?.find(
				(query) => query.name === queryName,
			)?.legend;
			break;
		case EQueryType.PROM:
			legend = currentQuery?.promql?.find((query) => query.name === queryName)
				?.legend;
			break;
		default:
			legend = undefined;
			break;
	}

	return legend;
}

export function sortFunction(
	a: RowData,
	b: RowData,
	item: {
		name: string;
		queryName: string;
		isValueColumn: boolean;
	},
): number {
	// assumption :- number values is bigger than 'n/a'
	const valueA = Number(a[`${item.name}_without_unit`] ?? a[item.name]);
	const valueB = Number(b[`${item.name}_without_unit`] ?? b[item.name]);

	// if both the values are numbers then return the difference here
	if (!isNaN(valueA) && !isNaN(valueB)) {
		return valueA - valueB;
	}

	// if valueB is a number then make it bigger value
	if (isNaN(valueA) && !isNaN(valueB)) {
		return -1;
	}

	// if valueA is number make it the bigger value
	if (!isNaN(valueA) && isNaN(valueB)) {
		return 1;
	}

	// if both of them are strings do the localecompare
	return ((a[item.name] as string) || '').localeCompare(
		(b[item.name] as string) || '',
	);
}
export function createColumnsAndDataSource(
	data: TableData,
	currentQuery: Query,
	renderColumnCell?: QueryTableProps['renderColumnCell'],
): { columns: CustomDataColumnType<RowData>[]; dataSource: RowData[] } {
	const columns: CustomDataColumnType<RowData>[] =
		data.columns?.reduce<CustomDataColumnType<RowData>[]>((acc, item) => {
			// is the column is the value column then we need to check for the available legend
			const legend = item.isValueColumn
				? getQueryLegend(currentQuery, item.queryName)
				: undefined;

<<<<<<< HEAD
			const column: CustomDataColumnType<RowData> = {
				dataIndex: item.name,
=======
			const isNewAggregation =
				currentQuery?.builder?.queryData?.find(
					(query) => query.queryName === item.queryName,
				)?.aggregations?.length || 0;

			const column: ColumnType<RowData> = {
				dataIndex: item.id || item.name,
>>>>>>> 090538f1
				// if no legend present then rely on the column name value
				title: !isNewAggregation && !isEmpty(legend) ? legend : item.name,
				width: QUERY_TABLE_CONFIG.width,
				isValueColumn: item.isValueColumn,
				render: renderColumnCell && renderColumnCell[item.name],
				sorter: (a: RowData, b: RowData): number => sortFunction(a, b, item),
			};

			return [...acc, column];
		}, []) || [];

	// the rows returned have data encapsulation hence removing the same here
	const dataSource = data.rows?.map((d) => d.data) || [];

	return { columns, dataSource };
}<|MERGE_RESOLUTION|>--- conflicted
+++ resolved
@@ -193,18 +193,13 @@
 				? getQueryLegend(currentQuery, item.queryName)
 				: undefined;
 
-<<<<<<< HEAD
-			const column: CustomDataColumnType<RowData> = {
-				dataIndex: item.name,
-=======
 			const isNewAggregation =
 				currentQuery?.builder?.queryData?.find(
 					(query) => query.queryName === item.queryName,
 				)?.aggregations?.length || 0;
 
-			const column: ColumnType<RowData> = {
+			const column: CustomDataColumnType<RowData> = {
 				dataIndex: item.id || item.name,
->>>>>>> 090538f1
 				// if no legend present then rely on the column name value
 				title: !isNewAggregation && !isEmpty(legend) ? legend : item.name,
 				width: QUERY_TABLE_CONFIG.width,
