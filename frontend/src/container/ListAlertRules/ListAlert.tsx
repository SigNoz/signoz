--- conflicted
+++ resolved
@@ -133,25 +133,7 @@
 			title: 'Action',
 			dataIndex: 'id',
 			key: 'action',
-<<<<<<< HEAD
 			width: 120,
-			render: (id: GettableAlert['id'], record): JSX.Element => {
-				return (
-					<>
-						<ToggleAlertState disabled={record.disabled} setData={setData} id={id} />
-
-						<ColumnButton
-							onClick={(): void => onEditHandler(id.toString())}
-							type="link"
-						>
-							Edit
-						</ColumnButton>
-
-						<DeleteAlert notifications={notifications} setData={setData} id={id} />
-					</>
-				);
-			},
-=======
 			render: (id: GettableAlert['id'], record): JSX.Element => (
 				<>
 					<ToggleAlertState disabled={record.disabled} setData={setData} id={id} />
@@ -166,7 +148,6 @@
 					<DeleteAlert notifications={notifications} setData={setData} id={id} />
 				</>
 			),
->>>>>>> e62e541f
 		});
 	}
 
