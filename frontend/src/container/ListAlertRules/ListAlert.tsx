--- conflicted
+++ resolved
@@ -75,17 +75,9 @@
 				const compositeQuery = mapQueryDataFromApi(record.condition.compositeQuery);
 
 				history.push(
-<<<<<<< HEAD
 					`${ROUTES.EDIT_ALERTS}?ruleId=${record.id.toString()}&${
 						queryParamNamesMap.compositeQuery
-					}=${JSON.stringify(compositeQuery)}`,
-=======
-					`${
-						ROUTES.EDIT_ALERTS
-					}?ruleId=${record.id.toString()}&${COMPOSITE_QUERY}=${encodeURIComponent(
-						JSON.stringify(compositeQuery),
-					)}`,
->>>>>>> 20e71ec0
+					}=${encodeURIComponent(JSON.stringify(compositeQuery))}`,
 				);
 			})
 			.catch(handleError);
