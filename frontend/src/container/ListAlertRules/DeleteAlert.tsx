import { NotificationInstance } from 'antd/es/notification/interface';
import deleteAlerts from 'api/alerts/delete';
import { State } from 'hooks/useFetch';
<<<<<<< HEAD
import { Dispatch, SetStateAction, useState } from 'react';
=======
import React, { useState } from 'react';
import { useSelector } from 'react-redux';
import { AppState } from 'store/reducers';
>>>>>>> 604d98be
import { PayloadProps as DeleteAlertPayloadProps } from 'types/api/alerts/delete';
import { GettableAlert } from 'types/api/alerts/get';
import AppReducer from 'types/reducer/app';

import { ColumnButton } from './styles';

function DeleteAlert({
	id,
	setData,
	notifications,
}: DeleteAlertProps): JSX.Element {
	const [deleteAlertState, setDeleteAlertState] = useState<
		State<DeleteAlertPayloadProps>
	>({
		error: false,
		errorMessage: '',
		loading: false,
		success: false,
		payload: undefined,
	});

	const { featureResponse } = useSelector<AppState, AppReducer>(
		(state) => state.app,
	);

	const defaultErrorMessage = 'Something went wrong';

	const onDeleteHandler = async (id: number): Promise<void> => {
		try {
			const response = await deleteAlerts({
				id,
			});

			if (response.statusCode === 200) {
				setData((state) => state.filter((alert) => alert.id !== id));

				setDeleteAlertState((state) => ({
					...state,
					loading: false,
					payload: response.payload,
				}));
				notifications.success({
					message: 'Success',
				});
			} else {
				setDeleteAlertState((state) => ({
					...state,
					loading: false,
					error: true,
					errorMessage: response.error || defaultErrorMessage,
				}));

				notifications.error({
					message: response.error || defaultErrorMessage,
				});
			}
		} catch (error) {
			setDeleteAlertState((state) => ({
				...state,
				loading: false,
				error: true,
				errorMessage: defaultErrorMessage,
			}));

			notifications.error({
				message: defaultErrorMessage,
			});
		}
	};

	const onClickHandler = (): void => {
		setDeleteAlertState((state) => ({
			...state,
			loading: true,
		}));
		featureResponse
			.refetch()
			.then(() => {
				onDeleteHandler(id);
			})
			.catch(() => {
				setDeleteAlertState((state) => ({
					...state,
					loading: false,
				}));
				notifications.error({
					message: defaultErrorMessage,
				});
			});
	};

	return (
		<ColumnButton
			disabled={deleteAlertState.loading || false}
			loading={deleteAlertState.loading || false}
			onClick={onClickHandler}
			type="link"
		>
			Delete
		</ColumnButton>
	);
}

interface DeleteAlertProps {
	id: GettableAlert['id'];
	setData: Dispatch<SetStateAction<GettableAlert[]>>;
	notifications: NotificationInstance;
}

export default DeleteAlert;<|MERGE_RESOLUTION|>--- conflicted
+++ resolved
@@ -1,13 +1,9 @@
 import { NotificationInstance } from 'antd/es/notification/interface';
 import deleteAlerts from 'api/alerts/delete';
 import { State } from 'hooks/useFetch';
-<<<<<<< HEAD
 import { Dispatch, SetStateAction, useState } from 'react';
-=======
-import React, { useState } from 'react';
 import { useSelector } from 'react-redux';
 import { AppState } from 'store/reducers';
->>>>>>> 604d98be
 import { PayloadProps as DeleteAlertPayloadProps } from 'types/api/alerts/delete';
 import { GettableAlert } from 'types/api/alerts/get';
 import AppReducer from 'types/reducer/app';
