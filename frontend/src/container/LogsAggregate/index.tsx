import { blue } from '@ant-design/colors';
import Graph from 'components/Graph';
import Spinner from 'components/Spinner';
import dayjs from 'dayjs';
import useInterval from 'hooks/useInterval';
import getStep from 'lib/getStep';
import React, { useMemo } from 'react';
import { connect, useSelector } from 'react-redux';
import { bindActionCreators } from 'redux';
import { ThunkDispatch } from 'redux-thunk';
import { getLogsAggregate } from 'store/actions/logs/getLogsAggregate';
import { AppState } from 'store/reducers';
import AppActions from 'types/actions';
import { ILogsReducer } from 'types/reducer/logs';

import { Container } from './styles';

<<<<<<< HEAD
function LogsAggregate({
	getLogsAggregateProp,
}: LogsAggregateProps): JSX.Element {
=======
function LogsAggregate({ getLogsAggregate }: DispatchProps): JSX.Element {
>>>>>>> b99d7009
	const {
		searchFilter: { queryString },
		idEnd,
		idStart,
		isLoadingAggregate,
		logsAggregate,
		liveTail,
		liveTailStartRange,
	} = useSelector<AppState, ILogsReducer>((state) => state.logs);

	useInterval(
		() => {
			const startTime =
				dayjs().subtract(liveTailStartRange, 'minute').valueOf() * 1e6;

			const endTime = dayjs().valueOf() * 1e6;

<<<<<<< HEAD
			case 'PLAYING': {
				const aggregateCall = (): void => {
					const startTime =
						dayjs().subtract(liveTailStartRange, 'minute').valueOf() * 1e6;
					const endTime = dayjs().valueOf() * 1e6;
					getLogsAggregateProp({
						timestampStart: startTime,
						timestampEnd: endTime,
						step: getStep({
							start: startTime,
							end: endTime,
							inputFormat: 'ns',
						}),
						q: queryString,
						...(idStart ? { idGt: idStart } : {}),
						...(idEnd ? { idLt: idEnd } : {}),
					});
				};
				aggregateCall();
				reFetchIntervalRef.current = setInterval(aggregateCall, 60000);
				break;
			}
			case 'PAUSED': {
				if (reFetchIntervalRef.current) {
					clearInterval(reFetchIntervalRef.current);
				}
				break;
			}
			default: {
				break;
			}
		}
		// eslint-disable-next-line react-hooks/exhaustive-deps
	}, [getLogsAggregate, maxTime, minTime, liveTail]);
=======
			getLogsAggregate({
				timestampStart: startTime,
				timestampEnd: endTime,
				step: getStep({
					start: startTime,
					end: endTime,
					inputFormat: 'ns',
				}),
				q: queryString,
				...(idStart ? { idGt: idStart } : {}),
				...(idEnd ? { idLt: idEnd } : {}),
			});
		},
		60000,
		liveTail === 'PLAYING',
	);
>>>>>>> b99d7009

	const graphData = useMemo(
		() => ({
			labels: logsAggregate.map((s) => new Date(s.timestamp / 1000000)),
			datasets: [
				{
					data: logsAggregate.map((s) => s.value),
					backgroundColor: blue[4],
				},
			],
		}),
		[logsAggregate],
	);

	return (
		<Container>
			{isLoadingAggregate ? (
				<Spinner size="default" height="100%" />
			) : (
				<Graph
					name="usage"
					data={graphData}
					type="bar"
					containerHeight="100%"
					animate
				/>
			)}
		</Container>
	);
}

<<<<<<< HEAD
interface LogsAggregateProps {
	getLogsAggregateProp: (arg0: Parameters<typeof getLogsAggregate>[0]) => void;
}

interface DispatchProps {
	getLogsAggregateProp: (
		props: Parameters<typeof getLogsAggregate>[0],
	) => (dispatch: Dispatch<AppActions>) => void;
=======
interface DispatchProps {
	getLogsAggregate: typeof getLogsAggregate;
>>>>>>> b99d7009
}

const mapDispatchToProps = (
	dispatch: ThunkDispatch<unknown, unknown, AppActions>,
): DispatchProps => ({
	getLogsAggregateProp: bindActionCreators(getLogsAggregate, dispatch),
});

export default connect(null, mapDispatchToProps)(LogsAggregate);<|MERGE_RESOLUTION|>--- conflicted
+++ resolved
@@ -15,13 +15,7 @@
 
 import { Container } from './styles';
 
-<<<<<<< HEAD
-function LogsAggregate({
-	getLogsAggregateProp,
-}: LogsAggregateProps): JSX.Element {
-=======
 function LogsAggregate({ getLogsAggregate }: DispatchProps): JSX.Element {
->>>>>>> b99d7009
 	const {
 		searchFilter: { queryString },
 		idEnd,
@@ -38,43 +32,7 @@
 				dayjs().subtract(liveTailStartRange, 'minute').valueOf() * 1e6;
 
 			const endTime = dayjs().valueOf() * 1e6;
-
-<<<<<<< HEAD
-			case 'PLAYING': {
-				const aggregateCall = (): void => {
-					const startTime =
-						dayjs().subtract(liveTailStartRange, 'minute').valueOf() * 1e6;
-					const endTime = dayjs().valueOf() * 1e6;
-					getLogsAggregateProp({
-						timestampStart: startTime,
-						timestampEnd: endTime,
-						step: getStep({
-							start: startTime,
-							end: endTime,
-							inputFormat: 'ns',
-						}),
-						q: queryString,
-						...(idStart ? { idGt: idStart } : {}),
-						...(idEnd ? { idLt: idEnd } : {}),
-					});
-				};
-				aggregateCall();
-				reFetchIntervalRef.current = setInterval(aggregateCall, 60000);
-				break;
-			}
-			case 'PAUSED': {
-				if (reFetchIntervalRef.current) {
-					clearInterval(reFetchIntervalRef.current);
-				}
-				break;
-			}
-			default: {
-				break;
-			}
-		}
-		// eslint-disable-next-line react-hooks/exhaustive-deps
-	}, [getLogsAggregate, maxTime, minTime, liveTail]);
-=======
+      
 			getLogsAggregate({
 				timestampStart: startTime,
 				timestampEnd: endTime,
@@ -91,7 +49,6 @@
 		60000,
 		liveTail === 'PLAYING',
 	);
->>>>>>> b99d7009
 
 	const graphData = useMemo(
 		() => ({
@@ -123,19 +80,8 @@
 	);
 }
 
-<<<<<<< HEAD
-interface LogsAggregateProps {
-	getLogsAggregateProp: (arg0: Parameters<typeof getLogsAggregate>[0]) => void;
-}
-
-interface DispatchProps {
-	getLogsAggregateProp: (
-		props: Parameters<typeof getLogsAggregate>[0],
-	) => (dispatch: Dispatch<AppActions>) => void;
-=======
 interface DispatchProps {
 	getLogsAggregate: typeof getLogsAggregate;
->>>>>>> b99d7009
 }
 
 const mapDispatchToProps = (
