import { ToggleGraphProps } from 'components/Graph/types';
import { PANEL_TYPES_COMPONENT_MAP } from 'constants/panelTypes';
import { PANEL_TYPES } from 'constants/queryBuilder';
import { GRID_TABLE_CONFIG } from 'container/GridTableComponent/config';
import { FC, forwardRef, memo, useMemo } from 'react';

import { GridPanelSwitchProps, PropsTypePropsMap } from './types';

const GridPanelSwitch = forwardRef<
	ToggleGraphProps | undefined,
	GridPanelSwitchProps
>(
	(
<<<<<<< HEAD
		{
			panelType,
			data,
			title,
			isStacked,
			onClickHandler,
			name,
			yAxisUnit,
			staticLine,
			onDragSelect,
			panelData,
			query,
			thresholds,
		},
=======
		{ panelType, data, yAxisUnit, panelData, query, options },
>>>>>>> 7211c42d
		ref,
	): JSX.Element | null => {
		const currentProps: PropsTypePropsMap = useMemo(() => {
			const result: PropsTypePropsMap = {
				[PANEL_TYPES.TIME_SERIES]: {
					data,
					options,
					ref,
				},
				[PANEL_TYPES.VALUE]: {
					data,
					yAxisUnit,
					thresholds,
				},
				[PANEL_TYPES.TABLE]: { ...GRID_TABLE_CONFIG, data: panelData, query },
				[PANEL_TYPES.LIST]: null,
				[PANEL_TYPES.TRACE]: null,
				[PANEL_TYPES.EMPTY_WIDGET]: null,
			};

			return result;
<<<<<<< HEAD
		}, [
			data,
			title,
			isStacked,
			onClickHandler,
			name,
			yAxisUnit,
			staticLine,
			onDragSelect,
			ref,
			thresholds,
			panelData,
			query,
		]);
=======
		}, [data, options, ref, yAxisUnit, panelData, query]);
>>>>>>> 7211c42d

		const Component = PANEL_TYPES_COMPONENT_MAP[panelType] as FC<
			PropsTypePropsMap[typeof panelType]
		>;
		const componentProps = useMemo(() => currentProps[panelType], [
			panelType,
			currentProps,
		]);

		if (!Component || !componentProps) return null;
		// eslint-disable-next-line react/jsx-props-no-spreading
		return <Component {...componentProps} />;
	},
);

GridPanelSwitch.displayName = 'GridPanelSwitch';

export default memo(GridPanelSwitch);<|MERGE_RESOLUTION|>--- conflicted
+++ resolved
@@ -11,24 +11,7 @@
 	GridPanelSwitchProps
 >(
 	(
-<<<<<<< HEAD
-		{
-			panelType,
-			data,
-			title,
-			isStacked,
-			onClickHandler,
-			name,
-			yAxisUnit,
-			staticLine,
-			onDragSelect,
-			panelData,
-			query,
-			thresholds,
-		},
-=======
-		{ panelType, data, yAxisUnit, panelData, query, options },
->>>>>>> 7211c42d
+		{ panelType, data, yAxisUnit, panelData, query, thresholds, options },
 		ref,
 	): JSX.Element | null => {
 		const currentProps: PropsTypePropsMap = useMemo(() => {
@@ -50,24 +33,7 @@
 			};
 
 			return result;
-<<<<<<< HEAD
-		}, [
-			data,
-			title,
-			isStacked,
-			onClickHandler,
-			name,
-			yAxisUnit,
-			staticLine,
-			onDragSelect,
-			ref,
-			thresholds,
-			panelData,
-			query,
-		]);
-=======
-		}, [data, options, ref, yAxisUnit, panelData, query]);
->>>>>>> 7211c42d
+		}, [data, yAxisUnit, ref, thresholds, options, panelData, query]);
 
 		const Component = PANEL_TYPES_COMPONENT_MAP[panelType] as FC<
 			PropsTypePropsMap[typeof panelType]
