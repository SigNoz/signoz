--- conflicted
+++ resolved
@@ -1,10 +1,6 @@
 import { Tabs, Typography } from 'antd';
 import Spinner from 'components/Spinner';
-<<<<<<< HEAD
-=======
 import useLicense from 'hooks/useLicense';
-import React from 'react';
->>>>>>> 604d98be
 import { useTranslation } from 'react-i18next';
 
 import ApplyLicenseForm from './ApplyLicenseForm';
