import { InfoCircleOutlined } from '@ant-design/icons';
import { StaticLineProps } from 'components/Graph/types';
import Spinner from 'components/Spinner';
import { initialQueriesMap, PANEL_TYPES } from 'constants/queryBuilder';
import GridPanelSwitch from 'container/GridPanelSwitch';
import { timePreferenceType } from 'container/NewWidget/RightContainer/timeItems';
import { Time } from 'container/TopNav/DateTimeSelection/config';
import { useGetQueryRange } from 'hooks/queryBuilder/useGetQueryRange';
import getChartData from 'lib/getChartData';
import { useMemo } from 'react';
import { useTranslation } from 'react-i18next';
import { AlertDef } from 'types/api/alerts/def';
import { Query } from 'types/api/queryBuilder/queryBuilderData';
import { EQueryType } from 'types/common/dashboard';

import { ChartContainer, FailedMessageContainer } from './styles';
import { covertIntoDataFormats } from './utils';

export interface ChartPreviewProps {
	name: string;
	query: Query | null;
	graphType?: PANEL_TYPES;
	selectedTime?: timePreferenceType;
	selectedInterval?: Time;
	headline?: JSX.Element;
	alertDef?: AlertDef;
	userQueryKey?: string;
	allowSelectedIntervalForStepGen?: boolean;
}

function ChartPreview({
	name,
	query,
	graphType = PANEL_TYPES.TIME_SERIES,
	selectedTime = 'GLOBAL_TIME',
	selectedInterval = '5min',
	headline,
	userQueryKey,
<<<<<<< HEAD
	allowSelectedIntervalForStepGen = false,
=======
	alertDef,
>>>>>>> 81b10d12
}: ChartPreviewProps): JSX.Element | null {
	const { t } = useTranslation('alerts');
	const threshold = alertDef?.condition.target || 0;

	const thresholdValue = covertIntoDataFormats({
		value: threshold,
		sourceUnit: alertDef?.condition.targetUnit,
		targetUnit: query?.unit,
	});

	const staticLine: StaticLineProps | undefined =
		threshold !== undefined
			? {
					yMin: thresholdValue,
					yMax: thresholdValue,
					borderColor: '#f14',
					borderWidth: 1,
					lineText: `${t('preview_chart_threshold_label')} (y=${thresholdValue} ${
						query?.unit || ''
					})`,
					textColor: '#f14',
			  }
			: undefined;

	const canQuery = useMemo((): boolean => {
		if (!query || query == null) {
			return false;
		}

		switch (query?.queryType) {
			case EQueryType.PROM:
				return query.promql?.length > 0 && query.promql[0].query !== '';
			case EQueryType.CLICKHOUSE:
				return (
					query.clickhouse_sql?.length > 0 &&
					query.clickhouse_sql[0].query?.length > 0
				);
			case EQueryType.QUERY_BUILDER:
				return (
					query.builder.queryData.length > 0 &&
					query.builder.queryData[0].queryName !== ''
				);
			default:
				return false;
		}
	}, [query]);

	const queryResponse = useGetQueryRange(
		{
			query: query || initialQueriesMap.metrics,
			globalSelectedInterval: selectedInterval,
			graphType,
			selectedTime,
			params: {
				allowSelectedIntervalForStepGen,
			},
		},
		{
			queryKey: [
				'chartPreview',
				userQueryKey || JSON.stringify(query),
				selectedInterval,
			],
			retry: false,
			enabled: canQuery,
		},
	);

	const chartDataSet = queryResponse.isError
		? null
		: getChartData({
				queryData: [
					{
						queryData: queryResponse?.data?.payload?.data?.result ?? [],
					},
				],
		  });

	return (
		<ChartContainer>
			{headline}
			{(queryResponse?.isError || queryResponse?.error) && (
				<FailedMessageContainer color="red" title="Failed to refresh the chart">
					<InfoCircleOutlined />{' '}
					{queryResponse.error.message || t('preview_chart_unexpected_error')}
				</FailedMessageContainer>
			)}
			{queryResponse.isLoading && (
				<Spinner size="large" tip="Loading..." height="70vh" />
			)}
			{chartDataSet && !queryResponse.isError && (
				<GridPanelSwitch
					panelType={graphType}
					title={name}
					data={chartDataSet}
					isStacked
					name={name || 'Chart Preview'}
					staticLine={staticLine}
					panelData={queryResponse.data?.payload.data.newResult.data.result || []}
					query={query || initialQueriesMap.metrics}
					yAxisUnit={query?.unit}
				/>
			)}
		</ChartContainer>
	);
}

ChartPreview.defaultProps = {
	graphType: PANEL_TYPES.TIME_SERIES,
	selectedTime: 'GLOBAL_TIME',
	selectedInterval: '5min',
	headline: undefined,
	userQueryKey: '',
<<<<<<< HEAD
	allowSelectedIntervalForStepGen: false,
=======
	alertDef: undefined,
>>>>>>> 81b10d12
};

export default ChartPreview;<|MERGE_RESOLUTION|>--- conflicted
+++ resolved
@@ -36,11 +36,8 @@
 	selectedInterval = '5min',
 	headline,
 	userQueryKey,
-<<<<<<< HEAD
 	allowSelectedIntervalForStepGen = false,
-=======
 	alertDef,
->>>>>>> 81b10d12
 }: ChartPreviewProps): JSX.Element | null {
 	const { t } = useTranslation('alerts');
 	const threshold = alertDef?.condition.target || 0;
@@ -154,11 +151,8 @@
 	selectedInterval: '5min',
 	headline: undefined,
 	userQueryKey: '',
-<<<<<<< HEAD
 	allowSelectedIntervalForStepGen: false,
-=======
 	alertDef: undefined,
->>>>>>> 81b10d12
 };
 
 export default ChartPreview;