.create-alert-modal {
	.ant-modal-content {
		background-color: var(--bg-ink-300);
		.ant-modal-confirm-title {
			color: var(--bg-vanilla-100);
		}

		.ant-modal-confirm-content {
			.ant-typography {
				color: var(--bg-vanilla-100);
			}
		}

		.ant-modal-confirm-btns {
			button:nth-of-type(1) {
				background-color: var(--bg-slate-400);
				border: none;
				color: var(--bg-vanilla-100);
			}
		}
	}
}

.info-help-btns {
	display: grid;
	grid-template-columns: auto auto;
	gap: 12px;
	margin-top: 20px;

	.doc-redirection-btn {
		color: var(--bg-aqua-500) !important;
		border-color: var(--bg-aqua-500) !important;
	}

	.facing-issue-btn {
		width: 100% !important;
	}
}

.lightMode {
	.main-container {
		.plot-tag {
			background: var(--bg-vanilla-300);
		}
	}
	.ant-modal-content {
		background-color: var(--bg-vanilla-100);
		.ant-modal-confirm-title {
			color: var(--bg-ink-500);
		}

		.ant-modal-confirm-content {
			.ant-typography {
				color: var(--bg-ink-500);
			}
		}

		.ant-modal-confirm-btns {
			button:nth-of-type(1) {
				background-color: var(--bg-vanilla-300);
				border: none;
				color: var(--bg-ink-500);
			}
		}
	}

<<<<<<< HEAD
.facing-issue-btn {
	margin-top: 20px;
	width: 100%;
}

.create-notification-btn {
	box-shadow: none;
=======
	.info-help-btns {
		.doc-redirection-btn {
			color: var(--bg-aqua-600) !important;
			border-color: var(--bg-aqua-600) !important;
		}
	}
>>>>>>> 191a2a31
}<|MERGE_RESOLUTION|>--- conflicted
+++ resolved
@@ -64,20 +64,14 @@
 		}
 	}
 
-<<<<<<< HEAD
-.facing-issue-btn {
-	margin-top: 20px;
-	width: 100%;
-}
-
-.create-notification-btn {
-	box-shadow: none;
-=======
 	.info-help-btns {
 		.doc-redirection-btn {
 			color: var(--bg-aqua-600) !important;
 			border-color: var(--bg-aqua-600) !important;
 		}
 	}
->>>>>>> 191a2a31
+}
+
+.create-notification-btn {
+	box-shadow: none;
 }