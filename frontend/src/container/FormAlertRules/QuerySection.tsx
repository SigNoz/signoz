import './QuerySection.styles.scss';

import { Color } from '@signozhq/design-tokens';
import { Button, Tabs, Tooltip } from 'antd';
import logEvent from 'api/common/logEvent';
import PromQLIcon from 'assets/Dashboard/PromQl';
import { QueryBuilderV2 } from 'components/QueryBuilderV2/QueryBuilderV2';
import { ALERTS_DATA_SOURCE_MAP } from 'constants/alerts';
import { ENTITY_VERSION_V4 } from 'constants/app';
import { PANEL_TYPES } from 'constants/queryBuilder';
import { QBShortcuts } from 'constants/shortcuts/QBShortcuts';
import { useKeyboardHotkeys } from 'hooks/hotkeys/useKeyboardHotkeys';
import { useIsDarkMode } from 'hooks/useDarkMode';
import { isEmpty } from 'lodash-es';
import { Atom, Play, Terminal } from 'lucide-react';
import { useEffect, useMemo, useState } from 'react';
import { useTranslation } from 'react-i18next';
import { AlertTypes } from 'types/api/alerts/alertTypes';
import { AlertDef } from 'types/api/alerts/def';
import { EQueryType } from 'types/common/dashboard';

import ChQuerySection from './ChQuerySection';
import PromqlSection from './PromqlSection';
import { FormContainer, StepHeading } from './styles';

function QuerySection({
	queryCategory,
	setQueryCategory,
	alertType,
	runQuery,
	alertDef,
	panelType,
	ruleId,
}: QuerySectionProps): JSX.Element {
	// init namespace for translations
	const { t } = useTranslation('alerts');
	const [currentTab, setCurrentTab] = useState(queryCategory);

	const handleQueryCategoryChange = (queryType: string): void => {
		setQueryCategory(queryType as EQueryType);
		setCurrentTab(queryType as EQueryType);
	};

	const renderPromqlUI = (): JSX.Element => <PromqlSection />;

	const renderChQueryUI = (): JSX.Element => <ChQuerySection />;

	const isDarkMode = useIsDarkMode();

	const renderMetricUI = (): JSX.Element => (
		<QueryBuilderV2
			panelType={panelType}
			config={{
				queryVariant: 'static',
				initialDataSource: ALERTS_DATA_SOURCE_MAP[alertType],
			}}
			showFunctions={
				(alertType === AlertTypes.METRICS_BASED_ALERT &&
					alertDef.version === ENTITY_VERSION_V4) ||
				alertType === AlertTypes.LOGS_BASED_ALERT
			}
			version={alertDef.version || 'v3'}
		/>
	);

	const tabs = [
		{
			label: (
				<Tooltip title="Query Builder">
					<Button className="nav-btns">
						<Atom size={14} />
					</Button>
				</Tooltip>
			),
			key: EQueryType.QUERY_BUILDER,
		},
		{
			label: (
				<Tooltip title="ClickHouse">
					<Button className="nav-btns">
						<Terminal size={14} />
					</Button>
				</Tooltip>
			),
			key: EQueryType.CLICKHOUSE,
		},
	];

	const items = useMemo(
		() => [
			{
				label: (
					<Tooltip title="Query Builder">
						<Button className="nav-btns" data-testid="query-builder-tab">
							<Atom size={14} />
						</Button>
					</Tooltip>
				),
				key: EQueryType.QUERY_BUILDER,
			},
			{
				label: (
					<Tooltip title="ClickHouse">
						<Button className="nav-btns">
							<Terminal size={14} />
						</Button>
					</Tooltip>
				),
				key: EQueryType.CLICKHOUSE,
			},
			{
				label: (
					<Tooltip title="PromQL">
						<Button className="nav-btns">
							<PromQLIcon
								fillColor={isDarkMode ? Color.BG_VANILLA_200 : Color.BG_INK_300}
							/>
						</Button>
					</Tooltip>
				),
				key: EQueryType.PROM,
			},
		],
		[isDarkMode],
	);

	const { registerShortcut, deregisterShortcut } = useKeyboardHotkeys();

	useEffect(() => {
		registerShortcut(QBShortcuts.StageAndRunQuery, runQuery);

		return (): void => {
			deregisterShortcut(QBShortcuts.StageAndRunQuery);
		};
		// eslint-disable-next-line react-hooks/exhaustive-deps
	}, [runQuery]);

	const renderTabs = (typ: AlertTypes): JSX.Element | null => {
		switch (typ) {
			case AlertTypes.TRACES_BASED_ALERT:
			case AlertTypes.LOGS_BASED_ALERT:
			case AlertTypes.EXCEPTIONS_BASED_ALERT:
				return (
					<div className="alert-tabs">
						<Tabs
							type="card"
							style={{ width: '100%', padding: '0px 8px' }}
							defaultActiveKey={currentTab}
							activeKey={currentTab}
							onChange={handleQueryCategoryChange}
							tabBarExtraContent={
								<span style={{ display: 'flex', gap: '1rem', alignItems: 'center' }}>
									<Button
										type="primary"
										onClick={(): void => {
											runQuery();
											logEvent('Alert: Stage and run query', {
												dataSource: ALERTS_DATA_SOURCE_MAP[alertType],
												isNewRule: !ruleId || isEmpty(ruleId),
												ruleId,
												queryType: queryCategory,
											});
										}}
										className="stage-run-query"
										icon={<Play size={14} />}
									>
										Stage & Run Query
									</Button>
								</span>
							}
							items={tabs}
						/>
					</div>
				);
			case AlertTypes.METRICS_BASED_ALERT:
			default:
				return (
					<div className="alert-tabs">
						<Tabs
							type="card"
							style={{ width: '100%', padding: '0px 8px' }}
							defaultActiveKey={currentTab}
							activeKey={currentTab}
							onChange={handleQueryCategoryChange}
							tabBarExtraContent={
								<span style={{ display: 'flex', gap: '1rem', alignItems: 'center' }}>
									<Button
										type="primary"
										onClick={runQuery}
										className="stage-run-query"
										icon={<Play size={14} />}
									>
										Stage & Run Query
									</Button>
								</span>
							}
							items={items}
						/>
					</div>
				);
		}
	};
	const renderQuerySection = (c: EQueryType): JSX.Element | null => {
		switch (c) {
			case EQueryType.PROM:
				return renderPromqlUI();
			case EQueryType.CLICKHOUSE:
				return renderChQueryUI();
			case EQueryType.QUERY_BUILDER:
				return renderMetricUI();
			default:
				return null;
		}
	};

	const step2Label = alertDef.alertType === 'METRIC_BASED_ALERT' ? '2' : '1';

	return (
		<>
<<<<<<< HEAD
			<StepHeading> {t('alert_form_step2')}</StepHeading>
			<FormContainer className="alert-query-section-container">
=======
			<StepHeading> {t('alert_form_step2', { step: step2Label })}</StepHeading>
			<FormContainer>
>>>>>>> cf4e44d3
				<div>{renderTabs(alertType)}</div>
				{renderQuerySection(currentTab)}
			</FormContainer>
		</>
	);
}

interface QuerySectionProps {
	queryCategory: EQueryType;
	setQueryCategory: (n: EQueryType) => void;
	alertType: AlertTypes;
	runQuery: VoidFunction;
	alertDef: AlertDef;
	panelType: PANEL_TYPES;
	ruleId: string;
}

export default QuerySection;<|MERGE_RESOLUTION|>--- conflicted
+++ resolved
@@ -217,13 +217,8 @@
 
 	return (
 		<>
-<<<<<<< HEAD
-			<StepHeading> {t('alert_form_step2')}</StepHeading>
-			<FormContainer className="alert-query-section-container">
-=======
 			<StepHeading> {t('alert_form_step2', { step: step2Label })}</StepHeading>
 			<FormContainer>
->>>>>>> cf4e44d3
 				<div>{renderTabs(alertType)}</div>
 				{renderQuerySection(currentTab)}
 			</FormContainer>
