--- conflicted
+++ resolved
@@ -2,10 +2,7 @@
 import { ALERTS_DATA_SOURCE_MAP } from 'constants/alerts';
 import { PANEL_TYPES } from 'constants/queryBuilder';
 import { QueryBuilder } from 'container/QueryBuilder';
-<<<<<<< HEAD
-=======
-import React, { useMemo } from 'react';
->>>>>>> 604d98be
+import { useMemo } from 'react';
 import { useTranslation } from 'react-i18next';
 import { AlertTypes } from 'types/api/alerts/alertTypes';
 import { IChQueries, IPromQueries } from 'types/api/alerts/compositeQuery';
