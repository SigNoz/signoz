import './QuerySection.styles.scss';

import { Button, Tabs } from 'antd';
import { ALERTS_DATA_SOURCE_MAP } from 'constants/alerts';
import { PANEL_TYPES } from 'constants/queryBuilder';
import { QueryBuilder } from 'container/QueryBuilder';
<<<<<<< HEAD
import { Play } from 'lucide-react';
import { useMemo, useState } from 'react';
=======
import { Atom, LucideAccessibility, Play, Terminal } from 'lucide-react';
import { useMemo } from 'react';
>>>>>>> bbbacdeb
import { useTranslation } from 'react-i18next';
import { useSelector } from 'react-redux';
import { AppState } from 'store/reducers';
import { AlertTypes } from 'types/api/alerts/alertTypes';
import { EQueryType } from 'types/common/dashboard';
import AppReducer from 'types/reducer/app';

import ChQuerySection from './ChQuerySection';
import PromqlSection from './PromqlSection';
import { FormContainer, StepHeading } from './styles';

function QuerySection({
	queryCategory,
	setQueryCategory,
	alertType,
	runQuery,
}: QuerySectionProps): JSX.Element {
	// init namespace for translations
	const { t } = useTranslation('alerts');
	const [currentTab, setCurrentTab] = useState(queryCategory);

	const { featureResponse } = useSelector<AppState, AppReducer>(
		(state) => state.app,
	);

	const handleQueryCategoryChange = (queryType: string): void => {
		featureResponse.refetch().then(() => {
			setQueryCategory(queryType as EQueryType);
		});
		setCurrentTab(queryType as EQueryType);
	};

	const renderPromqlUI = (): JSX.Element => <PromqlSection />;

	const renderChQueryUI = (): JSX.Element => <ChQuerySection />;

	const renderMetricUI = (): JSX.Element => (
		<QueryBuilder
			panelType={PANEL_TYPES.TIME_SERIES}
			config={{
				queryVariant: 'static',
				initialDataSource: ALERTS_DATA_SOURCE_MAP[alertType],
			}}
		/>
	);

	const tabs = [
		{
			label: (
				<Button className="nav-btns">
					<Atom size={14} />
				</Button>
			),
			key: EQueryType.QUERY_BUILDER,
		},
		{
			label: (
				<Button className="nav-btns">
					<Terminal size={14} />
				</Button>
			),
			key: EQueryType.CLICKHOUSE,
		},
	];

	const items = useMemo(
		() => [
			{
				label: (
					<Button className="nav-btns">
						<Atom size={14} />
					</Button>
				),
				key: EQueryType.QUERY_BUILDER,
			},
			{
				label: (
					<Button className="nav-btns">
						<Terminal size={14} />
					</Button>
				),
				key: EQueryType.CLICKHOUSE,
			},
			{
				label: (
					<Button className="nav-btns">
						<LucideAccessibility size={14} />
					</Button>
				),
				key: EQueryType.PROM,
			},
		],
		[],
	);

	const renderTabs = (typ: AlertTypes): JSX.Element | null => {
		switch (typ) {
			case AlertTypes.TRACES_BASED_ALERT:
			case AlertTypes.LOGS_BASED_ALERT:
			case AlertTypes.EXCEPTIONS_BASED_ALERT:
				return (
					<div className="alert-tabs">
						<Tabs
							type="card"
							style={{ width: '100%' }}
							defaultActiveKey={currentTab}
							activeKey={currentTab}
							onChange={handleQueryCategoryChange}
							tabBarExtraContent={
								<span style={{ display: 'flex', gap: '1rem', alignItems: 'center' }}>
									<Button
										type="primary"
										onClick={runQuery}
										className="stage-run-query"
										icon={<Play size={14} />}
									>
										Stage & Run Query
									</Button>
								</span>
							}
							items={tabs}
						/>
					</div>
				);
			case AlertTypes.METRICS_BASED_ALERT:
			default:
				return (
					<div className="alert-tabs">
						<Tabs
							type="card"
							style={{ width: '100%' }}
							defaultActiveKey={currentTab}
							activeKey={currentTab}
							onChange={handleQueryCategoryChange}
							tabBarExtraContent={
								<span style={{ display: 'flex', gap: '1rem', alignItems: 'center' }}>
									<Button
										type="primary"
										onClick={runQuery}
										className="stage-run-query"
										icon={<Play size={14} />}
									>
										Stage & Run Query
									</Button>
								</span>
							}
							items={items}
						/>
					</div>
				);
		}
	};
	const renderQuerySection = (c: EQueryType): JSX.Element | null => {
		switch (c) {
			case EQueryType.PROM:
				return renderPromqlUI();
			case EQueryType.CLICKHOUSE:
				return renderChQueryUI();
			case EQueryType.QUERY_BUILDER:
				return renderMetricUI();
			default:
				return null;
		}
	};
	return (
		<>
			<StepHeading> {t('alert_form_step1')}</StepHeading>
			<FormContainer>
				<div>{renderTabs(alertType)}</div>
				{renderQuerySection(currentTab)}
			</FormContainer>
		</>
	);
}

interface QuerySectionProps {
	queryCategory: EQueryType;
	setQueryCategory: (n: EQueryType) => void;
	alertType: AlertTypes;
	runQuery: VoidFunction;
}

export default QuerySection;<|MERGE_RESOLUTION|>--- conflicted
+++ resolved
@@ -4,13 +4,8 @@
 import { ALERTS_DATA_SOURCE_MAP } from 'constants/alerts';
 import { PANEL_TYPES } from 'constants/queryBuilder';
 import { QueryBuilder } from 'container/QueryBuilder';
-<<<<<<< HEAD
-import { Play } from 'lucide-react';
+import { Atom, LucideAccessibility, Play, Terminal } from 'lucide-react';
 import { useMemo, useState } from 'react';
-=======
-import { Atom, LucideAccessibility, Play, Terminal } from 'lucide-react';
-import { useMemo } from 'react';
->>>>>>> bbbacdeb
 import { useTranslation } from 'react-i18next';
 import { useSelector } from 'react-redux';
 import { AppState } from 'store/reducers';
