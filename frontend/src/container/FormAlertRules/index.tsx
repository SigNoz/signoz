--- conflicted
+++ resolved
@@ -373,16 +373,10 @@
 				/>
 			}
 			name=""
-<<<<<<< HEAD
-			threshold={alertDef.condition?.target}
 			query={updatedStagedQuery}
 			selectedInterval={toChartInterval(alertDef.evalWindow)}
+			alertDef={alertDef}
 			allowSelectedIntervalForStepGen
-=======
-			query={stagedQuery}
-			selectedInterval={toChartInterval(alertDef.evalWindow)}
-			alertDef={alertDef}
->>>>>>> 81b10d12
 		/>
 	);
 
