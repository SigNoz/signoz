import { ExclamationCircleOutlined, SaveOutlined } from '@ant-design/icons';
import { Col, FormInstance, Modal, Tooltip, Typography } from 'antd';
import saveAlertApi from 'api/alerts/save';
import testAlertApi from 'api/alerts/testAlert';
import { FeatureKeys } from 'constants/features';
import { PANEL_TYPES } from 'constants/queryBuilder';
import ROUTES from 'constants/routes';
import QueryTypeTag from 'container/NewWidget/LeftContainer/QueryTypeTag';
import PlotTag from 'container/NewWidget/LeftContainer/WidgetGraph/PlotTag';
import { BuilderUnitsFilter } from 'container/QueryBuilder/filters';
import { useQueryBuilder } from 'hooks/queryBuilder/useQueryBuilder';
import { useShareBuilderUrl } from 'hooks/queryBuilder/useShareBuilderUrl';
import { updateStepInterval } from 'hooks/queryBuilder/useStepInterval';
import { MESSAGE, useIsFeatureDisabled } from 'hooks/useFeatureFlag';
import { useNotifications } from 'hooks/useNotifications';
import history from 'lib/history';
import { mapQueryDataFromApi } from 'lib/newQueryBuilder/queryBuilderMappers/mapQueryDataFromApi';
import { mapQueryDataToApi } from 'lib/newQueryBuilder/queryBuilderMappers/mapQueryDataToApi';
import { useCallback, useEffect, useMemo, useState } from 'react';
import { useTranslation } from 'react-i18next';
import { useQueryClient } from 'react-query';
import { useSelector } from 'react-redux';
import { AppState } from 'store/reducers';
import { AlertTypes } from 'types/api/alerts/alertTypes';
import {
	AlertDef,
	defaultEvalWindow,
	defaultMatchType,
} from 'types/api/alerts/def';
import { Query } from 'types/api/queryBuilder/queryBuilderData';
import { EQueryType } from 'types/common/dashboard';
import { GlobalReducer } from 'types/reducer/globalTime';

import BasicInfo from './BasicInfo';
import ChartPreview from './ChartPreview';
import QuerySection from './QuerySection';
import RuleOptions from './RuleOptions';
import {
	ActionButton,
	ButtonContainer,
	MainFormContainer,
	PanelContainer,
	StepContainer,
	StyledLeftContainer,
} from './styles';
import UserGuide from './UserGuide';
import { getUpdatedStepInterval, toChartInterval } from './utils';

function FormAlertRules({
	alertType,
	formInstance,
	initialValue,
	ruleId,
}: FormAlertRuleProps): JSX.Element {
	// init namespace for translations
	const { t } = useTranslation('alerts');

	const { minTime, maxTime } = useSelector<AppState, GlobalReducer>(
		(state) => state.globalTime,
	);

	const {
		currentQuery,
		panelType,
		stagedQuery,
		handleRunQuery,
		redirectWithQueryBuilderData,
	} = useQueryBuilder();

	// use query client
	const ruleCache = useQueryClient();

	const [loading, setLoading] = useState(false);

	// alertDef holds the form values to be posted
	const [alertDef, setAlertDef] = useState<AlertDef>(initialValue);

	// initQuery contains initial query when component was mounted
	const initQuery = useMemo(() => initialValue.condition.compositeQuery, [
		initialValue,
	]);

	const sq = useMemo(() => mapQueryDataFromApi(initQuery), [initQuery]);

	useShareBuilderUrl(sq);

	useEffect(() => {
		setAlertDef(initialValue);
	}, [initialValue]);

	const onCancelHandler = useCallback(() => {
		history.replace(ROUTES.LIST_ALL_ALERT);
	}, []);

	// onQueryCategoryChange handles changes to query category
	// in state as well as sets additional defaults
	const onQueryCategoryChange = (val: EQueryType): void => {
		if (val === EQueryType.PROM) {
			setAlertDef({
				...alertDef,
				condition: {
					...alertDef.condition,
					matchType: defaultMatchType,
				},
				evalWindow: defaultEvalWindow,
			});
		}
		const query: Query = { ...currentQuery, queryType: val };

		redirectWithQueryBuilderData(updateStepInterval(query, maxTime, minTime));
	};
	const { notifications } = useNotifications();

	const validatePromParams = useCallback((): boolean => {
		let retval = true;
		if (currentQuery.queryType !== EQueryType.PROM) return retval;

		if (!currentQuery.promql || currentQuery.promql.length === 0) {
			notifications.error({
				message: 'Error',
				description: t('promql_required'),
			});
			return false;
		}

		currentQuery.promql.forEach((item) => {
			if (item.query === '') {
				notifications.error({
					message: 'Error',
					description: t('promql_required'),
				});
				retval = false;
			}
		});

		return retval;
	}, [t, currentQuery, notifications]);

	const validateChQueryParams = useCallback((): boolean => {
		let retval = true;
		if (currentQuery.queryType !== EQueryType.CLICKHOUSE) return retval;

		if (
			!currentQuery.clickhouse_sql ||
			currentQuery.clickhouse_sql.length === 0
		) {
			notifications.error({
				message: 'Error',
				description: t('chquery_required'),
			});
			return false;
		}

		currentQuery.clickhouse_sql.forEach((item) => {
			if (item.query === '') {
				notifications.error({
					message: 'Error',
					description: t('chquery_required'),
				});
				retval = false;
			}
		});

		return retval;
	}, [t, currentQuery, notifications]);

	const validateQBParams = useCallback((): boolean => {
		if (currentQuery.queryType !== EQueryType.QUERY_BUILDER) return true;

		if (
			!currentQuery.builder.queryData ||
			currentQuery.builder.queryData.length === 0
		) {
			notifications.error({
				message: 'Error',
				description: t('condition_required'),
			});
			return false;
		}

		if (alertDef.condition?.target !== 0 && !alertDef.condition?.target) {
			notifications.error({
				message: 'Error',
				description: t('target_missing'),
			});
			return false;
		}

		return true;
	}, [t, alertDef, currentQuery, notifications]);

	const isFormValid = useCallback((): boolean => {
		if (!alertDef.alert || alertDef.alert === '') {
			return false;
		}

		if (!validatePromParams()) {
			return false;
		}

		if (!validateChQueryParams()) {
			return false;
		}

		return validateQBParams();
	}, [validateQBParams, validateChQueryParams, alertDef, validatePromParams]);

	const preparePostData = (): AlertDef => {
		const postableAlert: AlertDef = {
			...alertDef,
			alertType,
			source: window?.location.toString(),
			ruleType:
				currentQuery.queryType === EQueryType.PROM
					? 'promql_rule'
					: 'threshold_rule',
			condition: {
				...alertDef.condition,
				compositeQuery: {
					builderQueries: {
						...mapQueryDataToApi(currentQuery.builder.queryData, 'queryName').data,
						...mapQueryDataToApi(currentQuery.builder.queryFormulas, 'queryName')
							.data,
					},
					promQueries: mapQueryDataToApi(currentQuery.promql, 'name').data,
					chQueries: mapQueryDataToApi(currentQuery.clickhouse_sql, 'name').data,
					queryType: currentQuery.queryType,
					panelType: initQuery.panelType,
					unit: currentQuery.unit,
				},
			},
		};
		return postableAlert;
	};

	const memoizedPreparePostData = useCallback(preparePostData, [
		currentQuery,
		alertDef,
		alertType,
		initQuery,
	]);

	const isAlertAvialable = useIsFeatureDisabled(
		FeatureKeys.QUERY_BUILDER_ALERTS,
	);

	const saveRule = useCallback(async () => {
		if (!isFormValid()) {
			return;
		}
		const postableAlert = memoizedPreparePostData();

		setLoading(true);
		try {
			const apiReq =
				ruleId && ruleId > 0
					? { data: postableAlert, id: ruleId }
					: { data: postableAlert };

			const response = await saveAlertApi(apiReq);

			if (response.statusCode === 200) {
				notifications.success({
					message: 'Success',
					description:
						!ruleId || ruleId === 0 ? t('rule_created') : t('rule_edited'),
				});

				// invalidate rule in cache
				ruleCache.invalidateQueries(['ruleId', ruleId]);

				setTimeout(() => {
					history.replace(ROUTES.LIST_ALL_ALERT);
				}, 2000);
			} else {
				notifications.error({
					message: 'Error',
					description: response.error || t('unexpected_error'),
				});
			}
		} catch (e) {
			notifications.error({
				message: 'Error',
				description: t('unexpected_error'),
			});
		}
		setLoading(false);
	}, [
		t,
		isFormValid,
		ruleId,
		ruleCache,
		memoizedPreparePostData,
		notifications,
	]);

	const onSaveHandler = useCallback(async () => {
		const content = (
			<Typography.Text>
				{' '}
				{t('confirm_save_content_part1')}{' '}
				<QueryTypeTag queryType={currentQuery.queryType} />{' '}
				{t('confirm_save_content_part2')}
			</Typography.Text>
		);
		Modal.confirm({
			icon: <ExclamationCircleOutlined />,
			title: t('confirm_save_title'),
			centered: true,
			content,
			onOk: saveRule,
		});
	}, [t, saveRule, currentQuery]);

	const onTestRuleHandler = useCallback(async () => {
		if (!isFormValid()) {
			return;
		}
		const postableAlert = memoizedPreparePostData();

		setLoading(true);
		try {
			const response = await testAlertApi({ data: postableAlert });

			if (response.statusCode === 200) {
				const { payload } = response;
				if (payload?.alertCount === 0) {
					notifications.error({
						message: 'Error',
						description: t('no_alerts_found'),
					});
				} else {
					notifications.success({
						message: 'Success',
						description: t('rule_test_fired'),
					});
				}
			} else {
				notifications.error({
					message: 'Error',
					description: response.error || t('unexpected_error'),
				});
			}
		} catch (e) {
			notifications.error({
				message: 'Error',
				description: t('unexpected_error'),
			});
		}
		setLoading(false);
	}, [t, isFormValid, memoizedPreparePostData, notifications]);

	const renderBasicInfo = (): JSX.Element => (
		<BasicInfo alertDef={alertDef} setAlertDef={setAlertDef} />
	);

	const updatedStagedQuery = useMemo((): Query | null => {
		const newQuery: Query | null = stagedQuery;
		if (newQuery) {
			newQuery.builder.queryData[0].stepInterval = getUpdatedStepInterval(
				alertDef.evalWindow,
			);
		}
		return newQuery;
	}, [alertDef.evalWindow, stagedQuery]);

	const renderQBChartPreview = (): JSX.Element => (
		<ChartPreview
			headline={
				<PlotTag
					queryType={currentQuery.queryType}
					panelType={panelType || PANEL_TYPES.TIME_SERIES}
				/>
			}
			name=""
<<<<<<< HEAD
			threshold={alertDef.condition?.target}
			query={updatedStagedQuery}
			selectedInterval={toChartInterval(alertDef.evalWindow)}
			allowSelectedIntervalForStepGen
=======
			query={stagedQuery}
			selectedInterval={toChartInterval(alertDef.evalWindow)}
			alertDef={alertDef}
>>>>>>> b20fc39e
		/>
	);

	const renderPromChartPreview = (): JSX.Element => (
		<ChartPreview
			headline={
				<PlotTag
					queryType={currentQuery.queryType}
					panelType={panelType || PANEL_TYPES.TIME_SERIES}
				/>
			}
			name="Chart Preview"
			query={stagedQuery}
			alertDef={alertDef}
		/>
	);

	const renderChQueryChartPreview = (): JSX.Element => (
		<ChartPreview
			headline={
				<PlotTag
					queryType={currentQuery.queryType}
					panelType={panelType || PANEL_TYPES.TIME_SERIES}
				/>
			}
			name="Chart Preview"
			query={stagedQuery}
			alertDef={alertDef}
			selectedInterval={toChartInterval(alertDef.evalWindow)}
		/>
	);

	const isNewRule = ruleId === 0;

	const isAlertNameMissing = !formInstance.getFieldValue('alert');

	const isAlertAvialableToSave =
		isAlertAvialable &&
		currentQuery.queryType === EQueryType.QUERY_BUILDER &&
		alertType !== AlertTypes.METRICS_BASED_ALERT;

	const onUnitChangeHandler = (): void => {
		// reset target unit
		setAlertDef((def) => ({
			...def,
			condition: {
				...def.condition,
				targetUnit: undefined,
			},
		}));
	};

	return (
		<>
			{Element}

			<PanelContainer>
				<StyledLeftContainer flex="5 1 600px" md={18}>
					<MainFormContainer
						initialValues={initialValue}
						layout="vertical"
						form={formInstance}
					>
						{currentQuery.queryType === EQueryType.QUERY_BUILDER &&
							renderQBChartPreview()}
						{currentQuery.queryType === EQueryType.PROM && renderPromChartPreview()}
						{currentQuery.queryType === EQueryType.CLICKHOUSE &&
							renderChQueryChartPreview()}

						<StepContainer>
							<BuilderUnitsFilter onChange={onUnitChangeHandler} />
						</StepContainer>

						<QuerySection
							queryCategory={currentQuery.queryType}
							setQueryCategory={onQueryCategoryChange}
							alertType={alertType || AlertTypes.METRICS_BASED_ALERT}
							runQuery={handleRunQuery}
						/>

						<RuleOptions
							queryCategory={currentQuery.queryType}
							alertDef={alertDef}
							setAlertDef={setAlertDef}
						/>

						{renderBasicInfo()}
						<ButtonContainer>
							<Tooltip title={isAlertAvialableToSave ? MESSAGE.ALERT : ''}>
								<ActionButton
									loading={loading || false}
									type="primary"
									onClick={onSaveHandler}
									icon={<SaveOutlined />}
									disabled={isAlertNameMissing || isAlertAvialableToSave}
								>
									{isNewRule ? t('button_createrule') : t('button_savechanges')}
								</ActionButton>
							</Tooltip>

							<ActionButton
								loading={loading || false}
								type="default"
								onClick={onTestRuleHandler}
							>
								{' '}
								{t('button_testrule')}
							</ActionButton>
							<ActionButton
								disabled={loading || false}
								type="default"
								onClick={onCancelHandler}
							>
								{ruleId === 0 && t('button_cancelchanges')}
								{ruleId > 0 && t('button_discard')}
							</ActionButton>
						</ButtonContainer>
					</MainFormContainer>
				</StyledLeftContainer>
				<Col flex="1 1 300px">
					<UserGuide queryType={currentQuery.queryType} />
				</Col>
			</PanelContainer>
		</>
	);
}

FormAlertRules.defaultProps = {
	alertType: AlertTypes.METRICS_BASED_ALERT,
};

interface FormAlertRuleProps {
	alertType?: AlertTypes;
	formInstance: FormInstance;
	initialValue: AlertDef;
	ruleId: number;
}

export default FormAlertRules;<|MERGE_RESOLUTION|>--- conflicted
+++ resolved
@@ -373,16 +373,10 @@
 				/>
 			}
 			name=""
-<<<<<<< HEAD
-			threshold={alertDef.condition?.target}
-			query={updatedStagedQuery}
-			selectedInterval={toChartInterval(alertDef.evalWindow)}
-			allowSelectedIntervalForStepGen
-=======
 			query={stagedQuery}
 			selectedInterval={toChartInterval(alertDef.evalWindow)}
+      allowSelectedIntervalForStepGen
 			alertDef={alertDef}
->>>>>>> b20fc39e
 		/>
 	);
 
