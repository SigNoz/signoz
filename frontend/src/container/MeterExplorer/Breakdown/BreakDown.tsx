import './BreakDown.styles.scss';

import { Alert, Typography } from 'antd';
<<<<<<< HEAD
// import useFilterConfig from 'components/QuickFilters/hooks/useFilterConfig';
// import { SignalType } from 'components/QuickFilters/types';
=======
>>>>>>> 3c380353
import { QueryParams } from 'constants/query';
import { PANEL_TYPES } from 'constants/queryBuilder';
import GridCard from 'container/GridCardLayout/GridCard';
import { Card, CardContainer } from 'container/GridCardLayout/styles';
import DateTimeSelectionV2 from 'container/TopNav/DateTimeSelectionV2';
import { useIsDarkMode } from 'hooks/useDarkMode';
import { useGetTenantLicense } from 'hooks/useGetTenantLicense';
import useUrlQuery from 'hooks/useUrlQuery';
import { useCallback } from 'react';
import { useDispatch } from 'react-redux';
import { useHistory, useLocation } from 'react-router-dom';
import { UpdateTimeInterval } from 'store/actions';
import { Widgets } from 'types/api/dashboard/getAll';
import { v4 as uuid } from 'uuid';

import {
	getLogCountWidgetData,
	getLogSizeWidgetData,
	getMetricCountWidgetData,
	getSpanCountWidgetData,
	getSpanSizeWidgetData,
	getTotalLogSizeWidgetData,
	getTotalMetricDatapointCountWidgetData,
	getTotalTraceSizeWidgetData,
} from './graphs';

type MetricSection = {
	id: string;
	title: string;
	graphs: Widgets[];
};

const sections: MetricSection[] = [
	{
		id: uuid(),
		title: 'Total',
		graphs: [
			getTotalLogSizeWidgetData(),
			getTotalTraceSizeWidgetData(),
			getTotalMetricDatapointCountWidgetData(),
		],
	},
	{
		id: uuid(),
		title: 'Logs',
		graphs: [getLogCountWidgetData(), getLogSizeWidgetData()],
	},
	{
		id: uuid(),
		title: 'Traces',
		graphs: [getSpanCountWidgetData(), getSpanSizeWidgetData()],
	},
	{
		id: uuid(),
		title: 'Metrics',
		graphs: [getMetricCountWidgetData()],
	},
];

function Section(section: MetricSection): JSX.Element {
	const isDarkMode = useIsDarkMode();
	const { title, graphs } = section;
	const history = useHistory();
	const { pathname } = useLocation();
	const dispatch = useDispatch();
	const urlQuery = useUrlQuery();

	const onDragSelect = useCallback(
		(start: number, end: number) => {
			const startTimestamp = Math.trunc(start);
			const endTimestamp = Math.trunc(end);

			urlQuery.set(QueryParams.startTime, startTimestamp.toString());
			urlQuery.set(QueryParams.endTime, endTimestamp.toString());
			const generatedUrl = `${pathname}?${urlQuery.toString()}`;
			history.push(generatedUrl);

			if (startTimestamp !== endTimestamp) {
				dispatch(UpdateTimeInterval('custom', [startTimestamp, endTimestamp]));
			}
		},
		[dispatch, history, pathname, urlQuery],
	);

	return (
		<div className="meter-column-graph">
			<CardContainer className="row-card" isDarkMode={isDarkMode}>
				<Typography.Text className="section-title">{title}</Typography.Text>
			</CardContainer>
			<div className="meter-page-grid">
				{graphs.map((widget) => (
					<Card
						key={widget?.id}
						isDarkMode={isDarkMode}
						$panelType={PANEL_TYPES.BAR}
						className="meter-graph"
					>
						<GridCard widget={widget} onDragSelect={onDragSelect} version="v5" />
					</Card>
				))}
			</div>
		</div>
	);
}

function BreakDown(): JSX.Element {
	const { isCloudUser } = useGetTenantLicense();
	return (
		<div className="meter-explorer-breakdown">
			<section className="meter-explorer-date-time">
				<DateTimeSelectionV2 showAutoRefresh={false} />
			</section>
			<section className="meter-explorer-graphs">
				<section className="info">
					<Alert
						type="info"
						showIcon
						message="Billing is calculated in UTC. To match your meter data with billing, select full-day ranges in UTC time (00:00 – 23:59 UTC). 
						For example, if you’re in IST, for the billing of Jan 1, select your time range as Jan 1, 5:30 AM – Jan 2, 5:29 AM IST."
					/>
<<<<<<< HEAD
					<Alert
						type="warning"
						showIcon
						message="Meter module data is accurate only from 22nd August 2025, 00:00 UTC onwards. Data before this time was collected during the beta phase and may be inaccurate."
					/>
=======
					{isCloudUser && (
						<Alert
							type="warning"
							showIcon
							message="Meter module data is accurate only from 22nd August 2025, 00:00 UTC onwards. Data before this time was collected during the beta phase and may be inaccurate."
						/>
					)}
>>>>>>> 3c380353
				</section>
				<section className="total">
					<Section
						id={sections[0].id}
						title={sections[0].title}
						graphs={sections[0].graphs}
					/>
				</section>
				{sections.map((section, idx) => {
					if (idx === 0) {
						return;
					}

					return (
						<Section
							key={section.id}
							id={section.id}
							title={section.title}
							graphs={section.graphs}
						/>
					);
				})}
			</section>
		</div>
	);
}

export default BreakDown;<|MERGE_RESOLUTION|>--- conflicted
+++ resolved
@@ -1,11 +1,6 @@
 import './BreakDown.styles.scss';
 
 import { Alert, Typography } from 'antd';
-<<<<<<< HEAD
-// import useFilterConfig from 'components/QuickFilters/hooks/useFilterConfig';
-// import { SignalType } from 'components/QuickFilters/types';
-=======
->>>>>>> 3c380353
 import { QueryParams } from 'constants/query';
 import { PANEL_TYPES } from 'constants/queryBuilder';
 import GridCard from 'container/GridCardLayout/GridCard';
@@ -126,13 +121,6 @@
 						message="Billing is calculated in UTC. To match your meter data with billing, select full-day ranges in UTC time (00:00 – 23:59 UTC). 
 						For example, if you’re in IST, for the billing of Jan 1, select your time range as Jan 1, 5:30 AM – Jan 2, 5:29 AM IST."
 					/>
-<<<<<<< HEAD
-					<Alert
-						type="warning"
-						showIcon
-						message="Meter module data is accurate only from 22nd August 2025, 00:00 UTC onwards. Data before this time was collected during the beta phase and may be inaccurate."
-					/>
-=======
 					{isCloudUser && (
 						<Alert
 							type="warning"
@@ -140,7 +128,6 @@
 							message="Meter module data is accurate only from 22nd August 2025, 00:00 UTC onwards. Data before this time was collected during the beta phase and may be inaccurate."
 						/>
 					)}
->>>>>>> 3c380353
 				</section>
 				<section className="total">
 					<Section
