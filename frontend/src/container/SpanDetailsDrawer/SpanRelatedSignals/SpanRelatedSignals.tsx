import './SpanRelatedSignals.styles.scss';

import { Color, Spacing } from '@signozhq/design-tokens';
import { Button, Divider, Drawer, Typography } from 'antd';
import { RadioChangeEvent } from 'antd/lib';
import LogsIcon from 'assets/AlertHistory/LogsIcon';
import SignozRadioGroup from 'components/SignozRadioGroup/SignozRadioGroup';
import { QueryParams } from 'constants/query';
import {
	initialQueryBuilderFormValuesMap,
	initialQueryState,
} from 'constants/queryBuilder';
import ROUTES from 'constants/routes';
<<<<<<< HEAD
import InfraMetrics from 'container/LogDetailedView/InfraMetrics/InfraMetrics';
import dayjs from 'dayjs';
=======
import { getEmptyLogsListConfig } from 'container/LogsExplorerList/utils';
>>>>>>> 01e0b36d
import { useIsDarkMode } from 'hooks/useDarkMode';
import { BarChart2, Compass, X } from 'lucide-react';
import { useCallback, useMemo, useState } from 'react';
import { BaseAutocompleteData } from 'types/api/queryBuilder/queryAutocompleteResponse';
import { Span } from 'types/api/trace/getTraceV2';
import { DataSource, LogsAggregatorOperator } from 'types/common/queryBuilder';

import { RelatedSignalsViews } from '../constants';
import SpanLogs from '../SpanLogs/SpanLogs';
<<<<<<< HEAD
import { hasInfraMetadata } from '../utils';
=======
import { useSpanContextLogs } from '../SpanLogs/useSpanContextLogs';
>>>>>>> 01e0b36d

const FIVE_MINUTES_IN_MS = 5 * 60 * 1000;

interface SpanRelatedSignalsProps {
	selectedSpan: Span;
	traceStartTime: number;
	traceEndTime: number;
	isOpen: boolean;
	onClose: () => void;
	initialView: RelatedSignalsViews;
}

function SpanRelatedSignals({
	selectedSpan,
	traceStartTime,
	traceEndTime,
	isOpen,
	onClose,
	initialView,
}: SpanRelatedSignalsProps): JSX.Element {
	const [selectedView, setSelectedView] = useState<RelatedSignalsViews>(
		initialView,
	);
	const isDarkMode = useIsDarkMode();

<<<<<<< HEAD
	// Extract infrastructure metadata from span attributes
	const infraMetadata = useMemo(() => {
		// Only return metadata if span has infrastructure metadata
		if (!hasInfraMetadata(selectedSpan)) {
			return null;
		}

		return {
			clusterName: selectedSpan.tagMap['k8s.cluster.name'] || '',
			podName: selectedSpan.tagMap['k8s.pod.name'] || '',
			nodeName: selectedSpan.tagMap['k8s.node.name'] || '',
			hostName: selectedSpan.tagMap['host.name'] || '',
			spanTimestamp: dayjs(selectedSpan.timestamp).format(),
		};
	}, [selectedSpan]);
=======
	const {
		logs,
		isLoading,
		isError,
		isFetching,
		isLogSpanRelated,
		hasTraceIdLogs,
	} = useSpanContextLogs({
		traceId: selectedSpan.traceId,
		spanId: selectedSpan.spanId,
		timeRange: {
			startTime: traceStartTime - FIVE_MINUTES_IN_MS,
			endTime: traceEndTime + FIVE_MINUTES_IN_MS,
		},
		isDrawerOpen: isOpen,
	});
>>>>>>> 01e0b36d

	const handleTabChange = useCallback((e: RadioChangeEvent): void => {
		setSelectedView(e.target.value);
	}, []);

	const tabOptions = useMemo(() => {
		const baseOptions = [
			{
				label: (
					<div className="view-title">
						<LogsIcon width={14} height={14} />
						Logs
					</div>
				),
				value: RelatedSignalsViews.LOGS,
			},
		];

		// Add Infra option if infrastructure metadata is available
		if (infraMetadata) {
			baseOptions.push({
				label: (
					<div className="view-title">
						<BarChart2 size={14} />
						Metrics
					</div>
				),
				value: RelatedSignalsViews.INFRA,
			});
		}

		return baseOptions;
	}, [infraMetadata]);

	const handleExplorerPageRedirect = useCallback((): void => {
		const startTimeMs = traceStartTime - FIVE_MINUTES_IN_MS;
		const endTimeMs = traceEndTime + FIVE_MINUTES_IN_MS;

		const traceIdFilter = {
			op: 'AND',
			items: [
				{
					id: 'trace-id-filter',
					key: {
						key: 'trace_id',
						id: 'trace-id-key',
						dataType: 'string' as const,
						isColumn: true,
						type: '',
						isJSON: false,
					} as BaseAutocompleteData,
					op: '=',
					value: selectedSpan.traceId,
				},
			],
		};

		const compositeQuery = {
			...initialQueryState,
			queryType: 'builder',
			builder: {
				...initialQueryState.builder,
				queryData: [
					{
						...initialQueryBuilderFormValuesMap.logs,
						aggregateOperator: LogsAggregatorOperator.NOOP,
						filters: traceIdFilter,
					},
				],
			},
		};

		const searchParams = new URLSearchParams();
		searchParams.set(QueryParams.compositeQuery, JSON.stringify(compositeQuery));
		searchParams.set(QueryParams.startTime, startTimeMs.toString());
		searchParams.set(QueryParams.endTime, endTimeMs.toString());

		window.open(
			`${window.location.origin}${
				ROUTES.LOGS_EXPLORER
			}?${searchParams.toString()}`,
			'_blank',
			'noopener,noreferrer',
		);
	}, [selectedSpan.traceId, traceStartTime, traceEndTime]);

	const emptyStateConfig = useMemo(
		() => ({
			...getEmptyLogsListConfig(() => {}),
			showClearFiltersButton: false,
		}),
		[],
	);

	return (
		<Drawer
			width="50%"
			title={
				<>
					<Divider type="vertical" />
					<Typography.Text className="title">
						Related Signals - {selectedSpan.name}
					</Typography.Text>
				</>
			}
			placement="right"
			onClose={onClose}
			open={isOpen}
			style={{
				overscrollBehavior: 'contain',
				background: isDarkMode ? Color.BG_INK_400 : Color.BG_VANILLA_100,
			}}
			className="span-related-signals-drawer"
			destroyOnClose
			closeIcon={<X size={16} style={{ marginTop: Spacing.MARGIN_1 }} />}
		>
			{selectedSpan && (
				<div className="span-related-signals-drawer__content">
					<div className="views-tabs-container">
						<SignozRadioGroup
							value={selectedView}
							options={tabOptions}
							onChange={handleTabChange}
							className="related-signals-radio"
						/>
						{selectedView === RelatedSignalsViews.LOGS && (
							<Button
								icon={<Compass size={18} />}
								className="open-in-explorer"
								onClick={handleExplorerPageRedirect}
<<<<<<< HEAD
								data-testid="open-in-explorer-button"
							/>
=======
							>
								Open in Logs Explorer
							</Button>
>>>>>>> 01e0b36d
						)}
					</div>

					{selectedView === RelatedSignalsViews.LOGS && (
						<SpanLogs
							traceId={selectedSpan.traceId}
							spanId={selectedSpan.spanId}
							timeRange={{
								startTime: traceStartTime - FIVE_MINUTES_IN_MS,
								endTime: traceEndTime + FIVE_MINUTES_IN_MS,
							}}
							logs={logs}
							isLoading={isLoading}
							isError={isError}
							isFetching={isFetching}
							isLogSpanRelated={isLogSpanRelated}
							handleExplorerPageRedirect={handleExplorerPageRedirect}
							emptyStateConfig={!hasTraceIdLogs ? emptyStateConfig : undefined}
						/>
					)}

					{selectedView === RelatedSignalsViews.INFRA && infraMetadata && (
						<InfraMetrics
							clusterName={infraMetadata.clusterName}
							podName={infraMetadata.podName}
							nodeName={infraMetadata.nodeName}
							hostName={infraMetadata.hostName}
							timestamp={infraMetadata.spanTimestamp}
							dataSource={DataSource.TRACES}
						/>
					)}
				</div>
			)}
		</Drawer>
	);
}

export default SpanRelatedSignals;<|MERGE_RESOLUTION|>--- conflicted
+++ resolved
@@ -11,12 +11,9 @@
 	initialQueryState,
 } from 'constants/queryBuilder';
 import ROUTES from 'constants/routes';
-<<<<<<< HEAD
 import InfraMetrics from 'container/LogDetailedView/InfraMetrics/InfraMetrics';
+import { getEmptyLogsListConfig } from 'container/LogsExplorerList/utils';
 import dayjs from 'dayjs';
-=======
-import { getEmptyLogsListConfig } from 'container/LogsExplorerList/utils';
->>>>>>> 01e0b36d
 import { useIsDarkMode } from 'hooks/useDarkMode';
 import { BarChart2, Compass, X } from 'lucide-react';
 import { useCallback, useMemo, useState } from 'react';
@@ -26,11 +23,8 @@
 
 import { RelatedSignalsViews } from '../constants';
 import SpanLogs from '../SpanLogs/SpanLogs';
-<<<<<<< HEAD
+import { useSpanContextLogs } from '../SpanLogs/useSpanContextLogs';
 import { hasInfraMetadata } from '../utils';
-=======
-import { useSpanContextLogs } from '../SpanLogs/useSpanContextLogs';
->>>>>>> 01e0b36d
 
 const FIVE_MINUTES_IN_MS = 5 * 60 * 1000;
 
@@ -56,7 +50,6 @@
 	);
 	const isDarkMode = useIsDarkMode();
 
-<<<<<<< HEAD
 	// Extract infrastructure metadata from span attributes
 	const infraMetadata = useMemo(() => {
 		// Only return metadata if span has infrastructure metadata
@@ -72,7 +65,6 @@
 			spanTimestamp: dayjs(selectedSpan.timestamp).format(),
 		};
 	}, [selectedSpan]);
-=======
 	const {
 		logs,
 		isLoading,
@@ -89,7 +81,6 @@
 		},
 		isDrawerOpen: isOpen,
 	});
->>>>>>> 01e0b36d
 
 	const handleTabChange = useCallback((e: RadioChangeEvent): void => {
 		setSelectedView(e.target.value);
@@ -220,14 +211,10 @@
 								icon={<Compass size={18} />}
 								className="open-in-explorer"
 								onClick={handleExplorerPageRedirect}
-<<<<<<< HEAD
 								data-testid="open-in-explorer-button"
-							/>
-=======
 							>
 								Open in Logs Explorer
 							</Button>
->>>>>>> 01e0b36d
 						)}
 					</div>
 
