--- conflicted
+++ resolved
@@ -27,7 +27,7 @@
 import { generateColor } from 'lib/uPlotLib/utils/generateColor';
 import {
 	Anvil,
-<<<<<<< HEAD
+	BarChart2,
 	Bookmark,
 	Check,
 	ChevronDown,
@@ -38,30 +38,16 @@
 	Search,
 } from 'lucide-react';
 import { AnimatePresence, motion } from 'motion/react';
-=======
-	BarChart2,
-	Bookmark,
-	Link2,
-	PanelRight,
-	Search,
-} from 'lucide-react';
->>>>>>> 155a44a2
 import {
 	Dispatch,
 	SetStateAction,
 	useCallback,
-<<<<<<< HEAD
 	useEffect,
 	useMemo,
 	useRef,
 	useState,
 } from 'react';
 import { useMutation, useQuery } from 'react-query';
-=======
-	useMemo,
-	useState,
-} from 'react';
->>>>>>> 155a44a2
 import { Span } from 'types/api/trace/getTraceV2';
 import { formatEpochTimestamp } from 'utils/timeUtils';
 
