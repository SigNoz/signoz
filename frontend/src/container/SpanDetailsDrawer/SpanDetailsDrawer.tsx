import './SpanDetailsDrawer.styles.scss';

import { Button, Tabs, TabsProps, Tooltip, Typography } from 'antd';
<<<<<<< HEAD
=======
import { RadioChangeEvent } from 'antd/lib';
import LogsIcon from 'assets/AlertHistory/LogsIcon';
import cx from 'classnames';
>>>>>>> 6c57735a
import { getYAxisFormattedValue } from 'components/Graph/yAxisConfig';
import SignozRadioGroup from 'components/SignozRadioGroup/SignozRadioGroup';
import { themeColors } from 'constants/theme';
import { generateColor } from 'lib/uPlotLib/utils/generateColor';
import { Anvil, Bookmark, Link2, PanelRight, Search } from 'lucide-react';
import { Dispatch, SetStateAction, useCallback, useState } from 'react';
import { Span } from 'types/api/trace/getTraceV2';
import { formatEpochTimestamp } from 'utils/timeUtils';

import Attributes from './Attributes/Attributes';
import { RelatedSignalsViews } from './constants';
import Events from './Events/Events';
import LinkedSpans from './LinkedSpans/LinkedSpans';
import SpanRelatedSignals from './SpanRelatedSignals/SpanRelatedSignals';

interface ISpanDetailsDrawerProps {
	isSpanDetailsDocked: boolean;
	setIsSpanDetailsDocked: Dispatch<SetStateAction<boolean>>;
	selectedSpan: Span | undefined;
	traceStartTime: number;
	traceEndTime: number;
}

function SpanDetailsDrawer(props: ISpanDetailsDrawerProps): JSX.Element {
	const {
		isSpanDetailsDocked,
		setIsSpanDetailsDocked,
		selectedSpan,
		traceStartTime,
		traceEndTime,
	} = props;

	const [isSearchVisible, setIsSearchVisible] = useState<boolean>(false);
	const [isRelatedSignalsOpen, setIsRelatedSignalsOpen] = useState<boolean>(
		false,
	);
	const [activeDrawerView, setActiveDrawerView] = useState<RelatedSignalsViews>(
		RelatedSignalsViews.LOGS,
	);
	const color = generateColor(
		selectedSpan?.serviceName || '',
		themeColors.traceDetailColors,
	);

	const handleRelatedSignalsChange = useCallback((e: RadioChangeEvent): void => {
		const selectedView = e.target.value as RelatedSignalsViews;
		setActiveDrawerView(selectedView);
		setIsRelatedSignalsOpen(true);
	}, []);

	const handleRelatedSignalsClose = useCallback((): void => {
		setIsRelatedSignalsOpen(false);
	}, []);

	function getItems(span: Span, startTime: number): TabsProps['items'] {
		return [
			{
				label: (
					<Button
						type="text"
						icon={<Bookmark size="14" />}
						className="attributes-tab-btn"
					>
						<span className="tab-label">Attributes</span>
						<span className="count-badge">
							{Object.keys(span.tagMap || {}).length}
						</span>
					</Button>
				),
				key: 'attributes',
				children: <Attributes span={span} isSearchVisible={isSearchVisible} />,
			},
			{
				label: (
					<Button type="text" icon={<Anvil size="14" />} className="events-tab-btn">
						<span className="tab-label">Events</span>
						<span className="count-badge">{span.event?.length || 0}</span>
					</Button>
				),
				key: 'events',
				children: (
					<Events
						span={span}
						startTime={startTime}
						isSearchVisible={isSearchVisible}
					/>
				),
			},
			{
				label: (
					<Button
						type="text"
						icon={<Link2 size="14" />}
						className="linked-spans-tab-btn"
					>
						<span className="tab-label">Links</span>
						<span className="count-badge">
							{
								(
									span.references?.filter((ref: any) => ref.refType !== 'CHILD_OF') || []
								).length
							}
						</span>
					</Button>
				),
				key: 'linked-spans',
				children: <LinkedSpans span={span} />,
			},
		];
	}

	return (
		<>
			<section className="header">
				{!isSpanDetailsDocked && (
					<div className="heading">
						<div className="dot" style={{ background: color }} />
						<Typography.Text className="text">Span Details</Typography.Text>
					</div>
				)}
				<PanelRight
					size={14}
					cursor="pointer"
					onClick={(): void => setIsSpanDetailsDocked((prev) => !prev)}
				/>
			</section>
			{selectedSpan && !isSpanDetailsDocked && (
				<>
					<section className="description">
						<div className="item">
							<Typography.Text className="attribute-key">span name</Typography.Text>
							<Tooltip title={selectedSpan.name}>
								<div className="value-wrapper">
									<Typography.Text className="attribute-value" ellipsis>
										{selectedSpan.name}
									</Typography.Text>
								</div>
							</Tooltip>
						</div>
						<div className="item">
							<Typography.Text className="attribute-key">span id</Typography.Text>
							<div className="value-wrapper">
								<Typography.Text className="attribute-value">
									{selectedSpan.spanId}
								</Typography.Text>
							</div>
						</div>
						<div className="item">
							<Typography.Text className="attribute-key">start time</Typography.Text>
							<div className="value-wrapper">
								<Typography.Text className="attribute-value">
									{formatEpochTimestamp(selectedSpan.timestamp)}
								</Typography.Text>
							</div>
						</div>
						<div className="item">
							<Typography.Text className="attribute-key">duration</Typography.Text>
							<div className="value-wrapper">
								<Typography.Text className="attribute-value">
									{getYAxisFormattedValue(`${selectedSpan.durationNano}`, 'ns')}
								</Typography.Text>
							</div>
						</div>
						<div className="item">
							<Typography.Text className="attribute-key">service</Typography.Text>
							<div className="service">
								<div className="dot" style={{ backgroundColor: color }} />
								<div className="value-wrapper">
									<Tooltip title={selectedSpan.serviceName}>
										<Typography.Text className="service-value" ellipsis>
											{selectedSpan.serviceName}
										</Typography.Text>
									</Tooltip>
								</div>
							</div>
						</div>
						<div className="item">
							<Typography.Text className="attribute-key">span kind</Typography.Text>
							<div className="value-wrapper">
								<Typography.Text className="attribute-value">
									{selectedSpan.spanKind}
								</Typography.Text>
							</div>
						</div>
						<div className="item">
							<Typography.Text className="attribute-key">
								status code string
							</Typography.Text>
							<div className="value-wrapper">
								<Typography.Text className="attribute-value">
									{selectedSpan.statusCodeString}
								</Typography.Text>
							</div>
						</div>

						{selectedSpan.statusMessage && (
							<div className="item">
								<Typography.Text className="attribute-key">
									status message
								</Typography.Text>
								<div className="value-wrapper">
									<Typography.Text className="attribute-value">
										{selectedSpan.statusMessage}
									</Typography.Text>
								</div>
							</div>
						)}
						<div className="item">
							<Typography.Text className="attribute-key">
								related signals
							</Typography.Text>
							<div className="related-signals-section">
								<SignozRadioGroup
									value=""
									options={[
										{
											label: (
												<div className="view-title">
													<LogsIcon width={14} height={14} />
													Logs
												</div>
											),
											value: RelatedSignalsViews.LOGS,
										},
										// {
										// 	label: (
										// 		<div className="view-title">
										// 			<LogsIcon width={14} height={14} />
										// 			Metrics
										// 		</div>
										// 	),
										// 	value: RelatedSignalsViews.METRICS,
										// },
										// {
										// 	label: (
										// 		<div className="view-title">
										// 			<Server size={14} />
										// 			Infra
										// 		</div>
										// 	),
										// 	value: RelatedSignalsViews.INFRA,
										// },
									]}
									onChange={handleRelatedSignalsChange}
									className="related-signals-radio"
								/>
							</div>
						</div>
					</section>

					<section className="attributes-events">
						<Tabs
							items={getItems(selectedSpan, traceStartTime)}
							addIcon
							defaultActiveKey="attributes"
							className="details-drawer-tabs"
							tabBarExtraContent={
								<Search
									size={14}
									className="search-icon"
									cursor="pointer"
									onClick={(): void => setIsSearchVisible((prev) => !prev)}
								/>
							}
						/>
					</section>
				</>
			)}
<<<<<<< HEAD
		</>
=======

			{selectedSpan && (
				<SpanRelatedSignals
					selectedSpan={selectedSpan}
					traceStartTime={traceStartTime}
					traceEndTime={traceEndTime}
					isOpen={isRelatedSignalsOpen}
					onClose={handleRelatedSignalsClose}
					initialView={activeDrawerView}
					key={activeDrawerView}
				/>
			)}
		</div>
>>>>>>> 6c57735a
	);
}

export default SpanDetailsDrawer;<|MERGE_RESOLUTION|>--- conflicted
+++ resolved
@@ -1,12 +1,8 @@
 import './SpanDetailsDrawer.styles.scss';
 
 import { Button, Tabs, TabsProps, Tooltip, Typography } from 'antd';
-<<<<<<< HEAD
-=======
 import { RadioChangeEvent } from 'antd/lib';
 import LogsIcon from 'assets/AlertHistory/LogsIcon';
-import cx from 'classnames';
->>>>>>> 6c57735a
 import { getYAxisFormattedValue } from 'components/Graph/yAxisConfig';
 import SignozRadioGroup from 'components/SignozRadioGroup/SignozRadioGroup';
 import { themeColors } from 'constants/theme';
@@ -231,24 +227,6 @@
 											),
 											value: RelatedSignalsViews.LOGS,
 										},
-										// {
-										// 	label: (
-										// 		<div className="view-title">
-										// 			<LogsIcon width={14} height={14} />
-										// 			Metrics
-										// 		</div>
-										// 	),
-										// 	value: RelatedSignalsViews.METRICS,
-										// },
-										// {
-										// 	label: (
-										// 		<div className="view-title">
-										// 			<Server size={14} />
-										// 			Infra
-										// 		</div>
-										// 	),
-										// 	value: RelatedSignalsViews.INFRA,
-										// },
 									]}
 									onChange={handleRelatedSignalsChange}
 									className="related-signals-radio"
@@ -275,9 +253,6 @@
 					</section>
 				</>
 			)}
-<<<<<<< HEAD
-		</>
-=======
 
 			{selectedSpan && (
 				<SpanRelatedSignals
@@ -290,8 +265,7 @@
 					key={activeDrawerView}
 				/>
 			)}
-		</div>
->>>>>>> 6c57735a
+		</>
 	);
 }
 
