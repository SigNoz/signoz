--- conflicted
+++ resolved
@@ -18,16 +18,10 @@
 		handleSetInitialLoading,
 	} = useEventSource();
 
-<<<<<<< HEAD
+
 	const { redirectWithQueryBuilderData, currentQuery } = useQueryBuilder();
 
-	const isPlaying = useMemo(
-		() => isConnectionOpen || isConnectionLoading || initialLoading,
-		[isConnectionOpen, isConnectionLoading, initialLoading],
-	);
-=======
 	const isPlaying = isConnectionOpen || isConnectionLoading || initialLoading;
->>>>>>> 1bdb827f
 
 	const onLiveButtonClick = useCallback(() => {
 		if (initialLoading) {
