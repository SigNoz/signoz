--- conflicted
+++ resolved
@@ -1,9 +1,3 @@
-<<<<<<< HEAD
-import MEditor, { EditorProps, Monaco } from '@monaco-editor/react';
-import { Color } from '@signozhq/design-tokens';
-import { useIsDarkMode } from 'hooks/useDarkMode';
-import { useMemo } from 'react';
-=======
 import './JsonView.styles.scss';
 
 import MEditor, { EditorProps, Monaco } from '@monaco-editor/react';
@@ -11,17 +5,13 @@
 import { Switch, Typography } from 'antd';
 import { useIsDarkMode } from 'hooks/useDarkMode';
 import { useMemo, useState } from 'react';
->>>>>>> 7b27030b
 
 import { JSONViewProps } from './LogDetailedView.types';
 import { aggregateAttributesResourcesToString } from './utils';
 
 function JSONView({ logData }: JSONViewProps): JSX.Element {
-<<<<<<< HEAD
-=======
 	const [isWrapWord, setIsWrapWord] = useState<boolean>(false);
 
->>>>>>> 7b27030b
 	const LogJsonData = useMemo(
 		() => aggregateAttributesResourcesToString(logData),
 		[logData],
@@ -37,13 +27,6 @@
 			enabled: false,
 		},
 		fontWeight: 400,
-<<<<<<< HEAD
-		fontFamily: 'SF Mono',
-		fontSize: 14,
-		lineHeight: '18px',
-		colorDecorators: true,
-		scrollBeyondLastLine: false,
-=======
 		// fontFamily: 'SF Mono',
 		fontFamily: 'Space Mono',
 		fontSize: 13,
@@ -51,19 +34,15 @@
 		colorDecorators: true,
 		scrollBeyondLastLine: false,
 		decorationsOverviewRuler: false,
->>>>>>> 7b27030b
 		scrollbar: {
 			vertical: 'hidden',
 			horizontal: 'hidden',
 		},
-<<<<<<< HEAD
-=======
 		folding: false,
 	};
 
 	const handleWrapWord = (checked: boolean): void => {
 		setIsWrapWord(checked);
->>>>>>> 7b27030b
 	};
 
 	function setEditorTheme(monaco: Monaco): void {
@@ -77,12 +56,8 @@
 			colors: {
 				'editor.background': Color.BG_INK_400,
 			},
-<<<<<<< HEAD
-			fontFamily: 'SF Mono',
-=======
 			// fontFamily: 'SF Mono',
 			fontFamily: 'Space Mono',
->>>>>>> 7b27030b
 			fontSize: 12,
 			fontWeight: 'normal',
 			lineHeight: 18,
@@ -91,15 +66,6 @@
 	}
 
 	return (
-<<<<<<< HEAD
-		<div style={{ marginTop: '0.5rem' }}>
-			<MEditor
-				value={LogJsonData}
-				language="json"
-				options={options}
-				onChange={(): void => {}}
-				height="40vh"
-=======
 		<div className="json-view-container">
 			<MEditor
 				value={isWrapWord ? JSON.stringify(LogJsonData) : LogJsonData}
@@ -107,13 +73,10 @@
 				options={options}
 				onChange={(): void => {}}
 				height="68vh"
->>>>>>> 7b27030b
 				theme={isDarkMode ? 'my-theme' : 'light'}
 				// eslint-disable-next-line react/jsx-no-bind
 				beforeMount={setEditorTheme}
 			/>
-<<<<<<< HEAD
-=======
 
 			<div className="json-view-footer">
 				<div className="log-switch">
@@ -123,7 +86,6 @@
 					</div>
 				</div>
 			</div>
->>>>>>> 7b27030b
 		</div>
 	);
 }
