--- conflicted
+++ resolved
@@ -1,8 +1,4 @@
-<<<<<<< HEAD
 import { fireEvent, render, screen, waitFor } from '@testing-library/react';
-=======
-import { fireEvent, render, screen } from '@testing-library/react';
->>>>>>> dba038c6
 import { RESTRICTED_SELECTED_FIELDS } from 'container/LogsFilters/config';
 import { LogViewMode } from 'container/LogsTable';
 import { FontSize } from 'container/OptionsMenu/types';
@@ -200,135 +196,6 @@
 		).not.toBeInTheDocument();
 	});
 
-<<<<<<< HEAD
-	describe('Add/Remove Column functionality', () => {
-		const ADD_TO_COLUMNS_TEXT = 'Add to Columns';
-		const REMOVE_FROM_COLUMNS_TEXT = 'Remove from Columns';
-
-		const getEllipsisButton = (container: HTMLElement): HTMLElement => {
-			const buttons = container.querySelectorAll('.filter-btn.periscope-btn');
-			return buttons[buttons.length - 1] as HTMLElement;
-		};
-
-		const defaultSelectedOptions = {
-			selectColumns: [],
-			maxLines: 1,
-			format: 'table' as LogViewMode,
-			fontSize: FontSize.MEDIUM,
-		};
-
-		it('shows Add to Columns button when field is not selected', async () => {
-			const onAddColumn = jest.fn();
-			const { container } = render(
-				<TableViewActions
-					fieldData={defaultProps.fieldData}
-					record={defaultProps.record}
-					isListViewPanel={defaultProps.isListViewPanel}
-					isfilterInLoading={defaultProps.isfilterInLoading}
-					isfilterOutLoading={defaultProps.isfilterOutLoading}
-					onClickHandler={defaultProps.onClickHandler}
-					onGroupByAttribute={defaultProps.onGroupByAttribute}
-					onAddColumn={onAddColumn}
-					selectedOptions={defaultSelectedOptions}
-				/>,
-			);
-
-			const ellipsisButton = getEllipsisButton(container);
-			fireEvent.mouseOver(ellipsisButton);
-
-			await waitFor(() => {
-				expect(screen.getByText(ADD_TO_COLUMNS_TEXT)).toBeInTheDocument();
-			});
-		});
-
-		it(`calls onAddColumn with correct field key when ${ADD_TO_COLUMNS_TEXT} is clicked`, async () => {
-			const onAddColumn = jest.fn();
-			const { container } = render(
-				<TableViewActions
-					fieldData={defaultProps.fieldData}
-					record={defaultProps.record}
-					isListViewPanel={defaultProps.isListViewPanel}
-					isfilterInLoading={defaultProps.isfilterInLoading}
-					isfilterOutLoading={defaultProps.isfilterOutLoading}
-					onClickHandler={defaultProps.onClickHandler}
-					onGroupByAttribute={defaultProps.onGroupByAttribute}
-					onAddColumn={onAddColumn}
-					selectedOptions={defaultSelectedOptions}
-				/>,
-			);
-
-			const ellipsisButton = getEllipsisButton(container);
-			fireEvent.mouseOver(ellipsisButton);
-
-			await waitFor(() => {
-				expect(screen.getByText(ADD_TO_COLUMNS_TEXT)).toBeInTheDocument();
-			});
-
-			const addButton = screen.getByText(ADD_TO_COLUMNS_TEXT);
-			fireEvent.click(addButton);
-
-			expect(onAddColumn).toHaveBeenCalledWith(TEST_FIELD);
-		});
-
-		it('shows Remove from Columns button when field is already selected', async () => {
-			const onRemoveColumn = jest.fn();
-			const { container } = render(
-				<TableViewActions
-					fieldData={defaultProps.fieldData}
-					record={defaultProps.record}
-					isListViewPanel={defaultProps.isListViewPanel}
-					isfilterInLoading={defaultProps.isfilterInLoading}
-					isfilterOutLoading={defaultProps.isfilterOutLoading}
-					onClickHandler={defaultProps.onClickHandler}
-					onGroupByAttribute={defaultProps.onGroupByAttribute}
-					onRemoveColumn={onRemoveColumn}
-					selectedOptions={{
-						...defaultSelectedOptions,
-						selectColumns: [{ name: TEST_FIELD }],
-					}}
-				/>,
-			);
-
-			const ellipsisButton = getEllipsisButton(container);
-			fireEvent.mouseOver(ellipsisButton);
-
-			await waitFor(() => {
-				expect(screen.getByText(REMOVE_FROM_COLUMNS_TEXT)).toBeInTheDocument();
-			});
-			expect(screen.queryByText(ADD_TO_COLUMNS_TEXT)).not.toBeInTheDocument();
-		});
-
-		it(`calls onRemoveColumn with correct field key when ${REMOVE_FROM_COLUMNS_TEXT} is clicked`, async () => {
-			const onRemoveColumn = jest.fn();
-			const { container } = render(
-				<TableViewActions
-					fieldData={defaultProps.fieldData}
-					record={defaultProps.record}
-					isListViewPanel={defaultProps.isListViewPanel}
-					isfilterInLoading={defaultProps.isfilterInLoading}
-					isfilterOutLoading={defaultProps.isfilterOutLoading}
-					onClickHandler={defaultProps.onClickHandler}
-					onGroupByAttribute={defaultProps.onGroupByAttribute}
-					onRemoveColumn={onRemoveColumn}
-					selectedOptions={{
-						...defaultSelectedOptions,
-						selectColumns: [{ name: TEST_FIELD }],
-					}}
-				/>,
-			);
-
-			const ellipsisButton = getEllipsisButton(container);
-			fireEvent.mouseOver(ellipsisButton);
-
-			await waitFor(() => {
-				expect(screen.getByText('Remove from Columns')).toBeInTheDocument();
-			});
-
-			const removeButton = screen.getByText(REMOVE_FROM_COLUMNS_TEXT);
-			fireEvent.click(removeButton);
-
-			expect(onRemoveColumn).toHaveBeenCalledWith(TEST_FIELD);
-=======
 	it('should copy non-JSON body text without quotes when user clicks on body', () => {
 		// Setup: body field with surrounding quotes
 		const bodyValueWithQuotes =
@@ -382,7 +249,136 @@
 		expect(mockNotificationsSuccess).toHaveBeenCalledWith({
 			message: 'body copied to clipboard',
 			key: 'body copied to clipboard',
->>>>>>> dba038c6
+		});
+	});
+
+	describe('Add/Remove Column functionality', () => {
+		const ADD_TO_COLUMNS_TEXT = 'Add to Columns';
+		const REMOVE_FROM_COLUMNS_TEXT = 'Remove from Columns';
+
+		const getEllipsisButton = (container: HTMLElement): HTMLElement => {
+			const buttons = container.querySelectorAll('.filter-btn.periscope-btn');
+			return buttons[buttons.length - 1] as HTMLElement;
+		};
+
+		const defaultSelectedOptions = {
+			selectColumns: [],
+			maxLines: 1,
+			format: 'table' as LogViewMode,
+			fontSize: FontSize.MEDIUM,
+		};
+
+		it('shows Add to Columns button when field is not selected', async () => {
+			const onAddColumn = jest.fn();
+			const { container } = render(
+				<TableViewActions
+					fieldData={defaultProps.fieldData}
+					record={defaultProps.record}
+					isListViewPanel={defaultProps.isListViewPanel}
+					isfilterInLoading={defaultProps.isfilterInLoading}
+					isfilterOutLoading={defaultProps.isfilterOutLoading}
+					onClickHandler={defaultProps.onClickHandler}
+					onGroupByAttribute={defaultProps.onGroupByAttribute}
+					onAddColumn={onAddColumn}
+					selectedOptions={defaultSelectedOptions}
+				/>,
+			);
+
+			const ellipsisButton = getEllipsisButton(container);
+			fireEvent.mouseOver(ellipsisButton);
+
+			await waitFor(() => {
+				expect(screen.getByText(ADD_TO_COLUMNS_TEXT)).toBeInTheDocument();
+			});
+		});
+
+		it(`calls onAddColumn with correct field key when ${ADD_TO_COLUMNS_TEXT} is clicked`, async () => {
+			const onAddColumn = jest.fn();
+			const { container } = render(
+				<TableViewActions
+					fieldData={defaultProps.fieldData}
+					record={defaultProps.record}
+					isListViewPanel={defaultProps.isListViewPanel}
+					isfilterInLoading={defaultProps.isfilterInLoading}
+					isfilterOutLoading={defaultProps.isfilterOutLoading}
+					onClickHandler={defaultProps.onClickHandler}
+					onGroupByAttribute={defaultProps.onGroupByAttribute}
+					onAddColumn={onAddColumn}
+					selectedOptions={defaultSelectedOptions}
+				/>,
+			);
+
+			const ellipsisButton = getEllipsisButton(container);
+			fireEvent.mouseOver(ellipsisButton);
+
+			await waitFor(() => {
+				expect(screen.getByText(ADD_TO_COLUMNS_TEXT)).toBeInTheDocument();
+			});
+
+			const addButton = screen.getByText(ADD_TO_COLUMNS_TEXT);
+			fireEvent.click(addButton);
+
+			expect(onAddColumn).toHaveBeenCalledWith(TEST_FIELD);
+		});
+
+		it('shows Remove from Columns button when field is already selected', async () => {
+			const onRemoveColumn = jest.fn();
+			const { container } = render(
+				<TableViewActions
+					fieldData={defaultProps.fieldData}
+					record={defaultProps.record}
+					isListViewPanel={defaultProps.isListViewPanel}
+					isfilterInLoading={defaultProps.isfilterInLoading}
+					isfilterOutLoading={defaultProps.isfilterOutLoading}
+					onClickHandler={defaultProps.onClickHandler}
+					onGroupByAttribute={defaultProps.onGroupByAttribute}
+					onRemoveColumn={onRemoveColumn}
+					selectedOptions={{
+						...defaultSelectedOptions,
+						selectColumns: [{ name: TEST_FIELD }],
+					}}
+				/>,
+			);
+
+			const ellipsisButton = getEllipsisButton(container);
+			fireEvent.mouseOver(ellipsisButton);
+
+			await waitFor(() => {
+				expect(screen.getByText(REMOVE_FROM_COLUMNS_TEXT)).toBeInTheDocument();
+			});
+			expect(screen.queryByText(ADD_TO_COLUMNS_TEXT)).not.toBeInTheDocument();
+		});
+
+		it(`calls onRemoveColumn with correct field key when ${REMOVE_FROM_COLUMNS_TEXT} is clicked`, async () => {
+			const onRemoveColumn = jest.fn();
+			const { container } = render(
+				<TableViewActions
+					fieldData={defaultProps.fieldData}
+					record={defaultProps.record}
+					isListViewPanel={defaultProps.isListViewPanel}
+					isfilterInLoading={defaultProps.isfilterInLoading}
+					isfilterOutLoading={defaultProps.isfilterOutLoading}
+					onClickHandler={defaultProps.onClickHandler}
+					onGroupByAttribute={defaultProps.onGroupByAttribute}
+					onRemoveColumn={onRemoveColumn}
+					selectedOptions={{
+						...defaultSelectedOptions,
+						selectColumns: [{ name: TEST_FIELD }],
+					}}
+				/>,
+			);
+
+			const ellipsisButton = getEllipsisButton(container);
+			fireEvent.mouseOver(ellipsisButton);
+
+			await waitFor(() => {
+				expect(screen.getByText('Remove from Columns')).toBeInTheDocument();
+			});
+
+			const removeButton = screen.getByText(REMOVE_FROM_COLUMNS_TEXT);
+			fireEvent.click(removeButton);
+
+			expect(onRemoveColumn).toHaveBeenCalledWith(TEST_FIELD);
 		});
 	});
 });