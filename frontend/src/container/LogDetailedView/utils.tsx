import { DataNode } from 'antd/es/tree';
import { uniqueId } from 'lodash-es';

import BodyTitleRenderer from './BodyTitleRenderer';
import { AnyObject } from './LogDetailedView.types';
import { DataTypes } from './types';

export const recursiveParseJSON = (obj: string): Record<string, unknown> => {
	try {
		const value = JSON.parse(obj);
		if (typeof value === 'string') {
			return recursiveParseJSON(value);
		}
		return value;
	} catch (e) {
		return {};
	}
};

export const computeDataNode = (
	key: string,
	valueIsArray: boolean,
	value: unknown,
	nodeKey: string,
): DataNode => ({
	key: uniqueId(),
	title: `${key} ${valueIsArray ? '[...]' : ''}`,
	// eslint-disable-next-line @typescript-eslint/no-use-before-define
	children: jsonToDataNodes(
		value as Record<string, unknown>,
		valueIsArray ? `${nodeKey}[*]` : nodeKey,
		valueIsArray,
	),
});

export function jsonToDataNodes(
	json: Record<string, unknown>,
	parentKey = '',
	parentIsArray = false,
): DataNode[] {
	return Object.entries(json).map(([key, value]) => {
		let nodeKey = parentKey || key;
		if (parentIsArray) {
			nodeKey += `.${value}`;
		} else if (parentKey) {
			nodeKey += `.${key}`;
		}

		const valueIsArray = Array.isArray(value);

		if (parentIsArray) {
			if (typeof value === 'object' && value !== null) {
				return computeDataNode(key, valueIsArray, value, nodeKey);
			}

			return {
				key: uniqueId(),
				title: (
					<BodyTitleRenderer
						title={value as string}
						nodeKey={nodeKey}
						value={value}
						parentIsArray={parentIsArray}
					/>
				),
				children: jsonToDataNodes({}, nodeKey, valueIsArray),
			};
		}

		if (typeof value === 'object' && value !== null) {
<<<<<<< HEAD
			return computeDataNode(key, valueIsArray, value, nodeKey);
=======
			return {
				key: uniqueId(),
				title: `${key} ${valueIsArray ? '[...]' : ''}`,
				children: jsonToDataNodes(
					value as Record<string, unknown>,
					valueIsArray ? `${nodeKey}[*]` : nodeKey,
					valueIsArray,
				),
			};
>>>>>>> bfa820dd
		}
		return {
			key: uniqueId(),
			title: (
				<BodyTitleRenderer
					title={key}
					nodeKey={nodeKey}
					value={value}
					parentIsArray={parentIsArray}
				/>
			),
		};
	});
}

export function flattenObject(obj: AnyObject, prefix = ''): AnyObject {
	return Object.keys(obj).reduce((acc: AnyObject, k: string): AnyObject => {
		const pre = prefix.length ? `${prefix}.` : '';
		if (typeof obj[k] === 'object' && obj[k] !== null && !Array.isArray(obj[k])) {
			Object.assign(acc, flattenObject(obj[k], pre + k));
		} else {
			acc[pre + k] = obj[k];
		}
		return acc;
	}, {});
}

const isFloat = (num: number): boolean => num % 1 !== 0;

export const getDataTypes = (value: unknown): DataTypes => {
	if (typeof value === 'string') {
		return DataTypes.String;
	}

	if (typeof value === 'number') {
		return isFloat(value) ? DataTypes.Float64 : DataTypes.Int64;
	}

	if (typeof value === 'boolean') {
		return DataTypes.bool;
	}

	if (Array.isArray(value)) {
		const firstElement = value[0];

		if (typeof firstElement === 'string') {
			return DataTypes.ArrayString;
		}

		if (typeof firstElement === 'boolean') {
			return DataTypes.ArrayBool;
		}

		if (typeof firstElement === 'number') {
			return isFloat(firstElement) ? DataTypes.ArrayFloat64 : DataTypes.ArrayInt64;
		}
	}

	return DataTypes.Int64;
};

export const generateFieldKeyForArray = (fieldKey: string): string => {
	const lastDotIndex = fieldKey.lastIndexOf('.');
	let resultNodeKey = fieldKey;
	if (lastDotIndex !== -1) {
		resultNodeKey = fieldKey.substring(0, lastDotIndex);
	}
	return `body.${resultNodeKey}`;
<<<<<<< HEAD
};

export const removeObjectFromString = (str: string): string =>
	str.replace(/\[object Object\]./g, '');
=======
};
>>>>>>> bfa820dd
<|MERGE_RESOLUTION|>--- conflicted
+++ resolved
@@ -68,19 +68,7 @@
 		}
 
 		if (typeof value === 'object' && value !== null) {
-<<<<<<< HEAD
 			return computeDataNode(key, valueIsArray, value, nodeKey);
-=======
-			return {
-				key: uniqueId(),
-				title: `${key} ${valueIsArray ? '[...]' : ''}`,
-				children: jsonToDataNodes(
-					value as Record<string, unknown>,
-					valueIsArray ? `${nodeKey}[*]` : nodeKey,
-					valueIsArray,
-				),
-			};
->>>>>>> bfa820dd
 		}
 		return {
 			key: uniqueId(),
@@ -149,11 +137,7 @@
 		resultNodeKey = fieldKey.substring(0, lastDotIndex);
 	}
 	return `body.${resultNodeKey}`;
-<<<<<<< HEAD
 };
 
 export const removeObjectFromString = (str: string): string =>
-	str.replace(/\[object Object\]./g, '');
-=======
-};
->>>>>>> bfa820dd
+	str.replace(/\[object Object\]./g, '');