--- conflicted
+++ resolved
@@ -68,19 +68,7 @@
 		}
 
 		if (typeof value === 'object' && value !== null) {
-<<<<<<< HEAD
 			return computeDataNode(key, valueIsArray, value, nodeKey);
-=======
-			return {
-				key: uniqueId(),
-				title: `${key} ${valueIsArray ? '[...]' : ''}`,
-				children: jsonToDataNodes(
-					value as Record<string, unknown>,
-					valueIsArray ? `${nodeKey}[*]` : nodeKey,
-					valueIsArray,
-				),
-			};
->>>>>>> bfa820dd
 		}
 		return {
 			key: uniqueId(),
@@ -151,7 +139,6 @@
 	if (lastDotIndex !== -1) {
 		resultNodeKey = fieldKey.substring(0, lastDotIndex);
 	}
-<<<<<<< HEAD
 
 	let newResultNodeKey = resultNodeKey;
 
@@ -165,8 +152,4 @@
 };
 
 export const removeObjectFromString = (str: string): string =>
-	str.replace(/\[object Object\]./g, '');
-=======
-	return `body.${resultNodeKey}`;
-};
->>>>>>> bfa820dd
+	str.replace(/\[object Object\]./g, '');