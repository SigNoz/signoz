--- conflicted
+++ resolved
@@ -14,21 +14,6 @@
 			{dataType && newField && logType ? (
 				<>
 					<div className="label">{newField} </div>
-<<<<<<< HEAD
-					<TagContainer>
-						<TagLabel>
-							type
-							<Divider type="vertical" />{' '}
-						</TagLabel>
-						<TagValue>{logType}</TagValue>
-					</TagContainer>
-					<TagContainer>
-						<TagLabel>
-							data type <Divider type="vertical" />{' '}
-						</TagLabel>
-						<TagValue>{dataType}</TagValue>
-					</TagContainer>
-=======
 
 					<div className="tags">
 						<TagContainer>
@@ -45,7 +30,6 @@
 							<TagValue>{dataType}</TagValue>
 						</TagContainer>
 					</div>
->>>>>>> 7b27030b
 				</>
 			) : (
 				<span className="label">{field}</span>
