--- conflicted
+++ resolved
@@ -53,12 +53,7 @@
 			enabled: false,
 		},
 		fontWeight: 400,
-<<<<<<< HEAD
-		// fontFamily: 'SF Mono',
 		fontFamily: 'Geist Mono',
-=======
-		fontFamily: 'Space Mono',
->>>>>>> 9c9ed741
 		fontSize: 13,
 		lineHeight: '18px',
 		colorDecorators: true,
@@ -84,15 +79,6 @@
 			colors: {
 				'editor.background': Color.BG_INK_400,
 			},
-<<<<<<< HEAD
-			// fontFamily: 'SF Mono',
-			fontFamily: 'Geist Mono',
-			fontSize: 12,
-			fontWeight: 'normal',
-			lineHeight: 18,
-			letterSpacing: -0.06,
-=======
->>>>>>> 9c9ed741
 		});
 	}
 
