import { LockTwoTone } from '@ant-design/icons';
import { Button, Modal, notification, Space, Table, Typography } from 'antd';
import { ColumnsType } from 'antd/lib/table';
import deleteDomain from 'api/SAML/deleteDomain';
import listAllDomain from 'api/SAML/listAllDomain';
import updateDomain from 'api/SAML/updateDomain';
import {
	ResizableHeader,
	ResizeTableWrapper,
} from 'components/ResizeTableWrapper';
import TextToolTip from 'components/TextToolTip';
import { SIGNOZ_UPGRADE_PLAN_URL } from 'constants/app';
import { FeatureKeys } from 'constants/featureKeys';
import useFeatureFlag from 'hooks/useFeatureFlag';
import React, { useCallback, useState } from 'react';
import { useTranslation } from 'react-i18next';
import { useQuery } from 'react-query';
import { useSelector } from 'react-redux';
import { AppState } from 'store/reducers';
import { AuthDomain } from 'types/api/SAML/listDomain';
import AppReducer from 'types/reducer/app';
import { v4 } from 'uuid';

import AddDomain from './AddDomain';
import Create from './Create';
import EditSSO from './Edit';
import { ConfigureSsoButtonText, EditModalTitleText } from './helpers';
import { ColumnWithTooltip } from './styles';
import SwitchComponent from './Switch';

function AuthDomains(): JSX.Element {
	const { t } = useTranslation(['common', 'organizationsettings']);
	const [isSettingsOpen, setIsSettingsOpen] = useState<boolean>(false);
	const { org } = useSelector<AppState, AppReducer>((state) => state.app);
	const [currentDomain, setCurrentDomain] = useState<AuthDomain>();
	const [isEditModalOpen, setIsEditModalOpen] = useState(false);

	const SSOFlag = useFeatureFlag(FeatureKeys.SSO);

	const notEntripriseData: AuthDomain[] = [
		{
			id: v4(),
			name: '',
			ssoEnabled: false,
			orgId: (org || [])[0].id || '',
			samlConfig: {
				samlCert: '',
				samlEntity: '',
				samlIdp: '',
			},
			ssoType: 'SAML',
		},
	];

	const { data, isLoading, refetch } = useQuery(['saml'], {
		queryFn: () =>
			listAllDomain({
				orgId: (org || [])[0].id,
			}),
		enabled: org !== null,
	});

	const assignSsoMethod = useCallback(
		(typ: AuthDomain['ssoType']): void => {
			setCurrentDomain({ ...currentDomain, ssoType: typ } as AuthDomain);
		},
		[currentDomain, setCurrentDomain],
	);

	const onCloseHandler = useCallback(
		(func: React.Dispatch<React.SetStateAction<boolean>>) => (): void => {
			func(false);
		},
		[],
	);

	const onRecordUpdateHandler = useCallback(
		async (record: AuthDomain): Promise<boolean> => {
			try {
				const response = await updateDomain(record);

				if (response.statusCode === 200) {
					notification.success({
						message: t('saml_settings', {
							ns: 'organizationsettings',
						}),
					});
					refetch();
					onCloseHandler(setIsEditModalOpen)();

					return true;
				}

				notification.error({
					message: t('something_went_wrong', {
						ns: 'common',
					}),
				});

				return false;
			} catch (error) {
				notification.error({
					message: t('something_went_wrong', {
						ns: 'common',
					}),
				});
				return false;
			}
		},
		[refetch, t, onCloseHandler],
	);

	const onOpenHandler = useCallback(
		(func: React.Dispatch<React.SetStateAction<boolean>>) => (): void => {
			func(true);
		},
		[],
	);

	const onEditHandler = useCallback(
		(record: AuthDomain) => (): void => {
			if (!record.ssoType) {
				onOpenHandler(setIsSettingsOpen)();
			} else {
				onOpenHandler(setIsEditModalOpen)();
			}

			setCurrentDomain(record);
		},
		[onOpenHandler],
	);

	const onDeleteHandler = useCallback(
		(record: AuthDomain) => (): void => {
			Modal.confirm({
				centered: true,
				title: t('delete_domain', {
					ns: 'organizationsettings',
				}),
				content: t('delete_domain_message', {
					ns: 'organizationsettings',
				}),
				onOk: async () => {
					const response = await deleteDomain({
						...record,
					});

					if (response.statusCode === 200) {
						notification.success({
							message: t('common:success'),
						});
						refetch();
					} else {
						notification.error({
							message: t('common:something_went_wrong'),
						});
					}
				},
			});
		},
		[refetch, t],
	);

	const onClickLicenseHandler = useCallback(() => {
		window.open(SIGNOZ_UPGRADE_PLAN_URL);
	}, []);

	const columns: ColumnsType<AuthDomain> = [
		{
			title: 'Domain',
			dataIndex: 'name',
			key: 'name',
			width: 100,
		},
		{
			title: (
				<ColumnWithTooltip>
					<Typography>Enforce SSO</Typography>
					<TextToolTip
						{...{
							text: `When enabled, this option restricts users to SSO based authentication. For more information, click `,
							url: 'https://signoz.io/docs/userguide/sso-authentication/',
						}}
					/>{' '}
				</ColumnWithTooltip>
			),
			dataIndex: 'ssoEnabled',
			key: 'ssoEnabled',
			width: 80,
			render: (value: boolean, record: AuthDomain): JSX.Element => {
				if (!SSOFlag) {
					return (
						<Button
							onClick={onClickLicenseHandler}
							type="link"
							icon={<LockTwoTone />}
						>
							Upgrade to Configure SSO
						</Button>
					);
				}

				return (
					<SwitchComponent
						onRecordUpdateHandler={onRecordUpdateHandler}
						isDefaultChecked={value}
						record={record}
					/>
				);
			},
		},
		{
			title: '',
			dataIndex: 'description',
			key: 'description',
			width: 100,
			render: (_, record: AuthDomain): JSX.Element => {
				if (!SSOFlag) {
					return (
						<Button
							onClick={onClickLicenseHandler}
							type="link"
							icon={<LockTwoTone />}
						>
							Upgrade to Configure SSO
						</Button>
					);
				}

				return (
					<Button type="link" onClick={onEditHandler(record)}>
						{ConfigureSsoButtonText(record.ssoType)}
					</Button>
				);
			},
		},
		{
			title: 'Action',
			dataIndex: 'action',
			key: 'action',
<<<<<<< HEAD
			width: 50,
			render: (_, record): JSX.Element => {
				return (
					<Button
						disabled={!SSOFlag}
						onClick={onDeleteHandler(record)}
						danger
						type="link"
					>
						Delete
					</Button>
				);
			},
=======
			render: (_, record): JSX.Element => (
				<Button
					disabled={!SSOFlag}
					onClick={onDeleteHandler(record)}
					danger
					type="link"
				>
					Delete
				</Button>
			),
>>>>>>> e62e541f
		},
	];

	if (!isLoading && data?.payload?.length === 0) {
		return (
			<Space direction="vertical" size="middle">
				<AddDomain refetch={refetch} />

				<Modal
					centered
					title="Configure Authentication Method"
					onCancel={onCloseHandler(setIsSettingsOpen)}
					destroyOnClose
					open={isSettingsOpen}
					footer={null}
				>
					<Create
						ssoMethod={currentDomain?.ssoType as AuthDomain['ssoType']}
						assignSsoMethod={assignSsoMethod}
						setIsEditModalOpen={setIsEditModalOpen}
						setIsSettingsOpen={setIsSettingsOpen}
					/>
				</Modal>
				<ResizeTableWrapper columns={columns}>
					<Table
						rowKey={(record: AuthDomain): string => record.name + v4()}
						dataSource={!SSOFlag ? notEntripriseData : []}
						components={{ header: { cell: ResizableHeader } }}
						tableLayout="fixed"
					/>
				</ResizeTableWrapper>
			</Space>
		);
	}

	const tableData = SSOFlag ? data?.payload || [] : notEntripriseData;

	return (
		<>
			<Modal
				centered
				title="Configure Authentication Method"
				onCancel={onCloseHandler(setIsSettingsOpen)}
				destroyOnClose
				open={isSettingsOpen}
				footer={null}
			>
				<Create
					ssoMethod={currentDomain?.ssoType as AuthDomain['ssoType']}
					assignSsoMethod={assignSsoMethod}
					setIsSettingsOpen={setIsSettingsOpen}
					setIsEditModalOpen={setIsEditModalOpen}
				/>
			</Modal>

			<Modal
				open={isEditModalOpen}
				centered
				title={EditModalTitleText(currentDomain?.ssoType)}
				onCancel={onCloseHandler(setIsEditModalOpen)}
				destroyOnClose
				style={{ minWidth: '600px' }}
				footer={null}
			>
				<EditSSO
					onRecordUpdateHandler={onRecordUpdateHandler}
					record={currentDomain as AuthDomain}
					setEditModalOpen={setIsEditModalOpen}
				/>
			</Modal>

			<Space direction="vertical" size="middle">
				<AddDomain refetch={refetch} />

				<ResizeTableWrapper columns={columns}>
					<Table
						dataSource={tableData}
						loading={isLoading}
						components={{ header: { cell: ResizableHeader } }}
						tableLayout="fixed"
						rowKey={(record: AuthDomain): string => record.name + v4()}
					/>
				</ResizeTableWrapper>
			</Space>
		</>
	);
}

export default AuthDomains;<|MERGE_RESOLUTION|>--- conflicted
+++ resolved
@@ -238,21 +238,7 @@
 			title: 'Action',
 			dataIndex: 'action',
 			key: 'action',
-<<<<<<< HEAD
 			width: 50,
-			render: (_, record): JSX.Element => {
-				return (
-					<Button
-						disabled={!SSOFlag}
-						onClick={onDeleteHandler(record)}
-						danger
-						type="link"
-					>
-						Delete
-					</Button>
-				);
-			},
-=======
 			render: (_, record): JSX.Element => (
 				<Button
 					disabled={!SSOFlag}
@@ -263,7 +249,6 @@
 					Delete
 				</Button>
 			),
->>>>>>> e62e541f
 		},
 	];
 
