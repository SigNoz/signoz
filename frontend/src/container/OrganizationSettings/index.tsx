--- conflicted
+++ resolved
@@ -1,12 +1,6 @@
 import { Divider, Space } from 'antd';
-<<<<<<< HEAD
-import { FeatureKeys } from 'constants/featureKeys';
-import useFeatureFlag from 'hooks/useFeatureFlag';
-=======
 import { FeatureKeys } from 'constants/features';
 import { useIsFeatureDisabled } from 'hooks/useFeatureFlag';
-import React from 'react';
->>>>>>> 604d98be
 import { useSelector } from 'react-redux';
 import { AppState } from 'store/reducers';
 import AppReducer from 'types/reducer/app';
