import { Form, notification } from 'antd';
import createPagerApi from 'api/channels/createPager';
import createSlackApi from 'api/channels/createSlack';
import createWebhookApi from 'api/channels/createWebhook';
import testSlackApi from 'api/channels/testSlack';
import testWebhookApi from 'api/channels/testWebhook';
import ROUTES from 'constants/routes';
import FormAlertChannels from 'container/FormAlertChannels';
import history from 'lib/history';
import React, { useCallback, useState } from 'react';
import { useTranslation } from 'react-i18next';

import {
	ChannelType,
	PagerChannel,
	PagerType,
	SlackChannel,
	SlackType,
	ValidatePagerChannel,
	WebhookChannel,
	WebhookType,
} from './config';
import { PagerInitialConfig } from './defaults';
import {
	OnErrorMessage,
	OnSuccessMessage,
	UnexpectedError,
} from './message_constants';

function CreateAlertChannels({
	preType = 'slack',
}: CreateAlertChannelsProps): JSX.Element {
	// init namespace for translations
	const { t } = useTranslation('channels');

	const [formInstance] = Form.useForm();

	const [selectedConfig, setSelectedConfig] = useState<
		Partial<SlackChannel & WebhookChannel & PagerChannel>
	>({
		text: `{{ range .Alerts -}}
     *Alert:* {{ .Labels.alertname }}{{ if .Labels.severity }} - {{ .Labels.severity }}{{ end }}

     *Summary:* {{ .Annotations.summary }}
     *Description:* {{ .Annotations.description }}

     *Details:*
       {{ range .Labels.SortedPairs }} • *{{ .Name }}:* {{ .Value }}
       {{ end }}
     {{ end }}`,
		title: `[{{ .Status | toUpper }}{{ if eq .Status "firing" }}:{{ .Alerts.Firing | len }}{{ end }}] {{ .CommonLabels.alertname }} for {{ .CommonLabels.job }}
     {{- if gt (len .CommonLabels) (len .GroupLabels) -}}
       {{" "}}(
       {{- with .CommonLabels.Remove .GroupLabels.Names }}
         {{- range $index, $label := .SortedPairs -}}
           {{ if $index }}, {{ end }}
           {{- $label.Name }}="{{ $label.Value -}}"
         {{- end }}
       {{- end -}}
       )
     {{- end }}`,
	});
	const [savingState, setSavingState] = useState<boolean>(false);
	const [testingState, setTestingState] = useState<boolean>(false);
	const [notifications, NotificationElement] = notification.useNotification();

	const [type, setType] = useState<ChannelType>(preType);
	const onTypeChangeHandler = useCallback(
		(value: string) => {
			const currentType = type;
			setType(value as ChannelType);

			if (value === PagerType && currentType !== value) {
				// reset config to pager defaults
				setSelectedConfig({
					name: selectedConfig?.name,
					send_resolved: selectedConfig.send_resolved,
					...PagerInitialConfig,
				});
			}
		},
		[type, selectedConfig],
	);

	const prepareSlackRequest = useCallback(() => {
		return {
			api_url: selectedConfig?.api_url || '',
			channel: selectedConfig?.channel || '',
			name: selectedConfig?.name || '',
			send_resolved: true,
			text: selectedConfig?.text || '',
			title: selectedConfig?.title || '',
		};
	}, [selectedConfig]);

	const showError = useCallback(
		(msg: string | undefined | null): void => {
			notifications.error({
				message: 'Error',
				description: msg || OnErrorMessage,
			});
		},
		[notifications],
	);

	const onSlackHandler = useCallback(async () => {
		setSavingState(true);

		try {
<<<<<<< HEAD
			setSavingState(true);
			const response = await createSlackApi(prepareSlackRequest());
=======
			const response = await createSlackApi({
				api_url: selectedConfig?.api_url || '',
				channel: selectedConfig?.channel || '',
				name: selectedConfig?.name || '',
				send_resolved: true,
				text: selectedConfig?.text || '',
				title: selectedConfig?.title || '',
			});
>>>>>>> 4e0b2b9c

			if (response.statusCode === 200) {
				notifications.success({
					message: 'Success',
<<<<<<< HEAD
					description: t('channel_creation_done'),
=======
					description: OnSuccessMessage,
>>>>>>> 4e0b2b9c
				});
				setTimeout(() => {
					history.replace(ROUTES.SETTINGS);
				}, 2000);
			} else {
<<<<<<< HEAD
				notifications.error({
					message: 'Error',
					description: response.error || t('channel_creation_failed'),
				});
=======
				showError(response.error);
>>>>>>> 4e0b2b9c
			}
		} catch (error) {
<<<<<<< HEAD
			notifications.error({
				message: 'Error',
				description: t('channel_creation_failed'),
			});
=======
			showError(UnexpectedError);
		}
		setSavingState(false);
	}, [notifications, selectedConfig, showError]);

	const onPagerHandler = useCallback(async () => {
		setSavingState(true);
		const validationError = ValidatePagerChannel(selectedConfig as PagerChannel);

		if (validationError !== '') {
			showError(validationError);
>>>>>>> 4e0b2b9c
			setSavingState(false);
			return;
		}
<<<<<<< HEAD
	}, [prepareSlackRequest, t, notifications]);
=======

		try {
			const response = await createPagerApi({
				name: selectedConfig?.name || '',
				send_resolved: true,
				routing_key: selectedConfig?.routing_key || '',
				client: selectedConfig?.client || '',
				client_url: selectedConfig?.client_url || '',
				description: selectedConfig?.description || '',
				severity: selectedConfig?.severity || '',
				component: selectedConfig?.component || '',
				group: selectedConfig?.group || '',
				class: selectedConfig?.class || '',
				details: selectedConfig.details || '',
				detailsArray: JSON.parse(selectedConfig.details || '{}'),
			});

			if (response.statusCode === 200) {
				notifications.success({
					message: 'Success',
					description: OnSuccessMessage,
				});
				setTimeout(() => {
					history.replace(ROUTES.SETTINGS);
				}, 2000);
			} else {
				showError(response.error);
			}
		} catch (e) {
			showError(UnexpectedError);
		}
		setSavingState(false);
	}, [notifications, selectedConfig, showError]);
>>>>>>> 4e0b2b9c

	const prepareWebhookRequest = useCallback(() => {
		// initial api request without auth params
		let request: WebhookChannel = {
			api_url: selectedConfig?.api_url || '',
			name: selectedConfig?.name || '',
			send_resolved: true,
		};

		if (selectedConfig?.username !== '' || selectedConfig?.password !== '') {
			if (selectedConfig?.username !== '') {
				// if username is not null then password must be passed
				if (selectedConfig?.password !== '') {
					request = {
						...request,
						username: selectedConfig.username,
						password: selectedConfig.password,
					};
				} else {
					notifications.error({
						message: 'Error',
						description: t('username_no_password'),
					});
				}
			} else if (selectedConfig?.password !== '') {
				// only password entered, set bearer token
				request = {
					...request,
					username: '',
					password: selectedConfig.password,
				};
			}
		}
		return request;
	}, [notifications, t, selectedConfig]);

	const onWebhookHandler = useCallback(async () => {
		setSavingState(true);
		try {
			const request = prepareWebhookRequest();
			const response = await createWebhookApi(request);
			if (response.statusCode === 200) {
				notifications.success({
					message: 'Success',
<<<<<<< HEAD
					description: t('channel_creation_done'),
=======
					description: OnSuccessMessage,
>>>>>>> 4e0b2b9c
				});
				setTimeout(() => {
					history.replace(ROUTES.SETTINGS);
				}, 2000);
			} else {
<<<<<<< HEAD
				notifications.error({
					message: 'Error',
					description: response.error || t('channel_creation_failed'),
				});
			}
		} catch (error) {
			notifications.error({
				message: 'Error',
				description: t('channel_creation_failed'),
			});
		}
		setSavingState(false);
	}, [prepareWebhookRequest, t, notifications]);
=======
				showError(response.error);
			}
		} catch (error) {
			showError(UnexpectedError);
		}
		setSavingState(false);
	}, [notifications, selectedConfig, showError]);

>>>>>>> 4e0b2b9c
	const onSaveHandler = useCallback(
		async (value: ChannelType) => {
			switch (value) {
				case SlackType:
					onSlackHandler();
					break;
				case WebhookType:
					onWebhookHandler();
					break;
				case PagerType:
					onPagerHandler();
					break;
				default:
					notifications.error({
						message: 'Error',
						description: t('selected_channel_invalid'),
					});
			}
		},
		[onSlackHandler, t, onWebhookHandler, notifications],
	);

	const performChannelTest = useCallback(
		async (channelType: ChannelType) => {
			setTestingState(true);
			try {
				let request;
				let response;
				switch (channelType) {
					case WebhookType:
						request = prepareWebhookRequest();
						response = await testWebhookApi(request);
						break;
					case SlackType:
						request = prepareSlackRequest();
						response = await testSlackApi(request);
						break;
					default:
						notifications.error({
							message: 'Error',
							description: t('test_unsupported'),
						});
						setTestingState(false);
						return;
				}

				if (response.statusCode === 200) {
					notifications.success({
						message: 'Success',
						description: t('channel_test_done'),
					});
				} else {
					notifications.error({
						message: 'Error',
						description: t('channel_test_failed'),
					});
				}
			} catch (error) {
				notifications.error({
					message: 'Error',
					description: t('channel_test_unexpected'),
				});
			}
			setTestingState(false);
		},
		[prepareWebhookRequest, t, prepareSlackRequest, notifications],
	);

	const onTestHandler = useCallback(
		async (value: ChannelType) => {
			performChannelTest(value);
		},
<<<<<<< HEAD
		[performChannelTest],
=======
		[onSlackHandler, onWebhookHandler, onPagerHandler, notifications],
>>>>>>> 4e0b2b9c
	);

	return (
		<FormAlertChannels
			{...{
				formInstance,
				onTypeChangeHandler,
				setSelectedConfig,
				type,
				onTestHandler,
				onSaveHandler,
				savingState,
				testingState,
				NotificationElement,
				title: t('page_title_create'),
				initialValue: {
					type,
					...selectedConfig,
					...PagerInitialConfig,
				},
			}}
		/>
	);
}

interface CreateAlertChannelsProps {
	preType: ChannelType;
}

export default CreateAlertChannels;<|MERGE_RESOLUTION|>--- conflicted
+++ resolved
@@ -2,6 +2,7 @@
 import createPagerApi from 'api/channels/createPager';
 import createSlackApi from 'api/channels/createSlack';
 import createWebhookApi from 'api/channels/createWebhook';
+import testPagerApi from 'api/channels/testPager';
 import testSlackApi from 'api/channels/testSlack';
 import testWebhookApi from 'api/channels/testWebhook';
 import ROUTES from 'constants/routes';
@@ -21,11 +22,6 @@
 	WebhookType,
 } from './config';
 import { PagerInitialConfig } from './defaults';
-import {
-	OnErrorMessage,
-	OnSuccessMessage,
-	UnexpectedError,
-} from './message_constants';
 
 function CreateAlertChannels({
 	preType = 'slack',
@@ -93,115 +89,35 @@
 		};
 	}, [selectedConfig]);
 
-	const showError = useCallback(
-		(msg: string | undefined | null): void => {
-			notifications.error({
-				message: 'Error',
-				description: msg || OnErrorMessage,
-			});
-		},
-		[notifications],
-	);
-
 	const onSlackHandler = useCallback(async () => {
 		setSavingState(true);
 
 		try {
-<<<<<<< HEAD
 			setSavingState(true);
 			const response = await createSlackApi(prepareSlackRequest());
-=======
-			const response = await createSlackApi({
-				api_url: selectedConfig?.api_url || '',
-				channel: selectedConfig?.channel || '',
-				name: selectedConfig?.name || '',
-				send_resolved: true,
-				text: selectedConfig?.text || '',
-				title: selectedConfig?.title || '',
-			});
->>>>>>> 4e0b2b9c
 
 			if (response.statusCode === 200) {
 				notifications.success({
 					message: 'Success',
-<<<<<<< HEAD
 					description: t('channel_creation_done'),
-=======
-					description: OnSuccessMessage,
->>>>>>> 4e0b2b9c
 				});
 				setTimeout(() => {
 					history.replace(ROUTES.SETTINGS);
 				}, 2000);
 			} else {
-<<<<<<< HEAD
 				notifications.error({
 					message: 'Error',
 					description: response.error || t('channel_creation_failed'),
 				});
-=======
-				showError(response.error);
->>>>>>> 4e0b2b9c
 			}
 		} catch (error) {
-<<<<<<< HEAD
 			notifications.error({
 				message: 'Error',
 				description: t('channel_creation_failed'),
 			});
-=======
-			showError(UnexpectedError);
-		}
-		setSavingState(false);
-	}, [notifications, selectedConfig, showError]);
-
-	const onPagerHandler = useCallback(async () => {
-		setSavingState(true);
-		const validationError = ValidatePagerChannel(selectedConfig as PagerChannel);
-
-		if (validationError !== '') {
-			showError(validationError);
->>>>>>> 4e0b2b9c
 			setSavingState(false);
-			return;
-		}
-<<<<<<< HEAD
+		}
 	}, [prepareSlackRequest, t, notifications]);
-=======
-
-		try {
-			const response = await createPagerApi({
-				name: selectedConfig?.name || '',
-				send_resolved: true,
-				routing_key: selectedConfig?.routing_key || '',
-				client: selectedConfig?.client || '',
-				client_url: selectedConfig?.client_url || '',
-				description: selectedConfig?.description || '',
-				severity: selectedConfig?.severity || '',
-				component: selectedConfig?.component || '',
-				group: selectedConfig?.group || '',
-				class: selectedConfig?.class || '',
-				details: selectedConfig.details || '',
-				detailsArray: JSON.parse(selectedConfig.details || '{}'),
-			});
-
-			if (response.statusCode === 200) {
-				notifications.success({
-					message: 'Success',
-					description: OnSuccessMessage,
-				});
-				setTimeout(() => {
-					history.replace(ROUTES.SETTINGS);
-				}, 2000);
-			} else {
-				showError(response.error);
-			}
-		} catch (e) {
-			showError(UnexpectedError);
-		}
-		setSavingState(false);
-	}, [notifications, selectedConfig, showError]);
->>>>>>> 4e0b2b9c
 
 	const prepareWebhookRequest = useCallback(() => {
 		// initial api request without auth params
@@ -246,17 +162,12 @@
 			if (response.statusCode === 200) {
 				notifications.success({
 					message: 'Success',
-<<<<<<< HEAD
 					description: t('channel_creation_done'),
-=======
-					description: OnSuccessMessage,
->>>>>>> 4e0b2b9c
 				});
 				setTimeout(() => {
 					history.replace(ROUTES.SETTINGS);
 				}, 2000);
 			} else {
-<<<<<<< HEAD
 				notifications.error({
 					message: 'Error',
 					description: response.error || t('channel_creation_failed'),
@@ -270,16 +181,65 @@
 		}
 		setSavingState(false);
 	}, [prepareWebhookRequest, t, notifications]);
-=======
-				showError(response.error);
-			}
-		} catch (error) {
-			showError(UnexpectedError);
+
+	const preparePagerRequest = useCallback(() => {
+		const validationError = ValidatePagerChannel(selectedConfig as PagerChannel);
+		if (validationError !== '') {
+			notifications.error({
+				message: 'Error',
+				description: validationError,
+			});
+			return null;
+		}
+
+		return {
+			name: selectedConfig?.name || '',
+			send_resolved: true,
+			routing_key: selectedConfig?.routing_key || '',
+			client: selectedConfig?.client || '',
+			client_url: selectedConfig?.client_url || '',
+			description: selectedConfig?.description || '',
+			severity: selectedConfig?.severity || '',
+			component: selectedConfig?.component || '',
+			group: selectedConfig?.group || '',
+			class: selectedConfig?.class || '',
+			details: selectedConfig.details || '',
+			detailsArray: JSON.parse(selectedConfig.details || '{}'),
+		};
+	}, [selectedConfig, notifications]);
+
+	const onPagerHandler = useCallback(async () => {
+		setSavingState(true);
+		const request = preparePagerRequest();
+
+		if (request) {
+			try {
+				const response = await createPagerApi(request);
+
+				if (response.statusCode === 200) {
+					notifications.success({
+						message: 'Success',
+						description: t('channel_creation_done'),
+					});
+					setTimeout(() => {
+						history.replace(ROUTES.SETTINGS);
+					}, 2000);
+				} else {
+					notifications.error({
+						message: 'Error',
+						description: response.error || t('channel_creation_failed'),
+					});
+				}
+			} catch (e) {
+				notifications.error({
+					message: 'Error',
+					description: t('channel_creation_failed'),
+				});
+			}
 		}
 		setSavingState(false);
-	}, [notifications, selectedConfig, showError]);
-
->>>>>>> 4e0b2b9c
+	}, [t, notifications, preparePagerRequest]);
+
 	const onSaveHandler = useCallback(
 		async (value: ChannelType) => {
 			switch (value) {
@@ -299,7 +259,7 @@
 					});
 			}
 		},
-		[onSlackHandler, t, onWebhookHandler, notifications],
+		[onSlackHandler, t, onPagerHandler, onWebhookHandler, notifications],
 	);
 
 	const performChannelTest = useCallback(
@@ -317,6 +277,10 @@
 						request = prepareSlackRequest();
 						response = await testSlackApi(request);
 						break;
+					case PagerType:
+						request = preparePagerRequest();
+						if (request) response = await testPagerApi(request);
+						break;
 					default:
 						notifications.error({
 							message: 'Error',
@@ -326,7 +290,7 @@
 						return;
 				}
 
-				if (response.statusCode === 200) {
+				if (response && response.statusCode === 200) {
 					notifications.success({
 						message: 'Success',
 						description: t('channel_test_done'),
@@ -345,18 +309,20 @@
 			}
 			setTestingState(false);
 		},
-		[prepareWebhookRequest, t, prepareSlackRequest, notifications],
+		[
+			prepareWebhookRequest,
+			t,
+			preparePagerRequest,
+			prepareSlackRequest,
+			notifications,
+		],
 	);
 
 	const onTestHandler = useCallback(
 		async (value: ChannelType) => {
 			performChannelTest(value);
 		},
-<<<<<<< HEAD
 		[performChannelTest],
-=======
-		[onSlackHandler, onWebhookHandler, onPagerHandler, notifications],
->>>>>>> 4e0b2b9c
 	);
 
 	return (
