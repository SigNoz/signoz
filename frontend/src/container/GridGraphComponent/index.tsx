--- conflicted
+++ resolved
@@ -18,11 +18,7 @@
 	onClickHandler,
 	name,
 	yAxisUnit,
-<<<<<<< HEAD
-	annotations,
-=======
 	staticLine,
->>>>>>> a8c7237b
 }: GridGraphComponentProps): JSX.Element | null {
 	const location = history.location.pathname;
 
@@ -41,11 +37,7 @@
 					onClickHandler,
 					name,
 					yAxisUnit,
-<<<<<<< HEAD
-					annotations,
-=======
 					staticLine,
->>>>>>> a8c7237b
 				}}
 			/>
 		);
@@ -92,11 +84,7 @@
 	onClickHandler?: GraphOnClickHandler;
 	name: string;
 	yAxisUnit?: string;
-<<<<<<< HEAD
-	annotations?: [];
-=======
 	staticLine?: StaticLineProps;
->>>>>>> a8c7237b
 }
 
 GridGraphComponent.defaultProps = {
@@ -105,11 +93,7 @@
 	isStacked: undefined,
 	onClickHandler: undefined,
 	yAxisUnit: undefined,
-<<<<<<< HEAD
-	annotations: undefined,
-=======
 	staticLine: undefined,
->>>>>>> a8c7237b
 };
 
 export default GridGraphComponent;