--- conflicted
+++ resolved
@@ -1,9 +1,5 @@
 import { notification } from 'antd';
-<<<<<<< HEAD
-import getFeatureFlags from 'api/features/getFeatures';
-=======
 import getFeaturesFlags from 'api/features/getFeatureFlags';
->>>>>>> 9372f763
 import getUserLatestVersion from 'api/user/getLatestVersion';
 import getUserVersion from 'api/user/getVersion';
 import Header from 'container/Header';
@@ -49,11 +45,7 @@
 			enabled: isLoggedIn,
 		},
 		{
-<<<<<<< HEAD
-			queryFn: getFeatureFlags,
-=======
 			queryFn: getFeaturesFlags,
->>>>>>> 9372f763
 			queryKey: 'getFeatureFlags',
 		},
 	]);
@@ -70,12 +62,9 @@
 		if (getUserVersionResponse.status === 'idle' && isLoggedIn) {
 			getUserVersionResponse.refetch();
 		}
-<<<<<<< HEAD
 		if (getFeaturesResponse.status === 'idle') {
 			getFeaturesResponse.refetch();
 		}
-=======
->>>>>>> 9372f763
 	}, [
 		getFeaturesResponse,
 		getUserLatestVersionResponse,
@@ -195,17 +184,9 @@
 		getUserLatestVersionResponse.isFetched,
 		getUserVersionResponse.isFetched,
 		getUserLatestVersionResponse.isSuccess,
-<<<<<<< HEAD
-		getFeaturesResponse.isLoading,
-		getFeaturesResponse.isError,
-		getFeaturesResponse.data,
-		getFeaturesResponse.isFetched,
-		getFeaturesResponse.isSuccess,
-=======
 		getFeaturesResponse.isFetched,
 		getFeaturesResponse.isSuccess,
 		getFeaturesResponse.data,
->>>>>>> 9372f763
 	]);
 
 	const isToDisplayLayout = isLoggedIn;
