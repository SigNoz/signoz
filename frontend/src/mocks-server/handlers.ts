--- conflicted
+++ resolved
@@ -1,11 +1,8 @@
 import { rest } from 'msw';
 
 import { billingSuccessResponse } from './__mockdata__/billing';
-<<<<<<< HEAD
 import { dashboardSuccessResponse } from './__mockdata__/dashboards';
-=======
 import { inviteUser } from './__mockdata__/invite_user';
->>>>>>> 9c9ed741
 import { licensesSuccessResponse } from './__mockdata__/licenses';
 import { membersResponse } from './__mockdata__/members';
 import { queryRangeSuccessResponse } from './__mockdata__/query_range';
@@ -95,15 +92,14 @@
 		res(ctx.status(200), ctx.json(billingSuccessResponse)),
 	),
 
-<<<<<<< HEAD
 	rest.get('http://localhost/api/v1/dashboards', (_, res, ctx) =>
 		res(ctx.status(200), ctx.json(dashboardSuccessResponse)),
-=======
+	),
+
 	rest.get('http://localhost/api/v1/invite', (_, res, ctx) =>
 		res(ctx.status(200), ctx.json(inviteUser)),
 	),
 	rest.post('http://localhost/api/v1/invite', (_, res, ctx) =>
 		res(ctx.status(200), ctx.json(inviteUser)),
->>>>>>> 9c9ed741
 	),
 ];