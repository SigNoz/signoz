--- conflicted
+++ resolved
@@ -1,4 +1,3 @@
-<<<<<<< HEAD
 import "assets/index.css";
 
 import AppRoutes from "AppRoutes";
@@ -8,17 +7,6 @@
 import { Provider } from "react-redux";
 import store from "store";
 import themes from "themes";
-=======
-import 'assets/index.css';
-
-import AppRoutes from 'AppRoutes';
-import React from 'react';
-import { ThemeSwitcherProvider } from 'react-css-theme-switcher';
-import ReactDOM from 'react-dom';
-import { Provider } from 'react-redux';
-import store from 'store';
-import themes from 'themes';
->>>>>>> 66b42358
 
 ReactDOM.render(
 	<Provider store={store}>
