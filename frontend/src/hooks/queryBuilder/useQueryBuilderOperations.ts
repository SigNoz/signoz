/* eslint-disable sonarjs/cognitive-complexity */
import { ENTITY_VERSION_V4, ENTITY_VERSION_V5 } from 'constants/app';
import { LEGEND } from 'constants/global';
import {
	ATTRIBUTE_TYPES,
	initialAutocompleteData,
	initialQueryBuilderFormValuesMap,
	mapOfFormulaToFilters,
	mapOfQueryFilters,
	PANEL_TYPES,
} from 'constants/queryBuilder';
import {
	metricsGaugeSpaceAggregateOperatorOptions,
	metricsHistogramSpaceAggregateOperatorOptions,
	metricsSumSpaceAggregateOperatorOptions,
	metricsUnknownSpaceAggregateOperatorOptions,
	metricsUnknownTimeAggregateOperatorOptions,
} from 'constants/queryBuilderOperators';
import {
	listViewInitialLogQuery,
	listViewInitialTraceQuery,
} from 'container/NewDashboard/ComponentsSlider/constants';
import { useQueryBuilder } from 'hooks/queryBuilder/useQueryBuilder';
import { getMetricsOperatorsByAttributeType } from 'lib/newQueryBuilder/getMetricsOperatorsByAttributeType';
import { getOperatorsBySourceAndPanelType } from 'lib/newQueryBuilder/getOperatorsBySourceAndPanelType';
import { findDataTypeOfOperator } from 'lib/query/findDataTypeOfOperator';
import { isEmpty, isEqual } from 'lodash-es';
import { useCallback, useEffect, useState } from 'react';
import { BaseAutocompleteData } from 'types/api/queryBuilder/queryAutocompleteResponse';
import {
	IBuilderFormula,
	IBuilderQuery,
	QueryFunctionProps,
} from 'types/api/queryBuilder/queryBuilderData';
import {
	MetricAggregation,
	SpaceAggregation,
	TimeAggregation,
} from 'types/api/v5/queryRange';
import {
	HandleChangeFormulaData,
	HandleChangeQueryData,
	HandleChangeQueryDataV5,
	UseQueryOperations,
} from 'types/common/operations.types';
import { DataSource, MetricAggregateOperator } from 'types/common/queryBuilder';
import { SelectOption } from 'types/common/select';
import { getFormatedLegend } from 'utils/getFormatedLegend';

export const useQueryOperations: UseQueryOperations = ({
	query,
	index,
	filterConfigs,
	formula,
	isListViewPanel = false,
	entityVersion,
}) => {
	const {
		handleSetQueryData,
		handleSetFormulaData,
		removeQueryBuilderEntityByIndex,
		panelType,
		initialDataSource,
		currentQuery,
		setLastUsedQuery,
		redirectWithQueryBuilderData,
	} = useQueryBuilder();

	const [operators, setOperators] = useState<SelectOption<string, string>[]>([]);
	const [spaceAggregationOptions, setSpaceAggregationOptions] = useState<
		SelectOption<string, string>[]
	>([]);

	const { dataSource, aggregateOperator } = query;

	const getNewListOfAdditionalFilters = useCallback(
		(dataSource: DataSource, isQuery: boolean): string[] => {
			const additionalFiltersKeys: (keyof Pick<
				IBuilderQuery,
				'orderBy' | 'limit' | 'having' | 'stepInterval'
			>)[] = ['having', 'limit', 'orderBy', 'stepInterval'];

			const mapsOfFilters = isQuery ? mapOfQueryFilters : mapOfFormulaToFilters;

			const result: string[] = mapsOfFilters[dataSource]?.reduce<string[]>(
				(acc, item) => {
					if (
						filterConfigs &&
						filterConfigs[item.field as typeof additionalFiltersKeys[number]]
							?.isHidden
					) {
						return acc;
					}

					acc.push(item.text);

					return acc;
				},
				[],
			);

			return result;
		},

		[filterConfigs],
	);

	const [listOfAdditionalFilters, setListOfAdditionalFilters] = useState<
		string[]
	>(getNewListOfAdditionalFilters(dataSource, true));

	const [
		listOfAdditionalFormulaFilters,
		setListOfAdditionalFormulaFilters,
	] = useState<string[]>(getNewListOfAdditionalFilters(dataSource, false));

	const handleChangeOperator = useCallback(
		(value: string): void => {
			const aggregateDataType: BaseAutocompleteData['dataType'] =
				query.aggregateAttribute?.dataType;

			const typeOfValue = findDataTypeOfOperator(value);

			const shouldResetAggregateAttribute =
				(aggregateDataType === 'string' || aggregateDataType === 'bool') &&
				typeOfValue === 'number';

			// since this is only relevant for metrics, we can use the first aggregation
			const metricAggregation = query.aggregations?.[0] as MetricAggregation;

			const newQuery: IBuilderQuery = {
				...query,
				aggregateOperator: value,
				timeAggregation: value,
				aggregations: [
					{
						...metricAggregation,
						timeAggregation: value as TimeAggregation,
					},
				],
				having: [],
				limit: null,
				...(shouldResetAggregateAttribute
					? { aggregateAttribute: initialAutocompleteData }
					: {}),
			};

			handleSetQueryData(index, newQuery);
		},
		[index, query, handleSetQueryData],
	);

	const handleSpaceAggregationChange = useCallback(
		(value: string): void => {
			const newQuery: IBuilderQuery = {
				...query,
				spaceAggregation: value,
				aggregations: [
					{
						...query.aggregations?.[0],
						spaceAggregation: value as SpaceAggregation,
						metricName: (query.aggregations?.[0] as MetricAggregation).metricName,
						temporality: (query.aggregations?.[0] as MetricAggregation).temporality,
						timeAggregation: (query.aggregations?.[0] as MetricAggregation)
							.timeAggregation,
					},
				],
			};

			handleSetQueryData(index, newQuery);
		},
		[index, query, handleSetQueryData],
	);

	const handleMetricAggregateAtributeTypes = useCallback(
		(aggregateAttribute: BaseAutocompleteData): any => {
			// operators for unknown metric
			const isUnknownMetric =
				isEmpty(aggregateAttribute?.type) && !isEmpty(aggregateAttribute?.key);

			const newOperators = isUnknownMetric
				? metricsUnknownTimeAggregateOperatorOptions
				: getMetricsOperatorsByAttributeType({
						dataSource: DataSource.METRICS,
						panelType: panelType || PANEL_TYPES.TIME_SERIES,
						aggregateAttributeType:
							(aggregateAttribute?.type as ATTRIBUTE_TYPES) || ATTRIBUTE_TYPES.GAUGE,
				  });

			switch (aggregateAttribute?.type) {
				case ATTRIBUTE_TYPES.SUM:
					setSpaceAggregationOptions(metricsSumSpaceAggregateOperatorOptions);
					break;
				case ATTRIBUTE_TYPES.GAUGE:
					setSpaceAggregationOptions(metricsGaugeSpaceAggregateOperatorOptions);
					break;

				case ATTRIBUTE_TYPES.HISTOGRAM:
					setSpaceAggregationOptions(metricsHistogramSpaceAggregateOperatorOptions);
					break;

				case ATTRIBUTE_TYPES.EXPONENTIAL_HISTOGRAM:
					setSpaceAggregationOptions(metricsHistogramSpaceAggregateOperatorOptions);
					break;
				default:
					setSpaceAggregationOptions(metricsUnknownSpaceAggregateOperatorOptions);
					break;
			}

			setOperators(newOperators);
		},
		[panelType],
	);

	const handleChangeAggregatorAttribute = useCallback(
		(value: BaseAutocompleteData): void => {
			const newQuery: IBuilderQuery = {
				...query,
				aggregateAttribute: value,
				having: [],
			};

			if (
				newQuery.dataSource === DataSource.METRICS &&
				entityVersion === ENTITY_VERSION_V4
			) {
				if (newQuery.aggregateAttribute) {
					handleMetricAggregateAtributeTypes(newQuery.aggregateAttribute);
				}

				if (newQuery.aggregateAttribute?.type === ATTRIBUTE_TYPES.SUM) {
					newQuery.aggregateOperator = MetricAggregateOperator.RATE;
					newQuery.timeAggregation = MetricAggregateOperator.RATE;
				} else if (newQuery.aggregateAttribute?.type === ATTRIBUTE_TYPES.GAUGE) {
					newQuery.aggregateOperator = MetricAggregateOperator.AVG;
					newQuery.timeAggregation = MetricAggregateOperator.AVG;
				} else {
					newQuery.timeAggregation = '';
				}

				newQuery.spaceAggregation = '';

				// Handled query with unknown metric to avoid 400 and 500 errors
				// With metric value typed and not available then - time - 'avg', space - 'avg'
				// If not typed - time - 'rate', space - 'sum', op - 'count'
				if (isEmpty(newQuery.aggregateAttribute?.type)) {
					if (!isEmpty(newQuery.aggregateAttribute?.key)) {
						newQuery.aggregateOperator = MetricAggregateOperator.AVG;
						newQuery.timeAggregation = MetricAggregateOperator.AVG;
						newQuery.spaceAggregation = MetricAggregateOperator.AVG;
					} else {
						newQuery.aggregateOperator = MetricAggregateOperator.COUNT;
						newQuery.timeAggregation = MetricAggregateOperator.RATE;
						newQuery.spaceAggregation = MetricAggregateOperator.SUM;
					}
				}
			}

			if (
				newQuery.dataSource === DataSource.METRICS &&
				entityVersion === ENTITY_VERSION_V5
			) {
				if (newQuery.aggregateAttribute) {
					handleMetricAggregateAtributeTypes(newQuery.aggregateAttribute);
				}

				if (newQuery.aggregateAttribute?.type === ATTRIBUTE_TYPES.SUM) {
					newQuery.aggregations = [
						{
							timeAggregation: MetricAggregateOperator.RATE,
							metricName: newQuery.aggregateAttribute?.key || '',
							temporality: '',
							spaceAggregation: '',
						},
					];
				} else if (newQuery.aggregateAttribute?.type === ATTRIBUTE_TYPES.GAUGE) {
					newQuery.aggregations = [
						{
							timeAggregation: MetricAggregateOperator.AVG,
							metricName: newQuery.aggregateAttribute?.key || '',
							temporality: '',
							spaceAggregation: '',
						},
					];
				} else {
					newQuery.aggregations = [
						{
							timeAggregation: '',
							metricName: newQuery.aggregateAttribute?.key || '',
							temporality: '',
							spaceAggregation: '',
						},
					];
				}

				newQuery.aggregateOperator = '';
				newQuery.spaceAggregation = '';

				// Handled query with unknown metric to avoid 400 and 500 errors
				// With metric value typed and not available then - time - 'avg', space - 'avg'
				// If not typed - time - 'rate', space - 'sum', op - 'count'
				if (isEmpty(newQuery.aggregateAttribute?.type)) {
					if (!isEmpty(newQuery.aggregateAttribute?.key)) {
						newQuery.aggregations = [
							{
								timeAggregation: MetricAggregateOperator.AVG,
								metricName: newQuery.aggregateAttribute?.key || '',
								temporality: '',
								spaceAggregation: MetricAggregateOperator.AVG,
							},
						];
					} else {
						newQuery.aggregations = [
							{
								timeAggregation: MetricAggregateOperator.COUNT,
								metricName: newQuery.aggregateAttribute?.key || '',
								temporality: '',
								spaceAggregation: MetricAggregateOperator.SUM,
							},
						];
					}
				}
			}

			handleSetQueryData(index, newQuery);
		},
		[
			query,
			entityVersion,
			handleSetQueryData,
			index,
			handleMetricAggregateAtributeTypes,
		],
	);

	const handleChangeDataSource = useCallback(
		(nextSource: DataSource): void => {
			if (isListViewPanel) {
				if (nextSource === DataSource.LOGS) {
					redirectWithQueryBuilderData(listViewInitialLogQuery);
				} else if (nextSource === DataSource.TRACES) {
					redirectWithQueryBuilderData(listViewInitialTraceQuery);
				}
			}

			const newOperators = getOperatorsBySourceAndPanelType({
				dataSource: nextSource,
				panelType: panelType || PANEL_TYPES.TIME_SERIES,
			});

			const entries = Object.entries(
				initialQueryBuilderFormValuesMap[nextSource],
			).filter(([key]) => key !== 'queryName' && key !== 'expression');

			const initCopyResult = Object.fromEntries(entries);

			const newQuery: IBuilderQuery = {
				...query,
				...initCopyResult,
				dataSource: nextSource,
				aggregateOperator: newOperators[0].value,
			};

			setOperators(newOperators);
			handleSetQueryData(index, newQuery);
		},
		[
			isListViewPanel,
			panelType,
			query,
			handleSetQueryData,
			index,
			redirectWithQueryBuilderData,
		],
	);

	const handleDeleteQuery = useCallback(() => {
		if (currentQuery.builder.queryData.length > 1) {
			removeQueryBuilderEntityByIndex('queryData', index);
		}
		setLastUsedQuery(0);
	}, [
		currentQuery.builder.queryData.length,
		setLastUsedQuery,
		removeQueryBuilderEntityByIndex,
		index,
	]);

	const handleChangeQueryData:
		| HandleChangeQueryData
		| HandleChangeQueryDataV5 = useCallback(
		(key: string, value: any) => {
			const newQuery = {
				...query,
				[key]:
					key === LEGEND && typeof value === 'string'
						? getFormatedLegend(value)
						: value,
			};

			handleSetQueryData(index, newQuery);
		},
		[query, index, handleSetQueryData],
	);

	const handleChangeFormulaData: HandleChangeFormulaData = useCallback(
		(key, value) => {
			const newFormula: IBuilderFormula = {
				...(formula || ({} as IBuilderFormula)),
				[key]: value,
			};

			handleSetFormulaData(index, newFormula);
		},
		[formula, handleSetFormulaData, index],
	);

	const handleQueryFunctionsUpdates = useCallback(
		(functions: QueryFunctionProps[]): void => {
			const newQuery: IBuilderQuery = {
				...query,
			};

			if (
				newQuery.dataSource === DataSource.METRICS ||
				newQuery.dataSource === DataSource.LOGS
			) {
				newQuery.functions = functions;
			}

			handleSetQueryData(index, newQuery);
		},
		[query, handleSetQueryData, index],
	);

	const isMetricsDataSource = query.dataSource === DataSource.METRICS;
	const isLogsDataSource = query.dataSource === DataSource.LOGS;

	const isTracePanelType = panelType === PANEL_TYPES.TRACE;

	useEffect(() => {
		if (initialDataSource && dataSource !== initialDataSource) return;

		if (
			dataSource === DataSource.METRICS &&
			query &&
			query.aggregateAttribute &&
			entityVersion === ENTITY_VERSION_V4
		) {
			handleMetricAggregateAtributeTypes(query.aggregateAttribute);
		} else {
			const initialOperators = getOperatorsBySourceAndPanelType({
				dataSource,
				panelType: panelType || PANEL_TYPES.TIME_SERIES,
			});

			if (
				!operators ||
				operators.length === 0 ||
				!isEqual(operators, initialOperators)
			) {
				setOperators(initialOperators);
			}
		}
<<<<<<< HEAD
=======
		// eslint-disable-next-line react-hooks/exhaustive-deps
>>>>>>> 090538f1
	}, [
		dataSource,
		initialDataSource,
		panelType,
		entityVersion,
		query,
<<<<<<< HEAD
		operators,
=======
>>>>>>> 090538f1
		handleMetricAggregateAtributeTypes,
	]);

	useEffect(() => {
		const additionalFilters = getNewListOfAdditionalFilters(dataSource, true);

		setListOfAdditionalFilters(additionalFilters);
	}, [dataSource, aggregateOperator, getNewListOfAdditionalFilters]);

	useEffect(() => {
		const additionalFilters = getNewListOfAdditionalFilters(dataSource, false);

		setListOfAdditionalFormulaFilters(additionalFilters);
	}, [dataSource, aggregateOperator, getNewListOfAdditionalFilters]);

	return {
		isTracePanelType,
		isMetricsDataSource,
		isLogsDataSource,
		operators,
		spaceAggregationOptions,
		listOfAdditionalFilters,
		handleChangeOperator,
		handleSpaceAggregationChange,
		handleChangeAggregatorAttribute,
		handleChangeDataSource,
		handleDeleteQuery,
		handleChangeQueryData,
		listOfAdditionalFormulaFilters,
		handleChangeFormulaData,
		handleQueryFunctionsUpdates,
	};
};<|MERGE_RESOLUTION|>--- conflicted
+++ resolved
@@ -462,20 +462,13 @@
 				setOperators(initialOperators);
 			}
 		}
-<<<<<<< HEAD
-=======
 		// eslint-disable-next-line react-hooks/exhaustive-deps
->>>>>>> 090538f1
 	}, [
 		dataSource,
 		initialDataSource,
 		panelType,
 		entityVersion,
 		query,
-<<<<<<< HEAD
-		operators,
-=======
->>>>>>> 090538f1
 		handleMetricAggregateAtributeTypes,
 	]);
 
