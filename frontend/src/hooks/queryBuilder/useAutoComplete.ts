import {
	getRemovePrefixFromKey,
	getTagToken,
	isExistsNotExistsOperator,
	replaceStringWithMaxLength,
	tagRegexp,
} from 'container/QueryBuilder/filters/QueryBuilderSearch/utils';
import { Option } from 'container/QueryBuilder/type';
import * as Papa from 'papaparse';
import { KeyboardEvent, useCallback, useState } from 'react';
import { IBuilderQuery } from 'types/api/queryBuilder/queryBuilderData';

import { useFetchKeysAndValues } from './useFetchKeysAndValues';
import { useOptions } from './useOptions';
import { useSetCurrentKeyAndOperator } from './useSetCurrentKeyAndOperator';
import { useTag } from './useTag';
import { useTagValidation } from './useTagValidation';

<<<<<<< HEAD
interface IAutoComplete {
	updateTag: (value: string) => void;
	handleSearch: (value: string) => void;
	handleClearTag: (value: string) => void;
	handleSelect: (value: string) => void;
	handleKeyDown: (event: KeyboardEvent) => void;
	options: Option[];
	tags: string[];
	searchValue: string;
	isMulti: boolean;
	isFetching: boolean;
	setSearchKey: (value: string) => void;
	searchKey: string;
}

=======
>>>>>>> 604d98be
export const useAutoComplete = (query: IBuilderQuery): IAutoComplete => {
	const [searchValue, setSearchValue] = useState<string>('');
	const [searchKey, setSearchKey] = useState<string>('');

	const { keys, results, isFetching } = useFetchKeysAndValues(
		searchValue,
		query,
		searchKey,
	);

	const [key, operator, result] = useSetCurrentKeyAndOperator(searchValue, keys);

	const handleSearch = (value: string): void => {
		const prefixFreeValue = getRemovePrefixFromKey(getTagToken(value).tagKey);
		setSearchValue(value);
		setSearchKey(prefixFreeValue);
	};

	const { isValidTag, isExist, isValidOperator, isMulti } = useTagValidation(
		operator,
		result,
	);

	const { handleAddTag, handleClearTag, tags, updateTag } = useTag(
		key,
		isValidTag,
		handleSearch,
		query,
		setSearchKey,
	);

	const handleSelect = useCallback(
		(value: string): void => {
			if (isMulti) {
				setSearchValue((prev: string) => {
					const matches = prev?.matchAll(tagRegexp);
					const [match] = matches ? Array.from(matches) : [];
					const [, , , matchTagValue] = match;
					const data = Papa.parse(matchTagValue).data.flat();
					return replaceStringWithMaxLength(prev, data as string[], value);
				});
			}
			if (!isMulti) {
				if (isExistsNotExistsOperator(value)) handleAddTag(value);
				if (isValidTag && !isExistsNotExistsOperator(value)) handleAddTag(value);
			}
		},
		[handleAddTag, isMulti, isValidTag],
	);

	const handleKeyDown = useCallback(
		(event: KeyboardEvent): void => {
			if (
				event.key === ' ' &&
				(searchValue.endsWith(' ') || searchValue.length === 0)
			) {
				event.preventDefault();
			}

			if (event.key === 'Enter' && searchValue && isValidTag) {
				if (isMulti) {
					event.stopPropagation();
				}
				event.preventDefault();
				handleAddTag(searchValue);
			}

			if (event.key === 'Backspace' && !searchValue) {
				event.stopPropagation();
				const last = tags[tags.length - 1];
				handleClearTag(last);
			}
		},
		[handleAddTag, handleClearTag, isMulti, isValidTag, searchValue, tags],
	);

	const options = useOptions(
		key,
		keys,
		operator,
		searchValue,
		isMulti,
		isValidOperator,
		isExist,
		results,
		result,
	);

	return {
		updateTag,
		handleSearch,
		handleClearTag,
		handleSelect,
		handleKeyDown,
		options,
		tags,
		searchValue,
		isMulti,
		isFetching,
		setSearchKey,
		searchKey,
	};
};

interface IAutoComplete {
	updateTag: (value: string) => void;
	handleSearch: (value: string) => void;
	handleClearTag: (value: string) => void;
	handleSelect: (value: string) => void;
	handleKeyDown: (event: React.KeyboardEvent) => void;
	options: Option[];
	tags: string[];
	searchValue: string;
	isMulti: boolean;
	isFetching: boolean;
	setSearchKey: (value: string) => void;
	searchKey: string;
}<|MERGE_RESOLUTION|>--- conflicted
+++ resolved
@@ -16,24 +16,6 @@
 import { useTag } from './useTag';
 import { useTagValidation } from './useTagValidation';
 
-<<<<<<< HEAD
-interface IAutoComplete {
-	updateTag: (value: string) => void;
-	handleSearch: (value: string) => void;
-	handleClearTag: (value: string) => void;
-	handleSelect: (value: string) => void;
-	handleKeyDown: (event: KeyboardEvent) => void;
-	options: Option[];
-	tags: string[];
-	searchValue: string;
-	isMulti: boolean;
-	isFetching: boolean;
-	setSearchKey: (value: string) => void;
-	searchKey: string;
-}
-
-=======
->>>>>>> 604d98be
 export const useAutoComplete = (query: IBuilderQuery): IAutoComplete => {
 	const [searchValue, setSearchValue] = useState<string>('');
 	const [searchKey, setSearchKey] = useState<string>('');
