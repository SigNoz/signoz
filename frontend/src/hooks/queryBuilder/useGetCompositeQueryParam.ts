--- conflicted
+++ resolved
@@ -1,10 +1,6 @@
 import {
 	convertAggregationToExpression,
-<<<<<<< HEAD
-	convertFiltersToExpression,
-=======
 	convertFiltersToExpressionWithExistingQuery,
->>>>>>> 090538f1
 	convertHavingToExpression,
 } from 'components/QueryBuilderV2/utils';
 import { QueryParams } from 'constants/query';
@@ -33,20 +29,6 @@
 			if (parsedCompositeQuery?.builder?.queryData) {
 				parsedCompositeQuery.builder.queryData = parsedCompositeQuery.builder.queryData.map(
 					(query) => {
-<<<<<<< HEAD
-						const convertedQuery = { ...query };
-
-						// Convert filters if needed
-						if (query.filters?.items?.length > 0 && !query.filter?.expression) {
-							const convertedFilter = convertFiltersToExpression(query.filters);
-							convertedQuery.filter = convertedFilter;
-						}
-
-						// Convert having if needed
-						if (query.having?.length > 0 && !query.havingExpression?.expression) {
-							const convertedHaving = convertHavingToExpression(query.having);
-							convertedQuery.havingExpression = convertedHaving;
-=======
 						const existingExpression = query.filter?.expression || '';
 						const convertedQuery = { ...query };
 
@@ -61,28 +43,19 @@
 						if (Array.isArray(query.having)) {
 							const convertedHaving = convertHavingToExpression(query.having);
 							convertedQuery.having = convertedHaving;
->>>>>>> 090538f1
 						}
 
 						// Convert aggregation if needed
 						if (!query.aggregations && query.aggregateOperator) {
 							const convertedAggregation = convertAggregationToExpression(
 								query.aggregateOperator,
-<<<<<<< HEAD
-								query.aggregateAttribute,
-=======
 								query.aggregateAttribute as BaseAutocompleteData,
->>>>>>> 090538f1
 								query.dataSource,
 								query.timeAggregation,
 								query.spaceAggregation,
 							) as any; // Type assertion to handle union type
 							convertedQuery.aggregations = convertedAggregation;
 						}
-<<<<<<< HEAD
-
-=======
->>>>>>> 090538f1
 						return convertedQuery;
 					},
 				);
