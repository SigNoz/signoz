import { getAggregateKeys } from 'api/queryBuilder/getAttributeKeys';
import { getAttributesValues } from 'api/queryBuilder/getAttributesValues';
import { QueryBuilderKeys } from 'constants/queryBuilder';
import { useEffect, useMemo, useRef, useState } from 'react';
import { useQuery } from 'react-query';
import { useDebounce } from 'react-use';
<<<<<<< HEAD
import { IBuilderQuery } from 'types/api/queryBuilder/queryBuilderData';
=======
>>>>>>> e1b63216
import { BaseAutocompleteData } from 'types/api/queryBuilder/queryAutocompleteResponse';
import { IBuilderQueryForm } from 'types/api/queryBuilder/queryBuilderData';
import { DataSource } from 'types/common/queryBuilder';
import { separateSearchValue } from 'utils/separateSearchValue';

type IuseFetchKeysAndValues = {
	keys: BaseAutocompleteData[];
	results: string[];
	isFetching: boolean;
};

/**
 * Custom hook to fetch attribute keys and values from an API
 * @param searchValue - the search query value
 * @param query - an object containing data for the query
 * @returns an object containing the fetched attribute keys, results, and the status of the fetch
 */

export const useFetchKeysAndValues = (
	searchValue: string,
	query: IBuilderQueryForm,
	searchKey: string,
): IuseFetchKeysAndValues => {
	const [keys, setKeys] = useState<BaseAutocompleteData[]>([]);
	const [results, setResults] = useState<string[]>([]);

	const isQueryEnabled = useMemo(
		() =>
			query.dataSource === DataSource.METRICS
				? !!query.aggregateOperator &&
				  !!query.dataSource &&
				  !!query.aggregateAttribute.dataType
				: true,
		[
			query.aggregateAttribute.dataType,
			query.aggregateOperator,
			query.dataSource,
		],
	);

	const { data, isFetching, status } = useQuery(
		[
			QueryBuilderKeys.GET_ATTRIBUTE_KEY,
			searchKey,
			query.dataSource,
			query.aggregateOperator,
			query.aggregateAttribute.key,
		],
		async () =>
			getAggregateKeys({
				searchText:
					keys.find((item) => searchKey.includes(item.key))?.key ?? searchKey,
				dataSource: query.dataSource,
				aggregateOperator: query.aggregateOperator,
				aggregateAttribute: query.aggregateAttribute.key,
				tagType: query.aggregateAttribute.type ?? '',
			}),
		{
			enabled: isQueryEnabled,
		},
	);

	/**
	 * Fetches the options to be displayed based on the selected value
	 * @param value - the selected value
	 * @param query - an object containing data for the query
	 */
	const handleFetchOption = async (
		value: string,
		query: IBuilderQueryForm,
		keys: BaseAutocompleteData[],
	): Promise<void> => {
		if (!value) {
			return;
		}
		const [attributeKey, operator, result] = separateSearchValue(value);
		const filterAttributeKey = keys.find((key) => attributeKey.includes(key.key));
		setResults([]);

		if (!attributeKey || !operator) {
			return;
		}

		const { payload } = await getAttributesValues({
			aggregateOperator: query.aggregateOperator,
			dataSource: query.dataSource,
			aggregateAttribute: query.aggregateAttribute.key,
			attributeKey: filterAttributeKey?.key ?? attributeKey,
			filterAttributeKeyDataType: filterAttributeKey?.dataType ?? null,
			tagType: filterAttributeKey?.type ?? null,
			searchText: !result[result.length - 1]?.endsWith(',') // for IN and Not IN string ends with ","
				? result[result.length - 1] ?? '' // so needs to add last search value if present
				: '',
		});

		if (payload) {
			const values = Object.values(payload).find((el) => !!el) || [];
			setResults(values);
		}
	};

	// creates a ref to the fetch function so that it doesn't change on every render
	const clearFetcher = useRef(handleFetchOption).current;

	// debounces the fetch function to avoid excessive API calls
	useDebounce(() => clearFetcher(searchValue, query, keys), 750, [
		clearFetcher,
		searchValue,
		query,
		keys,
	]);

	// update the fetched keys when the fetch status changes
	useEffect(() => {
		if (status === 'success' && data?.payload?.attributeKeys) {
			setKeys(data?.payload.attributeKeys);
		} else {
			setKeys([]);
		}
	}, [data?.payload?.attributeKeys, status]);

	return {
		keys,
		results,
		isFetching,
	};
};<|MERGE_RESOLUTION|>--- conflicted
+++ resolved
@@ -4,12 +4,8 @@
 import { useEffect, useMemo, useRef, useState } from 'react';
 import { useQuery } from 'react-query';
 import { useDebounce } from 'react-use';
-<<<<<<< HEAD
 import { IBuilderQuery } from 'types/api/queryBuilder/queryBuilderData';
-=======
->>>>>>> e1b63216
 import { BaseAutocompleteData } from 'types/api/queryBuilder/queryAutocompleteResponse';
-import { IBuilderQueryForm } from 'types/api/queryBuilder/queryBuilderData';
 import { DataSource } from 'types/common/queryBuilder';
 import { separateSearchValue } from 'utils/separateSearchValue';
 
@@ -28,7 +24,7 @@
 
 export const useFetchKeysAndValues = (
 	searchValue: string,
-	query: IBuilderQueryForm,
+	query: IBuilderQuery,
 	searchKey: string,
 ): IuseFetchKeysAndValues => {
 	const [keys, setKeys] = useState<BaseAutocompleteData[]>([]);
@@ -77,7 +73,7 @@
 	 */
 	const handleFetchOption = async (
 		value: string,
-		query: IBuilderQueryForm,
+		query: IBuilderQuery,
 		keys: BaseAutocompleteData[],
 	): Promise<void> => {
 		if (!value) {
