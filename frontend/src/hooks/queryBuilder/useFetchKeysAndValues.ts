import { getAggregateKeys } from 'api/queryBuilder/getAttributeKeys';
import { getAttributesValues } from 'api/queryBuilder/getAttributesValues';
import { QueryBuilderKeys } from 'constants/queryBuilder';
<<<<<<< HEAD
import { useEffect, useRef, useState } from 'react';
=======
import {
	getRemovePrefixFromKey,
	getTagToken,
	isInNInOperator,
} from 'container/QueryBuilder/filters/QueryBuilderSearch/utils';
import { useEffect, useMemo, useRef, useState } from 'react';
>>>>>>> df050272
import { useQuery } from 'react-query';
import { useDebounce } from 'react-use';
import { BaseAutocompleteData } from 'types/api/queryBuilder/queryAutocompleteResponse';
import { IBuilderQuery } from 'types/api/queryBuilder/queryBuilderData';
import { DataSource } from 'types/common/queryBuilder';

type IuseFetchKeysAndValues = {
	keys: BaseAutocompleteData[];
	results: string[];
	isFetching: boolean;
};

/**
 * Custom hook to fetch attribute keys and values from an API
 * @param searchValue - the search query value
 * @param query - an object containing data for the query
 * @returns an object containing the fetched attribute keys, results, and the status of the fetch
 */

export const useFetchKeysAndValues = (
	searchValue: string,
	query: IBuilderQuery,
<<<<<<< HEAD
=======
	searchKey: string,
>>>>>>> df050272
): IuseFetchKeysAndValues => {
	const [keys, setKeys] = useState<BaseAutocompleteData[]>([]);
	const [results, setResults] = useState<string[]>([]);

	const isQueryEnabled = useMemo(
		() =>
			query.dataSource === DataSource.METRICS
				? !!query.aggregateOperator &&
				  !!query.dataSource &&
				  !!query.aggregateAttribute.dataType
				: true,
		[
			query.aggregateAttribute.dataType,
			query.aggregateOperator,
			query.dataSource,
		],
	);

	const { data, isFetching, status } = useQuery(
		[
			QueryBuilderKeys.GET_ATTRIBUTE_KEY,
<<<<<<< HEAD
=======
			searchKey,
>>>>>>> df050272
			query.dataSource,
			query.aggregateOperator,
			query.aggregateAttribute.key,
		],
		async () =>
			getAggregateKeys({
<<<<<<< HEAD
				searchText: searchValue,
				dataSource: query.dataSource,
				aggregateOperator: query.aggregateOperator,
				aggregateAttribute: query.aggregateAttribute.key,
				tagType: query.aggregateAttribute.type,
			}),
		{
			enabled:
				!!query.aggregateOperator &&
				!!query.dataSource &&
				!!query.aggregateAttribute.dataType,
=======
				searchText: searchKey,
				dataSource: query.dataSource,
				aggregateOperator: query.aggregateOperator,
				aggregateAttribute: query.aggregateAttribute.key,
				tagType: query.aggregateAttribute.type ?? null,
			}),
		{
			enabled: isQueryEnabled,
>>>>>>> df050272
		},
	);

	/**
	 * Fetches the options to be displayed based on the selected value
	 * @param value - the selected value
	 * @param query - an object containing data for the query
	 */
	const handleFetchOption = async (
		value: string,
		query: IBuilderQuery,
		keys: BaseAutocompleteData[],
	): Promise<void> => {
		if (!value) {
			return;
		}
<<<<<<< HEAD
		const [attributeKey, operator, result] = separateSearchValue(value);
		setResults([]);

		if (!attributeKey || !operator) {
=======
		const { tagKey, tagOperator, tagValue } = getTagToken(value);
		const filterAttributeKey = keys.find(
			(item) => item.key === getRemovePrefixFromKey(tagKey),
		);
		setResults([]);

		if (!tagKey || !tagOperator) {
>>>>>>> df050272
			return;
		}

		const { payload } = await getAttributesValues({
			aggregateOperator: query.aggregateOperator,
			dataSource: query.dataSource,
			aggregateAttribute: query.aggregateAttribute.key,
<<<<<<< HEAD
			attributeKey,
			filterAttributeKeyDataType: query.aggregateAttribute.dataType,
			tagType: query.aggregateAttribute.type ?? null,
			searchText: !result[result.length - 1]?.endsWith(',') // for IN and Not IN string ends with ","
				? result[result.length - 1] ?? '' // so needs to add last search value if present
				: '',
=======
			attributeKey: filterAttributeKey?.key ?? tagKey,
			filterAttributeKeyDataType: filterAttributeKey?.dataType ?? null,
			tagType: filterAttributeKey?.type ?? null,
			searchText: isInNInOperator(tagOperator)
				? tagValue[tagValue.length - 1]?.toString() ?? '' // last element of tagvalue will be always user search value
				: tagValue?.toString() ?? '',
>>>>>>> df050272
		});

		if (payload) {
			const values = Object.values(payload).find((el) => !!el) || [];
			setResults(values);
		}
	};

	// creates a ref to the fetch function so that it doesn't change on every render
	const clearFetcher = useRef(handleFetchOption).current;

	// debounces the fetch function to avoid excessive API calls
<<<<<<< HEAD
	useDebounce(() => clearFetcher(searchValue, query), 750, [
=======
	useDebounce(() => clearFetcher(searchValue, query, keys), 750, [
>>>>>>> df050272
		clearFetcher,
		searchValue,
		query,
		keys,
	]);

	// update the fetched keys when the fetch status changes
	useEffect(() => {
		if (status === 'success' && data?.payload?.attributeKeys) {
			setKeys(data?.payload.attributeKeys);
		} else {
			setKeys([]);
		}
	}, [data?.payload?.attributeKeys, status]);

	return {
		keys,
		results,
		isFetching,
	};
};<|MERGE_RESOLUTION|>--- conflicted
+++ resolved
@@ -1,16 +1,12 @@
 import { getAggregateKeys } from 'api/queryBuilder/getAttributeKeys';
 import { getAttributesValues } from 'api/queryBuilder/getAttributesValues';
 import { QueryBuilderKeys } from 'constants/queryBuilder';
-<<<<<<< HEAD
-import { useEffect, useRef, useState } from 'react';
-=======
 import {
 	getRemovePrefixFromKey,
 	getTagToken,
 	isInNInOperator,
 } from 'container/QueryBuilder/filters/QueryBuilderSearch/utils';
 import { useEffect, useMemo, useRef, useState } from 'react';
->>>>>>> df050272
 import { useQuery } from 'react-query';
 import { useDebounce } from 'react-use';
 import { BaseAutocompleteData } from 'types/api/queryBuilder/queryAutocompleteResponse';
@@ -33,10 +29,7 @@
 export const useFetchKeysAndValues = (
 	searchValue: string,
 	query: IBuilderQuery,
-<<<<<<< HEAD
-=======
 	searchKey: string,
->>>>>>> df050272
 ): IuseFetchKeysAndValues => {
 	const [keys, setKeys] = useState<BaseAutocompleteData[]>([]);
 	const [results, setResults] = useState<string[]>([]);
@@ -58,29 +51,13 @@
 	const { data, isFetching, status } = useQuery(
 		[
 			QueryBuilderKeys.GET_ATTRIBUTE_KEY,
-<<<<<<< HEAD
-=======
 			searchKey,
->>>>>>> df050272
 			query.dataSource,
 			query.aggregateOperator,
 			query.aggregateAttribute.key,
 		],
 		async () =>
 			getAggregateKeys({
-<<<<<<< HEAD
-				searchText: searchValue,
-				dataSource: query.dataSource,
-				aggregateOperator: query.aggregateOperator,
-				aggregateAttribute: query.aggregateAttribute.key,
-				tagType: query.aggregateAttribute.type,
-			}),
-		{
-			enabled:
-				!!query.aggregateOperator &&
-				!!query.dataSource &&
-				!!query.aggregateAttribute.dataType,
-=======
 				searchText: searchKey,
 				dataSource: query.dataSource,
 				aggregateOperator: query.aggregateOperator,
@@ -89,7 +66,6 @@
 			}),
 		{
 			enabled: isQueryEnabled,
->>>>>>> df050272
 		},
 	);
 
@@ -106,12 +82,6 @@
 		if (!value) {
 			return;
 		}
-<<<<<<< HEAD
-		const [attributeKey, operator, result] = separateSearchValue(value);
-		setResults([]);
-
-		if (!attributeKey || !operator) {
-=======
 		const { tagKey, tagOperator, tagValue } = getTagToken(value);
 		const filterAttributeKey = keys.find(
 			(item) => item.key === getRemovePrefixFromKey(tagKey),
@@ -119,7 +89,6 @@
 		setResults([]);
 
 		if (!tagKey || !tagOperator) {
->>>>>>> df050272
 			return;
 		}
 
@@ -127,21 +96,12 @@
 			aggregateOperator: query.aggregateOperator,
 			dataSource: query.dataSource,
 			aggregateAttribute: query.aggregateAttribute.key,
-<<<<<<< HEAD
-			attributeKey,
-			filterAttributeKeyDataType: query.aggregateAttribute.dataType,
-			tagType: query.aggregateAttribute.type ?? null,
-			searchText: !result[result.length - 1]?.endsWith(',') // for IN and Not IN string ends with ","
-				? result[result.length - 1] ?? '' // so needs to add last search value if present
-				: '',
-=======
 			attributeKey: filterAttributeKey?.key ?? tagKey,
 			filterAttributeKeyDataType: filterAttributeKey?.dataType ?? null,
 			tagType: filterAttributeKey?.type ?? null,
 			searchText: isInNInOperator(tagOperator)
 				? tagValue[tagValue.length - 1]?.toString() ?? '' // last element of tagvalue will be always user search value
 				: tagValue?.toString() ?? '',
->>>>>>> df050272
 		});
 
 		if (payload) {
@@ -154,11 +114,7 @@
 	const clearFetcher = useRef(handleFetchOption).current;
 
 	// debounces the fetch function to avoid excessive API calls
-<<<<<<< HEAD
-	useDebounce(() => clearFetcher(searchValue, query), 750, [
-=======
 	useDebounce(() => clearFetcher(searchValue, query, keys), 750, [
->>>>>>> df050272
 		clearFetcher,
 		searchValue,
 		query,
