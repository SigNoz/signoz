import debounce from 'lodash-es/debounce';
import { useEffect, useState } from 'react';

export type Dimensions = {
	width: number;
	height: number;
};

export function useResizeObserver<T extends HTMLElement>(
	ref: React.RefObject<T>,
	debounceTime = 300,
): Dimensions {
	const [size, setSize] = useState<Dimensions>({
		width: ref.current?.clientWidth || 0,
		height: ref.current?.clientHeight || 0,
	});
<<<<<<< HEAD

	console.log('ref', ref.current?.clientHeight, ref.current?.clientWidth);
=======
>>>>>>> 915189e8

	// eslint-disable-next-line consistent-return
	useEffect(() => {
		if (ref.current) {
			const handleResize = debounce((entries: ResizeObserverEntry[]) => {
				const entry = entries[0];
				if (entry) {
					const { width, height } = entry.contentRect;
					setSize({ width, height });
				}
			}, debounceTime);

			const ro = new ResizeObserver(handleResize);
			ro.observe(ref.current);

			return (): void => {
				ro.disconnect();
			};
		}
	}, [ref, debounceTime]);

	return size;
}<|MERGE_RESOLUTION|>--- conflicted
+++ resolved
@@ -14,11 +14,6 @@
 		width: ref.current?.clientWidth || 0,
 		height: ref.current?.clientHeight || 0,
 	});
-<<<<<<< HEAD
-
-	console.log('ref', ref.current?.clientHeight, ref.current?.clientWidth);
-=======
->>>>>>> 915189e8
 
 	// eslint-disable-next-line consistent-return
 	useEffect(() => {
