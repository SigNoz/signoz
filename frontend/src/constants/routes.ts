--- conflicted
+++ resolved
@@ -32,11 +32,8 @@
 	HOME_PAGE: '/',
 	PASSWORD_RESET: '/password-reset',
 	LIST_LICENSES: '/licenses',
-<<<<<<< HEAD
 	TRACE_EXPLORER: '/trace-explorer',
 	PIPELINES: '/pipelines',
-=======
->>>>>>> 314edaf1
 };
 
 export default ROUTES;