--- conflicted
+++ resolved
@@ -5,11 +5,8 @@
 	UPDATE_TRACE_FILTER_LOADING,
 	UPDATE_ALL_FILTERS,
 	UPDATE_SELECTED_TAGS,
-<<<<<<< HEAD
 	UPDATE_SPANS_AGGREEGATE,
-=======
 	UPDATE_TAG_MODAL_VISIBLITY,
->>>>>>> 345332e9
 } from 'types/actions/trace';
 import { TraceReducer } from 'types/reducer/trace';
 
@@ -79,17 +76,17 @@
 			};
 		}
 
-<<<<<<< HEAD
 		case UPDATE_SPANS_AGGREEGATE: {
 			return {
 				...state,
 				spansAggregate: action.payload.spansAggregate,
-=======
+			};
+		}
+
 		case UPDATE_TAG_MODAL_VISIBLITY: {
 			return {
 				...state,
 				isTagModalOpen: action.payload.isTagModalOpen,
->>>>>>> 345332e9
 			};
 		}
 
