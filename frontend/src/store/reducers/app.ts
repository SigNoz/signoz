import getLocalStorageKey from 'api/browser/localstorage/get';
import { IS_LOGGED_IN } from 'constants/auth';
<<<<<<< HEAD
import getTheme from 'lib/theme/getTheme';
import {
	AppAction,
	LOGGED_IN,
	SWITCH_DARK_MODE,
	TOGGLE_SETTINGS_TABS,
} from 'types/actions/app';
=======
import { AppAction, LOGGED_IN, SWITCH_DARK_MODE } from 'types/actions/app';
import getTheme from 'lib/theme/getTheme';
>>>>>>> 938f42bd
import InitialValueTypes from 'types/reducer/app';

const InitialValue: InitialValueTypes = {
	isDarkMode: getTheme() === 'darkMode' ? true : false,
	isLoggedIn: getLocalStorageKey(IS_LOGGED_IN) === 'yes',
};

const appReducer = (
	state = InitialValue,
	action: AppAction,
): InitialValueTypes => {
	switch (action.type) {
		case SWITCH_DARK_MODE: {
			return {
				...state,
				isDarkMode: !state.isDarkMode,
			};
		}

		case LOGGED_IN: {
			return {
				...state,
				isLoggedIn: true,
			};
		}

		default:
			return state;
	}
};

export default appReducer;<|MERGE_RESOLUTION|>--- conflicted
+++ resolved
@@ -1,17 +1,7 @@
 import getLocalStorageKey from 'api/browser/localstorage/get';
 import { IS_LOGGED_IN } from 'constants/auth';
-<<<<<<< HEAD
-import getTheme from 'lib/theme/getTheme';
-import {
-	AppAction,
-	LOGGED_IN,
-	SWITCH_DARK_MODE,
-	TOGGLE_SETTINGS_TABS,
-} from 'types/actions/app';
-=======
 import { AppAction, LOGGED_IN, SWITCH_DARK_MODE } from 'types/actions/app';
 import getTheme from 'lib/theme/getTheme';
->>>>>>> 938f42bd
 import InitialValueTypes from 'types/reducer/app';
 
 const InitialValue: InitialValueTypes = {
