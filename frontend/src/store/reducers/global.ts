<<<<<<< HEAD
import { ActionTypes, Action, GlobalTime } from '../actions';
=======
import { ActionTypes, Action, GlobalTime } from "store/actions";
>>>>>>> 7f2546ec

export const updateGlobalTimeReducer = (
	state: GlobalTime = {
		maxTime: Date.now() * 1000000,
		minTime: (Date.now() - 15 * 60 * 1000) * 1000000,
	},
	action: Action,
) => {
	// Initial global state is time now and 15 minute interval
	switch (action.type) {
	case ActionTypes.updateTimeInterval:
		return action.payload;
	default:
		return state;
	}
};<|MERGE_RESOLUTION|>--- conflicted
+++ resolved
@@ -1,8 +1,4 @@
-<<<<<<< HEAD
-import { ActionTypes, Action, GlobalTime } from '../actions';
-=======
-import { ActionTypes, Action, GlobalTime } from "store/actions";
->>>>>>> 7f2546ec
+import { Action, ActionTypes, GlobalTime } from 'store/actions';
 
 export const updateGlobalTimeReducer = (
 	state: GlobalTime = {
