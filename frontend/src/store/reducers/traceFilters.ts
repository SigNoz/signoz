<<<<<<< HEAD
import { ActionTypes, TraceFilters } from '../actions';
=======
import { ActionTypes, TraceFilters } from "store/actions";
>>>>>>> 7f2546ec

type ACTION = {
	type: ActionTypes;
	payload: TraceFilters;
};
const initialState: TraceFilters = {
	service: '',
	tags: [],
<<<<<<< HEAD
	operation: '',
	latency: { min: '', max: '' },
	kind: ''
=======
	operation: "",
	latency: { min: "", max: "" },
	kind: "",
>>>>>>> 7f2546ec
};

const TraceFilterReducer = (state = initialState, action: ACTION) => {
	switch (action.type) {
	case ActionTypes.updateTraceFilters:
		return action.payload;
	default:
		return state;
	}
};

export default TraceFilterReducer;<|MERGE_RESOLUTION|>--- conflicted
+++ resolved
@@ -1,8 +1,4 @@
-<<<<<<< HEAD
-import { ActionTypes, TraceFilters } from '../actions';
-=======
-import { ActionTypes, TraceFilters } from "store/actions";
->>>>>>> 7f2546ec
+import { ActionTypes, TraceFilters } from 'store/actions';
 
 type ACTION = {
 	type: ActionTypes;
@@ -11,15 +7,9 @@
 const initialState: TraceFilters = {
 	service: '',
 	tags: [],
-<<<<<<< HEAD
 	operation: '',
 	latency: { min: '', max: '' },
-	kind: ''
-=======
-	operation: "",
-	latency: { min: "", max: "" },
-	kind: "",
->>>>>>> 7f2546ec
+	kind: '',
 };
 
 const TraceFilterReducer = (state = initialState, action: ACTION) => {
