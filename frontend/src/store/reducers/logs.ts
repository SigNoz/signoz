--- conflicted
+++ resolved
@@ -209,7 +209,6 @@
 			};
 		}
 
-<<<<<<< HEAD
 		case SET_LINES_PER_ROW: {
 			return {
 				...state,
@@ -221,7 +220,9 @@
 			return {
 				...state,
 				viewMode: action.payload,
-=======
+			};
+		}
+
 		case UPDATE_INTERESTING_FIELDS: {
 			return {
 				...state,
@@ -239,7 +240,6 @@
 					...state.fields,
 					selected: action.payload.field,
 				},
->>>>>>> 62b2462e
 			};
 		}
 
