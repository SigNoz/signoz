--- conflicted
+++ resolved
@@ -7,13 +7,8 @@
 	metricItem,
 	servicesListItem,
 	topEndpointListItem,
-<<<<<<< HEAD
-} from "store/actions/MetricsActions";
-import { MetricsActionTypes as ActionTypes } from "store/actions/MetricsActions/metricsActionTypes";
-=======
 } from 'store/actions/MetricsActions';
 import { MetricsActionTypes as ActionTypes } from 'store/actions/MetricsActions/metricsActionTypes';
->>>>>>> 66b42358
 
 export type MetricsInitialState = {
 	serviceList?: servicesListItem[];
@@ -108,50 +103,50 @@
 	action: ActionType,
 ) => {
 	switch (action.type) {
-	case ActionTypes.getFilteredTraceMetrics:
-		return {
-			...state,
-			customMetricsItem: action.payload,
-		};
-	case ActionTypes.getServiceMetrics:
-		return {
-			...state,
-			metricItems: action.payload,
-		};
-	case ActionTypes.getDbOverviewMetrics:
-		return {
-			...state,
-			dbOverviewMetricsItem: action.payload,
-		};
-	case ActionTypes.getExternalMetrics:
-		return {
-			...state,
-			externalMetricsItem: action.payload,
-		};
-	case ActionTypes.getTopEndpoints:
-		return {
-			...state,
-			topEndpointListItem: action.payload,
-		};
-	case ActionTypes.getErrCodeMetrics:
-		return {
-			...state,
-			externalErrCodeMetricsItem: action.payload,
-		};
-	case ActionTypes.getAvgDurationMetrics:
-		return {
-			...state,
-			externalMetricsAvgDurationItem: action.payload,
-		};
+		case ActionTypes.getFilteredTraceMetrics:
+			return {
+				...state,
+				customMetricsItem: action.payload,
+			};
+		case ActionTypes.getServiceMetrics:
+			return {
+				...state,
+				metricItems: action.payload,
+			};
+		case ActionTypes.getDbOverviewMetrics:
+			return {
+				...state,
+				dbOverviewMetricsItem: action.payload,
+			};
+		case ActionTypes.getExternalMetrics:
+			return {
+				...state,
+				externalMetricsItem: action.payload,
+			};
+		case ActionTypes.getTopEndpoints:
+			return {
+				...state,
+				topEndpointListItem: action.payload,
+			};
+		case ActionTypes.getErrCodeMetrics:
+			return {
+				...state,
+				externalErrCodeMetricsItem: action.payload,
+			};
+		case ActionTypes.getAvgDurationMetrics:
+			return {
+				...state,
+				externalMetricsAvgDurationItem: action.payload,
+			};
 
-	case ActionTypes.getServicesList:
-		return {
-			...state,
-			serviceList: action.payload,
-		};
-	default:
-		return {
-			...state,
-		};
+		case ActionTypes.getServicesList:
+			return {
+				...state,
+				serviceList: action.payload,
+			};
+		default:
+			return {
+				...state,
+			};
 	}
 };