--- conflicted
+++ resolved
@@ -1,17 +1,13 @@
-<<<<<<< HEAD
-import { ActionTypes, Action, usageDataItem } from '../actions';
-=======
 import { ActionTypes, Action, usageDataItem } from "store/actions";
->>>>>>> 506c34f3
 
 export const usageDataReducer = (
 	state: usageDataItem[] = [{ timestamp: 0, count: 0 }],
 	action: Action,
 ) => {
 	switch (action.type) {
-	case ActionTypes.getUsageData:
-		return action.payload;
-	default:
-		return state;
+		case ActionTypes.getUsageData:
+			return action.payload;
+		default:
+			return state;
 	}
 };