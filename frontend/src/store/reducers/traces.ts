--- conflicted
+++ resolved
@@ -1,14 +1,10 @@
 import {
+	Action,
 	ActionTypes,
-	Action,
-	traceResponseNew,
 	spanList,
 	spansWSameTraceIDResponse,
-<<<<<<< HEAD
-} from '../actions';
-=======
-} from "store/actions";
->>>>>>> 7f2546ec
+	traceResponseNew,
+} from 'store/actions';
 
 // PNOTE - Initializing is a must for state variable otherwise it gives an error in reducer
 const spanlistinstance: spanList = { events: [], segmentID: '', columns: [] };
