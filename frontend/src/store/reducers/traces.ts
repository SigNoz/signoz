--- conflicted
+++ resolved
@@ -4,34 +4,30 @@
 	traceResponseNew,
 	spanList,
 	spansWSameTraceIDResponse,
-<<<<<<< HEAD
-} from '../actions';
-=======
 } from "store/actions";
->>>>>>> 506c34f3
 
 // PNOTE - Initializing is a must for state variable otherwise it gives an error in reducer
-const spanlistinstance: spanList = { events: [], segmentID: '', columns: [] };
+var spanlistinstance: spanList = { events: [], segmentID: "", columns: [] };
 export const tracesReducer = (
-	state: traceResponseNew = { '0': spanlistinstance },
+	state: traceResponseNew = { "0": spanlistinstance },
 	action: Action,
 ) => {
 	switch (action.type) {
-	case ActionTypes.fetchTraces:
-		return action.payload;
-	default:
-		return state;
+		case ActionTypes.fetchTraces:
+			return action.payload;
+		default:
+			return state;
 	}
 };
 
 export const traceItemReducer = (
-	state: spansWSameTraceIDResponse = { '0': spanlistinstance },
+	state: spansWSameTraceIDResponse = { "0": spanlistinstance },
 	action: Action,
 ) => {
 	switch (action.type) {
-	case ActionTypes.fetchTraceItem:
-		return action.payload;
-	default:
-		return state;
+		case ActionTypes.fetchTraceItem:
+			return action.payload;
+		default:
+			return state;
 	}
 };