<<<<<<< HEAD
import { ActionTypes, Action, serviceMapStore } from '../actions';
=======
import { ActionTypes, Action, serviceMapStore } from "store/actions";
>>>>>>> 7f2546ec

const initialState: serviceMapStore = {
	items: [],
	services: [],
};

export const ServiceMapReducer = (state = initialState, action: Action) => {
	switch (action.type) {
	case ActionTypes.getServiceMapItems:
		return {
			...state,
			items: action.payload,
		};
	case ActionTypes.getServices:
		return {
			...state,
			services: action.payload,
		};
	default:
		return state;
	}
};<|MERGE_RESOLUTION|>--- conflicted
+++ resolved
@@ -1,8 +1,4 @@
-<<<<<<< HEAD
-import { ActionTypes, Action, serviceMapStore } from '../actions';
-=======
-import { ActionTypes, Action, serviceMapStore } from "store/actions";
->>>>>>> 7f2546ec
+import { Action, ActionTypes, serviceMapStore } from 'store/actions';
 
 const initialState: serviceMapStore = {
 	items: [],
