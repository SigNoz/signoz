--- conflicted
+++ resolved
@@ -1,8 +1,4 @@
-<<<<<<< HEAD
-import { Action, ActionTypes, serviceMapStore } from "store/actions";
-=======
 import { Action, ActionTypes, serviceMapStore } from 'store/actions';
->>>>>>> 66b42358
 
 const initialState: serviceMapStore = {
 	items: [],
@@ -11,17 +7,17 @@
 
 export const ServiceMapReducer = (state = initialState, action: Action) => {
 	switch (action.type) {
-	case ActionTypes.getServiceMapItems:
-		return {
-			...state,
-			items: action.payload,
-		};
-	case ActionTypes.getServices:
-		return {
-			...state,
-			services: action.payload,
-		};
-	default:
-		return state;
+		case ActionTypes.getServiceMapItems:
+			return {
+				...state,
+				items: action.payload,
+			};
+		case ActionTypes.getServices:
+			return {
+				...state,
+				services: action.payload,
+			};
+		default:
+			return state;
 	}
 };