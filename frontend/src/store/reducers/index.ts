--- conflicted
+++ resolved
@@ -1,4 +1,4 @@
-import { combineReducers } from 'redux';
+import { combineReducers } from "redux";
 import {
 	traceResponseNew,
 	spansWSameTraceIDResponse,
@@ -6,15 +6,6 @@
 	GlobalTime,
 	serviceMapStore,
 	TraceFilters,
-<<<<<<< HEAD
-} from '../actions';
-import { updateGlobalTimeReducer } from './global';
-import { MetricsInitialState, metricsReducer } from './metrics';
-import TraceFilterReducer from './traceFilters';
-import { traceItemReducer, tracesReducer } from './traces';
-import { usageDataReducer } from './usage';
-import { ServiceMapReducer } from './serviceMap';
-=======
 } from "store/actions";
 import { updateGlobalTimeReducer } from "./global";
 import { MetricsInitialState, metricsReducer } from "./metrics";
@@ -22,7 +13,6 @@
 import { traceItemReducer, tracesReducer } from "./traces";
 import { usageDataReducer } from "./usage";
 import { ServiceMapReducer } from "./serviceMap";
->>>>>>> 506c34f3
 
 export interface StoreState {
 	metricsData: MetricsInitialState;
