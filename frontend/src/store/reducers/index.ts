--- conflicted
+++ resolved
@@ -1,30 +1,11 @@
-<<<<<<< HEAD
-import { combineReducers } from "redux";
-
-import { updateGlobalTimeReducer } from "./global";
-import { metricsReducer } from "./metrics";
-import { ServiceMapReducer } from "./serviceMap";
-import TraceFilterReducer from "./traceFilters";
-import { traceItemReducer, tracesReducer } from "./traces";
-import { usageDataReducer } from "./usage";
-=======
 import { combineReducers } from 'redux';
-import {
-	GlobalTime,
-	serviceMapStore,
-	spansWSameTraceIDResponse,
-	TraceFilters,
-	traceResponseNew,
-	usageDataItem,
-} from 'store/actions';
 
 import { updateGlobalTimeReducer } from './global';
-import { MetricsInitialState, metricsReducer } from './metrics';
+import { metricsReducer } from './metrics';
 import { ServiceMapReducer } from './serviceMap';
 import TraceFilterReducer from './traceFilters';
 import { traceItemReducer, tracesReducer } from './traces';
 import { usageDataReducer } from './usage';
->>>>>>> 66b42358
 
 const reducers = combineReducers({
 	traceFilters: TraceFilterReducer,
