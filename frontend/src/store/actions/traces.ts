import api from 'api';
import { Dispatch } from 'redux';
import { GlobalTime } from 'types/actions/globalTime';
import { toUTCEpoch } from 'utils/timeUtils';

import { ActionTypes } from './types';

// PNOTE
// define trace interface - what it should return
// define action creator to show list of traces on component mount -- use useEffect ( , []) -> Mounts when loaded first time
// Date() - takes number of milliseconds as input, our API takes in microseconds
// Sample API call for traces - https://api.signoz.io/api/traces?end=1606968273667000&limit=20&lookback=2d&maxDuration=&minDuration=&service=driver&operation=&start=1606968100867000

export interface Tree {
	name: string;
	value: number;
	children?: Tree[];
}

export interface RefItem {
	refType: string;
	traceID: string;
	spanID: string;
}

export interface TraceTagItem {
	key: string;
	// type: string;
	value: string;
}

export interface ProcessItem {
	serviceName: string;
	tags: TraceTagItem[];
}

// PNOTE - Temp DS for converting span to tree which can be consumed by flamegraph
export interface pushDStree {
	id: string;
	name: string;
	value: number;
	time: number;
	startTime: number;
	tags: TraceTagItem[];
	children: pushDStree[];
<<<<<<< HEAD
	parent: pushDStree;
=======
	serviceName: string;
	serviceColour?: string;
>>>>>>> f1f96500
}

export interface spanItem {
	traceID: string; // index 0
	spanID: string; // index 1
	operationName: string; // index 2
	startTime: number; // index 3
	duration: number; // index 4
	references: RefItem[]; // index 5
	tags: []; //index 6
	logs: []; // index 7
	processID: string; // index 8
	warnings: []; // index 9
	children: pushDStree[]; // index 10 // PNOTE - added this as we are adding extra field in span item to convert trace to tree.
	// Should this field be optional?
}

//let mapped_array :{ [id: string] : spanItem; } = {};

export interface traceItem {
	traceID: string;
	spans: spanItem[];
	processes: { [id: string]: ProcessItem };
	warnings: [];
}

export interface traceResponse {
	data: traceItem[];
	total: number;
	limit: number;
	offset: number;
	error: [];
}

export type span = [
	number,
	string,
	string,
	string,
	string,
	string,
	string,
	string | string[],
	string | string[],
	string | string[],
	pushDStree[],
];

export interface spanList {
	events: span[];
	segmentID: string;
	columns: string[];
}

// export interface traceResponseNew{
//   [id: string] : spanList;
// }
export interface traceResponseNew {
	[id: string]: spanList;
}

export interface spansWSameTraceIDResponse {
	[id: string]: spanList;
}

export interface FetchTracesAction {
	type: ActionTypes.fetchTraces;
	payload: traceResponseNew;
}

export interface FetchTraceItemAction {
	type: ActionTypes.fetchTraceItem;
	payload: spansWSameTraceIDResponse;
}

export const fetchTraces = (globalTime: GlobalTime, filter_params: string) => {
	return async (dispatch: Dispatch): Promise<void> => {
		if (globalTime) {
			const request_string =
				'/spans?limit=100&lookback=2d&start=' +
				toUTCEpoch(globalTime.minTime) +
				'&end=' +
				toUTCEpoch(globalTime.maxTime) +
				'&' +
				filter_params;
			const response = await api.get<traceResponseNew>(request_string);

			dispatch<FetchTracesAction>({
				type: ActionTypes.fetchTraces,
				payload: response.data,
				//PNOTE - response.data in the axios response has the actual API response?
			});
		}
	};
};

export const fetchTraceItem = (traceID: string) => {
	return async (dispatch: Dispatch): Promise<void> => {
		const request_string = '/traces' + '/' + traceID;
		const response = await api.get<spansWSameTraceIDResponse>(request_string);

		dispatch<FetchTraceItemAction>({
			type: ActionTypes.fetchTraceItem,
			payload: response.data,
			//PNOTE - response.data in the axios response has the actual API response?
		});
	};
};<|MERGE_RESOLUTION|>--- conflicted
+++ resolved
@@ -43,12 +43,9 @@
 	startTime: number;
 	tags: TraceTagItem[];
 	children: pushDStree[];
-<<<<<<< HEAD
 	parent: pushDStree;
-=======
 	serviceName: string;
 	serviceColour?: string;
->>>>>>> f1f96500
 }
 
 export interface spanItem {
