--- conflicted
+++ resolved
@@ -1,12 +1,3 @@
-<<<<<<< HEAD
-import { ActionTypes } from './types';
-import api, { apiV1 } from '../../api';
-
-import { Dispatch } from 'redux';
-import { GlobalTime } from './global';
-import { toUTCEpoch } from '../../utils/timeUtils';
-import ROUTES from 'Src/constants/routes';
-=======
 import { ActionTypes } from "./types";
 import api, { apiV1 } from "api";
 
@@ -14,7 +5,6 @@
 import { GlobalTime } from "./global";
 import { toUTCEpoch } from "utils/timeUtils";
 import ROUTES from "constants/routes";
->>>>>>> 506c34f3
 
 // PNOTE
 // define trace interface - what it should return
@@ -132,12 +122,12 @@
 export const fetchTraces = (globalTime: GlobalTime, filter_params: string) => {
 	return async (dispatch: Dispatch) => {
 		if (globalTime) {
-			const request_string =
-				'/spans?limit=100&lookback=2d&start=' +
+			let request_string =
+				"/spans?limit=100&lookback=2d&start=" +
 				toUTCEpoch(globalTime.minTime) +
-				'&end=' +
+				"&end=" +
 				toUTCEpoch(globalTime.maxTime) +
-				'&' +
+				"&" +
 				filter_params;
 			const response = await api.get<traceResponseNew>(apiV1 + request_string);
 
@@ -152,7 +142,7 @@
 
 export const fetchTraceItem = (traceID: string) => {
 	return async (dispatch: Dispatch) => {
-		const request_string = ROUTES.TRACES + '/' + traceID;
+		let request_string = ROUTES.TRACES + "/" + traceID;
 		const response = await api.get<spansWSameTraceIDResponse>(
 			apiV1 + request_string,
 		);
