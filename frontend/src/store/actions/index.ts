--- conflicted
+++ resolved
@@ -1,17 +1,7 @@
-<<<<<<< HEAD
-export * from "./global";
-export * from "./MetricsActions";
-export * from "./serviceMap";
-export * from "./traceFilters";
-export * from "./traces";
-export * from "./types";
-export * from "./usage";
-=======
 export * from './global';
 export * from './MetricsActions';
 export * from './serviceMap';
 export * from './traceFilters';
 export * from './traces';
 export * from './types';
-export * from './usage';
->>>>>>> 66b42358
+export * from './usage';