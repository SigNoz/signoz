--- conflicted
+++ resolved
@@ -1,14 +1,8 @@
-<<<<<<< HEAD
-import { FetchTracesAction, FetchTraceItemAction } from './traces';
-import { updateTraceFiltersAction, updateInputTagAction } from './traceFilters';
-=======
-import { FetchTracesAction, FetchTraceItemAction } from "./traces";
-import { updateTraceFiltersAction } from "./traceFilters";
->>>>>>> 7f2546ec
-
+import { updateTimeIntervalAction } from './global';
 import { serviceMapItemAction, servicesAction } from './serviceMap';
+import { updateTraceFiltersAction } from './traceFilters';
+import { FetchTraceItemAction,FetchTracesAction } from './traces';
 import { getUsageDataAction } from './usage';
-import { updateTimeIntervalAction } from './global';
 
 export enum ActionTypes {
 	updateTraceFilters = 'UPDATE_TRACES_FILTER',
