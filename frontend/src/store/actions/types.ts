--- conflicted
+++ resolved
@@ -1,23 +1,18 @@
-<<<<<<< HEAD
-import { FetchTracesAction, FetchTraceItemAction } from './traces';
-import { updateTraceFiltersAction, updateInputTagAction } from './traceFilters';
-=======
 import { FetchTracesAction, FetchTraceItemAction } from "./traces";
 import { updateTraceFiltersAction } from "./traceFilters";
->>>>>>> 506c34f3
 
-import { serviceMapItemAction, servicesAction } from './serviceMap';
-import { getUsageDataAction } from './usage';
-import { updateTimeIntervalAction } from './global';
+import { serviceMapItemAction, servicesAction } from "./serviceMap";
+import { getUsageDataAction } from "./usage";
+import { updateTimeIntervalAction } from "./global";
 
 export enum ActionTypes {
-	updateTraceFilters = 'UPDATE_TRACES_FILTER',
-	updateTimeInterval = 'UPDATE_TIME_INTERVAL',
-	getServiceMapItems = 'GET_SERVICE_MAP_ITEMS',
-	getServices = 'GET_SERVICES',
-	getUsageData = 'GET_USAGE_DATE',
-	fetchTraces = 'FETCH_TRACES',
-	fetchTraceItem = 'FETCH_TRACE_ITEM',
+	updateTraceFilters = "UPDATE_TRACES_FILTER",
+	updateTimeInterval = "UPDATE_TIME_INTERVAL",
+	getServiceMapItems = "GET_SERVICE_MAP_ITEMS",
+	getServices = "GET_SERVICES",
+	getUsageData = "GET_USAGE_DATE",
+	fetchTraces = "FETCH_TRACES",
+	fetchTraceItem = "FETCH_TRACE_ITEM",
 }
 
 export type Action =
