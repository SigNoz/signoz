--- conflicted
+++ resolved
@@ -1,16 +1,8 @@
-<<<<<<< HEAD
-import { updateTimeIntervalAction } from "./global";
-import { serviceMapItemAction, servicesAction } from "./serviceMap";
-import { updateTraceFiltersAction } from "./traceFilters";
-import { FetchTraceItemAction,FetchTracesAction } from "./traces";
-import { getUsageDataAction } from "./usage";
-=======
 import { updateTimeIntervalAction } from './global';
 import { serviceMapItemAction, servicesAction } from './serviceMap';
 import { updateTraceFiltersAction } from './traceFilters';
-import { FetchTraceItemAction,FetchTracesAction } from './traces';
+import { FetchTraceItemAction, FetchTracesAction } from './traces';
 import { getUsageDataAction } from './usage';
->>>>>>> 66b42358
 
 export enum ActionTypes {
 	updateTraceFilters = 'UPDATE_TRACES_FILTER',
