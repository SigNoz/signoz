--- conflicted
+++ resolved
@@ -54,13 +54,6 @@
 								errorMessage: '',
 								loading: false,
 							},
-<<<<<<< HEAD
-							query: [
-								{
-									name: GetQueryName([]),
-									query: '',
-									legend: '',
-=======
 							query: {
 								queryType: EQueryType.QUERY_BUILDER,
 								promQL: [
@@ -83,7 +76,6 @@
 											...QueryBuilderQueryTemplate,
 										},
 									],
->>>>>>> cf0eb441
 								},
 							},
 						},
