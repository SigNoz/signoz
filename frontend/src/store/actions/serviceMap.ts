--- conflicted
+++ resolved
@@ -1,14 +1,8 @@
-<<<<<<< HEAD
+import api, { apiV1 } from 'api';
 import { Dispatch } from 'redux';
-import api, { apiV1 } from '../../api';
+
 import { GlobalTime } from './global';
 import { ActionTypes } from './types';
-=======
-import { Dispatch } from "redux";
-import api, { apiV1 } from "api";
-import { GlobalTime } from "./global";
-import { ActionTypes } from "./types";
->>>>>>> 7f2546ec
 
 export interface serviceMapStore {
 	items: servicesMapItem[];
