<<<<<<< HEAD
import { Dispatch } from 'redux';
import api, { apiV1 } from '../../../api';

import { GlobalTime } from '../global';
import { toUTCEpoch } from '../../../utils/timeUtils';
import { MetricsActionTypes } from './metricsActionTypes';
import * as MetricsInterfaces from './metricsInterfaces';
=======
import { Dispatch } from "redux";
import api, { apiV1 } from "api";

import { GlobalTime } from "store/actions/global";
import { toUTCEpoch } from "utils/timeUtils";
import { MetricsActionTypes } from "./metricsActionTypes";
import * as MetricsInterfaces from "./metricsInterfaces";
>>>>>>> 7f2546ec

export const getServicesList = (globalTime: GlobalTime) => {
	return async (dispatch: Dispatch) => {
		const request_string =
			'/services?start=' + globalTime.minTime + '&end=' + globalTime.maxTime;

		const response = await api.get<MetricsInterfaces.servicesListItem[]>(
			apiV1 + request_string,
		);

		dispatch<MetricsInterfaces.getServicesListAction>({
			type: MetricsActionTypes.getServicesList,
			payload: response.data,
			//PNOTE - response.data in the axios response has the actual API response
		});
	};
};

export const getDbOverViewMetrics = (
	serviceName: string,
	globalTime: GlobalTime,
) => {
	return async (dispatch: Dispatch) => {
		const request_string =
			'/service/dbOverview?service=' +
			serviceName +
			'&start=' +
			globalTime.minTime +
			'&end=' +
			globalTime.maxTime +
			'&step=60';
		const response = await api.get<MetricsInterfaces.dbOverviewMetricsItem[]>(
			apiV1 + request_string,
		);
		dispatch<MetricsInterfaces.getDbOverViewMetricsAction>({
			type: MetricsActionTypes.getDbOverviewMetrics,
			payload: response.data,
		});
	};
};

export const getExternalMetrics = (
	serviceName: string,
	globalTime: GlobalTime,
) => {
	return async (dispatch: Dispatch) => {
		const request_string =
			'/service/external?service=' +
			serviceName +
			'&start=' +
			globalTime.minTime +
			'&end=' +
			globalTime.maxTime +
			'&step=60';
		const response = await api.get<MetricsInterfaces.externalMetricsItem[]>(
			apiV1 + request_string,
		);
		dispatch<MetricsInterfaces.getExternalMetricsAction>({
			type: MetricsActionTypes.getExternalMetrics,
			payload: response.data,
		});
	};
};

export const getExternalAvgDurationMetrics = (
	serviceName: string,
	globalTime: GlobalTime,
) => {
	return async (dispatch: Dispatch) => {
		const request_string =
			'/service/externalAvgDuration?service=' +
			serviceName +
			'&start=' +
			globalTime.minTime +
			'&end=' +
			globalTime.maxTime +
			'&step=60';

		const response = await api.get<
			MetricsInterfaces.externalMetricsAvgDurationItem[]
		>(apiV1 + request_string);
		dispatch<MetricsInterfaces.externalMetricsAvgDurationAction>({
			type: MetricsActionTypes.getAvgDurationMetrics,
			payload: response.data,
		});
	};
};
export const getExternalErrCodeMetrics = (
	serviceName: string,
	globalTime: GlobalTime,
) => {
	return async (dispatch: Dispatch) => {
		const request_string =
			'/service/externalErrors?service=' +
			serviceName +
			'&start=' +
			globalTime.minTime +
			'&end=' +
			globalTime.maxTime +
			'&step=60';
		const response = await api.get<
			MetricsInterfaces.externalErrCodeMetricsItem[]
		>(apiV1 + request_string);

		dispatch<MetricsInterfaces.externalErrCodeMetricsActions>({
			type: MetricsActionTypes.getErrCodeMetrics,
			payload: response.data,
		});
	};
};

export const getServicesMetrics = (
	serviceName: string,
	globalTime: GlobalTime,
) => {
	return async (dispatch: Dispatch) => {
		const request_string =
			'/service/overview?service=' +
			serviceName +
			'&start=' +
			globalTime.minTime +
			'&end=' +
			globalTime.maxTime +
			'&step=60';
		const response = await api.get<MetricsInterfaces.metricItem[]>(
			apiV1 + request_string,
		);

		dispatch<MetricsInterfaces.getServiceMetricsAction>({
			type: MetricsActionTypes.getServiceMetrics,
			payload: response.data,
			//PNOTE - response.data in the axios response has the actual API response
		});
	};
};

export const getTopEndpoints = (
	serviceName: string,
	globalTime: GlobalTime,
) => {
	return async (dispatch: Dispatch) => {
		const request_string =
			'/service/top_endpoints?service=' +
			serviceName +
			'&start=' +
			globalTime.minTime +
			'&end=' +
			globalTime.maxTime;
		const response = await api.get<MetricsInterfaces.topEndpointListItem[]>(
			apiV1 + request_string,
		);

		dispatch<MetricsInterfaces.getTopEndpointsAction>({
			type: MetricsActionTypes.getTopEndpoints,
			payload: response.data,
			//PNOTE - response.data in the axios response has the actual API response
		});
	};
};

export const getFilteredTraceMetrics = (
	filter_params: string,
	globalTime: GlobalTime,
) => {
	return async (dispatch: Dispatch) => {
		const request_string =
			'/spans/aggregates?start=' +
			toUTCEpoch(globalTime.minTime) +
			'&end=' +
			toUTCEpoch(globalTime.maxTime) +
			'&' +
			filter_params;
		const response = await api.get<MetricsInterfaces.customMetricsItem[]>(
			apiV1 + request_string,
		);

		dispatch<MetricsInterfaces.getFilteredTraceMetricsAction>({
			type: MetricsActionTypes.getFilteredTraceMetrics,
			payload: response.data,
			//PNOTE - response.data in the axios response has the actual API response
		});
	};
};<|MERGE_RESOLUTION|>--- conflicted
+++ resolved
@@ -1,20 +1,10 @@
-<<<<<<< HEAD
+import api, { apiV1 } from 'api';
 import { Dispatch } from 'redux';
-import api, { apiV1 } from '../../../api';
+import { GlobalTime } from 'store/actions/global';
+import { toUTCEpoch } from 'utils/timeUtils';
 
-import { GlobalTime } from '../global';
-import { toUTCEpoch } from '../../../utils/timeUtils';
 import { MetricsActionTypes } from './metricsActionTypes';
 import * as MetricsInterfaces from './metricsInterfaces';
-=======
-import { Dispatch } from "redux";
-import api, { apiV1 } from "api";
-
-import { GlobalTime } from "store/actions/global";
-import { toUTCEpoch } from "utils/timeUtils";
-import { MetricsActionTypes } from "./metricsActionTypes";
-import * as MetricsInterfaces from "./metricsInterfaces";
->>>>>>> 7f2546ec
 
 export const getServicesList = (globalTime: GlobalTime) => {
 	return async (dispatch: Dispatch) => {
