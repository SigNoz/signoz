<<<<<<< HEAD
import api, { apiV1 } from "api";
import { Dispatch } from "redux";
import { toUTCEpoch } from "utils/timeUtils";

import { ActionTypes } from "./types";
=======
import api, { apiV1 } from 'api';
import { Dispatch } from 'redux';
import { toUTCEpoch } from 'utils/timeUtils';

import { ActionTypes } from './types';
>>>>>>> 66b42358

export interface usageDataItem {
	timestamp: number;
	count: number;
}

export interface getUsageDataAction {
	type: ActionTypes.getUsageData;
	payload: usageDataItem[];
}

export const getUsageData = (
	minTime: number,
	maxTime: number,
	step: number,
	service: string,
) => {
	return async (dispatch: Dispatch) => {
		const request_string = `/usage?start=${toUTCEpoch(minTime)}&end=${toUTCEpoch(
			maxTime,
		)}&step=${step}&service=${service ? service : ''}`;
		//Step can only be multiple of 3600
		const response = await api.get<usageDataItem[]>(apiV1 + request_string);

		dispatch<getUsageDataAction>({
			type: ActionTypes.getUsageData,
			payload: response.data,
			//PNOTE - response.data in the axios response has the actual API response
		});
	};
};<|MERGE_RESOLUTION|>--- conflicted
+++ resolved
@@ -1,16 +1,8 @@
-<<<<<<< HEAD
-import api, { apiV1 } from "api";
-import { Dispatch } from "redux";
-import { toUTCEpoch } from "utils/timeUtils";
-
-import { ActionTypes } from "./types";
-=======
 import api, { apiV1 } from 'api';
 import { Dispatch } from 'redux';
 import { toUTCEpoch } from 'utils/timeUtils';
 
 import { ActionTypes } from './types';
->>>>>>> 66b42358
 
 export interface usageDataItem {
 	timestamp: number;
