import Modal from 'antd/es/modal';
import get from 'api/dashboard/get';
import { REACT_QUERY_KEY } from 'constants/reactQueryKeys';
import ROUTES from 'constants/routes';
import { getMinMax } from 'container/TopNav/AutoRefresh/config';
import dayjs, { Dayjs } from 'dayjs';
import useTabVisibility from 'hooks/useTabFocus';
<<<<<<< HEAD
import isEqual from 'lodash-es/isEqual';
import isUndefined from 'lodash-es/isUndefined';
import omitBy from 'lodash-es/omitBy';
=======
import { getUpdatedLayout } from 'lib/dashboard/getUpdatedLayout';
>>>>>>> 83716705
import {
	createContext,
	PropsWithChildren,
	useContext,
	useEffect,
	useMemo,
	useRef,
	useState,
} from 'react';
import { Layout } from 'react-grid-layout';
import { useTranslation } from 'react-i18next';
import { useQuery, UseQueryResult } from 'react-query';
import { useDispatch, useSelector } from 'react-redux';
import { useRouteMatch } from 'react-router-dom';
import { Dispatch } from 'redux';
import { AppState } from 'store/reducers';
import AppActions from 'types/actions';
import { UPDATE_TIME_INTERVAL } from 'types/actions/globalTime';
import { Dashboard } from 'types/api/dashboard/getAll';
import AppReducer from 'types/reducer/app';
import { GlobalReducer } from 'types/reducer/globalTime';

import { IDashboardContext } from './types';

const DashboardContext = createContext<IDashboardContext>({
	isDashboardSliderOpen: false,
	handleToggleDashboardSlider: () => {},
	dashboardResponse: {} as UseQueryResult<Dashboard, unknown>,
	selectedDashboard: {} as Dashboard,
	dashboardId: '',
	layouts: [],
	setLayouts: () => {},
	setSelectedDashboard: () => {},
	updatedTimeRef: {} as React.MutableRefObject<Dayjs | null>,
});

interface Props {
	dashboardId: string;
}

export function DashboardProvider({
	children,
}: PropsWithChildren): JSX.Element {
	const [isDashboardSliderOpen, setIsDashboardSlider] = useState<boolean>(false);
	const isDashboardPage = useRouteMatch<Props>({
		path: ROUTES.DASHBOARD,
		exact: true,
	});

	const dispatch = useDispatch<Dispatch<AppActions>>();

	const globalTime = useSelector<AppState, GlobalReducer>(
		(state) => state.globalTime,
	);

	const [onModal, Content] = Modal.useModal();

	const isDashboardWidgetPage = useRouteMatch<Props>({
		path: ROUTES.DASHBOARD_WIDGET,
		exact: true,
	});

	const [layouts, setLayouts] = useState<Layout[]>([]);

	const { isLoggedIn } = useSelector<AppState, AppReducer>((state) => state.app);

	const dashboardId =
		(isDashboardPage
			? isDashboardPage.params.dashboardId
			: isDashboardWidgetPage?.params.dashboardId) || '';

	const [selectedDashboard, setSelectedDashboard] = useState<Dashboard>();

	const updatedTimeRef = useRef<Dayjs | null>(null); // Using ref to store the updated time
	const modalRef = useRef<any>(null);

	const isVisible = useTabVisibility();

	const { t } = useTranslation(['dashboard']);
	const dashboardRef = useRef<Dashboard>();

	const dashboardResponse = useQuery(
		[REACT_QUERY_KEY.DASHBOARD_BY_ID, isDashboardPage?.params],
		{
			enabled: (!!isDashboardPage || !!isDashboardWidgetPage) && isLoggedIn,
			queryFn: () =>
				get({
					uuid: dashboardId,
				}),
			refetchOnWindowFocus: false,
			onSuccess: (data) => {
				const updatedDate = dayjs(data.updated_at);

				// on first render
				if (updatedTimeRef.current === null) {
					setSelectedDashboard(data);

					updatedTimeRef.current = updatedDate;

					dashboardRef.current = data;

<<<<<<< HEAD
					setLayouts(data.data.layout || []);
=======
					setLayouts(getUpdatedLayout(data.data.layout));
>>>>>>> 83716705
				}

				if (
					updatedTimeRef.current !== null &&
					updatedDate.isAfter(updatedTimeRef.current) &&
					isVisible &&
					dashboardRef.current?.id === data.id
				) {
					// show modal when state is out of sync
					const modal = onModal.confirm({
						centered: true,
						title: t('dashboard_has_been_updated'),
						content: t('do_you_want_to_refresh_the_dashboard'),
						onOk() {
							setSelectedDashboard(data);

							const { maxTime, minTime } = getMinMax(
								globalTime.selectedTime,
								globalTime.minTime,
								globalTime.maxTime,
							);

							dispatch({
								type: UPDATE_TIME_INTERVAL,
								payload: {
									maxTime,
									minTime,
									selectedTime: globalTime.selectedTime,
								},
							});

							dashboardRef.current = data;

							updatedTimeRef.current = dayjs(data.updated_at);

<<<<<<< HEAD
							setLayouts(data.data.layout || []);
=======
							setLayouts(getUpdatedLayout(data.data.layout));
>>>>>>> 83716705
						},
					});

					modalRef.current = modal;
				} else {
					// normal flow
					updatedTimeRef.current = dayjs(data.updated_at);

					dashboardRef.current = data;

<<<<<<< HEAD
					if (!isEqual(selectedDashboard, data)) {
						setSelectedDashboard(data);
					}

					if (
						!isEqual(
							[omitBy(layouts, (value): boolean => isUndefined(value))[0]],
							data.data.layout,
						)
					) {
						setLayouts(data?.data?.layout || []);
					}
=======
					setSelectedDashboard(data);

					setLayouts(getUpdatedLayout(data.data.layout));
>>>>>>> 83716705
				}
			},
		},
	);

	useEffect(() => {
		if (isVisible && updatedTimeRef.current) {
			dashboardResponse.refetch();
		}
		// eslint-disable-next-line react-hooks/exhaustive-deps
	}, [isVisible]);

	useEffect(() => {
		if (!isVisible && modalRef.current) {
			modalRef.current.destroy();
		}
	}, [isVisible]);

	const handleToggleDashboardSlider = (value: boolean): void => {
		setIsDashboardSlider(value);
	};

	const value: IDashboardContext = useMemo(
		() => ({
			isDashboardSliderOpen,
			handleToggleDashboardSlider,
			dashboardResponse,
			selectedDashboard,
			dashboardId,
			layouts,
			setLayouts,
			setSelectedDashboard,
			updatedTimeRef,
		}),
		[
			isDashboardSliderOpen,
			dashboardResponse,
			selectedDashboard,
			dashboardId,
			layouts,
		],
	);

	return (
		<DashboardContext.Provider value={value}>
			{Content}
			{children}
		</DashboardContext.Provider>
	);
}

export const useDashboard = (): IDashboardContext => {
	const context = useContext(DashboardContext);

	if (!context) {
		throw new Error('Should be used inside the context');
	}

	return context;
};<|MERGE_RESOLUTION|>--- conflicted
+++ resolved
@@ -5,13 +5,10 @@
 import { getMinMax } from 'container/TopNav/AutoRefresh/config';
 import dayjs, { Dayjs } from 'dayjs';
 import useTabVisibility from 'hooks/useTabFocus';
-<<<<<<< HEAD
+import { getUpdatedLayout } from 'lib/dashboard/getUpdatedLayout';
 import isEqual from 'lodash-es/isEqual';
 import isUndefined from 'lodash-es/isUndefined';
 import omitBy from 'lodash-es/omitBy';
-=======
-import { getUpdatedLayout } from 'lib/dashboard/getUpdatedLayout';
->>>>>>> 83716705
 import {
 	createContext,
 	PropsWithChildren,
@@ -113,11 +110,7 @@
 
 					dashboardRef.current = data;
 
-<<<<<<< HEAD
-					setLayouts(data.data.layout || []);
-=======
 					setLayouts(getUpdatedLayout(data.data.layout));
->>>>>>> 83716705
 				}
 
 				if (
@@ -153,11 +146,7 @@
 
 							updatedTimeRef.current = dayjs(data.updated_at);
 
-<<<<<<< HEAD
-							setLayouts(data.data.layout || []);
-=======
 							setLayouts(getUpdatedLayout(data.data.layout));
->>>>>>> 83716705
 						},
 					});
 
@@ -168,7 +157,6 @@
 
 					dashboardRef.current = data;
 
-<<<<<<< HEAD
 					if (!isEqual(selectedDashboard, data)) {
 						setSelectedDashboard(data);
 					}
@@ -179,13 +167,8 @@
 							data.data.layout,
 						)
 					) {
-						setLayouts(data?.data?.layout || []);
+						setLayouts(getUpdatedLayout(data.data.layout));
 					}
-=======
-					setSelectedDashboard(data);
-
-					setLayouts(getUpdatedLayout(data.data.layout));
->>>>>>> 83716705
 				}
 			},
 		},
