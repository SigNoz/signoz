import Modal from 'antd/es/modal';
import get from 'api/dashboard/get';
<<<<<<< HEAD
=======
import lockDashboardApi from 'api/dashboard/lockDashboard';
import unlockDashboardApi from 'api/dashboard/unlockDashboard';
>>>>>>> dda01678
import { REACT_QUERY_KEY } from 'constants/reactQueryKeys';
import ROUTES from 'constants/routes';
import { getMinMax } from 'container/TopNav/AutoRefresh/config';
import dayjs, { Dayjs } from 'dayjs';
import useAxiosError from 'hooks/useAxiosError';
import useTabVisibility from 'hooks/useTabFocus';
<<<<<<< HEAD
import isEqual from 'lodash-es/isEqual';
import isUndefined from 'lodash-es/isUndefined';
import omitBy from 'lodash-es/omitBy';
=======
import { getUpdatedLayout } from 'lib/dashboard/getUpdatedLayout';
>>>>>>> dda01678
import {
	createContext,
	PropsWithChildren,
	useContext,
	useEffect,
	useMemo,
	useRef,
	useState,
} from 'react';
import { Layout } from 'react-grid-layout';
import { useTranslation } from 'react-i18next';
import { useMutation, useQuery, UseQueryResult } from 'react-query';
import { useDispatch, useSelector } from 'react-redux';
import { useRouteMatch } from 'react-router-dom';
import { Dispatch } from 'redux';
import { AppState } from 'store/reducers';
import AppActions from 'types/actions';
import { UPDATE_TIME_INTERVAL } from 'types/actions/globalTime';
import { Dashboard } from 'types/api/dashboard/getAll';
import AppReducer from 'types/reducer/app';
import { GlobalReducer } from 'types/reducer/globalTime';

import { IDashboardContext } from './types';

const DashboardContext = createContext<IDashboardContext>({
	isDashboardSliderOpen: false,
	isDashboardLocked: false,
	handleToggleDashboardSlider: () => {},
	handleDashboardLockToggle: () => {},
	dashboardResponse: {} as UseQueryResult<Dashboard, unknown>,
	selectedDashboard: {} as Dashboard,
	dashboardId: '',
	layouts: [],
	setLayouts: () => {},
	setSelectedDashboard: () => {},
	updatedTimeRef: {} as React.MutableRefObject<Dayjs | null>,
});

interface Props {
	dashboardId: string;
}

export function DashboardProvider({
	children,
}: PropsWithChildren): JSX.Element {
	const [isDashboardSliderOpen, setIsDashboardSlider] = useState<boolean>(false);

	const [isDashboardLocked, setIsDashboardLocked] = useState<boolean>(false);

	const isDashboardPage = useRouteMatch<Props>({
		path: ROUTES.DASHBOARD,
		exact: true,
	});

	const dispatch = useDispatch<Dispatch<AppActions>>();

	const globalTime = useSelector<AppState, GlobalReducer>(
		(state) => state.globalTime,
	);

	const [onModal, Content] = Modal.useModal();

	const isDashboardWidgetPage = useRouteMatch<Props>({
		path: ROUTES.DASHBOARD_WIDGET,
		exact: true,
	});

	const [layouts, setLayouts] = useState<Layout[]>([]);

	const { isLoggedIn } = useSelector<AppState, AppReducer>((state) => state.app);

	const dashboardId =
		(isDashboardPage
			? isDashboardPage.params.dashboardId
			: isDashboardWidgetPage?.params.dashboardId) || '';

	const [selectedDashboard, setSelectedDashboard] = useState<Dashboard>();

	const updatedTimeRef = useRef<Dayjs | null>(null); // Using ref to store the updated time
	const modalRef = useRef<any>(null);

	const isVisible = useTabVisibility();

	const { t } = useTranslation(['dashboard']);
	const dashboardRef = useRef<Dashboard>();

	const dashboardResponse = useQuery(
		[REACT_QUERY_KEY.DASHBOARD_BY_ID, isDashboardPage?.params],
		{
			enabled: (!!isDashboardPage || !!isDashboardWidgetPage) && isLoggedIn,
			queryFn: () =>
				get({
					uuid: dashboardId,
				}),
			refetchOnWindowFocus: false,
			onSuccess: (data) => {
				const updatedDate = dayjs(data.updated_at);

				setIsDashboardLocked(data?.isLocked || false);

				// on first render
				if (updatedTimeRef.current === null) {
					setSelectedDashboard(data);

					updatedTimeRef.current = updatedDate;

					dashboardRef.current = data;

<<<<<<< HEAD
					setLayouts(data.data.layout || []);
=======
					setLayouts(getUpdatedLayout(data.data.layout));
>>>>>>> dda01678
				}

				if (
					updatedTimeRef.current !== null &&
					updatedDate.isAfter(updatedTimeRef.current) &&
					isVisible &&
					dashboardRef.current?.id === data.id
				) {
					// show modal when state is out of sync
					const modal = onModal.confirm({
						centered: true,
						title: t('dashboard_has_been_updated'),
						content: t('do_you_want_to_refresh_the_dashboard'),
						onOk() {
							setSelectedDashboard(data);

							const { maxTime, minTime } = getMinMax(
								globalTime.selectedTime,
								globalTime.minTime,
								globalTime.maxTime,
							);

							dispatch({
								type: UPDATE_TIME_INTERVAL,
								payload: {
									maxTime,
									minTime,
									selectedTime: globalTime.selectedTime,
								},
							});

							dashboardRef.current = data;

							updatedTimeRef.current = dayjs(data.updated_at);

<<<<<<< HEAD
							setLayouts(data.data.layout || []);
=======
							setLayouts(getUpdatedLayout(data.data.layout));
>>>>>>> dda01678
						},
					});

					modalRef.current = modal;
				} else {
					// normal flow
					updatedTimeRef.current = dayjs(data.updated_at);

					dashboardRef.current = data;

<<<<<<< HEAD
					if (!isEqual(selectedDashboard, data)) {
						setSelectedDashboard(data);
					}

					if (
						!isEqual(
							[omitBy(layouts, (value): boolean => isUndefined(value))[0]],
							data.data.layout,
						)
					) {
						setLayouts(data?.data?.layout || []);
					}
=======
					setSelectedDashboard(data);

					setLayouts(getUpdatedLayout(data.data.layout));
>>>>>>> dda01678
				}
			},
		},
	);

	useEffect(() => {
		if (isVisible && updatedTimeRef.current) {
			dashboardResponse.refetch();
		}
		// eslint-disable-next-line react-hooks/exhaustive-deps
	}, [isVisible]);

	useEffect(() => {
		if (!isVisible && modalRef.current) {
			modalRef.current.destroy();
		}
	}, [isVisible]);

	const handleToggleDashboardSlider = (value: boolean): void => {
		setIsDashboardSlider(value);
	};

	const handleError = useAxiosError();

	const { mutate: lockDashboard } = useMutation(lockDashboardApi, {
		onSuccess: () => {
			setIsDashboardSlider(false);
			setIsDashboardLocked(true);
		},
		onError: handleError,
	});

	const { mutate: unlockDashboard } = useMutation(unlockDashboardApi, {
		onSuccess: () => {
			setIsDashboardLocked(false);
		},
		onError: handleError,
	});

	const handleDashboardLockToggle = async (value: boolean): Promise<void> => {
		if (selectedDashboard) {
			if (value) {
				lockDashboard(selectedDashboard);
			} else {
				unlockDashboard(selectedDashboard);
			}
		}
	};

	const value: IDashboardContext = useMemo(
		() => ({
			isDashboardSliderOpen,
			isDashboardLocked,
			handleToggleDashboardSlider,
			handleDashboardLockToggle,
			dashboardResponse,
			selectedDashboard,
			dashboardId,
			layouts,
			setLayouts,
			setSelectedDashboard,
			updatedTimeRef,
		}),
		// eslint-disable-next-line react-hooks/exhaustive-deps
		[
			isDashboardSliderOpen,
			isDashboardLocked,
			dashboardResponse,
			selectedDashboard,
			dashboardId,
			layouts,
		],
	);

	return (
		<DashboardContext.Provider value={value}>
			{Content}
			{children}
		</DashboardContext.Provider>
	);
}

export const useDashboard = (): IDashboardContext => {
	const context = useContext(DashboardContext);

	if (!context) {
		throw new Error('Should be used inside the context');
	}

	return context;
};<|MERGE_RESOLUTION|>--- conflicted
+++ resolved
@@ -1,23 +1,17 @@
 import Modal from 'antd/es/modal';
 import get from 'api/dashboard/get';
-<<<<<<< HEAD
-=======
 import lockDashboardApi from 'api/dashboard/lockDashboard';
 import unlockDashboardApi from 'api/dashboard/unlockDashboard';
->>>>>>> dda01678
 import { REACT_QUERY_KEY } from 'constants/reactQueryKeys';
 import ROUTES from 'constants/routes';
 import { getMinMax } from 'container/TopNav/AutoRefresh/config';
 import dayjs, { Dayjs } from 'dayjs';
 import useAxiosError from 'hooks/useAxiosError';
 import useTabVisibility from 'hooks/useTabFocus';
-<<<<<<< HEAD
+import { getUpdatedLayout } from 'lib/dashboard/getUpdatedLayout';
 import isEqual from 'lodash-es/isEqual';
 import isUndefined from 'lodash-es/isUndefined';
 import omitBy from 'lodash-es/omitBy';
-=======
-import { getUpdatedLayout } from 'lib/dashboard/getUpdatedLayout';
->>>>>>> dda01678
 import {
 	createContext,
 	PropsWithChildren,
@@ -126,11 +120,7 @@
 
 					dashboardRef.current = data;
 
-<<<<<<< HEAD
-					setLayouts(data.data.layout || []);
-=======
 					setLayouts(getUpdatedLayout(data.data.layout));
->>>>>>> dda01678
 				}
 
 				if (
@@ -166,11 +156,7 @@
 
 							updatedTimeRef.current = dayjs(data.updated_at);
 
-<<<<<<< HEAD
-							setLayouts(data.data.layout || []);
-=======
 							setLayouts(getUpdatedLayout(data.data.layout));
->>>>>>> dda01678
 						},
 					});
 
@@ -181,7 +167,6 @@
 
 					dashboardRef.current = data;
 
-<<<<<<< HEAD
 					if (!isEqual(selectedDashboard, data)) {
 						setSelectedDashboard(data);
 					}
@@ -192,13 +177,8 @@
 							data.data.layout,
 						)
 					) {
-						setLayouts(data?.data?.layout || []);
+						setLayouts(getUpdatedLayout(data.data.layout));
 					}
-=======
-					setSelectedDashboard(data);
-
-					setLayouts(getUpdatedLayout(data.data.layout));
->>>>>>> dda01678
 				}
 			},
 		},
