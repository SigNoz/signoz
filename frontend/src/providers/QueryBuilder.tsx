--- conflicted
+++ resolved
@@ -466,11 +466,7 @@
 
 			urlQuery.set(
 				queryParamNamesMap.compositeQuery,
-<<<<<<< HEAD
-				JSON.stringify(currentGeneratedQuery),
-=======
 				encodeURIComponent(JSON.stringify(currentGeneratedQuery)),
->>>>>>> f5b9eb3b
 			);
 
 			if (searchParams) {
