--- conflicted
+++ resolved
@@ -1,5 +1,6 @@
 import {
 	alphabet,
+	baseAutoCompleteIdKeysOrder,
 	formulasNames,
 	initialClickHouseData,
 	initialFormulaBuilderFormValues,
@@ -14,11 +15,8 @@
 } from 'constants/queryBuilder';
 import { COMPOSITE_QUERY } from 'constants/queryBuilderQueryNames';
 import { GRAPH_TYPES } from 'container/NewDashboard/ComponentsSlider';
-<<<<<<< HEAD
+import useUrlQuery from 'hooks/useUrlQuery';
 import { createIdFromObjectFields } from 'lib/createIdFromObjectFields';
-=======
-import useUrlQuery from 'hooks/useUrlQuery';
->>>>>>> c69e2e0d
 import { createNewBuilderItemName } from 'lib/newQueryBuilder/createNewBuilderItemName';
 import { getOperatorsBySourceAndPanelType } from 'lib/newQueryBuilder/getOperatorsBySourceAndPanelType';
 import { replaceIncorrectObjectFields } from 'lib/replaceIncorrectObjectFields';
@@ -102,35 +100,9 @@
 		setCurrentQuery(initialQuery);
 	}, []);
 
-<<<<<<< HEAD
-	const initQueryBuilderData = useCallback(
-		(query: QueryState, queryType: EQueryType): void => {
-			const transformedQuery: QueryState = {
-				...query,
-				builder: {
-					...query.builder,
-					queryData: query.builder.queryData.map((q) => ({
-						...q,
-						groupBy: q.groupBy.map((item) => ({
-							...item,
-							id: createIdFromObjectFields(item),
-						})),
-						aggregateAttribute: {
-							...q.aggregateAttribute,
-							id: createIdFromObjectFields(q.aggregateAttribute),
-						},
-					})),
-				},
-			};
-
-			setCurrentQuery(transformedQuery);
-			setQueryType(queryType);
-		},
-		[],
-	);
-=======
 	const initQueryBuilderData = useCallback((query: Partial<Query>): void => {
 		const { queryType, ...queryState } = query;
+
 		const builder: QueryBuilderData = {
 			queryData: queryState.builder
 				? queryState.builder.queryData.map((item) => ({
@@ -160,11 +132,32 @@
 			  }))
 			: initialQuery.clickhouse_sql;
 
-		setCurrentQuery({ builder, clickhouse_sql: clickHouse, promql });
+		const transformedQuery: QueryState = {
+			clickhouse_sql: clickHouse,
+			promql,
+			builder: {
+				...builder,
+				queryData: builder.queryData.map((q) => ({
+					...q,
+					groupBy: q.groupBy.map(({ id: _, ...item }) => ({
+						...item,
+						id: createIdFromObjectFields(item, baseAutoCompleteIdKeysOrder),
+					})),
+					aggregateAttribute: {
+						...q.aggregateAttribute,
+						id: createIdFromObjectFields(
+							q.aggregateAttribute,
+							baseAutoCompleteIdKeysOrder,
+						),
+					},
+				})),
+			},
+		};
+
+		setCurrentQuery(transformedQuery);
 
 		setQueryType(queryType || EQueryType.QUERY_BUILDER);
 	}, []);
->>>>>>> c69e2e0d
 
 	const removeQueryBuilderEntityByIndex = useCallback(
 		(type: keyof QueryBuilderData, index: number) => {
