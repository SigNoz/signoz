--- conflicted
+++ resolved
@@ -3,12 +3,8 @@
 import ROUTES from "Src/constants/routes";
 import { IS_LOGGED_IN } from "Src/constants/auth";
 import { BrowserRouter, Route, Switch, Redirect } from "react-router-dom";
-<<<<<<< HEAD
 import { ErrorBoundary } from 'react-error-boundary';
-=======
 import { CustomSpinner } from "./../components/Spiner";
->>>>>>> 888e3ff7
-
 import BaseLayout from "./BaseLayout";
 import {
 	ServiceMetrics,
@@ -32,14 +28,13 @@
 
 	return (
 		<BrowserRouter>
-<<<<<<< HEAD
 			<ErrorBoundary FallbackComponent={ErrorFallback}>
-				<Suspense fallback={<Spin size="large" />}>
+				<Suspense fallback={<CustomSpinner size="large" message="Loading..."/>}>
 					<Route path={"/"}>
 						<Switch>
 							<RouteProvider>
 								<BaseLayout>
-									<Suspense fallback={<Spin size="large" />}>
+									<Suspense fallback={<CustomSpinner size="large" message="Loading..."/>}>
 										<Route path={ROUTES.SIGN_UP} exact component={Signup} />
 										<Route path={ROUTES.APPLICATION} exact component={ServicesTable} />
 										<Route
@@ -79,53 +74,6 @@
 					</Route>
 				</Suspense>
 			</ErrorBoundary>
-=======
-			<Suspense fallback={<CustomSpinner size="large" tip="Loading..."/>}>
-				<Route path={"/"}>
-					<Switch>
-						<RouteProvider>
-							<BaseLayout>
-								<Suspense fallback={<CustomSpinner size="large" tip="Loading..."/>}>
-									<Route path={ROUTES.SIGN_UP} exact component={Signup} />
-									<Route path={ROUTES.APPLICATION} exact component={ServicesTable} />
-									<Route
-										path={ROUTES.SERVICE_METRICS}
-										exact
-										component={ServiceMetrics}
-									/>
-									<Route path={ROUTES.SERVICE_MAP} exact component={ServiceMap} />
-									<Route path={ROUTES.TRACES} exact component={TraceDetail} />
-									<Route path={ROUTES.TRACE_GRAPH} exact component={TraceGraph} />
-									<Route path={ROUTES.SETTINGS} exact component={SettingsPage} />
-									<Route
-										path={ROUTES.INSTRUMENTATION}
-										exact
-										component={IntstrumentationPage}
-									/>
-									<Route
-										path={ROUTES.USAGE_EXPLORER}
-										exactexact
-										component={UsageExplorer}
-									/>
-									<Route
-										path="/"
-										exact
-										render={() => {
-											return localStorage.getItem(IS_LOGGED_IN) === "yes" ? (
-												<Redirect to={ROUTES.APPLICATION} />
-											) : (
-												<Redirect to={ROUTES.SIGN_UP} />
-											);
-										}}
-									/>
-								</Suspense>
-
-							</BaseLayout>
-						</RouteProvider>
-					</Switch>
-				</Route>
-			</Suspense>
->>>>>>> 888e3ff7
 		</BrowserRouter>
 	);
 };
