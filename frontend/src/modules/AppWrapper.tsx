<<<<<<< HEAD
import React, { Suspense } from 'react';
import { Spin } from 'antd';
import { useThemeSwitcher } from 'react-css-theme-switcher';
import ROUTES from 'Src/constants/routes';
import { IS_LOGGED_IN } from 'Src/constants/auth';
import { BrowserRouter, Route, Switch, Redirect } from 'react-router-dom';
=======
import React, { Suspense } from "react";
import { useThemeSwitcher } from "react-css-theme-switcher";
import ROUTES from "Src/constants/routes";
import { IS_LOGGED_IN } from "Src/constants/auth";
import { BrowserRouter, Route, Switch, Redirect } from "react-router-dom";
import { CustomSpinner } from "./../components/Spiner";
>>>>>>> 888e3ff7

import BaseLayout from './BaseLayout';
import {
	ServiceMetrics,
	ServiceMap,
	TraceDetail,
	TraceGraph,
	UsageExplorer,
	ServicesTable,
	Signup,
	SettingsPage,
	IntstrumentationPage,
} from 'Src/pages';
import { RouteProvider } from './RouteProvider';

const App = () => {
	const { status } = useThemeSwitcher();

	if (status === 'loading') {
		return null;
	}

	return (
		<BrowserRouter>
<<<<<<< HEAD
			<Suspense fallback={<Spin size="large" />}>
				<Route path={'/'}>
=======
			<Suspense fallback={<CustomSpinner size="large" tip="Loading..."/>}>
				<Route path={"/"}>
>>>>>>> 888e3ff7
					<Switch>
						<RouteProvider>
							<BaseLayout>
								<Suspense fallback={<CustomSpinner size="large" tip="Loading..."/>}>
									<Route path={ROUTES.SIGN_UP} exact component={Signup} />
									<Route path={ROUTES.APPLICATION} exact component={ServicesTable} />
									<Route
										path={ROUTES.SERVICE_METRICS}
										exact
										component={ServiceMetrics}
									/>
									<Route path={ROUTES.SERVICE_MAP} exact component={ServiceMap} />
									<Route path={ROUTES.TRACES} exact component={TraceDetail} />
									<Route path={ROUTES.TRACE_GRAPH} exact component={TraceGraph} />
									<Route path={ROUTES.SETTINGS} exact component={SettingsPage} />
									<Route
										path={ROUTES.INSTRUMENTATION}
										exact
										component={IntstrumentationPage}
									/>
									<Route
										path={ROUTES.USAGE_EXPLORER}
										exactexact
										component={UsageExplorer}
									/>
									<Route
										path="/"
										exact
										render={() => {
											return localStorage.getItem(IS_LOGGED_IN) === 'yes' ? (
												<Redirect to={ROUTES.APPLICATION} />
											) : (
												<Redirect to={ROUTES.SIGN_UP} />
											);
										}}
									/>
								</Suspense>

							</BaseLayout>
						</RouteProvider>
					</Switch>
				</Route>
			</Suspense>
		</BrowserRouter>
	);
};

export default App;<|MERGE_RESOLUTION|>--- conflicted
+++ resolved
@@ -1,20 +1,11 @@
-<<<<<<< HEAD
-import React, { Suspense } from 'react';
-import { Spin } from 'antd';
-import { useThemeSwitcher } from 'react-css-theme-switcher';
-import ROUTES from 'Src/constants/routes';
-import { IS_LOGGED_IN } from 'Src/constants/auth';
-import { BrowserRouter, Route, Switch, Redirect } from 'react-router-dom';
-=======
 import React, { Suspense } from "react";
 import { useThemeSwitcher } from "react-css-theme-switcher";
 import ROUTES from "Src/constants/routes";
 import { IS_LOGGED_IN } from "Src/constants/auth";
 import { BrowserRouter, Route, Switch, Redirect } from "react-router-dom";
 import { CustomSpinner } from "./../components/Spiner";
->>>>>>> 888e3ff7
 
-import BaseLayout from './BaseLayout';
+import BaseLayout from "./BaseLayout";
 import {
 	ServiceMetrics,
 	ServiceMap,
@@ -25,29 +16,24 @@
 	Signup,
 	SettingsPage,
 	IntstrumentationPage,
-} from 'Src/pages';
-import { RouteProvider } from './RouteProvider';
+} from "Src/pages";
+import { RouteProvider } from "./RouteProvider";
 
 const App = () => {
 	const { status } = useThemeSwitcher();
 
-	if (status === 'loading') {
+	if (status === "loading") {
 		return null;
 	}
 
 	return (
 		<BrowserRouter>
-<<<<<<< HEAD
-			<Suspense fallback={<Spin size="large" />}>
-				<Route path={'/'}>
-=======
-			<Suspense fallback={<CustomSpinner size="large" tip="Loading..."/>}>
+			<Suspense fallback={<CustomSpinner size="large" tip="Loading..." />}>
 				<Route path={"/"}>
->>>>>>> 888e3ff7
 					<Switch>
 						<RouteProvider>
 							<BaseLayout>
-								<Suspense fallback={<CustomSpinner size="large" tip="Loading..."/>}>
+								<Suspense fallback={<CustomSpinner size="large" tip="Loading..." />}>
 									<Route path={ROUTES.SIGN_UP} exact component={Signup} />
 									<Route path={ROUTES.APPLICATION} exact component={ServicesTable} />
 									<Route
@@ -73,7 +59,7 @@
 										path="/"
 										exact
 										render={() => {
-											return localStorage.getItem(IS_LOGGED_IN) === 'yes' ? (
+											return localStorage.getItem(IS_LOGGED_IN) === "yes" ? (
 												<Redirect to={ROUTES.APPLICATION} />
 											) : (
 												<Redirect to={ROUTES.SIGN_UP} />
@@ -81,7 +67,6 @@
 										}}
 									/>
 								</Suspense>
-
 							</BaseLayout>
 						</RouteProvider>
 					</Switch>
