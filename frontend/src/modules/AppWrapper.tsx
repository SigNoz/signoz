import React, { Suspense } from "react";
import { Spin, Alert, Row, Col } from "antd";
import { useThemeSwitcher } from "react-css-theme-switcher";
import ROUTES from "Src/constants/routes";
import { IS_LOGGED_IN } from "Src/constants/auth";
import { BrowserRouter, Route, Switch, Redirect } from "react-router-dom";
import { ErrorBoundary } from 'react-error-boundary';
import { CustomSpinner } from "./../components/Spiner";
import BaseLayout from "./BaseLayout";
import {
	ServiceMetrics,
	ServiceMap,
	TraceDetail,
	TraceGraph,
	UsageExplorer,
	ServicesTable,
	Signup,
	SettingsPage,
	IntstrumentationPage,
} from "Src/pages";
import { RouteProvider } from "./RouteProvider";
import { ErrorFallback } from "../components/ErrorFallback"

function ErrorFallback({ error }) {
	return (
		<Row justify="space-around" align="middle" style={{ margin: 200 }}>
			<Col span={12}>
				<Alert
					message="Error Something Went Wrong!"
					showIcon
					description="Hi Sorry Due to Some technical difficulty this error Happened We are Working hard fix this! Please Reload the Page."
					type="error"
				/>
			</Col>
		</Row>
	)
}

const App = () => {
	const { status } = useThemeSwitcher();
	if (status === "loading") {
		return null;
	}

	return (
		<BrowserRouter>
			<ErrorBoundary FallbackComponent={ErrorFallback}>
<<<<<<< HEAD
				<Suspense fallback={<CustomSpinner size="large" message="Loading..."/>}>
=======
				<Suspense fallback={<Spin size="large" />}>
>>>>>>> c2d28493
					<Route path={"/"}>
						<Switch>
							<RouteProvider>
								<BaseLayout>
<<<<<<< HEAD
									<Suspense fallback={<CustomSpinner size="large" message="Loading..."/>}>
=======
									<Suspense fallback={<Spin size="large" />}>
>>>>>>> c2d28493
										<Route path={ROUTES.SIGN_UP} exact component={Signup} />
										<Route path={ROUTES.APPLICATION} exact component={ServicesTable} />
										<Route
											path={ROUTES.SERVICE_METRICS}
											exact
											component={ServiceMetrics}
										/>
										<Route path={ROUTES.SERVICE_MAP} exact component={ServiceMap} />
										<Route path={ROUTES.TRACES} exact component={TraceDetail} />
										<Route path={ROUTES.TRACE_GRAPH} exact component={TraceGraph} />
										<Route path={ROUTES.SETTINGS} exact component={SettingsPage} />
										<Route
											path={ROUTES.INSTRUMENTATION}
											exact
											component={IntstrumentationPage}
										/>
										<Route
											path={ROUTES.USAGE_EXPLORER}
											exactexact
											component={UsageExplorer}
										/>
										<Route
											path="/"
											exact
											render={() => {
												return localStorage.getItem(IS_LOGGED_IN) === "yes" ? (
													<Redirect to={ROUTES.APPLICATION} />
												) : (
													<Redirect to={ROUTES.SIGN_UP} />
												);
											}}
										/>
									</Suspense>
								</BaseLayout>
							</RouteProvider>
						</Switch>
					</Route>
				</Suspense>
			</ErrorBoundary>
		</BrowserRouter>
	);
};

export default App;<|MERGE_RESOLUTION|>--- conflicted
+++ resolved
@@ -1,5 +1,4 @@
 import React, { Suspense } from "react";
-import { Spin, Alert, Row, Col } from "antd";
 import { useThemeSwitcher } from "react-css-theme-switcher";
 import ROUTES from "Src/constants/routes";
 import { IS_LOGGED_IN } from "Src/constants/auth";
@@ -21,21 +20,6 @@
 import { RouteProvider } from "./RouteProvider";
 import { ErrorFallback } from "../components/ErrorFallback"
 
-function ErrorFallback({ error }) {
-	return (
-		<Row justify="space-around" align="middle" style={{ margin: 200 }}>
-			<Col span={12}>
-				<Alert
-					message="Error Something Went Wrong!"
-					showIcon
-					description="Hi Sorry Due to Some technical difficulty this error Happened We are Working hard fix this! Please Reload the Page."
-					type="error"
-				/>
-			</Col>
-		</Row>
-	)
-}
-
 const App = () => {
 	const { status } = useThemeSwitcher();
 	if (status === "loading") {
@@ -45,20 +29,12 @@
 	return (
 		<BrowserRouter>
 			<ErrorBoundary FallbackComponent={ErrorFallback}>
-<<<<<<< HEAD
 				<Suspense fallback={<CustomSpinner size="large" message="Loading..."/>}>
-=======
-				<Suspense fallback={<Spin size="large" />}>
->>>>>>> c2d28493
 					<Route path={"/"}>
 						<Switch>
 							<RouteProvider>
 								<BaseLayout>
-<<<<<<< HEAD
 									<Suspense fallback={<CustomSpinner size="large" message="Loading..."/>}>
-=======
-									<Suspense fallback={<Spin size="large" />}>
->>>>>>> c2d28493
 										<Route path={ROUTES.SIGN_UP} exact component={Signup} />
 										<Route path={ROUTES.APPLICATION} exact component={ServicesTable} />
 										<Route
