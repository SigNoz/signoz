<<<<<<< HEAD
import React, { useEffect, useState } from 'react';
import { Tabs, Card, Row, Col } from 'antd';
import { connect } from 'react-redux';
import { useParams, RouteComponentProps } from 'react-router-dom';
import { withRouter } from 'react-router';
import ROUTES from 'Src/constants/routes';
import { GlobalTime, updateTimeInterval } from 'Src/store/actions';
=======
import React, { useEffect, useState } from "react";
import { Tabs, Card, Row, Col } from "antd";
import { connect } from "react-redux";
import { useParams, RouteComponentProps } from "react-router-dom";
import { withRouter } from "react-router";
import ROUTES from "constants/routes";
import { GlobalTime, updateTimeInterval } from "store/actions";
>>>>>>> 506c34f3
import {
	metricItem,
	externalMetricsAvgDurationItem,
	externalErrCodeMetricsItem,
	externalMetricsItem,
	dbOverviewMetricsItem,
	topEndpointListItem,
<<<<<<< HEAD
} from '../../store/actions/MetricsActions';
=======
} from "store/actions/MetricsActions";
>>>>>>> 506c34f3
import {
	getServicesMetrics,
	getTopEndpoints,
	getDbOverViewMetrics,
	getExternalMetrics,
	getExternalAvgDurationMetrics,
	getExternalErrCodeMetrics,
<<<<<<< HEAD
} from '../../store/actions/MetricsActions';

import { StoreState } from '../../store/reducers';
import LatencyLineChart from './LatencyLineChart';
import RequestRateChart from './RequestRateChart';
import ErrorRateChart from './ErrorRateChart';
import TopEndpointsTable from './TopEndpointsTable';
import { METRICS_PAGE_QUERY_PARAM } from 'Src/constants/query';
import ExternalApiGraph from './ExternalApi';
=======
} from "store/actions/MetricsActions";

import { StoreState } from "store/reducers";
import LatencyLineChart from "./LatencyLineChart";
import RequestRateChart from "./RequestRateChart";
import ErrorRateChart from "./ErrorRateChart";
import TopEndpointsTable from "./TopEndpointsTable";
import { METRICS_PAGE_QUERY_PARAM } from "constants/query";
import ExternalApiGraph from "./ExternalApi";
>>>>>>> 506c34f3
const { TabPane } = Tabs;

interface ServicesMetricsProps extends RouteComponentProps<any> {
	serviceMetrics: metricItem[];
	dbOverviewMetrics: dbOverviewMetricsItem[];
	getServicesMetrics: Function;
	getExternalMetrics: Function;
	getExternalErrCodeMetrics: Function;
	getExternalAvgDurationMetrics: Function;
	getDbOverViewMetrics: Function;
	externalMetrics: externalMetricsItem[];
	topEndpointsList: topEndpointListItem[];
	externalAvgDurationMetrics: externalMetricsAvgDurationItem[];
	externalErrCodeMetrics: externalErrCodeMetricsItem[];
	getTopEndpoints: Function;
	globalTime: GlobalTime;
	updateTimeInterval: Function;
}

const _ServiceMetrics = (props: ServicesMetricsProps) => {
	const { servicename } = useParams<{ servicename?: string }>();
	useEffect(() => {
		props.getServicesMetrics(servicename, props.globalTime);
		props.getTopEndpoints(servicename, props.globalTime);
		props.getExternalMetrics(servicename, props.globalTime);
		props.getExternalErrCodeMetrics(servicename, props.globalTime);
		props.getExternalAvgDurationMetrics(servicename, props.globalTime);
		props.getDbOverViewMetrics(servicename, props.globalTime);
	}, [props.globalTime, servicename]);

	const onTracePopupClick = (timestamp: number) => {
		const currentTime = timestamp / 1000000;
		const tPlusOne = timestamp / 1000000 + 1 * 60 * 1000;

		props.updateTimeInterval('custom', [currentTime, tPlusOne]); // updateTimeInterval takes second range in ms -- give -5 min to selected time,

		const urlParams = new URLSearchParams();
		urlParams.set(METRICS_PAGE_QUERY_PARAM.startTime, currentTime.toString());
		urlParams.set(METRICS_PAGE_QUERY_PARAM.endTime, tPlusOne.toString());
		if (servicename) {
			urlParams.set(METRICS_PAGE_QUERY_PARAM.service, servicename);
		}

		props.history.push(`${ROUTES.TRACES}?${urlParams.toString()}`);
	};

	const onErrTracePopupClick = (timestamp: number) => {
		const currentTime = timestamp / 1000000;
		const tPlusOne = timestamp / 1000000 + 1 * 60 * 1000;

		props.updateTimeInterval('custom', [currentTime, tPlusOne]); // updateTimeInterval takes second range in ms -- give -5 min to selected time,

		const urlParams = new URLSearchParams();
		urlParams.set(METRICS_PAGE_QUERY_PARAM.startTime, currentTime.toString());
		urlParams.set(METRICS_PAGE_QUERY_PARAM.endTime, tPlusOne.toString());
		if (servicename) {
			urlParams.set(METRICS_PAGE_QUERY_PARAM.service, servicename);
		}
		urlParams.set(METRICS_PAGE_QUERY_PARAM.error, 'true');

		props.history.push(`${ROUTES.TRACES}?${urlParams.toString()}`);
	};

	return (
		<Tabs defaultActiveKey="1">
			<TabPane tab="Application Metrics" key="1">
				<Row gutter={32} style={{ margin: 20 }}>
					<Col span={12}>
						<Card bodyStyle={{ padding: 10 }}>
							<LatencyLineChart
								data={props.serviceMetrics}
								popupClickHandler={onTracePopupClick}
							/>
						</Card>
					</Col>

					<Col span={12}>
						<Card bodyStyle={{ padding: 10 }}>
							<RequestRateChart data={props.serviceMetrics} />
						</Card>
					</Col>
				</Row>

				<Row gutter={32} style={{ margin: 20 }}>
					<Col span={12}>
						<Card bodyStyle={{ padding: 10 }}>
							<ErrorRateChart
								onTracePopupClick={onErrTracePopupClick}
								data={props.serviceMetrics}
							/>
						</Card>
					</Col>

					<Col span={12}>
						<Card bodyStyle={{ padding: 10 }}>
							<TopEndpointsTable data={props.topEndpointsList} />
						</Card>
					</Col>
				</Row>
			</TabPane>

			<TabPane tab="External Calls" key="2">
				<Row gutter={32} style={{ margin: 20 }}>
					<Col span={12}>
						<Card bodyStyle={{ padding: 10 }}>
							<ExternalApiGraph
								title="External Call Error Percentage (%)"
								keyIdentifier="externalHttpUrl"
								dataIdentifier="errorRate"
								data={props.externalErrCodeMetrics}
							/>
						</Card>
					</Col>

					<Col span={12}>
						<Card bodyStyle={{ padding: 10 }}>
							<ExternalApiGraph
								label="Average Duration"
								title="External Call duration"
								dataIdentifier="avgDuration"
								fnDataIdentifier={(s) => Number(s) / 1000000}
								data={props.externalAvgDurationMetrics}
							/>
						</Card>
					</Col>
				</Row>

				<Row gutter={32} style={{ margin: 20 }}>
					<Col span={12}>
						<Card bodyStyle={{ padding: 10 }}>
							<ExternalApiGraph
								title="External Call RPS(by Address)"
								keyIdentifier="externalHttpUrl"
								dataIdentifier="callRate"
								data={props.externalMetrics}
							/>
						</Card>
					</Col>

					<Col span={12}>
						<Card bodyStyle={{ padding: 10 }}>
							<ExternalApiGraph
								title="External Call duration(by Address)"
								keyIdentifier="externalHttpUrl"
								dataIdentifier="avgDuration"
								fnDataIdentifier={(s) => Number(s) / 1000000}
								data={props.externalMetrics}
							/>
						</Card>
					</Col>
				</Row>
			</TabPane>

			<TabPane tab="Database Calls" key="3">
				<Row gutter={32} style={{ margin: 20 }}>
					<Col span={12}>
						<Card bodyStyle={{ padding: 10 }}>
							<ExternalApiGraph
								title="Database Calls RPS"
								keyIdentifier="dbSystem"
								dataIdentifier="callRate"
								data={props.dbOverviewMetrics}
							/>
						</Card>
					</Col>

					<Col span={12}>
						<Card bodyStyle={{ padding: 10 }}>
							<ExternalApiGraph
								label="Average Duration"
								title="Database Calls Avg Duration (in ms)"
								dataIdentifier="avgDuration"
								fnDataIdentifier={(s) => Number(s) / 1000000}
								data={props.dbOverviewMetrics}
							/>
						</Card>
					</Col>
				</Row>
			</TabPane>
		</Tabs>
	);
};

const mapStateToProps = (
	state: StoreState,
): {
	serviceMetrics: metricItem[];
	topEndpointsList: topEndpointListItem[];
	externalAvgDurationMetrics: externalMetricsAvgDurationItem[];
	externalErrCodeMetrics: externalErrCodeMetricsItem[];
	externalMetrics: externalMetricsItem[];
	dbOverviewMetrics: dbOverviewMetricsItem[];
	globalTime: GlobalTime;
} => {
	return {
		externalErrCodeMetrics: state.metricsData.externalErrCodeMetricsItem,
		serviceMetrics: state.metricsData.metricItems,
		topEndpointsList: state.metricsData.topEndpointListItem,
		externalMetrics: state.metricsData.externalMetricsItem,
		globalTime: state.globalTime,
		dbOverviewMetrics: state.metricsData.dbOverviewMetricsItem,
		externalAvgDurationMetrics: state.metricsData.externalMetricsAvgDurationItem,
	};
};

export const ServiceMetrics = withRouter(
	connect(mapStateToProps, {
		getServicesMetrics: getServicesMetrics,
		getExternalMetrics: getExternalMetrics,
		getExternalErrCodeMetrics: getExternalErrCodeMetrics,
		getExternalAvgDurationMetrics: getExternalAvgDurationMetrics,
		getTopEndpoints: getTopEndpoints,
		updateTimeInterval: updateTimeInterval,
		getDbOverViewMetrics: getDbOverViewMetrics,
	})(_ServiceMetrics),
);<|MERGE_RESOLUTION|>--- conflicted
+++ resolved
@@ -1,12 +1,3 @@
-<<<<<<< HEAD
-import React, { useEffect, useState } from 'react';
-import { Tabs, Card, Row, Col } from 'antd';
-import { connect } from 'react-redux';
-import { useParams, RouteComponentProps } from 'react-router-dom';
-import { withRouter } from 'react-router';
-import ROUTES from 'Src/constants/routes';
-import { GlobalTime, updateTimeInterval } from 'Src/store/actions';
-=======
 import React, { useEffect, useState } from "react";
 import { Tabs, Card, Row, Col } from "antd";
 import { connect } from "react-redux";
@@ -14,7 +5,6 @@
 import { withRouter } from "react-router";
 import ROUTES from "constants/routes";
 import { GlobalTime, updateTimeInterval } from "store/actions";
->>>>>>> 506c34f3
 import {
 	metricItem,
 	externalMetricsAvgDurationItem,
@@ -22,11 +12,7 @@
 	externalMetricsItem,
 	dbOverviewMetricsItem,
 	topEndpointListItem,
-<<<<<<< HEAD
-} from '../../store/actions/MetricsActions';
-=======
 } from "store/actions/MetricsActions";
->>>>>>> 506c34f3
 import {
 	getServicesMetrics,
 	getTopEndpoints,
@@ -34,17 +20,6 @@
 	getExternalMetrics,
 	getExternalAvgDurationMetrics,
 	getExternalErrCodeMetrics,
-<<<<<<< HEAD
-} from '../../store/actions/MetricsActions';
-
-import { StoreState } from '../../store/reducers';
-import LatencyLineChart from './LatencyLineChart';
-import RequestRateChart from './RequestRateChart';
-import ErrorRateChart from './ErrorRateChart';
-import TopEndpointsTable from './TopEndpointsTable';
-import { METRICS_PAGE_QUERY_PARAM } from 'Src/constants/query';
-import ExternalApiGraph from './ExternalApi';
-=======
 } from "store/actions/MetricsActions";
 
 import { StoreState } from "store/reducers";
@@ -54,7 +29,6 @@
 import TopEndpointsTable from "./TopEndpointsTable";
 import { METRICS_PAGE_QUERY_PARAM } from "constants/query";
 import ExternalApiGraph from "./ExternalApi";
->>>>>>> 506c34f3
 const { TabPane } = Tabs;
 
 interface ServicesMetricsProps extends RouteComponentProps<any> {
@@ -89,7 +63,7 @@
 		const currentTime = timestamp / 1000000;
 		const tPlusOne = timestamp / 1000000 + 1 * 60 * 1000;
 
-		props.updateTimeInterval('custom', [currentTime, tPlusOne]); // updateTimeInterval takes second range in ms -- give -5 min to selected time,
+		props.updateTimeInterval("custom", [currentTime, tPlusOne]); // updateTimeInterval takes second range in ms -- give -5 min to selected time,
 
 		const urlParams = new URLSearchParams();
 		urlParams.set(METRICS_PAGE_QUERY_PARAM.startTime, currentTime.toString());
@@ -105,7 +79,7 @@
 		const currentTime = timestamp / 1000000;
 		const tPlusOne = timestamp / 1000000 + 1 * 60 * 1000;
 
-		props.updateTimeInterval('custom', [currentTime, tPlusOne]); // updateTimeInterval takes second range in ms -- give -5 min to selected time,
+		props.updateTimeInterval("custom", [currentTime, tPlusOne]); // updateTimeInterval takes second range in ms -- give -5 min to selected time,
 
 		const urlParams = new URLSearchParams();
 		urlParams.set(METRICS_PAGE_QUERY_PARAM.startTime, currentTime.toString());
@@ -113,7 +87,7 @@
 		if (servicename) {
 			urlParams.set(METRICS_PAGE_QUERY_PARAM.service, servicename);
 		}
-		urlParams.set(METRICS_PAGE_QUERY_PARAM.error, 'true');
+		urlParams.set(METRICS_PAGE_QUERY_PARAM.error, "true");
 
 		props.history.push(`${ROUTES.TRACES}?${urlParams.toString()}`);
 	};
