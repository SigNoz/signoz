--- conflicted
+++ resolved
@@ -1,60 +1,34 @@
-<<<<<<< HEAD
+import { Card, Col,Row, Tabs } from 'antd';
+import { METRICS_PAGE_QUERY_PARAM } from 'constants/query';
+import ROUTES from 'constants/routes';
 import React, { useEffect, useState } from 'react';
-import { Tabs, Card, Row, Col } from 'antd';
 import { connect } from 'react-redux';
-import { useParams, RouteComponentProps } from 'react-router-dom';
 import { withRouter } from 'react-router';
-import ROUTES from 'Src/constants/routes';
-import { GlobalTime, updateTimeInterval } from 'Src/store/actions';
-=======
-import React, { useEffect, useState } from "react";
-import { Tabs, Card, Row, Col } from "antd";
-import { connect } from "react-redux";
-import { useParams, RouteComponentProps } from "react-router-dom";
-import { withRouter } from "react-router";
-import ROUTES from "constants/routes";
-import { GlobalTime, updateTimeInterval } from "store/actions";
->>>>>>> 7f2546ec
+import { RouteComponentProps,useParams } from 'react-router-dom';
+import { GlobalTime, updateTimeInterval } from 'store/actions';
 import {
+	dbOverviewMetricsItem,
+	externalErrCodeMetricsItem,
+	externalMetricsAvgDurationItem,
+	externalMetricsItem,
 	metricItem,
-	externalMetricsAvgDurationItem,
-	externalErrCodeMetricsItem,
-	externalMetricsItem,
-	dbOverviewMetricsItem,
 	topEndpointListItem,
-<<<<<<< HEAD
-} from '../../store/actions/MetricsActions';
-=======
-} from "store/actions/MetricsActions";
->>>>>>> 7f2546ec
+} from 'store/actions/MetricsActions';
 import {
+	getDbOverViewMetrics,
+	getExternalAvgDurationMetrics,
+	getExternalErrCodeMetrics,
+	getExternalMetrics,
 	getServicesMetrics,
 	getTopEndpoints,
-	getDbOverViewMetrics,
-	getExternalMetrics,
-	getExternalAvgDurationMetrics,
-	getExternalErrCodeMetrics,
-<<<<<<< HEAD
-} from '../../store/actions/MetricsActions';
-
-import { StoreState } from '../../store/reducers';
+} from 'store/actions/MetricsActions';
+import { StoreState } from 'store/reducers';
+
+import ErrorRateChart from './ErrorRateChart';
+import ExternalApiGraph from './ExternalApi';
 import LatencyLineChart from './LatencyLineChart';
 import RequestRateChart from './RequestRateChart';
-import ErrorRateChart from './ErrorRateChart';
 import TopEndpointsTable from './TopEndpointsTable';
-import { METRICS_PAGE_QUERY_PARAM } from 'Src/constants/query';
-import ExternalApiGraph from './ExternalApi';
-=======
-} from "store/actions/MetricsActions";
-
-import { StoreState } from "store/reducers";
-import LatencyLineChart from "./LatencyLineChart";
-import RequestRateChart from "./RequestRateChart";
-import ErrorRateChart from "./ErrorRateChart";
-import TopEndpointsTable from "./TopEndpointsTable";
-import { METRICS_PAGE_QUERY_PARAM } from "constants/query";
-import ExternalApiGraph from "./ExternalApi";
->>>>>>> 7f2546ec
 const { TabPane } = Tabs;
 
 interface ServicesMetricsProps extends RouteComponentProps<any> {
