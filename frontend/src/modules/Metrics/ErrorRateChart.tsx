--- conflicted
+++ resolved
@@ -1,24 +1,11 @@
-<<<<<<< HEAD
+import { ChartOptions } from 'chart.js';
+import ROUTES from 'constants/routes';
 import React from 'react';
 import { Line as ChartJSLine } from 'react-chartjs-2';
-import { ChartOptions } from 'chart.js';
 import { withRouter } from 'react-router';
 import { RouteComponentProps } from 'react-router-dom';
+import { metricItem } from 'store/actions/MetricsActions';
 import styled from 'styled-components';
-import ROUTES from 'Src/constants/routes';
-
-import { metricItem } from '../../store/actions/MetricsActions';
-=======
-import React from "react";
-import { Line as ChartJSLine } from "react-chartjs-2";
-import { ChartOptions } from "chart.js";
-import { withRouter } from "react-router";
-import { RouteComponentProps } from "react-router-dom";
-import styled from "styled-components";
-import ROUTES from "constants/routes";
-
-import { metricItem } from "store/actions/MetricsActions";
->>>>>>> 7f2546ec
 
 const ChartPopUpUnique = styled.div<{
 	ycoordinate: number;
