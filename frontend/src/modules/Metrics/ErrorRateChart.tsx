--- conflicted
+++ resolved
@@ -1,13 +1,3 @@
-<<<<<<< HEAD
-import { ChartOptions } from "chart.js";
-import ROUTES from "constants/routes";
-import React from "react";
-import { Line as ChartJSLine } from "react-chartjs-2";
-import { withRouter } from "react-router";
-import { RouteComponentProps } from "react-router-dom";
-import { metricItem } from "store/actions/MetricsActions";
-import styled from "styled-components";
-=======
 import { ChartOptions } from 'chart.js';
 import ROUTES from 'constants/routes';
 import React from 'react';
@@ -16,7 +6,6 @@
 import { RouteComponentProps } from 'react-router-dom';
 import { metricItem } from 'store/actions/MetricsActions';
 import styled from 'styled-components';
->>>>>>> 66b42358
 
 const ChartPopUpUnique = styled.div<{
 	ycoordinate: number;
@@ -24,10 +13,10 @@
 }>`
 	background-color: white;
 	border: 1px solid rgba(219, 112, 147, 0.5);
-	zindex: 10;
+	z-index: 10;
 	position: absolute;
-	top: ${(props) => props.ycoordinate}px;
-	left: ${(props) => props.xcoordinate}px;
+	top: ${(props): number => props.ycoordinate}px;
+	left: ${(props): number => props.xcoordinate}px;
 	font-size: 12px;
 	border-radius: 2px;
 `;
