<<<<<<< HEAD
import React from 'react';
import { Line as ChartJSLine } from 'react-chartjs-2';
import { ChartOptions } from 'chart.js';
import { withRouter } from 'react-router';
import { RouteComponentProps } from 'react-router-dom';
import styled from 'styled-components';
import { metricItem } from '../../store/actions/MetricsActions';
=======
import React from "react";
import { Line as ChartJSLine } from "react-chartjs-2";
import { ChartOptions } from "chart.js";
import { withRouter } from "react-router";
import { RouteComponentProps } from "react-router-dom";
import styled from "styled-components";
import { metricItem } from "store/actions/MetricsActions";
>>>>>>> 506c34f3

const ChartPopUpUnique = styled.div<{
	ycoordinate: number;
	xcoordinate: number;
}>`
	background-color: white;
	border: 1px solid rgba(219, 112, 147, 0.5);
	zindex: 10;
	position: absolute;
	top: ${(props) => props.ycoordinate}px;
	left: ${(props) => props.xcoordinate}px;
	font-size: 12px;
	border-radius: 2px;
`;

const PopUpElements = styled.p`
	color: black;
	margin-bottom: 0px;
	padding-left: 4px;
	padding-right: 4px;
	&:hover {
		cursor: pointer;
	}
`;

const theme = 'dark';

interface LatencyLineChartProps extends RouteComponentProps<any> {
	data: metricItem[];
	popupClickHandler: Function;
}

class LatencyLineChart extends React.Component<LatencyLineChartProps> {
	private chartRef: React.RefObject<HTMLElement>;
	constructor(props: LatencyLineChartProps) {
		super(props);
		this.chartRef = React.createRef();
	}

	state = {
		xcoordinate: 0,
		ycoordinate: 0,
		showpopUp: false,
		firstpoint_ts: 0,
	};

	onClickhandler = async (e: any, event: any) => {
		let firstPoint;
		if (this.chartRef) {
			firstPoint = this.chartRef.current.chartInstance.getElementAtEvent(e)[0];
		}

		if (firstPoint) {
			this.setState({
				xcoordinate: e.offsetX + 20,
				ycoordinate: e.offsetY,
				showpopUp: true,
				firstpoint_ts: this.props.data[firstPoint._index].timestamp,
			});
		} else {
			// if clicked outside of the graph line, then firstpoint is undefined -> close popup.
			// Only works for clicking in the same chart - as click handler only detects clicks in that chart
			this.setState({
				showpopUp: false,
			});
		}
	};

	options_charts: ChartOptions = {
		onClick: this.onClickhandler,

		maintainAspectRatio: true,
		responsive: true,

		title: {
			display: true,
			text: '',
			fontSize: 20,
			position: 'top',
			padding: 8,
			fontFamily: 'Arial',
			fontStyle: 'regular',
			fontColor: theme === 'dark' ? 'rgb(200, 200, 200)' : 'rgb(20, 20, 20)',
		},

		legend: {
			display: true,
			position: 'bottom',
			align: 'center',

			labels: {
				fontColor: theme === 'dark' ? 'rgb(200, 200, 200)' : 'rgb(20, 20, 20)',
				fontSize: 10,
				boxWidth: 10,
				usePointStyle: true,
			},
		},

		tooltips: {
			mode: 'label',
			bodyFontSize: 12,
			titleFontSize: 12,

			callbacks: {
				label: function (tooltipItem, data) {
					if (typeof tooltipItem.yLabel === 'number') {
						return (
							data.datasets![tooltipItem.datasetIndex!].label +
							' : ' +
							tooltipItem.yLabel.toFixed(2)
						);
					} else {
						return '';
					}
				},
			},
		},

		scales: {
			yAxes: [
				{
					stacked: false,
					ticks: {
						beginAtZero: false,
						fontSize: 10,
						autoSkip: true,
						maxTicksLimit: 6,
					},

					gridLines: {
						// You can change the color, the dash effect, the main axe color, etc.
						borderDash: [1, 4],
						color: '#D3D3D3',
						lineWidth: 0.25,
					},
				},
			],
			xAxes: [
				{
					type: 'time',
					distribution: 'linear',
					//'linear': data are spread according to their time (distances can vary)
					// From https://www.chartjs.org/docs/latest/axes/cartesian/time.html
					ticks: {
						beginAtZero: false,
						fontSize: 10,
						autoSkip: true,
						maxTicksLimit: 10,
					},
					// gridLines: false, --> not a valid option
				},
			],
		},
	};

	GraphTracePopUp = () => {
		if (this.state.showpopUp) {
			return (
				<ChartPopUpUnique
					xcoordinate={this.state.xcoordinate}
					ycoordinate={this.state.ycoordinate}
				>
					<PopUpElements
						onClick={() => {
							this.props.popupClickHandler(this.state.firstpoint_ts);
						}}
					>
						View Traces
					</PopUpElements>
				</ChartPopUpUnique>
			);
		} else return null;
	};

	render() {
		const ndata = this.props.data;

		const data_chartJS = (canvas: any) => {
			const ctx = canvas.getContext('2d');
			const gradient = ctx.createLinearGradient(0, 0, 0, 100);
			gradient.addColorStop(0, 'rgba(250,174,50,1)');
			gradient.addColorStop(1, 'rgba(250,174,50,1)');
			return {
				labels: ndata.map((s) => new Date(s.timestamp / 1000000)),
				datasets: [
					{
						label: 'p99 Latency',
						data: ndata.map((s) => s.p99 / 1000000), //converting latency from nano sec to ms
						pointRadius: 0.5,
						borderColor: 'rgba(250,174,50,1)', // Can also add transparency in border color
						borderWidth: 2,
					},
					{
						label: 'p95 Latency',
						data: ndata.map((s) => s.p95 / 1000000), //converting latency from nano sec to ms
						pointRadius: 0.5,
						borderColor: 'rgba(227, 74, 51, 1.0)',
						borderWidth: 2,
					},
					{
						label: 'p50 Latency',
						data: ndata.map((s) => s.p50 / 1000000), //converting latency from nano sec to ms
						pointRadius: 0.5,
						borderColor: 'rgba(57, 255, 20, 1.0)',
						borderWidth: 2,
					},
				],
			};
		};

		return (
			<div>
				{this.GraphTracePopUp()}
				<div>
					<div style={{ textAlign: 'center' }}>Application latency in ms</div>
					<ChartJSLine
						ref={this.chartRef}
						data={data_chartJS}
						options={this.options_charts}
					/>
				</div>
			</div>
		);
	}
}

export default withRouter(LatencyLineChart);<|MERGE_RESOLUTION|>--- conflicted
+++ resolved
@@ -1,12 +1,3 @@
-<<<<<<< HEAD
-import React from 'react';
-import { Line as ChartJSLine } from 'react-chartjs-2';
-import { ChartOptions } from 'chart.js';
-import { withRouter } from 'react-router';
-import { RouteComponentProps } from 'react-router-dom';
-import styled from 'styled-components';
-import { metricItem } from '../../store/actions/MetricsActions';
-=======
 import React from "react";
 import { Line as ChartJSLine } from "react-chartjs-2";
 import { ChartOptions } from "chart.js";
@@ -14,7 +5,6 @@
 import { RouteComponentProps } from "react-router-dom";
 import styled from "styled-components";
 import { metricItem } from "store/actions/MetricsActions";
->>>>>>> 506c34f3
 
 const ChartPopUpUnique = styled.div<{
 	ycoordinate: number;
@@ -40,7 +30,7 @@
 	}
 `;
 
-const theme = 'dark';
+const theme = "dark";
 
 interface LatencyLineChartProps extends RouteComponentProps<any> {
 	data: metricItem[];
@@ -62,7 +52,7 @@
 	};
 
 	onClickhandler = async (e: any, event: any) => {
-		let firstPoint;
+		var firstPoint;
 		if (this.chartRef) {
 			firstPoint = this.chartRef.current.chartInstance.getElementAtEvent(e)[0];
 		}
@@ -91,22 +81,22 @@
 
 		title: {
 			display: true,
-			text: '',
+			text: "",
 			fontSize: 20,
-			position: 'top',
+			position: "top",
 			padding: 8,
-			fontFamily: 'Arial',
-			fontStyle: 'regular',
-			fontColor: theme === 'dark' ? 'rgb(200, 200, 200)' : 'rgb(20, 20, 20)',
+			fontFamily: "Arial",
+			fontStyle: "regular",
+			fontColor: theme === "dark" ? "rgb(200, 200, 200)" : "rgb(20, 20, 20)",
 		},
 
 		legend: {
 			display: true,
-			position: 'bottom',
-			align: 'center',
+			position: "bottom",
+			align: "center",
 
 			labels: {
-				fontColor: theme === 'dark' ? 'rgb(200, 200, 200)' : 'rgb(20, 20, 20)',
+				fontColor: theme === "dark" ? "rgb(200, 200, 200)" : "rgb(20, 20, 20)",
 				fontSize: 10,
 				boxWidth: 10,
 				usePointStyle: true,
@@ -114,20 +104,20 @@
 		},
 
 		tooltips: {
-			mode: 'label',
+			mode: "label",
 			bodyFontSize: 12,
 			titleFontSize: 12,
 
 			callbacks: {
 				label: function (tooltipItem, data) {
-					if (typeof tooltipItem.yLabel === 'number') {
+					if (typeof tooltipItem.yLabel === "number") {
 						return (
 							data.datasets![tooltipItem.datasetIndex!].label +
-							' : ' +
+							" : " +
 							tooltipItem.yLabel.toFixed(2)
 						);
 					} else {
-						return '';
+						return "";
 					}
 				},
 			},
@@ -147,15 +137,15 @@
 					gridLines: {
 						// You can change the color, the dash effect, the main axe color, etc.
 						borderDash: [1, 4],
-						color: '#D3D3D3',
+						color: "#D3D3D3",
 						lineWidth: 0.25,
 					},
 				},
 			],
 			xAxes: [
 				{
-					type: 'time',
-					distribution: 'linear',
+					type: "time",
+					distribution: "linear",
 					//'linear': data are spread according to their time (distances can vary)
 					// From https://www.chartjs.org/docs/latest/axes/cartesian/time.html
 					ticks: {
@@ -193,32 +183,32 @@
 		const ndata = this.props.data;
 
 		const data_chartJS = (canvas: any) => {
-			const ctx = canvas.getContext('2d');
+			const ctx = canvas.getContext("2d");
 			const gradient = ctx.createLinearGradient(0, 0, 0, 100);
-			gradient.addColorStop(0, 'rgba(250,174,50,1)');
-			gradient.addColorStop(1, 'rgba(250,174,50,1)');
+			gradient.addColorStop(0, "rgba(250,174,50,1)");
+			gradient.addColorStop(1, "rgba(250,174,50,1)");
 			return {
 				labels: ndata.map((s) => new Date(s.timestamp / 1000000)),
 				datasets: [
 					{
-						label: 'p99 Latency',
+						label: "p99 Latency",
 						data: ndata.map((s) => s.p99 / 1000000), //converting latency from nano sec to ms
 						pointRadius: 0.5,
-						borderColor: 'rgba(250,174,50,1)', // Can also add transparency in border color
+						borderColor: "rgba(250,174,50,1)", // Can also add transparency in border color
 						borderWidth: 2,
 					},
 					{
-						label: 'p95 Latency',
+						label: "p95 Latency",
 						data: ndata.map((s) => s.p95 / 1000000), //converting latency from nano sec to ms
 						pointRadius: 0.5,
-						borderColor: 'rgba(227, 74, 51, 1.0)',
+						borderColor: "rgba(227, 74, 51, 1.0)",
 						borderWidth: 2,
 					},
 					{
-						label: 'p50 Latency',
+						label: "p50 Latency",
 						data: ndata.map((s) => s.p50 / 1000000), //converting latency from nano sec to ms
 						pointRadius: 0.5,
-						borderColor: 'rgba(57, 255, 20, 1.0)',
+						borderColor: "rgba(57, 255, 20, 1.0)",
 						borderWidth: 2,
 					},
 				],
@@ -229,7 +219,7 @@
 			<div>
 				{this.GraphTracePopUp()}
 				<div>
-					<div style={{ textAlign: 'center' }}>Application latency in ms</div>
+					<div style={{ textAlign: "center" }}>Application latency in ms</div>
 					<ChartJSLine
 						ref={this.chartRef}
 						data={data_chartJS}
