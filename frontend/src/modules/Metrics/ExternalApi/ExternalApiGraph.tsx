<<<<<<< HEAD
import React from 'react';
import { Line as ChartJSLine } from 'react-chartjs-2';
import { withRouter } from 'react-router';
import { RouteComponentProps } from 'react-router-dom';
import { getOptions, borderColors } from './graphConfig';
import { externalMetricsItem } from '../../../store/actions/MetricsActions';
import { uniqBy, filter } from 'lodash';
=======
import React from "react";
import { Line as ChartJSLine } from "react-chartjs-2";
import { withRouter } from "react-router";
import { RouteComponentProps } from "react-router-dom";
import { getOptions, borderColors } from "./graphConfig";
import { externalMetricsItem } from "store/actions/MetricsActions";
import { uniqBy, filter } from "lodash";
>>>>>>> 506c34f3

const theme = 'dark';

interface ExternalApiGraphProps extends RouteComponentProps<any> {
	data: externalMetricsItem[];
	keyIdentifier?: string;
	label?: string;
	title: string;
	dataIdentifier: string;
	fnDataIdentifier?: (s: number | string) => number | string;
}

interface ExternalApiGraph {
	chartRef: any;
}

class ExternalApiGraph extends React.Component<ExternalApiGraphProps> {
	constructor(props: ExternalApiGraphProps) {
		super(props);
		this.chartRef = React.createRef();
	}

	state = {
		xcoordinate: 0,
		ycoordinate: 0,
		showpopUp: false,
		firstpoint_ts: 0,
		// graphInfo:{}
	};

	render() {
		const {
			title,
			label,
			data,
			dataIdentifier,
			keyIdentifier,
			fnDataIdentifier,
		} = this.props;
		const getDataSets = () => {
			if (!keyIdentifier) {
				return [
					{
						label: label || '',
						data: data.map((s: externalMetricsItem) =>
							fnDataIdentifier
								? fnDataIdentifier(s[dataIdentifier])
								: s[dataIdentifier],
						),
						pointRadius: 0.5,
						borderColor: borderColors[0],
						borderWidth: 2,
					},
				];
			}
			const uniq = uniqBy(data, keyIdentifier);
			return uniq.map((obj: externalMetricsItem, i: number) => {
				const _data = filter(
					data,
					(s: externalMetricsItem) => s[keyIdentifier] === obj[keyIdentifier],
				);
				return {
					label: obj[keyIdentifier],
					data: _data.map((s: externalMetricsItem) =>
						fnDataIdentifier
							? fnDataIdentifier(s[dataIdentifier])
							: s[dataIdentifier],
					),
					pointRadius: 0.5,
					borderColor: borderColors[i] || borderColors[0], // Can also add transparency in border color
					borderWidth: 2,
				};
			});
		};
		const data_chartJS = (canvas: any) => {
			const ctx = canvas.getContext('2d');
			const gradient = ctx.createLinearGradient(0, 0, 0, 100);
			gradient.addColorStop(0, 'rgba(250,174,50,1)');
			gradient.addColorStop(1, 'rgba(250,174,50,1)');
			const uniqTimestamp = uniqBy(data, 'timestamp');

			return {
				labels: uniqTimestamp.map(
					(s: externalMetricsItem) => new Date(s.timestamp / 1000000),
				),
				datasets: getDataSets(),
			};
		};

		return (
			<div>
				<div>
					<div style={{ textAlign: 'center' }}>{title}</div>
					<ChartJSLine
						ref={this.chartRef}
						data={data_chartJS}
						options={getOptions(theme)}
					/>
				</div>
			</div>
		);
	}
}

export default withRouter(ExternalApiGraph);<|MERGE_RESOLUTION|>--- conflicted
+++ resolved
@@ -1,12 +1,3 @@
-<<<<<<< HEAD
-import React from 'react';
-import { Line as ChartJSLine } from 'react-chartjs-2';
-import { withRouter } from 'react-router';
-import { RouteComponentProps } from 'react-router-dom';
-import { getOptions, borderColors } from './graphConfig';
-import { externalMetricsItem } from '../../../store/actions/MetricsActions';
-import { uniqBy, filter } from 'lodash';
-=======
 import React from "react";
 import { Line as ChartJSLine } from "react-chartjs-2";
 import { withRouter } from "react-router";
@@ -14,9 +5,8 @@
 import { getOptions, borderColors } from "./graphConfig";
 import { externalMetricsItem } from "store/actions/MetricsActions";
 import { uniqBy, filter } from "lodash";
->>>>>>> 506c34f3
 
-const theme = 'dark';
+const theme = "dark";
 
 interface ExternalApiGraphProps extends RouteComponentProps<any> {
 	data: externalMetricsItem[];
@@ -58,7 +48,7 @@
 			if (!keyIdentifier) {
 				return [
 					{
-						label: label || '',
+						label: label || "",
 						data: data.map((s: externalMetricsItem) =>
 							fnDataIdentifier
 								? fnDataIdentifier(s[dataIdentifier])
@@ -90,11 +80,11 @@
 			});
 		};
 		const data_chartJS = (canvas: any) => {
-			const ctx = canvas.getContext('2d');
+			const ctx = canvas.getContext("2d");
 			const gradient = ctx.createLinearGradient(0, 0, 0, 100);
-			gradient.addColorStop(0, 'rgba(250,174,50,1)');
-			gradient.addColorStop(1, 'rgba(250,174,50,1)');
-			const uniqTimestamp = uniqBy(data, 'timestamp');
+			gradient.addColorStop(0, "rgba(250,174,50,1)");
+			gradient.addColorStop(1, "rgba(250,174,50,1)");
+			const uniqTimestamp = uniqBy(data, "timestamp");
 
 			return {
 				labels: uniqTimestamp.map(
@@ -107,7 +97,7 @@
 		return (
 			<div>
 				<div>
-					<div style={{ textAlign: 'center' }}>{title}</div>
+					<div style={{ textAlign: "center" }}>{title}</div>
 					<ChartJSLine
 						ref={this.chartRef}
 						data={data_chartJS}
