<<<<<<< HEAD
import { Button, Space, Table } from "antd";
import { CustomModal } from "components/Modal";
import Spinner from "components/Spinner";
import { SKIP_ONBOARDING } from "constants/onboarding";
import ROUTES from "constants/routes";
import React, { useEffect, useState } from "react";
import { connect } from "react-redux";
import { NavLink } from "react-router-dom";
import { getServicesList, GlobalTime } from "store/actions";
import { servicesListItem } from "store/actions/MetricsActions";
import { StoreState } from "store/reducers";
import styled from "styled-components";
=======
import { Button, Space, Table } from 'antd';
import { CustomModal } from 'components/Modal';
import Spinner from 'components/Spinner';
import { SKIP_ONBOARDING } from 'constants/onboarding';
import ROUTES from 'constants/routes';
import React, { useEffect, useState } from 'react';
import { connect } from 'react-redux';
import { NavLink } from 'react-router-dom';
import { getServicesList, GlobalTime } from 'store/actions';
import { servicesListItem } from 'store/actions/MetricsActions';
import { StoreState } from 'store/reducers';
import styled from 'styled-components';
>>>>>>> 66b42358

interface ServicesTableProps {
	servicesList: servicesListItem[];
	getServicesList: Function;
	globalTime: GlobalTime;
}

const Wrapper = styled.div`
	padding-top: 40px;
	padding-bottom: 40px;
	padding-left: 40px;
	padding-right: 40px;
	.ant-table table {
		font-size: 12px;
	}
	.ant-table tfoot > tr > td,
	.ant-table tfoot > tr > th,
	.ant-table-tbody > tr > td,
	.ant-table-thead > tr > th {
		padding: 10px;
	}
`;

const TableLoadingWrapper = styled.div`
	display: flex;
	justify-content: center;
	margin-top: 80px;
`;

const LoadingText = styled.div`
	margin-left: 16px;
`;

const columns = [
	{
		title: 'Application',
		dataIndex: 'serviceName',
		key: 'serviceName',
		render: (text: string) => (
			<NavLink
				style={{ textTransform: 'capitalize' }}
				to={ROUTES.APPLICATION + '/' + text}
			>
				<strong>{text}</strong>
			</NavLink>
		),
	},
	{
		title: 'P99 latency (in ms)',
		dataIndex: 'p99',
		key: 'p99',
		sorter: (a: any, b: any) => a.p99 - b.p99,
		// sortDirections: ['descend', 'ascend'],
		render: (value: number) => (value / 1000000).toFixed(2),
	},
	{
		title: 'Error Rate (in %)',
		dataIndex: 'errorRate',
		key: 'errorRate',
		sorter: (a: any, b: any) => a.errorRate - b.errorRate,
		// sortDirections: ['descend', 'ascend'],
		render: (value: number) => value.toFixed(2),
	},
	{
		title: 'Requests Per Second',
		dataIndex: 'callRate',
		key: 'callRate',
		sorter: (a: any, b: any) => a.callRate - b.callRate,
		// sortDirections: ['descend', 'ascend'],
		render: (value: number) => value.toFixed(2),
	},
];

const _ServicesTable = (props: ServicesTableProps) => {
	const [initialDataFetch, setDataFetched] = useState(false);
	const [errorObject, setErrorObject] = useState({
		message: '',
		isError: false,
	});
	const isEmptyServiceList =
		!initialDataFetch && props.servicesList.length === 0;
	const refetchFromBackend = isEmptyServiceList || errorObject.isError;
	const [skipOnboarding, setSkipOnboarding] = useState(
		localStorage.getItem(SKIP_ONBOARDING) === 'true',
	);

	const onContinueClick = () => {
		localStorage.setItem(SKIP_ONBOARDING, 'true');
		setSkipOnboarding(true);
	};

	function getApiServiceData() {
		props
			.getServicesList(props.globalTime)
			.then(() => {
				setDataFetched(true);
				setErrorObject({ message: '', isError: false });
			})
			.catch((e: string) => {
				setErrorObject({ message: e, isError: true });
				setDataFetched(true);
			});
	}

	useEffect(getApiServiceData, [props.globalTime]);
	useEffect(() => {
		if (props.servicesList.length > 1) {
			localStorage.removeItem(SKIP_ONBOARDING);
		}

		refetchFromBackend && setTimeout(getApiServiceData, 50000);
	}, [props.servicesList, errorObject]);

	if (!initialDataFetch) {
		return <Spinner height="90vh" size="large" tip="Fetching data..." />;
	}

	if (refetchFromBackend && !skipOnboarding) {
		return (
			<CustomModal
				title={'Setup instrumentation'}
				isModalVisible={true}
				closable={false}
				setIsModalVisible={() => {}}
				footer={[
					<Button key="submit" type="primary" onClick={onContinueClick}>
						Continue without instrumentation
					</Button>,
				]}
			>
				<div>
					<iframe
						width="100%"
						height="265"
						src="https://www.youtube.com/embed/Ly34WBQ2640"
						frameBorder="0"
						allow="accelerometer; autoplay; clipboard-write; encrypted-media; gyroscope; picture-in-picture"
						allowFullScreen
					></iframe>
					<div style={{ margin: '20px 0' }}>
						<Spinner />
					</div>
					<div>
						No instrumentation data.
						<br />
						Please instrument your application as mentioned{' '}
						<a
							href={'https://signoz.io/docs/instrumentation/overview'}
							target={'_blank'}
							rel="noreferrer"
						>
							here
						</a>
					</div>
				</div>
			</CustomModal>
		);
	}

	return (
		<Wrapper>
			<Table
				dataSource={props.servicesList}
				columns={columns}
				pagination={false}
			/>

			{props.servicesList[0] !== undefined &&
				props.servicesList[0].numCalls === 0 && (
				<Space
<<<<<<< HEAD
					style={{ width: "100%", margin: "40px 0", justifyContent: "center" }}
				>
						No applications present. Please add instrumentation (follow this
					<a
						href={"https://signoz.io/docs/instrumentation/overview"}
						target={"_blank"}
						style={{ marginLeft: 3 }}
=======
					style={{ width: '100%', margin: '40px 0', justifyContent: 'center' }}
				>
						No applications present. Please add instrumentation (follow this
					<a
						href={'https://signoz.io/docs/instrumentation/overview'}
						target={'_blank'}
						style={{ marginLeft: 3 }}
						rel="noreferrer"
>>>>>>> 66b42358
					>
							guide
					</a>
						)
				</Space>
			)}
		</Wrapper>
	);
};

const mapStateToProps = (
	state: StoreState,
): { servicesList: servicesListItem[]; globalTime: GlobalTime } => {
	return {
		servicesList: state.metricsData.serviceList,
		globalTime: state.globalTime,
	};
};

export const ServicesTable = connect(mapStateToProps, {
	getServicesList: getServicesList,
})(_ServicesTable);<|MERGE_RESOLUTION|>--- conflicted
+++ resolved
@@ -1,17 +1,3 @@
-<<<<<<< HEAD
-import { Button, Space, Table } from "antd";
-import { CustomModal } from "components/Modal";
-import Spinner from "components/Spinner";
-import { SKIP_ONBOARDING } from "constants/onboarding";
-import ROUTES from "constants/routes";
-import React, { useEffect, useState } from "react";
-import { connect } from "react-redux";
-import { NavLink } from "react-router-dom";
-import { getServicesList, GlobalTime } from "store/actions";
-import { servicesListItem } from "store/actions/MetricsActions";
-import { StoreState } from "store/reducers";
-import styled from "styled-components";
-=======
 import { Button, Space, Table } from 'antd';
 import { CustomModal } from 'components/Modal';
 import Spinner from 'components/Spinner';
@@ -22,9 +8,8 @@
 import { NavLink } from 'react-router-dom';
 import { getServicesList, GlobalTime } from 'store/actions';
 import { servicesListItem } from 'store/actions/MetricsActions';
-import { StoreState } from 'store/reducers';
+import { AppState } from 'store/reducers';
 import styled from 'styled-components';
->>>>>>> 66b42358
 
 interface ServicesTableProps {
 	servicesList: servicesListItem[];
@@ -194,37 +179,27 @@
 
 			{props.servicesList[0] !== undefined &&
 				props.servicesList[0].numCalls === 0 && (
-				<Space
-<<<<<<< HEAD
-					style={{ width: "100%", margin: "40px 0", justifyContent: "center" }}
-				>
+					<Space
+						style={{ width: '100%', margin: '40px 0', justifyContent: 'center' }}
+					>
 						No applications present. Please add instrumentation (follow this
-					<a
-						href={"https://signoz.io/docs/instrumentation/overview"}
-						target={"_blank"}
-						style={{ marginLeft: 3 }}
-=======
-					style={{ width: '100%', margin: '40px 0', justifyContent: 'center' }}
-				>
-						No applications present. Please add instrumentation (follow this
-					<a
-						href={'https://signoz.io/docs/instrumentation/overview'}
-						target={'_blank'}
-						style={{ marginLeft: 3 }}
-						rel="noreferrer"
->>>>>>> 66b42358
-					>
+						<a
+							href={'https://signoz.io/docs/instrumentation/overview'}
+							target={'_blank'}
+							style={{ marginLeft: 3 }}
+							rel="noreferrer"
+						>
 							guide
-					</a>
+						</a>
 						)
-				</Space>
-			)}
+					</Space>
+				)}
 		</Wrapper>
 	);
 };
 
 const mapStateToProps = (
-	state: StoreState,
+	state: AppState,
 ): { servicesList: servicesListItem[]; globalTime: GlobalTime } => {
 	return {
 		servicesList: state.metricsData.serviceList,
