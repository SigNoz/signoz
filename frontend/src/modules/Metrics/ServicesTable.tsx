--- conflicted
+++ resolved
@@ -1,30 +1,15 @@
-<<<<<<< HEAD
+import { Button, Space, Table } from 'antd';
+import { CustomModal } from 'components/Modal';
+import Spinner from 'components/Spinner';
+import { SKIP_ONBOARDING } from 'constants/onboarding';
+import ROUTES from 'constants/routes';
 import React, { useEffect, useState } from 'react';
+import { connect } from 'react-redux';
 import { NavLink } from 'react-router-dom';
-import { Button, Space, Table } from 'antd';
+import { getServicesList, GlobalTime } from 'store/actions';
+import { servicesListItem } from 'store/actions/MetricsActions';
+import { StoreState } from 'store/reducers';
 import styled from 'styled-components';
-import { connect } from 'react-redux';
-import { SKIP_ONBOARDING } from 'Src/constants/onboarding';
-import ROUTES from 'Src/constants/routes';
-import { getServicesList, GlobalTime } from '../../store/actions';
-import { servicesListItem } from '../../store/actions/MetricsActions';
-import { StoreState } from '../../store/reducers';
-import { CustomModal } from '../../components/Modal';
-import { CustomSpinner, DefaultSpinner } from '../../components/Spiner';
-=======
-import React, { useEffect, useState } from "react";
-import { NavLink } from "react-router-dom";
-import { Button, Space, Table } from "antd";
-import styled from "styled-components";
-import { connect } from "react-redux";
-import Spinner from "components/Spinner";
-import { SKIP_ONBOARDING } from "constants/onboarding";
-import ROUTES from "constants/routes";
-import { getServicesList, GlobalTime } from "store/actions";
-import { servicesListItem } from "store/actions/MetricsActions";
-import { StoreState } from "store/reducers";
-import { CustomModal } from "components/Modal";
->>>>>>> 7f2546ec
 
 interface ServicesTableProps {
 	servicesList: servicesListItem[];
@@ -139,11 +124,7 @@
 	}, [props.servicesList, errorObject]);
 
 	if (!initialDataFetch) {
-<<<<<<< HEAD
-		return <CustomSpinner size="large" tip="Fetching data..." />;
-=======
 		return <Spinner height="90vh" size="large" tip="Fetching data..." />;
->>>>>>> 7f2546ec
 	}
 
 	if (refetchFromBackend && !skipOnboarding) {
@@ -168,13 +149,8 @@
 						allow="accelerometer; autoplay; clipboard-write; encrypted-media; gyroscope; picture-in-picture"
 						allowFullScreen
 					></iframe>
-<<<<<<< HEAD
 					<div style={{ margin: '20px 0' }}>
-						<DefaultSpinner />
-=======
-					<div style={{ margin: "20px 0" }}>
 						<Spinner />
->>>>>>> 7f2546ec
 					</div>
 					<div>
 						No instrumentation data.
