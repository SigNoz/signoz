<<<<<<< HEAD
import React from "react";
import { Bar, Line as ChartJSLine } from "react-chartjs-2";
import { customMetricsItem } from "store/actions/MetricsActions";
import styled from "styled-components";
=======
import React from 'react';
import { Bar, Line as ChartJSLine } from 'react-chartjs-2';
import { customMetricsItem } from 'store/actions/MetricsActions';
import styled from 'styled-components';
>>>>>>> 66b42358

const GenVisualizationWrapper = styled.div`
	height: 160px;
`;

interface GenericVisualizationsProps {
	chartType: string;
	data: customMetricsItem[];
}

const GenericVisualizations = (props: GenericVisualizationsProps) => {
	const data = {
		labels:
			props.data !== undefined &&
			props.data !== null &&
			props.data.map((s) => new Date(s.timestamp / 1000000)),
		datasets: [
			{
				data:
					props.data !== undefined &&
					props.data !== null &&
					props.data.map((s) => s.value),
				borderColor: 'rgba(250,174,50,1)', // for line chart
				backgroundColor: props.chartType === 'bar' ? 'rgba(250,174,50,1)' : '', // for bar chart, don't assign backgroundcolor if its not a bar chart, may be relevant for area graph though
			},
		],
	};

	const options = {
		responsive: true,
		maintainAspectRatio: false,
		legend: {
			display: false,
		},
		scales: {
			yAxes: [
				{
					gridLines: {
						drawBorder: false,
					},
					ticks: {
						display: false,
					},
				},
			],
			xAxes: [
				{
					type: 'time',
					// distribution: 'linear',
					//'linear': data are spread according to their time (distances can vary)
					// From https://www.chartjs.org/docs/latest/axes/cartesian/time.html
					ticks: {
						beginAtZero: false,
						fontSize: 10,
						autoSkip: true,
						maxTicksLimit: 10,
					},
					// gridLines: false, --> not a valid option
				},
			],
		},
	};

	if (props.chartType === 'line') {
		return (
			<GenVisualizationWrapper>
				<ChartJSLine data={data} options={options} />
			</GenVisualizationWrapper>
		);
	} else if (props.chartType === 'bar') {
		return (
			<GenVisualizationWrapper>
				<Bar data={data} options={options} />
			</GenVisualizationWrapper>
		);
	} else return null;
};

export default GenericVisualizations;<|MERGE_RESOLUTION|>--- conflicted
+++ resolved
@@ -1,14 +1,7 @@
-<<<<<<< HEAD
-import React from "react";
-import { Bar, Line as ChartJSLine } from "react-chartjs-2";
-import { customMetricsItem } from "store/actions/MetricsActions";
-import styled from "styled-components";
-=======
 import React from 'react';
 import { Bar, Line as ChartJSLine } from 'react-chartjs-2';
 import { customMetricsItem } from 'store/actions/MetricsActions';
 import styled from 'styled-components';
->>>>>>> 66b42358
 
 const GenVisualizationWrapper = styled.div`
 	height: 160px;
