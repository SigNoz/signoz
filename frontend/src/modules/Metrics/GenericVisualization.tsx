--- conflicted
+++ resolved
@@ -1,12 +1,8 @@
-import React from 'react';
-import { Bar, Line as ChartJSLine } from 'react-chartjs-2';
-import styled from 'styled-components';
+import React from "react";
+import { Bar, Line as ChartJSLine } from "react-chartjs-2";
+import styled from "styled-components";
 
-<<<<<<< HEAD
-import { customMetricsItem } from '../../store/actions/MetricsActions';
-=======
 import { customMetricsItem } from "store/actions/MetricsActions";
->>>>>>> 506c34f3
 
 const GenVisualizationWrapper = styled.div`
 	height: 160px;
@@ -29,13 +25,8 @@
 					props.data !== undefined &&
 					props.data !== null &&
 					props.data.map((s) => s.value),
-<<<<<<< HEAD
-				borderColor: 'rgba(250,174,50,1)', // for line chart
-				backgroundColor: props.chartType === 'bar' ? 'rgba(250,174,50,1)' : '', // for bar chart, don't assign backgroundcolor if its not a bar chart, may be relevant for area graph though
-=======
 				borderColor: "rgba(250,174,50,1)", // for line chart
 				backgroundColor: props.chartType === "bar" ? "rgba(250,174,50,1)" : "", // for bar chart, don't assign backgroundcolor if its not a bar chart, may be relevant for area graph though
->>>>>>> 506c34f3
 			},
 		],
 	};
@@ -59,7 +50,7 @@
 			],
 			xAxes: [
 				{
-					type: 'time',
+					type: "time",
 					// distribution: 'linear',
 					//'linear': data are spread according to their time (distances can vary)
 					// From https://www.chartjs.org/docs/latest/axes/cartesian/time.html
@@ -75,13 +66,13 @@
 		},
 	};
 
-	if (props.chartType === 'line') {
+	if (props.chartType === "line") {
 		return (
 			<GenVisualizationWrapper>
 				<ChartJSLine data={data} options={options} />
 			</GenVisualizationWrapper>
 		);
-	} else if (props.chartType === 'bar') {
+	} else if (props.chartType === "bar") {
 		return (
 			<GenVisualizationWrapper>
 				<Bar data={data} options={options} />
