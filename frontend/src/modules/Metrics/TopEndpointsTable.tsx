<<<<<<< HEAD
import React from 'react';
import { Table, Button, Tooltip } from 'antd';
import { connect } from 'react-redux';
import styled from 'styled-components';
import { useHistory, useParams } from 'react-router-dom';
import { topEndpointListItem } from '../../store/actions/MetricsActions';
import { METRICS_PAGE_QUERY_PARAM } from 'Src/constants/query';
import { GlobalTime } from 'Src/store/actions';
import { StoreState } from 'Src/store/reducers';
import './TopEndpointsTable.css';
=======
import React from "react";
import { Table, Button, Tooltip } from "antd";
import { connect } from "react-redux";
import styled from "styled-components";
import { useHistory, useParams } from "react-router-dom";
import { topEndpointListItem } from "store/actions/MetricsActions";
import { METRICS_PAGE_QUERY_PARAM } from "constants/query";
import { GlobalTime } from "store/actions";
import { StoreState } from "store/reducers";
import "./TopEndpointsTable.css";
>>>>>>> 7f2546ec

const Wrapper = styled.div`
	padding-top: 10px;
	padding-bottom: 10px;
	padding-left: 8px;
	padding-right: 8px;
	@media only screen and (max-width: 767px) {
		padding: 0;
	}
	.ant-table table {
		font-size: 12px;
	}
	.ant-table tfoot > tr > td,
	.ant-table tfoot > tr > th,
	.ant-table-tbody > tr > td,
	.ant-table-thead > tr > th {
		padding: 10px;
	}
	.ant-table-column-sorters {
		padding: 6px;
	}
`;

interface TopEndpointsTableProps {
	data: topEndpointListItem[];
	globalTime: GlobalTime;
}

const _TopEndpointsTable = (props: TopEndpointsTableProps) => {
	const history = useHistory();
	const params = useParams<{ servicename: string }>();
	const handleOnClick = (operation: string) => {
		const urlParams = new URLSearchParams();
		const { servicename } = params;
		const { maxTime, minTime } = props.globalTime;
		urlParams.set(
			METRICS_PAGE_QUERY_PARAM.startTime,
			String(Number(minTime) / 1000000),
		);
		urlParams.set(
			METRICS_PAGE_QUERY_PARAM.endTime,
			String(Number(maxTime) / 1000000),
		);
		if (servicename) {
			urlParams.set(METRICS_PAGE_QUERY_PARAM.service, servicename);
		}
		urlParams.set(METRICS_PAGE_QUERY_PARAM.operation, operation);
		history.push(`/traces?${urlParams.toString()}`);
	};

	const columns: any = [
		{
			title: 'Name',
			dataIndex: 'name',
			key: 'name',

			render: (text: string) => (
				<Tooltip placement="topLeft" title={text}>
					<Button
						className="topEndpointsButton"
						type="link"
						onClick={() => handleOnClick(text)}
					>
						{text}
					</Button>
				</Tooltip>
			),
		},
		{
			title: 'P50  (in ms)',
			dataIndex: 'p50',
			key: 'p50',
			sorter: (a: any, b: any) => a.p50 - b.p50,
			// sortDirections: ['descend', 'ascend'],
			render: (value: number) => (value / 1000000).toFixed(2),
		},
		{
			title: 'P95  (in ms)',
			dataIndex: 'p95',
			key: 'p95',
			sorter: (a: any, b: any) => a.p95 - b.p95,
			// sortDirections: ['descend', 'ascend'],
			render: (value: number) => (value / 1000000).toFixed(2),
		},
		{
			title: 'P99  (in ms)',
			dataIndex: 'p99',
			key: 'p99',
			sorter: (a: any, b: any) => a.p99 - b.p99,
			// sortDirections: ['descend', 'ascend'],
			render: (value: number) => (value / 1000000).toFixed(2),
		},
		{
			title: 'Number of Calls',
			dataIndex: 'numCalls',
			key: 'numCalls',
			sorter: (a: any, b: any) => a.numCalls - b.numCalls,
		},
	];

	return (
		<Wrapper>
			<h6> Top Endpoints</h6>
			<Table dataSource={props.data} columns={columns} pagination={false} />
		</Wrapper>
	);
};

const mapStateToProps = (
	state: StoreState,
): {
	globalTime: GlobalTime;
} => {
	return { globalTime: state.globalTime };
};

export const TopEndpointsTable = connect(
	mapStateToProps,
	null,
)(_TopEndpointsTable);

export default TopEndpointsTable;<|MERGE_RESOLUTION|>--- conflicted
+++ resolved
@@ -1,26 +1,14 @@
-<<<<<<< HEAD
+import './TopEndpointsTable.css';
+
+import { Button, Table, Tooltip } from 'antd';
+import { METRICS_PAGE_QUERY_PARAM } from 'constants/query';
 import React from 'react';
-import { Table, Button, Tooltip } from 'antd';
 import { connect } from 'react-redux';
+import { useHistory, useParams } from 'react-router-dom';
+import { GlobalTime } from 'store/actions';
+import { topEndpointListItem } from 'store/actions/MetricsActions';
+import { StoreState } from 'store/reducers';
 import styled from 'styled-components';
-import { useHistory, useParams } from 'react-router-dom';
-import { topEndpointListItem } from '../../store/actions/MetricsActions';
-import { METRICS_PAGE_QUERY_PARAM } from 'Src/constants/query';
-import { GlobalTime } from 'Src/store/actions';
-import { StoreState } from 'Src/store/reducers';
-import './TopEndpointsTable.css';
-=======
-import React from "react";
-import { Table, Button, Tooltip } from "antd";
-import { connect } from "react-redux";
-import styled from "styled-components";
-import { useHistory, useParams } from "react-router-dom";
-import { topEndpointListItem } from "store/actions/MetricsActions";
-import { METRICS_PAGE_QUERY_PARAM } from "constants/query";
-import { GlobalTime } from "store/actions";
-import { StoreState } from "store/reducers";
-import "./TopEndpointsTable.css";
->>>>>>> 7f2546ec
 
 const Wrapper = styled.div`
 	padding-top: 10px;
