<<<<<<< HEAD
import "./TraceGanttChart.css";

import { Button, Col,Progress, Row, Table, Tabs } from "antd";
import { has,isEmpty, max } from "lodash-es";
import traverseTreeData from "modules/Traces/TraceGanttChart/TraceGanttChartHelpers";
import React, { useEffect, useRef, useState } from "react";
import { pushDStree } from "store/actions";
import styled from "styled-components";
=======
import './TraceGanttChart.css';

import { Button, Col,Progress, Row, Table, Tabs } from 'antd';
import { has,isEmpty, max } from 'lodash-es';
import traverseTreeData from 'modules/Traces/TraceGanttChart/TraceGanttChartHelpers';
import React, { useEffect, useRef, useState } from 'react';
import { pushDStree } from 'store/actions';
import styled from 'styled-components';
>>>>>>> 66b42358

const { TabPane } = Tabs;

const StyledButton = styled(Button)`
	border: 1px solid #e0e0e0;
	border-radius: 4px;
	color: #f2f2f2;
	font-size: 14px;
	line-height: 20px;
`;

interface TraceGanttChartProps {
	treeData: pushDStree[];
	clickedSpan: pushDStree;
	selectedSpan: pushDStree;
	resetZoom: (value: boolean) => {};
	setSpanTagsInfo: (p: { data: any }) => {};
}

const TraceGanttChart = ({
	treeData,
	clickedSpan,
	selectedSpan,
	resetZoom,
	setSpanTagsInfo,
}: TraceGanttChartProps) => {
	const checkStrictly = true;
	const [selectedRows, setSelectedRows] = useState<string[]>([]);
	const [clickedSpanData, setClickedSpanData] = useState(clickedSpan);
	const [defaultExpandedRows, setDefaultExpandedRows] = useState<string[]>([]);
	const [sortedTreeData, setSortedTreeData] = useState(treeData);
	const [isReset, setIsReset] = useState(false);
	const [tabsContainerWidth, setTabsContainerWidth] = useState(0);
<<<<<<< HEAD
	const tableRef = useRef("");
	const tabsContainer = document.querySelector<HTMLElement>(
		"#collapsable .ant-tabs-nav-list",
	);

	const tabs = document.querySelectorAll("#collapsable .ant-tabs-tab");
=======
	const tableRef = useRef('');
	const tabsContainer = document.querySelector<HTMLElement>(
		'#collapsable .ant-tabs-nav-list',
	);

	const tabs = document.querySelectorAll('#collapsable .ant-tabs-tab');
>>>>>>> 66b42358

	const { id } = treeData || 'id';
	let maxGlobal = 0;
	let minGlobal = 0;
	let medianGlobal = 0;
	const endTimeArray: [] = [];

	useEffect(() => {
		if (id !== 'empty') {
			setSortedTreeData(treeData);
			if (clickedSpan) {
				setClickedSpanData(clickedSpan);
			}
			if (tabsContainer) {
				setTabsContainerWidth(tabsContainer.offsetWidth);
			}
		}
		handleScroll(selectedSpan?.id);
	}, [sortedTreeData, treeData, clickedSpan]);

	useEffect(() => {
		if (
			!isEmpty(clickedSpanData) &&
			clickedSpan &&
			!selectedRows.includes(clickedSpan.id) &&
			!isReset
		) {
			setSelectedRows([clickedSpan.id]);
			getParentKeys(clickedSpan);
			handleFocusOnSelectedPath('', [clickedSpan.id]);
		}
	}, [clickedSpan, selectedRows, isReset, clickedSpanData]);

	const parentKeys: string[] = [];
	const childrenKeys: string[] = [];

	const getParentKeys = (obj) => {
		if (has(obj, 'parent')) {
			parentKeys.push(obj.parent.id);
			getParentKeys(obj.parent);
		}
	};

	const getChildrenKeys = (obj: pushDStree) => {
		if (has(obj, 'children')) {
			childrenKeys.push(obj.id);
			if (!isEmpty(obj.children)) {
				obj.children.map((item) => {
					getChildrenKeys(item);
				});
			}
		}
	};

	useEffect(() => {
		if (!isEmpty(selectedSpan) && isEmpty(clickedSpan)) {
			getParentKeys(selectedSpan);
			const keys = [selectedSpan?.id, ...parentKeys];
			setDefaultExpandedRows(keys);
			setSelectedRows([selectedSpan.id, clickedSpan]);
			// setSpanTagsInfo({data: selectedSpan})
		} else {
			setSelectedRows([treeData?.[0]?.id]);
			setDefaultExpandedRows([treeData?.[0]?.id]);
			// /.setSpanTagsInfo({data: treeData?.[0]})
		}
	}, [selectedSpan, treeData, clickedSpan]);

	const getMaxEndTime = (treeData) => {
		if (treeData.length > 0) {
			if (treeData?.id !== 'empty') {
				return Array.from(treeData).map((item, key) => {
					if (!isEmpty(item.children)) {
						endTimeArray.push(item.time / 1000000 + item.startTime);
						getMaxEndTime(item.children);
					} else {
						endTimeArray.push(item.time / 1000000 + item.startTime);
					}
				});
			}
		}
	};

	if (id !== 'empty') {
		getMaxEndTime(treeData);
		maxGlobal = max(endTimeArray);
		minGlobal = treeData?.[0]?.startTime;
		medianGlobal = (minGlobal + maxGlobal) / 2;
	}

	/*
	timeDiff = maxGlobal - startTime
	totalTime = maxGlobal - minGlobal
	totalWidth = width of container
	 */
	const getPaddingLeft = (timeDiff, totalTime, totalWidth) => {
		return ((timeDiff / totalTime) * totalWidth).toFixed(0);
	};

	const tabMinVal = 0;
	const tabMedianVal = (medianGlobal - minGlobal).toFixed(0);
	const tabMaxVal = (maxGlobal - minGlobal).toFixed(0);

	const columns = [
		{
			title: '',
			dataIndex: 'name',
			key: 'name',
		},
		{
			title: (
				<Tabs>
					<TabPane tab={tabMinVal + 'ms'} key="1" />
					<TabPane tab={tabMedianVal + 'ms'} key="2" />
					<TabPane tab={tabMaxVal + 'ms'} key="3" />
				</Tabs>
			),
			dataIndex: 'trace',
			name: 'trace',
			render: (_, record: pushDStree) => {
				const widths = [];
				let length;

				if (widths.length < tabs.length) {
					Array.from(tabs).map((tab) => {
						widths.push(tab.offsetWidth);
					});
				}

				let paddingLeft = 0;
				const startTime = parseFloat(record.startTime.toString());
				const duration = parseFloat((record.time / 1000000).toFixed(2));
				paddingLeft = parseInt(
					getPaddingLeft(
						startTime - minGlobal,
						maxGlobal - minGlobal,
						tabsContainerWidth,
					),
				);
				let textPadding = paddingLeft;
				if (paddingLeft === tabsContainerWidth - 20) {
					textPadding = tabsContainerWidth - 40;
				}
				length = ((duration / (maxGlobal - startTime)) * 100).toFixed(2);

				return (
					<>
						<div style={{ paddingLeft: textPadding + 'px' }}>{duration}ms</div>
						<Progress
							percent={length}
							showInfo={false}
							style={{ paddingLeft: paddingLeft + 'px' }}
						/>
					</>
				);
			},
		},
	];

	const handleFocusOnSelectedPath = (event, selectedRowsList = selectedRows) => {
		if (!isEmpty(selectedRowsList)) {
			// initializing the node
			let node: pushDStree = {
				children: [],
				id: '',
				name: '',
				startTime: 0,
				tags: [],
				time: 0,
				value: 0,
			};

			traverseTreeData(treeData, (item: pushDStree) => {
				if (item.id === selectedRowsList[0]) {
					node = item;
				}
			});

			try {
				setSpanTagsInfo({ data: node });
			} catch (e) {
				// TODO: error logging.
				console.error('Node not found in Tree Data.');
			}

			// get the parent of the node
			getParentKeys(node);

			// get the children of the node
			getChildrenKeys(node);

<<<<<<< HEAD
			const rows = document.querySelectorAll("#collapsable table tbody tr");
			rows.forEach((row) => {
				const attribKey = row.getAttribute("data-row-key") || "";
=======
			const rows = document.querySelectorAll('#collapsable table tbody tr');
			rows.forEach((row) => {
				const attribKey = row.getAttribute('data-row-key') || '';
>>>>>>> 66b42358
				if (
					!isEmpty(attribKey) &&
					!selectedRowsList.includes(attribKey) &&
					!childrenKeys.includes(attribKey)
				) {
					row.classList.add('hide');
				}
			});
			setDefaultExpandedRows([...parentKeys, ...childrenKeys]);
		}
	};

	const handleResetFocus = () => {
		const rows = document.querySelectorAll('#collapsable table tbody tr');
		rows.forEach((row) => {
			row.classList.remove('hide');
		});

		resetZoom(true);
	};

	const handleScroll = (id: string): void => {
		if (!isEmpty(id)) {
			const selectedRow = document.querySelectorAll<HTMLElement>(
				`[data-row-key='${id}']`,
			);
			selectedRow?.[0]?.scrollIntoView();
		}
	};

	const rowSelection = {
		onChange: (selectedRowKeys: []) => {
			setSelectedRows(selectedRowKeys);
			setClickedSpanData({});
			if (isEmpty(selectedRowKeys)) {
				setIsReset(true);
			} else {
				setIsReset(false);
			}
		},
		onSelect: (record: pushDStree) => {
			handleRowOnClick(record);
		},
		selectedRowKeys: selectedRows,
	};

	const handleRowOnClick = (record: pushDStree) => {
		let node = {};
		traverseTreeData(treeData, (item: pushDStree) => {
			if (item.id === record.id) {
				node = item;
			}
		});

		try {
			setSpanTagsInfo({ data: node });
		} catch (e) {
			// TODO: error logging.
			console.error('Node not found in TreeData.');
		}

		const selectedRowKeys = selectedRows;
		if (selectedRowKeys.indexOf(record.id) >= 0) {
			selectedRowKeys.splice(selectedRowKeys.indexOf(record.key), 1);
		} else {
			selectedRowKeys.push(record.id);
		}
		setSelectedRows([record.id]);
	};

	const handleOnExpandedRowsChange = (item: string[]) => {
		setDefaultExpandedRows(item);
	};

	return (
		<>
			{id !== 'empty' && (
				<>
					<Row
						justify="end"
						gutter={32}
						style={{
							marginBottom: '24px',
						}}
					>
						<Col>
							<StyledButton onClick={handleFocusOnSelectedPath}>
								Focus on selected path
							</StyledButton>
						</Col>
						<Col>
							<StyledButton onClick={handleResetFocus}> Reset Focus </StyledButton>
						</Col>
					</Row>

					<Table
						refs={tableRef}
						hideSelectAll={true}
						columns={columns}
						rowSelection={{ ...rowSelection, checkStrictly, type: 'radio' }}
						dataSource={sortedTreeData}
						rowKey="id"
						sticky={true}
						onRow={(record) => {
							return {
								onClick: () => handleRowOnClick(record), // click row
							};
						}}
						onExpandedRowsChange={(keys) =>
							handleOnExpandedRowsChange(keys.map((e) => e.toString()))
						}
						pagination={false}
						expandable={{
							expandedRowKeys: defaultExpandedRows,
						}}
						scroll={{ y: 540 }}
						rowClassName="row-styles"
						filterMultiple={false}
					/>
				</>
			)}
		</>
	);
};

export default TraceGanttChart;<|MERGE_RESOLUTION|>--- conflicted
+++ resolved
@@ -1,22 +1,11 @@
-<<<<<<< HEAD
-import "./TraceGanttChart.css";
-
-import { Button, Col,Progress, Row, Table, Tabs } from "antd";
-import { has,isEmpty, max } from "lodash-es";
-import traverseTreeData from "modules/Traces/TraceGanttChart/TraceGanttChartHelpers";
-import React, { useEffect, useRef, useState } from "react";
-import { pushDStree } from "store/actions";
-import styled from "styled-components";
-=======
 import './TraceGanttChart.css';
 
-import { Button, Col,Progress, Row, Table, Tabs } from 'antd';
-import { has,isEmpty, max } from 'lodash-es';
+import { Button, Col, Progress, Row, Table, Tabs } from 'antd';
+import { has, isEmpty, max } from 'lodash-es';
 import traverseTreeData from 'modules/Traces/TraceGanttChart/TraceGanttChartHelpers';
 import React, { useEffect, useRef, useState } from 'react';
 import { pushDStree } from 'store/actions';
 import styled from 'styled-components';
->>>>>>> 66b42358
 
 const { TabPane } = Tabs;
 
@@ -50,21 +39,12 @@
 	const [sortedTreeData, setSortedTreeData] = useState(treeData);
 	const [isReset, setIsReset] = useState(false);
 	const [tabsContainerWidth, setTabsContainerWidth] = useState(0);
-<<<<<<< HEAD
-	const tableRef = useRef("");
-	const tabsContainer = document.querySelector<HTMLElement>(
-		"#collapsable .ant-tabs-nav-list",
-	);
-
-	const tabs = document.querySelectorAll("#collapsable .ant-tabs-tab");
-=======
 	const tableRef = useRef('');
 	const tabsContainer = document.querySelector<HTMLElement>(
 		'#collapsable .ant-tabs-nav-list',
 	);
 
 	const tabs = document.querySelectorAll('#collapsable .ant-tabs-tab');
->>>>>>> 66b42358
 
 	const { id } = treeData || 'id';
 	let maxGlobal = 0;
@@ -256,15 +236,9 @@
 			// get the children of the node
 			getChildrenKeys(node);
 
-<<<<<<< HEAD
-			const rows = document.querySelectorAll("#collapsable table tbody tr");
-			rows.forEach((row) => {
-				const attribKey = row.getAttribute("data-row-key") || "";
-=======
 			const rows = document.querySelectorAll('#collapsable table tbody tr');
 			rows.forEach((row) => {
 				const attribKey = row.getAttribute('data-row-key') || '';
->>>>>>> 66b42358
 				if (
 					!isEmpty(attribKey) &&
 					!selectedRowsList.includes(attribKey) &&
