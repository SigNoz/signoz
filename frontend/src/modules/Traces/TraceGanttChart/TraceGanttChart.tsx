--- conflicted
+++ resolved
@@ -1,20 +1,11 @@
-<<<<<<< HEAD
+import './TraceGanttChart.css';
+
+import { Button, Col,Progress, Row, Table, Tabs } from 'antd';
+import { has,isEmpty, max } from 'lodash-es';
+import traverseTreeData from 'modules/Traces/TraceGanttChart/TraceGanttChartHelpers';
 import React, { useEffect, useRef, useState } from 'react';
-import { Table, Progress, Tabs, Button, Row, Col } from 'antd';
-import './TraceGanttChart.css';
-import { max, isEmpty, has } from 'lodash-es';
+import { pushDStree } from 'store/actions';
 import styled from 'styled-components';
-import { pushDStree } from 'Src/store/actions';
-import traverseTreeData from 'Src/modules/Traces/TraceGanttChart/TraceGanttChartHelpers';
-=======
-import React, { useEffect, useRef, useState } from "react";
-import { Table, Progress, Tabs, Button, Row, Col } from "antd";
-import "./TraceGanttChart.css";
-import { max, isEmpty, has } from "lodash-es";
-import styled from "styled-components";
-import { pushDStree } from "store/actions";
-import traverseTreeData from "modules/Traces/TraceGanttChart/TraceGanttChartHelpers";
->>>>>>> 7f2546ec
 
 const { TabPane } = Tabs;
 
@@ -41,27 +32,16 @@
 	resetZoom,
 	setSpanTagsInfo,
 }: TraceGanttChartProps) => {
-<<<<<<< HEAD
 	const checkStrictly = true;
-	const [selectedRows, setSelectedRows] = useState([]);
-=======
-	let checkStrictly = true;
 	const [selectedRows, setSelectedRows] = useState<string[]>([]);
->>>>>>> 7f2546ec
 	const [clickedSpanData, setClickedSpanData] = useState(clickedSpan);
 	const [defaultExpandedRows, setDefaultExpandedRows] = useState<string[]>([]);
 	const [sortedTreeData, setSortedTreeData] = useState(treeData);
 	const [isReset, setIsReset] = useState(false);
 	const [tabsContainerWidth, setTabsContainerWidth] = useState(0);
-<<<<<<< HEAD
 	const tableRef = useRef('');
-	const tabsContainer = document.querySelector(
+	const tabsContainer = document.querySelector<HTMLElement>(
 		'#collapsable .ant-tabs-nav-list',
-=======
-	const tableRef = useRef("");
-	let tabsContainer = document.querySelector<HTMLElement>(
-		"#collapsable .ant-tabs-nav-list",
->>>>>>> 7f2546ec
 	);
 
 	const tabs = document.querySelectorAll('#collapsable .ant-tabs-tab');
@@ -94,22 +74,13 @@
 		) {
 			setSelectedRows([clickedSpan.id]);
 			getParentKeys(clickedSpan);
-<<<<<<< HEAD
-			handleFocusOnSelectedPath('', [clickedSpan.id], clickedSpan);
+			handleFocusOnSelectedPath('', [clickedSpan.id]);
 		}
 	}, [clickedSpan, selectedRows, isReset, clickedSpanData]);
 
-	const parentKeys = [];
-	const childrenKeys = [];
-=======
-			handleFocusOnSelectedPath("", [clickedSpan.id]);
-		}
-	}, [clickedSpan, selectedRows, isReset, clickedSpanData]);
-
-	let parentKeys: string[] = [];
-	let childrenKeys: string[] = [];
-
->>>>>>> 7f2546ec
+	const parentKeys: string[] = [];
+	const childrenKeys: string[] = [];
+
 	const getParentKeys = (obj) => {
 		if (has(obj, 'parent')) {
 			parentKeys.push(obj.parent.id);
@@ -117,13 +88,8 @@
 		}
 	};
 
-<<<<<<< HEAD
-	const getChildrenKeys = (obj) => {
+	const getChildrenKeys = (obj: pushDStree) => {
 		if (has(obj, 'children')) {
-=======
-	const getChildrenKeys = (obj: pushDStree) => {
-		if (has(obj, "children")) {
->>>>>>> 7f2546ec
 			childrenKeys.push(obj.id);
 			if (!isEmpty(obj.children)) {
 				obj.children.map((item) => {
@@ -209,13 +175,8 @@
 				}
 
 				let paddingLeft = 0;
-<<<<<<< HEAD
-				const startTime = parseFloat(record.startTime);
+				const startTime = parseFloat(record.startTime.toString());
 				const duration = parseFloat((record.time / 1000000).toFixed(2));
-=======
-				let startTime = parseFloat(record.startTime.toString());
-				let duration = parseFloat((record.time / 1000000).toFixed(2));
->>>>>>> 7f2546ec
 				paddingLeft = parseInt(
 					getPaddingLeft(
 						startTime - minGlobal,
@@ -248,8 +209,8 @@
 			// initializing the node
 			let node: pushDStree = {
 				children: [],
-				id: "",
-				name: "",
+				id: '',
+				name: '',
 				startTime: 0,
 				tags: [],
 				time: 0,
@@ -275,23 +236,15 @@
 			// get the children of the node
 			getChildrenKeys(node);
 
-<<<<<<< HEAD
 			const rows = document.querySelectorAll('#collapsable table tbody tr');
-			Array.from(rows).map((row) => {
-				const attribKey = row.getAttribute('data-row-key');
-				if (!selectedRowsList.includes(attribKey)) {
-					row.classList.add('hide');
-=======
-			let rows = document.querySelectorAll("#collapsable table tbody tr");
 			rows.forEach((row) => {
-				let attribKey = row.getAttribute("data-row-key") || "";
+				const attribKey = row.getAttribute('data-row-key') || '';
 				if (
 					!isEmpty(attribKey) &&
 					!selectedRowsList.includes(attribKey) &&
 					!childrenKeys.includes(attribKey)
 				) {
-					row.classList.add("hide");
->>>>>>> 7f2546ec
+					row.classList.add('hide');
 				}
 			});
 			setDefaultExpandedRows([...parentKeys, ...childrenKeys]);
@@ -299,15 +252,9 @@
 	};
 
 	const handleResetFocus = () => {
-<<<<<<< HEAD
 		const rows = document.querySelectorAll('#collapsable table tbody tr');
-		Array.from(rows).map((row) => {
+		rows.forEach((row) => {
 			row.classList.remove('hide');
-=======
-		const rows = document.querySelectorAll("#collapsable table tbody tr");
-		rows.forEach((row) => {
-			row.classList.remove("hide");
->>>>>>> 7f2546ec
 		});
 
 		resetZoom(true);
@@ -379,12 +326,7 @@
 					>
 						<Col>
 							<StyledButton onClick={handleFocusOnSelectedPath}>
-<<<<<<< HEAD
-								{' '}
-								Focus on selected path{' '}
-=======
 								Focus on selected path
->>>>>>> 7f2546ec
 							</StyledButton>
 						</Col>
 						<Col>
