--- conflicted
+++ resolved
@@ -1,12 +1,3 @@
-<<<<<<< HEAD
-import React, { useEffect, useRef, useState } from 'react';
-import { Table, Progress, Tabs, Button, Row, Col } from 'antd';
-import './TraceGanttChart.css';
-import { max, isEmpty, has } from 'lodash-es';
-import styled from 'styled-components';
-import { pushDStree } from 'Src/store/actions';
-import traverseTreeData from 'Src/modules/Traces/TraceGanttChart/TraceGanttChartHelpers';
-=======
 import React, { useEffect, useRef, useState } from "react";
 import { Table, Progress, Tabs, Button, Row, Col } from "antd";
 import "./TraceGanttChart.css";
@@ -14,7 +5,6 @@
 import styled from "styled-components";
 import { pushDStree } from "store/actions";
 import traverseTreeData from "modules/Traces/TraceGanttChart/TraceGanttChartHelpers";
->>>>>>> 506c34f3
 
 const { TabPane } = Tabs;
 
@@ -41,39 +31,28 @@
 	resetZoom,
 	setSpanTagsInfo,
 }: TraceGanttChartProps) => {
-<<<<<<< HEAD
-	const checkStrictly = true;
-	const [selectedRows, setSelectedRows] = useState([]);
-=======
 	let checkStrictly = true;
 	const [selectedRows, setSelectedRows] = useState<string[]>([]);
->>>>>>> 506c34f3
 	const [clickedSpanData, setClickedSpanData] = useState(clickedSpan);
 	const [defaultExpandedRows, setDefaultExpandedRows] = useState<string[]>([]);
 	const [sortedTreeData, setSortedTreeData] = useState(treeData);
 	const [isReset, setIsReset] = useState(false);
 	const [tabsContainerWidth, setTabsContainerWidth] = useState(0);
-<<<<<<< HEAD
-	const tableRef = useRef('');
-	const tabsContainer = document.querySelector(
-		'#collapsable .ant-tabs-nav-list',
-=======
 	const tableRef = useRef("");
 	let tabsContainer = document.querySelector<HTMLElement>(
 		"#collapsable .ant-tabs-nav-list",
->>>>>>> 506c34f3
 	);
 
-	const tabs = document.querySelectorAll('#collapsable .ant-tabs-tab');
-
-	const { id } = treeData || 'id';
+	let tabs = document.querySelectorAll("#collapsable .ant-tabs-tab");
+
+	const { id } = treeData || "id";
 	let maxGlobal = 0;
 	let minGlobal = 0;
 	let medianGlobal = 0;
-	const endTimeArray: [] = [];
+	let endTimeArray: [] = [];
 
 	useEffect(() => {
-		if (id !== 'empty') {
+		if (id !== "empty") {
 			setSortedTreeData(treeData);
 			if (clickedSpan) {
 				setClickedSpanData(clickedSpan);
@@ -94,14 +73,6 @@
 		) {
 			setSelectedRows([clickedSpan.id]);
 			getParentKeys(clickedSpan);
-<<<<<<< HEAD
-			handleFocusOnSelectedPath('', [clickedSpan.id], clickedSpan);
-		}
-	}, [clickedSpan, selectedRows, isReset, clickedSpanData]);
-
-	const parentKeys = [];
-	const childrenKeys = [];
-=======
 			handleFocusOnSelectedPath("", [clickedSpan.id]);
 		}
 	}, [clickedSpan, selectedRows, isReset, clickedSpanData]);
@@ -109,21 +80,15 @@
 	let parentKeys: string[] = [];
 	let childrenKeys: string[] = [];
 
->>>>>>> 506c34f3
 	const getParentKeys = (obj) => {
-		if (has(obj, 'parent')) {
+		if (has(obj, "parent")) {
 			parentKeys.push(obj.parent.id);
 			getParentKeys(obj.parent);
 		}
 	};
 
-<<<<<<< HEAD
-	const getChildrenKeys = (obj) => {
-		if (has(obj, 'children')) {
-=======
 	const getChildrenKeys = (obj: pushDStree) => {
 		if (has(obj, "children")) {
->>>>>>> 506c34f3
 			childrenKeys.push(obj.id);
 			if (!isEmpty(obj.children)) {
 				obj.children.map((item) => {
@@ -136,7 +101,7 @@
 	useEffect(() => {
 		if (!isEmpty(selectedSpan) && isEmpty(clickedSpan)) {
 			getParentKeys(selectedSpan);
-			const keys = [selectedSpan?.id, ...parentKeys];
+			let keys = [selectedSpan?.id, ...parentKeys];
 			setDefaultExpandedRows(keys);
 			setSelectedRows([selectedSpan.id, clickedSpan]);
 			// setSpanTagsInfo({data: selectedSpan})
@@ -149,7 +114,7 @@
 
 	const getMaxEndTime = (treeData) => {
 		if (treeData.length > 0) {
-			if (treeData?.id !== 'empty') {
+			if (treeData?.id !== "empty") {
 				return Array.from(treeData).map((item, key) => {
 					if (!isEmpty(item.children)) {
 						endTimeArray.push(item.time / 1000000 + item.startTime);
@@ -162,7 +127,7 @@
 		}
 	};
 
-	if (id !== 'empty') {
+	if (id !== "empty") {
 		getMaxEndTime(treeData);
 		maxGlobal = max(endTimeArray);
 		minGlobal = treeData?.[0]?.startTime;
@@ -178,28 +143,28 @@
 		return ((timeDiff / totalTime) * totalWidth).toFixed(0);
 	};
 
-	const tabMinVal = 0;
-	const tabMedianVal = (medianGlobal - minGlobal).toFixed(0);
-	const tabMaxVal = (maxGlobal - minGlobal).toFixed(0);
+	let tabMinVal = 0;
+	let tabMedianVal = (medianGlobal - minGlobal).toFixed(0);
+	let tabMaxVal = (maxGlobal - minGlobal).toFixed(0);
 
 	const columns = [
 		{
-			title: '',
-			dataIndex: 'name',
-			key: 'name',
+			title: "",
+			dataIndex: "name",
+			key: "name",
 		},
 		{
 			title: (
 				<Tabs>
-					<TabPane tab={tabMinVal + 'ms'} key="1" />
-					<TabPane tab={tabMedianVal + 'ms'} key="2" />
-					<TabPane tab={tabMaxVal + 'ms'} key="3" />
+					<TabPane tab={tabMinVal + "ms"} key="1" />
+					<TabPane tab={tabMedianVal + "ms"} key="2" />
+					<TabPane tab={tabMaxVal + "ms"} key="3" />
 				</Tabs>
 			),
-			dataIndex: 'trace',
-			name: 'trace',
+			dataIndex: "trace",
+			name: "trace",
 			render: (_, record: pushDStree) => {
-				const widths = [];
+				let widths = [];
 				let length;
 
 				if (widths.length < tabs.length) {
@@ -209,13 +174,8 @@
 				}
 
 				let paddingLeft = 0;
-<<<<<<< HEAD
-				const startTime = parseFloat(record.startTime);
-				const duration = parseFloat((record.time / 1000000).toFixed(2));
-=======
 				let startTime = parseFloat(record.startTime.toString());
 				let duration = parseFloat((record.time / 1000000).toFixed(2));
->>>>>>> 506c34f3
 				paddingLeft = parseInt(
 					getPaddingLeft(
 						startTime - minGlobal,
@@ -231,11 +191,11 @@
 
 				return (
 					<>
-						<div style={{ paddingLeft: textPadding + 'px' }}>{duration}ms</div>
+						<div style={{ paddingLeft: textPadding + "px" }}>{duration}ms</div>
 						<Progress
 							percent={length}
 							showInfo={false}
-							style={{ paddingLeft: paddingLeft + 'px' }}
+							style={{ paddingLeft: paddingLeft + "px" }}
 						/>
 					</>
 				);
@@ -266,7 +226,7 @@
 				setSpanTagsInfo({ data: node });
 			} catch (e) {
 				// TODO: error logging.
-				console.error('Node not found in Tree Data.');
+				console.error("Node not found in Tree Data.");
 			}
 
 			// get the parent of the node
@@ -275,13 +235,6 @@
 			// get the children of the node
 			getChildrenKeys(node);
 
-<<<<<<< HEAD
-			const rows = document.querySelectorAll('#collapsable table tbody tr');
-			Array.from(rows).map((row) => {
-				const attribKey = row.getAttribute('data-row-key');
-				if (!selectedRowsList.includes(attribKey)) {
-					row.classList.add('hide');
-=======
 			let rows = document.querySelectorAll("#collapsable table tbody tr");
 			rows.forEach((row) => {
 				let attribKey = row.getAttribute("data-row-key") || "";
@@ -291,7 +244,6 @@
 					!childrenKeys.includes(attribKey)
 				) {
 					row.classList.add("hide");
->>>>>>> 506c34f3
 				}
 			});
 			setDefaultExpandedRows([...parentKeys, ...childrenKeys]);
@@ -299,15 +251,9 @@
 	};
 
 	const handleResetFocus = () => {
-<<<<<<< HEAD
-		const rows = document.querySelectorAll('#collapsable table tbody tr');
-		Array.from(rows).map((row) => {
-			row.classList.remove('hide');
-=======
 		const rows = document.querySelectorAll("#collapsable table tbody tr");
 		rows.forEach((row) => {
 			row.classList.remove("hide");
->>>>>>> 506c34f3
 		});
 
 		resetZoom(true);
@@ -350,7 +296,7 @@
 			setSpanTagsInfo({ data: node });
 		} catch (e) {
 			// TODO: error logging.
-			console.error('Node not found in TreeData.');
+			console.error("Node not found in TreeData.");
 		}
 
 		const selectedRowKeys = selectedRows;
@@ -368,23 +314,18 @@
 
 	return (
 		<>
-			{id !== 'empty' && (
+			{id !== "empty" && (
 				<>
 					<Row
 						justify="end"
 						gutter={32}
 						style={{
-							marginBottom: '24px',
+							marginBottom: "24px",
 						}}
 					>
 						<Col>
 							<StyledButton onClick={handleFocusOnSelectedPath}>
-<<<<<<< HEAD
-								{' '}
-								Focus on selected path{' '}
-=======
 								Focus on selected path
->>>>>>> 506c34f3
 							</StyledButton>
 						</Col>
 						<Col>
@@ -396,7 +337,7 @@
 						refs={tableRef}
 						hideSelectAll={true}
 						columns={columns}
-						rowSelection={{ ...rowSelection, checkStrictly, type: 'radio' }}
+						rowSelection={{ ...rowSelection, checkStrictly, type: "radio" }}
 						dataSource={sortedTreeData}
 						rowKey="id"
 						sticky={true}
