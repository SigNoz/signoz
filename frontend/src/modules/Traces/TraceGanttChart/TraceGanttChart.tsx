import React, { useEffect, useRef, useState } from "react";
import { Button, Col, Progress, Row, Table, Tabs } from "antd";
import "./TraceGanttChart.css";
import { has, isEmpty } from "lodash-es";
import styled from "styled-components";
import { pushDStree } from "Src/store/actions";
import {
	emptyTreeObj,
	extendedEmptyObj,
	getPaddingLeft,
	getParentKeys,
	traverseTreeData,
} from "Src/modules/Traces/TraceGanttChart/TraceGanttChartHelpers";
import { Key } from "antd/lib/table/interface";

const { TabPane } = Tabs;

const StyledButton = styled(Button)`
	border: 1px solid #e0e0e0;
	border-radius: 4px;
	color: #f2f2f2;
	font-size: 14px;
	line-height: 20px;
`;

interface TraceGanttChartProps {
	treeData: pushDStree[];
	clickedSpan: pushDStree;
	selectedSpan: pushDStree;
	resetZoom: (value: React.SetStateAction<boolean>) => void;
	setSpanTagsInfo: (p: { data: any }) => void;
	globalEndTime: number;
}

interface recordProps extends pushDStree {
	key: string;
}

const TraceGanttChart = ({
	treeData,
	clickedSpan,
	selectedSpan,
	resetZoom,
	setSpanTagsInfo,
	globalEndTime,
}: TraceGanttChartProps) => {
	let checkStrictly = true;
	const [selectedRows, setSelectedRows] = useState<Key[]>([]);
	const [clickedSpanData, setClickedSpanData] = useState<pushDStree>(
		clickedSpan,
	);
	const [defaultExpandedRows, setDefaultExpandedRows] = useState<Key[]>([]);
	const [sortedTreeData, setSortedTreeData] = useState(treeData);
	const [isReset, setIsReset] = useState(false);
	const [tabsContainerWidth, setTabsContainerWidth] = useState(0);
	let tabsContainer = document.querySelector<HTMLElement>(
		"#collapsable .ant-tabs-nav-list",
	);
	let tabs = document.querySelectorAll<HTMLElement>(
		"#collapsable .ant-tabs-tab",
	);

	const { id } = treeData[0];
	let globalStartTime = 0;
	let globalMedianTime = 0;
	let childrenKeys: string[] = [];

	if (id !== "empty") {
		globalStartTime = treeData?.[0]?.startTime;
		globalMedianTime = (globalStartTime + globalEndTime) / 2;
	}

	useEffect(() => {
		if (id !== "empty") {
			setSortedTreeData(treeData);
			if (clickedSpan) {
				setClickedSpanData(clickedSpan);
			}
			setTabsContainerWidth(tabsContainer?.offsetWidth!);
		}
<<<<<<< HEAD
=======
		handleScroll(selectedSpan?.id);
>>>>>>> 5381dc7e
	}, [sortedTreeData, treeData, clickedSpan]);

	useEffect(() => {
		if (
			!isEmpty(clickedSpanData) &&
			clickedSpan &&
			!selectedRows.includes(clickedSpan.id) &&
			!isReset
		) {
			setSelectedRows([clickedSpan.id]);
			// getParentKeys(clickedSpan, []);

			focusSelectedPath([clickedSpan.id]);
		}
	}, [clickedSpan, selectedRows, isReset, clickedSpanData]);

	const getChildrenKeys = (obj: pushDStree) => {
		if (has(obj, "children")) {
			childrenKeys.push(obj.id);
			if (!isEmpty(obj.children)) {
				obj.children.map((item) => {
					getChildrenKeys(item);
				});
			}
		}
	};

	useEffect(() => {
		if (!isEmpty(selectedSpan) && isEmpty(clickedSpan)) {
			const parentKeys = getParentKeys(selectedSpan, []);
			let keys = [selectedSpan?.id, ...parentKeys];
			setDefaultExpandedRows(keys);
			setSelectedRows([selectedSpan.id]);
			setSpanTagsInfo({ data: selectedSpan });
		} else {
			setSelectedRows([treeData?.[0]?.id]);
			setDefaultExpandedRows([treeData?.[0]?.id]);
			setSpanTagsInfo({ data: treeData?.[0] });
		}
	}, [selectedSpan, treeData]);

	let tabMinVal = 0;
	let tabMedianVal = (globalMedianTime - globalStartTime).toFixed(0);
	let tabMaxVal = (globalEndTime - globalStartTime).toFixed(0);

	const columns = [
		{
			title: "",
			dataIndex: "name",
			key: "name",
		},
		{
			title: (
				<Tabs>
					<TabPane tab={tabMinVal + "ms"} key="1" />
					<TabPane tab={tabMedianVal + "ms"} key="2" />
					<TabPane tab={tabMaxVal + "ms"} key="3" />
				</Tabs>
			),
			dataIndex: "trace",
			name: "trace",
			render: (_, record: pushDStree) => {
				let widths = [];
				let length;

				if (widths.length < tabs.length) {
					Array.from(tabs).map((tab) => {
						widths.push(tab?.offsetWidth);
					});
				}

				let paddingLeft = 0;
				let startTime = parseFloat(String(record.startTime));
				let duration = parseFloat((record.time / 1000000).toFixed(2));
				paddingLeft = getPaddingLeft(
					startTime - globalStartTime,
					globalEndTime - globalStartTime,
					tabsContainerWidth,
				);

				let textPadding = paddingLeft;
				if (paddingLeft === tabsContainerWidth - 20) {
					textPadding = tabsContainerWidth - 40;
				}
				length = parseFloat(
					((duration / (globalEndTime - startTime)) * 100).toFixed(2),
				);

				return (
					<>
						<div style={{ paddingLeft: textPadding + "px" }}>{duration}ms</div>
						<Progress
							percent={length}
							showInfo={false}
							style={{ paddingLeft: paddingLeft + "px" }}
						/>
					</>
				);
			},
		},
	];

	const focusSelectedPath = (selectedRowsList: Key[]) => {
		if (!isEmpty(selectedRowsList)) {
			let node = extendedEmptyObj;

			// get selected row data
			traverseTreeData(treeData, (item: pushDStree) => {
				if (item.id === selectedRowsList[0]) {
					node = item;
				}
			});

			try {
				// show span data for the selected row
				setSpanTagsInfo({ data: node });
			} catch (e) {
				// TODO: error logging.
				console.error("Node not found in Tree Data.");
			}

			// get parent keys of the selected node
			const parentKeys = getParentKeys(node, []);

			// get children keys of the selected node
			getChildrenKeys(node);

			let rows = document.querySelectorAll("#collapsable table tbody tr");
			Array.from(rows).map((row) => {
				let attribKey = row.getAttribute("data-row-key") || "";
				if (!isEmpty(attribKey) && !selectedRowsList.includes(attribKey)) {
					row.classList.add("hide");
				}
			});
			setDefaultExpandedRows([...parentKeys, ...childrenKeys]);
		}
	};

	const handleFocusOnSelectedPath = (
		event: React.SyntheticEvent,
		selectedRowsList = selectedRows,
	) => {
		focusSelectedPath(selectedRowsList);
	};

	const handleResetFocus = () => {
		const rows = document.querySelectorAll("#collapsable table tbody tr");
		Array.from(rows).map((row) => {
			row.classList.remove("hide");
		});

		resetZoom(true);
	};

<<<<<<< HEAD
=======
	const handleScroll = (id: string): void => {
		if (!isEmpty(id)) {
			const selectedRow = document.querySelectorAll<HTMLElement>(
				`[data-row-key='${id}']`,
			);
			selectedRow?.[0]?.scrollIntoView();
		}
	};

>>>>>>> 5381dc7e
	const rowSelection = {
		onChange: (selectedRowKeys: Key[]) => {
			setSelectedRows(selectedRowKeys);
			setClickedSpanData(emptyTreeObj);
			if (isEmpty(selectedRowKeys)) {
				setIsReset(true);
			} else {
				setIsReset(false);
			}
		},
		onSelect: (record: recordProps) => {
			handleRowOnClick(record);
		},
		selectedRowKeys: selectedRows,
	};

	const handleRowOnClick = (record: recordProps) => {
		let node = {};
		traverseTreeData(treeData, (item: pushDStree) => {
			if (item.id === record.id) {
				node = item;
			}
		});

		try {
			setSpanTagsInfo({ data: node });
		} catch (e) {
			// TODO: error logging.
			console.error("Node not found in TreeData.");
		}

		const selectedRowKeys = selectedRows;
		if (selectedRowKeys.indexOf(record.id) >= 0) {
			selectedRowKeys.splice(selectedRowKeys.indexOf(record.key), 1);
		} else {
			selectedRowKeys.push(record.id);
		}
		setSelectedRows([record.id]);
	};

	const handleOnExpandedRowsChange = (expandedKeys: Key[]) => {
		setDefaultExpandedRows(expandedKeys);
	};

	return (
		<>
			{id !== "empty" && (
				<>
					<Row
						justify="end"
						gutter={32}
						style={{
							marginBottom: "24px",
						}}
					>
						<Col>
							<StyledButton onClick={handleFocusOnSelectedPath}>
								Focus on selected path
							</StyledButton>
						</Col>
						<Col>
							<StyledButton onClick={handleResetFocus}> Reset Focus </StyledButton>
						</Col>
					</Row>

					<Table
						hideSelectAll={true}
						columns={columns}
						rowSelection={{ ...rowSelection, checkStrictly, type: "radio" }}
						dataSource={sortedTreeData}
						rowKey="id"
						sticky={true}
						onRow={(record) => {
							return {
								onClick: () => handleRowOnClick(record), // click row
							};
						}}
						expandedRowKeys={defaultExpandedRows}
						onExpandedRowsChange={handleOnExpandedRowsChange}
						pagination={false}
						scroll={{ y: 540 }}
						rowClassName="row-styles"
						filterMultiple={false}
					/>
				</>
			)}
		</>
	);
};

export default TraceGanttChart;<|MERGE_RESOLUTION|>--- conflicted
+++ resolved
@@ -78,10 +78,7 @@
 			}
 			setTabsContainerWidth(tabsContainer?.offsetWidth!);
 		}
-<<<<<<< HEAD
-=======
 		handleScroll(selectedSpan?.id);
->>>>>>> 5381dc7e
 	}, [sortedTreeData, treeData, clickedSpan]);
 
 	useEffect(() => {
@@ -228,7 +225,7 @@
 	};
 
 	const handleResetFocus = () => {
-		const rows = document.querySelectorAll("#collapsable table tbody tr");
+		let rows = document.querySelectorAll("#collapsable table tbody tr");
 		Array.from(rows).map((row) => {
 			row.classList.remove("hide");
 		});
@@ -236,8 +233,6 @@
 		resetZoom(true);
 	};
 
-<<<<<<< HEAD
-=======
 	const handleScroll = (id: string): void => {
 		if (!isEmpty(id)) {
 			const selectedRow = document.querySelectorAll<HTMLElement>(
@@ -247,7 +242,6 @@
 		}
 	};
 
->>>>>>> 5381dc7e
 	const rowSelection = {
 		onChange: (selectedRowKeys: Key[]) => {
 			setSelectedRows(selectedRowKeys);
