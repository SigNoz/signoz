<<<<<<< HEAD
import { Table } from "antd";
import React from "react";
import { connect } from "react-redux";
import { pushDStree,traceResponseNew } from "store/actions";
import { StoreState } from "store/reducers";
=======
import { Table } from 'antd';
import React from 'react';
import { connect } from 'react-redux';
import { pushDStree,traceResponseNew } from 'store/actions';
import { StoreState } from 'store/reducers';
>>>>>>> 66b42358

interface TraceGraphColumnProps {
	traces: traceResponseNew;
}

interface TableDataSourceItem {
	key: string;
	operationName: string;
	startTime: number;
	duration: number;
}

const _TraceGraphColumn = (props: TraceGraphColumnProps) => {
	const columns: any = [
		{
			title: 'Start Time (UTC Time)',
			dataIndex: 'startTime',
			key: 'startTime',
			sorter: (a: any, b: any) => a.startTime - b.startTime,
			sortDirections: ['descend', 'ascend'],
			render: (value: number) => new Date(Math.round(value / 1000)).toUTCString(),
		},
		{
			title: 'Duration (in ms)',
			dataIndex: 'duration',
			key: 'duration',
			sorter: (a: any, b: any) => a.duration - b.duration,
			sortDirections: ['descend', 'ascend'],
			render: (value: number) => (value / 1000000).toFixed(2),
		},
		{
			title: 'Operation',
			dataIndex: 'operationName',
			key: 'operationName',
		},
	];

	const dataSource: TableDataSourceItem[] = [];

	if (props.traces[0].events.length > 0) {
		props.traces[0].events.map(
			(item: (number | string | string[] | pushDStree[])[], index) => {
				if (
					typeof item[0] === 'number' &&
					typeof item[4] === 'string' &&
					typeof item[6] === 'string' &&
					typeof item[1] === 'string' &&
					typeof item[2] === 'string'
				)
					dataSource.push({
						startTime: item[0],
						operationName: item[4],
						duration: parseInt(item[6]),
						key: index.toString(),
					});
			},
		);
	}

	return (
		<div>
			<Table dataSource={dataSource} columns={columns} size="middle" />;
		</div>
	);
};

const mapStateToProps = (state: StoreState): { traces: traceResponseNew } => {
	return { traces: state.traces };
};

export const TraceGraphColumn = connect(mapStateToProps)(_TraceGraphColumn);<|MERGE_RESOLUTION|>--- conflicted
+++ resolved
@@ -1,16 +1,8 @@
-<<<<<<< HEAD
-import { Table } from "antd";
-import React from "react";
-import { connect } from "react-redux";
-import { pushDStree,traceResponseNew } from "store/actions";
-import { StoreState } from "store/reducers";
-=======
 import { Table } from 'antd';
 import React from 'react';
 import { connect } from 'react-redux';
-import { pushDStree,traceResponseNew } from 'store/actions';
-import { StoreState } from 'store/reducers';
->>>>>>> 66b42358
+import { pushDStree, traceResponseNew } from 'store/actions';
+import { AppState } from 'store/reducers';
 
 interface TraceGraphColumnProps {
 	traces: traceResponseNew;
@@ -77,7 +69,7 @@
 	);
 };
 
-const mapStateToProps = (state: StoreState): { traces: traceResponseNew } => {
+const mapStateToProps = (state: AppState): { traces: traceResponseNew } => {
 	return { traces: state.traces };
 };
 
