<<<<<<< HEAD
import React, { useEffect, useState } from 'react';
import { useParams, useLocation } from 'react-router-dom';
import { flamegraph } from 'd3-flame-graph';
import { connect } from 'react-redux';
import { Card, Row, Col, Space, Affix } from 'antd';
import * as d3 from 'd3';
import * as d3Tip from 'd3-tip';
import './TraceGraph.css';
import { spanToTreeUtil } from 'Src/utils/spanToTree';
=======
import React, { useEffect, useState } from "react";
import { useParams, useLocation } from "react-router-dom";
import { flamegraph } from "d3-flame-graph";
import { connect } from "react-redux";
import { Card, Row, Col, Space, Affix } from "antd";
import * as d3 from "d3";
import * as d3Tip from "d3-tip";
import "./TraceGraph.css";
import { spanToTreeUtil } from "utils/spanToTree";
>>>>>>> 506c34f3
import {
	fetchTraceItem,
	pushDStree,
	spansWSameTraceIDResponse,
<<<<<<< HEAD
} from '../../store/actions';
import { StoreState } from 'Src/store/reducers';
import SelectedSpanDetails from './SelectedSpanDetails';
import TraceGanttChart from './TraceGanttChart';
import styled from 'styled-components';
import { isEmpty, sortBy } from 'lodash-es';
=======
} from "store/actions";
import { StoreState } from "store/reducers";
import SelectedSpanDetails from "./SelectedSpanDetails";
import TraceGanttChart from "./TraceGanttChart";
import styled from "styled-components";
import { isEmpty, sortBy } from "lodash-es";
>>>>>>> 506c34f3

interface TraceGraphProps {
	traceItem: spansWSameTraceIDResponse;
	fetchTraceItem: Function;
}

const TraceGanttChartContainer = styled(Card)`
	background: #333333;
	border-radius: 5px;
`;

const _TraceGraph = (props: TraceGraphProps) => {
	const location = useLocation();
	const spanId = location?.state?.spanId;
	const params = useParams<{ id?: string }>();
	const [clickedSpanTags, setClickedSpanTags] = useState<pushDStree>([]);
	const [selectedSpan, setSelectedSpan] = useState({});
	const [clickedSpan, setClickedSpan] = useState(null);
	const [resetZoom, setResetZoom] = useState(false);
	const [sortedTreeData, setSortedTreeData] = useState<pushDStree[]>([]);

	let sortedData = {};

	const getSortedData = (treeData: pushDStree[], parent = {}) => {
		if (!isEmpty(treeData)) {
			if (treeData[0].id !== 'empty') {
				return Array.from(treeData).map((item, key) => {
					if (!isEmpty(item.children)) {
						getSortedData(item.children, item);
						sortedData = sortBy(item.children, (i) => i.startTime);
						treeData[key].children = sortedData;
					}
					if (!isEmpty(parent)) {
						treeData[key].parent = parent;
					}
					return treeData;
				});
			}
			return treeData;
		}
	};

	const tree = spanToTreeUtil(props.traceItem[0].events);

	useEffect(() => {
		//sets span width based on value - which is mapped to duration
		props.fetchTraceItem(params.id);
	}, []);

	useEffect(() => {
		if (props.traceItem) {
			const sortedData = getSortedData([tree]);
			setSortedTreeData(sortedData?.[0]);
			getSpanInfo(sortedData?.[0], spanId);
			// This is causing element to change ref. Can use both useRef or this approach.
			d3
<<<<<<< HEAD
				.select('#chart')
=======
				.select("#chart")
>>>>>>> 506c34f3
				.datum(tree)
				.call(chart)
				.sort((item) => item.startTime);
		}
	}, [props.traceItem]);
	// if this monitoring of props.traceItem.data is removed then zoom on click doesn't work
	// Doesn't work if only do initial check, works if monitor an element - as it may get updated in sometime

	useEffect(() => {
		if (
			!isEmpty(sortedTreeData) &&
<<<<<<< HEAD
			sortedTreeData?.id !== 'empty' &&
=======
			sortedTreeData?.id !== "empty" &&
>>>>>>> 506c34f3
			isEmpty(clickedSpanTags)
		) {
			setClickedSpanTags(sortedTreeData?.[0]);
		}
	}, [sortedTreeData]);

	useEffect(() => {
		if (resetZoom) {
			// This is causing element to change ref. Can use both useRef or this approach.
			d3
<<<<<<< HEAD
				.select('#chart')
=======
				.select("#chart")
>>>>>>> 506c34f3
				.datum(tree)
				.call(chart)
				.sort((item) => item.startTime);
			setResetZoom(false);
		}
	}, [resetZoom]);

	const tip = d3Tip
		.default()
		.attr('class', 'd3-tip')
		.html(function (d: any) {
			return d.data.name + '<br>duration: ' + d.data.value / 1000000 + 'ms';
		});

	const onClick = (z: any) => {
		setClickedSpanTags(z.data);
		setClickedSpan(z.data);
		setSelectedSpan([]);
		console.log(`Clicked on ${z.data.name}, id: "${z.id}"`);
	};

	const setSpanTagsInfo = (z: any) => {
		setClickedSpanTags(z.data);
	};

	const getSpanInfo = (data: [pushDStree], spanId: string): void => {
		if (resetZoom) {
			setSelectedSpan({});
			return;
		}
		if (data?.[0]?.id !== 'empty') {
			Array.from(data).map((item) => {
				if (item.id === spanId) {
					setSelectedSpan(item);
					setClickedSpanTags(item);
					return item;
				} else if (!isEmpty(item.children)) {
					getSpanInfo(item.children, spanId);
				}
			});
		}
	};

	const chart = flamegraph()
		.cellHeight(18)
		.transitionDuration(500)
		.inverted(true)
		.tooltip(tip)
		.minFrameSize(4)
		.elided(false)
		.differential(false)
		.sort((item) => item.startTime)
		//Use self value=true when we're using not using aggregated option, Which is not our case.
		// In that case it's doing step function sort of stuff thru computation.
		// Source flamegraph.js line 557 and 573.
		// .selfValue(true)
		.onClick(onClick)
		.width(800);

	const handleResetZoom = (value) => {
		setResetZoom(value);
	};

	return (
		<Row gutter={{ xs: 8, sm: 16, md: 24, lg: 32 }}>
			<Col md={18} sm={18}>
				<Space direction="vertical" size="middle" style={{ width: '100%' }}>
					<Card bodyStyle={{ padding: 24 }} style={{ height: 320 }}>
						<div
							style={{
								display: 'flex',
								justifyContent: 'center',
								flexDirection: 'column',
								alignItems: 'center',
							}}
						>
							<div style={{ textAlign: 'center' }}>
								Trace Graph component ID is {params.id}{' '}
							</div>
							<div id="chart" style={{ fontSize: 12, marginTop: 20 }}></div>
						</div>
					</Card>
					<Affix offsetTop={24}>
						<TraceGanttChartContainer id={'collapsable'}>
							<TraceGanttChart
								treeData={sortedTreeData}
								clickedSpan={clickedSpan}
								selectedSpan={selectedSpan}
								resetZoom={handleResetZoom}
								setSpanTagsInfo={setSpanTagsInfo}
							/>
						</TraceGanttChartContainer>
					</Affix>
				</Space>
			</Col>
			<Col md={6} sm={6}>
				<Affix offsetTop={24}>
					<SelectedSpanDetails data={clickedSpanTags} />
				</Affix>
			</Col>
		</Row>
	);
};

const mapStateToProps = (
	state: StoreState,
): { traceItem: spansWSameTraceIDResponse } => {
	return { traceItem: state.traceItem };
};

export const TraceGraph = connect(mapStateToProps, {
	fetchTraceItem: fetchTraceItem,
})(_TraceGraph);<|MERGE_RESOLUTION|>--- conflicted
+++ resolved
@@ -1,14 +1,3 @@
-<<<<<<< HEAD
-import React, { useEffect, useState } from 'react';
-import { useParams, useLocation } from 'react-router-dom';
-import { flamegraph } from 'd3-flame-graph';
-import { connect } from 'react-redux';
-import { Card, Row, Col, Space, Affix } from 'antd';
-import * as d3 from 'd3';
-import * as d3Tip from 'd3-tip';
-import './TraceGraph.css';
-import { spanToTreeUtil } from 'Src/utils/spanToTree';
-=======
 import React, { useEffect, useState } from "react";
 import { useParams, useLocation } from "react-router-dom";
 import { flamegraph } from "d3-flame-graph";
@@ -18,26 +7,16 @@
 import * as d3Tip from "d3-tip";
 import "./TraceGraph.css";
 import { spanToTreeUtil } from "utils/spanToTree";
->>>>>>> 506c34f3
 import {
 	fetchTraceItem,
 	pushDStree,
 	spansWSameTraceIDResponse,
-<<<<<<< HEAD
-} from '../../store/actions';
-import { StoreState } from 'Src/store/reducers';
-import SelectedSpanDetails from './SelectedSpanDetails';
-import TraceGanttChart from './TraceGanttChart';
-import styled from 'styled-components';
-import { isEmpty, sortBy } from 'lodash-es';
-=======
 } from "store/actions";
 import { StoreState } from "store/reducers";
 import SelectedSpanDetails from "./SelectedSpanDetails";
 import TraceGanttChart from "./TraceGanttChart";
 import styled from "styled-components";
 import { isEmpty, sortBy } from "lodash-es";
->>>>>>> 506c34f3
 
 interface TraceGraphProps {
 	traceItem: spansWSameTraceIDResponse;
@@ -50,7 +29,7 @@
 `;
 
 const _TraceGraph = (props: TraceGraphProps) => {
-	const location = useLocation();
+	let location = useLocation();
 	const spanId = location?.state?.spanId;
 	const params = useParams<{ id?: string }>();
 	const [clickedSpanTags, setClickedSpanTags] = useState<pushDStree>([]);
@@ -63,7 +42,7 @@
 
 	const getSortedData = (treeData: pushDStree[], parent = {}) => {
 		if (!isEmpty(treeData)) {
-			if (treeData[0].id !== 'empty') {
+			if (treeData[0].id !== "empty") {
 				return Array.from(treeData).map((item, key) => {
 					if (!isEmpty(item.children)) {
 						getSortedData(item.children, item);
@@ -89,16 +68,12 @@
 
 	useEffect(() => {
 		if (props.traceItem) {
-			const sortedData = getSortedData([tree]);
+			let sortedData = getSortedData([tree]);
 			setSortedTreeData(sortedData?.[0]);
 			getSpanInfo(sortedData?.[0], spanId);
 			// This is causing element to change ref. Can use both useRef or this approach.
 			d3
-<<<<<<< HEAD
-				.select('#chart')
-=======
 				.select("#chart")
->>>>>>> 506c34f3
 				.datum(tree)
 				.call(chart)
 				.sort((item) => item.startTime);
@@ -110,11 +85,7 @@
 	useEffect(() => {
 		if (
 			!isEmpty(sortedTreeData) &&
-<<<<<<< HEAD
-			sortedTreeData?.id !== 'empty' &&
-=======
 			sortedTreeData?.id !== "empty" &&
->>>>>>> 506c34f3
 			isEmpty(clickedSpanTags)
 		) {
 			setClickedSpanTags(sortedTreeData?.[0]);
@@ -125,11 +96,7 @@
 		if (resetZoom) {
 			// This is causing element to change ref. Can use both useRef or this approach.
 			d3
-<<<<<<< HEAD
-				.select('#chart')
-=======
 				.select("#chart")
->>>>>>> 506c34f3
 				.datum(tree)
 				.call(chart)
 				.sort((item) => item.startTime);
@@ -139,9 +106,9 @@
 
 	const tip = d3Tip
 		.default()
-		.attr('class', 'd3-tip')
+		.attr("class", "d3-tip")
 		.html(function (d: any) {
-			return d.data.name + '<br>duration: ' + d.data.value / 1000000 + 'ms';
+			return d.data.name + "<br>duration: " + d.data.value / 1000000 + "ms";
 		});
 
 	const onClick = (z: any) => {
@@ -160,7 +127,7 @@
 			setSelectedSpan({});
 			return;
 		}
-		if (data?.[0]?.id !== 'empty') {
+		if (data?.[0]?.id !== "empty") {
 			Array.from(data).map((item) => {
 				if (item.id === spanId) {
 					setSelectedSpan(item);
@@ -196,24 +163,24 @@
 	return (
 		<Row gutter={{ xs: 8, sm: 16, md: 24, lg: 32 }}>
 			<Col md={18} sm={18}>
-				<Space direction="vertical" size="middle" style={{ width: '100%' }}>
+				<Space direction="vertical" size="middle" style={{ width: "100%" }}>
 					<Card bodyStyle={{ padding: 24 }} style={{ height: 320 }}>
 						<div
 							style={{
-								display: 'flex',
-								justifyContent: 'center',
-								flexDirection: 'column',
-								alignItems: 'center',
+								display: "flex",
+								justifyContent: "center",
+								flexDirection: "column",
+								alignItems: "center",
 							}}
 						>
-							<div style={{ textAlign: 'center' }}>
-								Trace Graph component ID is {params.id}{' '}
+							<div style={{ textAlign: "center" }}>
+								Trace Graph component ID is {params.id}{" "}
 							</div>
 							<div id="chart" style={{ fontSize: 12, marginTop: 20 }}></div>
 						</div>
 					</Card>
 					<Affix offsetTop={24}>
-						<TraceGanttChartContainer id={'collapsable'}>
+						<TraceGanttChartContainer id={"collapsable"}>
 							<TraceGanttChart
 								treeData={sortedTreeData}
 								clickedSpan={clickedSpan}
