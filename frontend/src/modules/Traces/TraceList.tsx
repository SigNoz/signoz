--- conflicted
+++ resolved
@@ -1,26 +1,13 @@
-<<<<<<< HEAD
-import { Space, Table } from "antd";
-import ROUTES from "constants/routes";
-import moment from "moment";
-import React, { useEffect } from "react";
-import { connect } from "react-redux";
-import { useHistory } from "react-router-dom";
-import { fetchTraces, pushDStree,traceResponseNew } from "store/actions";
-import { StoreState } from "store/reducers";
-import styled from "styled-components";
-import { isOnboardingSkipped } from "utils/app";
-=======
 import { Space, Table } from 'antd';
 import ROUTES from 'constants/routes';
 import moment from 'moment';
 import React, { useEffect } from 'react';
 import { connect } from 'react-redux';
 import { useHistory } from 'react-router-dom';
-import { fetchTraces, pushDStree,traceResponseNew } from 'store/actions';
-import { StoreState } from 'store/reducers';
+import { fetchTraces, pushDStree, traceResponseNew } from 'store/actions';
+import { AppState } from 'store/reducers';
 import styled from 'styled-components';
 import { isOnboardingSkipped } from 'utils/app';
->>>>>>> 66b42358
 
 const StyledTable = styled(Table)`
 	cursor: pointer;
@@ -164,7 +151,7 @@
 	);
 };
 
-const mapStateToProps = (state: StoreState): { traces: traceResponseNew } => {
+const mapStateToProps = (state: AppState): { traces: traceResponseNew } => {
 	return { traces: state.traces };
 };
 
