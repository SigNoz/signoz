--- conflicted
+++ resolved
@@ -1,28 +1,13 @@
-<<<<<<< HEAD
+import { Space, Table } from 'antd';
+import ROUTES from 'constants/routes';
+import moment from 'moment';
 import React, { useEffect } from 'react';
 import { connect } from 'react-redux';
 import { useHistory } from 'react-router-dom';
-import { Space, Table } from 'antd';
-import ROUTES from 'Src/constants/routes';
-
-import { traceResponseNew, fetchTraces, pushDStree } from '../../store/actions';
-import { StoreState } from '../../store/reducers';
-import { isOnboardingSkipped } from '../../utils/app';
-import moment from 'moment';
+import { fetchTraces, pushDStree,traceResponseNew } from 'store/actions';
+import { StoreState } from 'store/reducers';
 import styled from 'styled-components';
-=======
-import React, { useEffect } from "react";
-import { connect } from "react-redux";
-import { useHistory } from "react-router-dom";
-import { Space, Table } from "antd";
-import ROUTES from "constants/routes";
-
-import { traceResponseNew, fetchTraces, pushDStree } from "store/actions";
-import { StoreState } from "store/reducers";
-import { isOnboardingSkipped } from "utils/app";
-import moment from "moment";
-import styled from "styled-components";
->>>>>>> 7f2546ec
+import { isOnboardingSkipped } from 'utils/app';
 
 const StyledTable = styled(Table)`
 	cursor: pointer;
