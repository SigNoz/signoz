--- conflicted
+++ resolved
@@ -1,14 +1,7 @@
-<<<<<<< HEAD
-import { Card, Space, Tabs, Typography } from "antd";
-import React from "react";
-import { pushDStree } from "store/actions";
-import styled from "styled-components";
-=======
 import { Card, Space, Tabs, Typography } from 'antd';
 import React from 'react';
 import { pushDStree } from 'store/actions';
 import styled from 'styled-components';
->>>>>>> 66b42358
 
 const { TabPane } = Tabs;
 
