<<<<<<< HEAD
import React from 'react';
import { Card, Space, Tabs, Typography } from 'antd';
import styled from 'styled-components';
import { pushDStree } from 'Src/store/actions';
=======
import React from "react";
import { Card, Space, Tabs, Typography } from "antd";
import styled from "styled-components";
import { pushDStree } from "store/actions";
>>>>>>> 7f2546ec

const { TabPane } = Tabs;

const { Text, Title, Paragraph } = Typography;

interface SelectedSpanDetailsProps {
	data: pushDStree;
}

// Check this discussion for antd with styled components
// https://gist.github.com/newswim/fa916c66477ddd5952f7d6548e6a0605

const CustomTitle = styled(Title)`
	&&& {
		color: #f2f2f2;
		font-size: 14px;
	}
`;

const CustomText = styled(Text)`
	&&& {
		color: #2d9cdb;
		font-size: 14px;
	}
`;

const CustomSubTitle = styled(Title)`
	&&& {
		color: #bdbdbd;
		font-size: 14px;
		margin-bottom: 8px;
	}
`;

const CustomSubText = styled(Paragraph)`
	&&& {
		background: #4f4f4f;
		color: #2d9cdb;
		font-size: 12px;
		padding: 6px 8px;
		word-break: break-all;
		margin-bottom: 16px;
	}
`;

const CardContainer = styled(Card)`
	.ant-card-body {
		max-height: 90vh;
		overflow-y: auto;
	}
`;

const SelectedSpanDetails = (props: SelectedSpanDetailsProps) => {
	const spanTags = props.data?.tags;
	const service = props.data?.name?.split(':')[0];
	const operation = props.data?.name?.split(':')[1];

	return (
<<<<<<< HEAD
		<Card
			style={{ border: 'none', background: 'transparent', padding: 0 }}
			bodyStyle={{ padding: 0 }}
		>
=======
		<CardContainer>
>>>>>>> 7f2546ec
			<Space direction="vertical">
				<strong> Details for selected Span </strong>
				<Space direction="vertical" size={2}>
					<CustomTitle style={{ marginTop: '18px' }}>Service</CustomTitle>
					<CustomText>{service}</CustomText>
				</Space>
				<Space direction="vertical" size={2}>
					<CustomTitle>Operation</CustomTitle>
					<CustomText>{operation}</CustomText>
				</Space>
			</Space>
			<Tabs defaultActiveKey="1">
				<TabPane tab="Tags" key="1">
					{spanTags &&
						spanTags.map((tags, index) => {
							return (
								<>
									{tags.value && (
										<>
											<CustomSubTitle>{tags.key}</CustomSubTitle>
											<CustomSubText>
												{tags.key === 'error' ? 'true' : tags.value}
											</CustomSubText>
										</>
									)}
								</>
							);
						})}
				</TabPane>
				<TabPane tab="Errors" key="2">
					{spanTags &&
						spanTags
							.filter((tags) => tags.key === 'error')
							.map((error) => (
								<>
									<CustomSubTitle>{error.key}</CustomSubTitle>
									<CustomSubText>true</CustomSubText>
								</>
							))}
				</TabPane>
			</Tabs>
		</CardContainer>
	);
};

export default SelectedSpanDetails;<|MERGE_RESOLUTION|>--- conflicted
+++ resolved
@@ -1,14 +1,7 @@
-<<<<<<< HEAD
+import { Card, Space, Tabs, Typography } from 'antd';
 import React from 'react';
-import { Card, Space, Tabs, Typography } from 'antd';
+import { pushDStree } from 'store/actions';
 import styled from 'styled-components';
-import { pushDStree } from 'Src/store/actions';
-=======
-import React from "react";
-import { Card, Space, Tabs, Typography } from "antd";
-import styled from "styled-components";
-import { pushDStree } from "store/actions";
->>>>>>> 7f2546ec
 
 const { TabPane } = Tabs;
 
@@ -67,14 +60,7 @@
 	const operation = props.data?.name?.split(':')[1];
 
 	return (
-<<<<<<< HEAD
-		<Card
-			style={{ border: 'none', background: 'transparent', padding: 0 }}
-			bodyStyle={{ padding: 0 }}
-		>
-=======
 		<CardContainer>
->>>>>>> 7f2546ec
 			<Space direction="vertical">
 				<strong> Details for selected Span </strong>
 				<Space direction="vertical" size={2}>
