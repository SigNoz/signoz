import React from "react";
import { Card, Space, Tabs, Typography } from "antd";
import styled from "styled-components";
import { pushDStree } from "Src/store/actions";

const { TabPane } = Tabs;

const { Text, Title, Paragraph } = Typography;

interface SelectedSpanDetailsProps {
	data: pushDStree;
}

// Check this discussion for antd with styled components
// https://gist.github.com/newswim/fa916c66477ddd5952f7d6548e6a0605

const CustomTitle = styled(Title)`
	&&& {
		color: #f2f2f2;
		font-size: 14px;
	}
`;

const CustomText = styled(Text)`
	&&& {
		color: #2d9cdb;
		font-size: 14px;
	}
`;

const CustomSubTitle = styled(Title)`
	&&& {
		color: #bdbdbd;
		font-size: 14px;
		margin-bottom: 8px;
	}
`;

const CustomSubText = styled(Paragraph)`
	&&& {
		background: #4f4f4f;
		color: #2d9cdb;
		font-size: 12px;
		padding: 6px 8px;
		word-break: break-all;
		margin-bottom: 16px;
	}
`;

const SelectedSpanDetails = (props: SelectedSpanDetailsProps) => {
	const spanTags = props.data?.tags;
	const service = props.data?.name?.split(":")[0];
	const operation = props.data?.name?.split(":")[1];

	return (
<<<<<<< HEAD
		<Card>
			<Tabs defaultActiveKey="1" onChange={callback}>
=======
		<Card
			style={{ border: "none", background: "transparent", padding: 0 }}
			bodyStyle={{ padding: 0 }}
		>
			<Space direction="vertical">
				<strong> Details for selected Span </strong>
				<Space direction="vertical" size={2}>
					<CustomTitle style={{ marginTop: "18px" }}>Service</CustomTitle>
					<CustomText>{service}</CustomText>
				</Space>
				<Space direction="vertical" size={2}>
					<CustomTitle>Operation</CustomTitle>
					<CustomText>{operation}</CustomText>
				</Space>
			</Space>
			<Tabs defaultActiveKey="1">
>>>>>>> 5381dc7e
				<TabPane tab="Tags" key="1">
					{spanTags &&
						spanTags.map((tags, index) => {
							return (
								<>
									{tags.value && (
										<>
											<CustomSubTitle>{tags.key}</CustomSubTitle>
											<CustomSubText>
												{tags.key === "error" ? "true" : tags.value}
											</CustomSubText>
										</>
									)}
								</>
							);
						})}
				</TabPane>
				<TabPane tab="Errors" key="2">
					{spanTags &&
						spanTags
							.filter((tags) => tags.key === "error")
							.map((error) => (
								<>
									<CustomSubTitle>{error.key}</CustomSubTitle>
									<CustomSubText>true</CustomSubText>
								</>
							))}
				</TabPane>
			</Tabs>
		</Card>
	);
};

export default SelectedSpanDetails;<|MERGE_RESOLUTION|>--- conflicted
+++ resolved
@@ -53,10 +53,6 @@
 	const operation = props.data?.name?.split(":")[1];
 
 	return (
-<<<<<<< HEAD
-		<Card>
-			<Tabs defaultActiveKey="1" onChange={callback}>
-=======
 		<Card
 			style={{ border: "none", background: "transparent", padding: 0 }}
 			bodyStyle={{ padding: 0 }}
@@ -73,7 +69,6 @@
 				</Space>
 			</Space>
 			<Tabs defaultActiveKey="1">
->>>>>>> 5381dc7e
 				<TabPane tab="Tags" key="1">
 					{spanTags &&
 						spanTags.map((tags, index) => {
