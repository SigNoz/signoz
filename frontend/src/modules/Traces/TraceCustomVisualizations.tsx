--- conflicted
+++ resolved
@@ -1,14 +1,3 @@
-<<<<<<< HEAD
-import React, { useState, useEffect } from 'react';
-import GenericVisualizations from '../Metrics/GenericVisualization';
-import { Select, Card, Space, Form } from 'antd';
-import { connect } from 'react-redux';
-import { StoreState } from '../../store/reducers';
-import { GlobalTime, TraceFilters } from '../../store/actions';
-import { useRoute } from '../RouteProvider';
-import { getFilteredTraceMetrics } from '../../store/actions/MetricsActions';
-import { customMetricsItem } from '../../store/actions/MetricsActions';
-=======
 import React, { useState, useEffect } from "react";
 import GenericVisualizations from "modules/Metrics/GenericVisualization";
 import { Select, Card, Space, Form } from "antd";
@@ -18,63 +7,62 @@
 import { useRoute } from "modules/RouteProvider";
 import { getFilteredTraceMetrics } from "store/actions/MetricsActions";
 import { customMetricsItem } from "store/actions/MetricsActions";
->>>>>>> 506c34f3
 const { Option } = Select;
 
 const entity = [
 	{
-		title: 'Calls',
-		key: 'calls',
-		dataindex: 'calls',
-	},
-	{
-		title: 'Duration',
-		key: 'duration',
-		dataindex: 'duration',
-	},
-	{
-		title: 'Error',
-		key: 'error',
-		dataindex: 'error',
-	},
-	{
-		title: 'Status Code',
-		key: 'status_code',
-		dataindex: 'status_code',
+		title: "Calls",
+		key: "calls",
+		dataindex: "calls",
+	},
+	{
+		title: "Duration",
+		key: "duration",
+		dataindex: "duration",
+	},
+	{
+		title: "Error",
+		key: "error",
+		dataindex: "error",
+	},
+	{
+		title: "Status Code",
+		key: "status_code",
+		dataindex: "status_code",
 	},
 ];
 
 const aggregation_options = [
 	{
-		linked_entity: 'calls',
-		default_selected: { title: 'Count', dataindex: 'count' },
+		linked_entity: "calls",
+		default_selected: { title: "Count", dataindex: "count" },
 		options_available: [
-			{ title: 'Count', dataindex: 'count' },
-			{ title: 'Rate (per sec)', dataindex: 'rate_per_sec' },
+			{ title: "Count", dataindex: "count" },
+			{ title: "Rate (per sec)", dataindex: "rate_per_sec" },
 		],
 	},
 	{
-		linked_entity: 'duration',
-		default_selected: { title: 'p99', dataindex: 'p99' },
+		linked_entity: "duration",
+		default_selected: { title: "p99", dataindex: "p99" },
 		//   options_available: [ {title:'Avg', dataindex:'avg'}, {title:'Max', dataindex:'max'},{title:'Min', dataindex:'min'}, {title:'p50', dataindex:'p50'},{title:'p95', dataindex:'p95'}, {title:'p95', dataindex:'p95'}]
 		options_available: [
-			{ title: 'p50', dataindex: 'p50' },
-			{ title: 'p95', dataindex: 'p95' },
-			{ title: 'p99', dataindex: 'p99' },
+			{ title: "p50", dataindex: "p50" },
+			{ title: "p95", dataindex: "p95" },
+			{ title: "p99", dataindex: "p99" },
 		],
 	},
 	{
-		linked_entity: 'error',
-		default_selected: { title: 'Count', dataindex: 'count' },
+		linked_entity: "error",
+		default_selected: { title: "Count", dataindex: "count" },
 		options_available: [
-			{ title: 'Count', dataindex: 'count' },
-			{ title: 'Rate (per sec)', dataindex: 'rate_per_sec' },
+			{ title: "Count", dataindex: "count" },
+			{ title: "Rate (per sec)", dataindex: "rate_per_sec" },
 		],
 	},
 	{
-		linked_entity: 'status_code',
-		default_selected: { title: 'Count', dataindex: 'count' },
-		options_available: [{ title: 'Count', dataindex: 'count' }],
+		linked_entity: "status_code",
+		default_selected: { title: "Count", dataindex: "count" },
+		options_available: [{ title: "Count", dataindex: "count" }],
 	},
 ];
 
@@ -86,38 +74,38 @@
 }
 
 const _TraceCustomVisualizations = (props: TraceCustomVisualizationsProps) => {
-	const [selectedEntity, setSelectedEntity] = useState('calls');
-	const [selectedAggOption, setSelectedAggOption] = useState('count');
+	const [selectedEntity, setSelectedEntity] = useState("calls");
+	const [selectedAggOption, setSelectedAggOption] = useState("count");
 	const { state } = useRoute();
 	const [form] = Form.useForm();
-	const selectedStep = '60';
+	const selectedStep = "60";
 
 	// Step should be multiples of 60, 60 -> 1 min
 
 	useEffect(() => {
 		let request_string =
-			'service=' +
+			"service=" +
 			props.traceFilters.service +
-			'&operation=' +
+			"&operation=" +
 			props.traceFilters.operation +
-			'&maxDuration=' +
+			"&maxDuration=" +
 			props.traceFilters.latency?.max +
-			'&minDuration=' +
+			"&minDuration=" +
 			props.traceFilters.latency?.min +
-			'&kind=' +
+			"&kind=" +
 			props.traceFilters.kind;
 		if (props.traceFilters.tags)
 			request_string =
 				request_string +
-				'&tags=' +
+				"&tags=" +
 				encodeURIComponent(JSON.stringify(props.traceFilters.tags));
 		if (selectedEntity)
 			request_string =
-				request_string + '&dimension=' + selectedEntity.toLowerCase();
+				request_string + "&dimension=" + selectedEntity.toLowerCase();
 		if (selectedAggOption)
 			request_string =
-				request_string + '&aggregation_option=' + selectedAggOption.toLowerCase();
-		if (selectedStep) request_string = request_string + '&step=' + selectedStep;
+				request_string + "&aggregation_option=" + selectedAggOption.toLowerCase();
+		if (selectedStep) request_string = request_string + "&step=" + selectedStep;
 		const plusMinus15 = {
 			minTime: props.globalTime.minTime - 15 * 60 * 1000000000,
 			maxTime: props.globalTime.maxTime + 15 * 60 * 1000000000,
@@ -137,7 +125,7 @@
 	// PNOTE - Can also use 'coordinate' option in antd Select for implementing this - https://ant.design/components/select/
 	const handleFormValuesChange = (changedValues: any) => {
 		const formFieldName = Object.keys(changedValues)[0];
-		if (formFieldName === 'entity') {
+		if (formFieldName === "entity") {
 			const temp_entity = aggregation_options.filter(
 				(item) => item.linked_entity === changedValues[formFieldName],
 			)[0];
@@ -147,7 +135,7 @@
 				// PNOTE - TO DO Check if this has the same behaviour as selecting an option?
 			});
 
-			const temp = form.getFieldsValue(['agg_options', 'entity']);
+			let temp = form.getFieldsValue(["agg_options", "entity"]);
 
 			setSelectedEntity(temp.entity);
 			setSelectedAggOption(temp.agg_options);
@@ -155,7 +143,7 @@
 			// PNOTE - https://stackoverflow.com/questions/64377293/update-select-option-list-based-on-other-select-field-selection-ant-design
 		}
 
-		if (formFieldName === 'agg_options') {
+		if (formFieldName === "agg_options") {
 			setSelectedAggOption(changedValues[formFieldName]);
 		}
 	};
@@ -167,10 +155,10 @@
 				form={form}
 				onValuesChange={handleFormValuesChange}
 				initialValues={{
-					agg_options: 'Count',
-					chart_style: 'line',
-					interval: '5m',
-					group_by: 'none',
+					agg_options: "Count",
+					chart_style: "line",
+					interval: "5m",
+					group_by: "none",
 				}}
 			>
 				<Space>
