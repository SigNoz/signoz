import React, { useEffect, useState } from 'react';
import { Select, Button, Input, Form, AutoComplete } from 'antd';
import { connect } from 'react-redux';
import { Store } from 'antd/lib/form/interface';
import styled from 'styled-components';

import {
	updateTraceFilters,
	fetchTraces,
	TraceFilters,
	GlobalTime,
<<<<<<< HEAD
} from '../../store/actions';
import { StoreState } from '../../store/reducers';
import LatencyModalForm from './LatencyModalForm';
import { FilterStateDisplay } from './FilterStateDisplay';

import FormItem from 'antd/lib/form/FormItem';
import api, { apiV1 } from '../../api';
import { useLocation } from 'react-router-dom';
import { METRICS_PAGE_QUERY_PARAM } from 'Src/constants/query';
import { useRoute } from '../RouteProvider';
=======
} from "store/actions";
import { StoreState } from "store/reducers";
import LatencyModalForm from "./LatencyModalForm";
import { FilterStateDisplay } from "./FilterStateDisplay";

import FormItem from "antd/lib/form/FormItem";
import api, { apiV1 } from "api";
import { useLocation } from "react-router-dom";
import { METRICS_PAGE_QUERY_PARAM } from "constants/query";
import { useRoute } from "modules/RouteProvider";
>>>>>>> 506c34f3

const { Option } = Select;

const InfoWrapper = styled.div`
	padding-top: 10px;
	font-style: italic;
	font-size: 12px;
`;

interface TraceFilterProps {
	traceFilters: TraceFilters;
	globalTime: GlobalTime;
	updateTraceFilters: Function;
	fetchTraces: Function;
}

interface TagKeyOptionItem {
	tagKeys: string;
	tagCount: number;
}

interface ISpanKind {
	label: 'SERVER' | 'CLIENT';
	value: string;
}

const _TraceFilter = (props: TraceFilterProps) => {
	const [serviceList, setServiceList] = useState<string[]>([]);
	const [operationList, setOperationsList] = useState<string[]>([]);
	const [tagKeyOptions, setTagKeyOptions] = useState<TagKeyOptionItem[]>([]);
	const location = useLocation();
	const urlParams = new URLSearchParams(location.search.split('?')[1]);
	const { state } = useRoute();

	const spanKindList: ISpanKind[] = [
		{
<<<<<<< HEAD
			label: 'SERVER',
			value: '2'
		},
		{
			label: 'CLIENT',
			value: '3'
		}
=======
			label: "SERVER",
			value: "2",
		},
		{
			label: "CLIENT",
			value: "3",
		},
>>>>>>> 506c34f3
	];

	useEffect(() => {
		handleApplyFilterForm({
			service: '',
			tags: [],
<<<<<<< HEAD
			operation: '',
			latency: { min: '', max: '' },
			kind: ''
=======
			operation: "",
			latency: { min: "", max: "" },
			kind: "",
>>>>>>> 506c34f3
		});
	}, []);

	useEffect(() => {
		api
			.get<string[]>(`${apiV1}/services/list`)
			.then((response) => {
				setServiceList(response.data);
			})
			.then(() => {
				/*
				Todo
				revisit this flow post refactoring store
				*/
				const operationName = urlParams.get(METRICS_PAGE_QUERY_PARAM.operation);
				const serviceName = urlParams.get(METRICS_PAGE_QUERY_PARAM.service);
				const errorTag = urlParams.get(METRICS_PAGE_QUERY_PARAM.error);
				if (operationName && serviceName) {
					props.updateTraceFilters({
						...props.traceFilters,
						operation: operationName,
						service: serviceName,
<<<<<<< HEAD
						kind: ''
=======
						kind: "",
>>>>>>> 506c34f3
					});
					populateData(serviceName);
				} else if (serviceName && errorTag) {
					props.updateTraceFilters({
						...props.traceFilters,
						service: serviceName,
						tags: [
							{
								key: METRICS_PAGE_QUERY_PARAM.error,
								value: errorTag,
								operator: 'equals',
							},
						],
<<<<<<< HEAD
						kind: ''
=======
						kind: "",
>>>>>>> 506c34f3
					});
				} else {
					if (operationName) {
						handleChangeOperation(operationName);
					}
					if (serviceName) {
						handleChangeService(serviceName);
					}
					if (errorTag) {
						onTagFormSubmit({
							tag_key: METRICS_PAGE_QUERY_PARAM.error,
							tag_value: errorTag,
							operator: 'equals',
						});
					}
				}
			});
	}, []);

	useEffect(() => {
		let request_string =
			'service=' +
			props.traceFilters.service +
			'&operation=' +
			props.traceFilters.operation +
			'&maxDuration=' +
			props.traceFilters.latency?.max +
			'&minDuration=' +
			props.traceFilters.latency?.min +
			'&kind=' +
			props.traceFilters.kind;
		if (props.traceFilters.tags)
			request_string =
				request_string +
				'&tags=' +
				encodeURIComponent(JSON.stringify(props.traceFilters.tags));

		/*
			Call the apis only when the route is loaded.
			Check this issue: https://github.com/SigNoz/signoz/issues/110
		 */
		if (state.TRACES.isLoaded) {
			props.fetchTraces(props.globalTime, request_string);
		}
	}, [props.traceFilters, props.globalTime]);

	useEffect(() => {
		let latencyButtonText = 'Latency';
		if (
			props.traceFilters.latency?.min === '' &&
			props.traceFilters.latency?.max !== ''
		)
			latencyButtonText =
				'Latency<' +
				(parseInt(props.traceFilters.latency?.max) / 1000000).toString() +
				'ms';
		else if (
			props.traceFilters.latency?.min !== '' &&
			props.traceFilters.latency?.max === ''
		)
			latencyButtonText =
				'Latency>' +
				(parseInt(props.traceFilters.latency?.min) / 1000000).toString() +
				'ms';
		else if (
			props.traceFilters.latency !== undefined &&
			props.traceFilters.latency?.min !== '' &&
			props.traceFilters.latency?.max !== ''
		)
			latencyButtonText =
				(parseInt(props.traceFilters.latency.min) / 1000000).toString() +
				'ms <Latency<' +
				(parseInt(props.traceFilters.latency.max) / 1000000).toString() +
				'ms';

		form_basefilter.setFieldsValue({ latency: latencyButtonText });
	}, [props.traceFilters.latency]);

	useEffect(() => {
		form_basefilter.setFieldsValue({ service: props.traceFilters.service });
	}, [props.traceFilters.service]);

	useEffect(() => {
		form_basefilter.setFieldsValue({ operation: props.traceFilters.operation });
	}, [props.traceFilters.operation]);

	useEffect(() => {
		form_basefilter.setFieldsValue({ kind: props.traceFilters.kind });
	}, [props.traceFilters.kind]);

	const [modalVisible, setModalVisible] = useState(false);
	const [loading] = useState(false);

	const [tagKeyValueApplied, setTagKeyValueApplied] = useState(['']);
	const [latencyFilterValues, setLatencyFilterValues] = useState<{
		min: string;
		max: string;
	}>({
		min: '100',
		max: '500',
	});

	const [form] = Form.useForm();

	const [form_basefilter] = Form.useForm();

	function handleChangeOperation(value: string) {
		props.updateTraceFilters({ ...props.traceFilters, operation: value });
	}

	function populateData(value: string) {
		const service_request = '/service/' + value + '/operations';
		api.get<string[]>(apiV1 + service_request).then((response) => {
			// form_basefilter.resetFields(['operation',])
			setOperationsList(response.data);
		});

		const tagkeyoptions_request = '/tags?service=' + value;
		api
			.get<TagKeyOptionItem[]>(apiV1 + tagkeyoptions_request)
			.then((response) => {
				setTagKeyOptions(response.data);
			});
	}
	function handleChangeService(value: string) {
		populateData(value);
		props.updateTraceFilters({ ...props.traceFilters, service: value });
	}

	const onLatencyButtonClick = () => {
		setModalVisible(true);
	};

	const onLatencyModalApply = (values: Store) => {
		setModalVisible(false);
		const { min, max } = values;
		props.updateTraceFilters({
			...props.traceFilters,
			latency: {
				min: min ? (parseInt(min) * 1000000).toString() : '',
				max: max ? (parseInt(max) * 1000000).toString() : '',
			},
		});

		setLatencyFilterValues({ min, max });
	};

	const onTagFormSubmit = (values: any) => {
		const request_tags =
			'service=frontend&tags=' +
			encodeURIComponent(
				JSON.stringify([
					{
						key: values.tag_key,
						value: values.tag_value,
						operator: values.operator,
					},
				]),
			);

		if (props.traceFilters.tags) {
			// If there are existing tag filters present
			props.updateTraceFilters({
				service: props.traceFilters.service,
				operation: props.traceFilters.operation,
				latency: props.traceFilters.latency,
				tags: [
					...props.traceFilters.tags,
					{
						key: values.tag_key,
						value: values.tag_value,
						operator: values.operator,
					},
				],
				kind: props.traceFilters.kind,
			});
		} else {
			props.updateTraceFilters({
				service: props.traceFilters.service,
				operation: props.traceFilters.operation,
				latency: props.traceFilters.latency,
				tags: [
					{
						key: values.tag_key,
						value: values.tag_value,
						operator: values.operator,
					},
				],
				kind: props.traceFilters.kind,
			});
		}

		form.resetFields();
	};

	// For autocomplete
	//Setting value when autocomplete field is changed
	const onChangeTagKey = (data: string) => {
		form.setFieldsValue({ tag_key: data });
	};

	const dataSource = ['status:200'];
	const children = [];
	for (let i = 0; i < dataSource.length; i++) {
		children.push(
			<Option value={dataSource[i]} key={dataSource[i]}>
				{dataSource[i]}
			</Option>,
		);
	}

	// PNOTE - Remove any
	const handleApplyFilterForm = (values: any) => {
		let request_params = '';
		if (
			typeof values.service !== undefined &&
			typeof values.operation !== undefined
		) {
			request_params =
				'service=' + values.service + '&operation=' + values.operation;
		} else if (
			typeof values.service === undefined &&
			typeof values.operation !== undefined
		) {
			request_params = 'operation=' + values.operation;
		} else if (
			typeof values.service !== undefined &&
			typeof values.operation === undefined
		) {
			request_params = 'service=' + values.service;
		}

		request_params =
			request_params +
			'&minDuration=' +
			latencyFilterValues.min +
			'&maxDuration=' +
			latencyFilterValues.max;

		setTagKeyValueApplied((tagKeyValueApplied) => [
			...tagKeyValueApplied,
			'service eq' + values.service,
			'operation eq ' + values.operation,
			'maxduration eq ' + (parseInt(latencyFilterValues.max) / 1000000).toString(),
			'minduration eq ' + (parseInt(latencyFilterValues.min) / 1000000).toString(),
		]);
		props.updateTraceFilters({
			service: values.service,
			operation: values.operation,
			latency: {
				max: '',
				min: '',
			},
			kind: values.kind,
		});
	};

	useEffect(() => {
		return () => {
			props.updateTraceFilters({
				service: '',
				operation: '',
				tags: [],
<<<<<<< HEAD
				latency: { min: '', max: '' },
				kind: ''
			});
		};
	}, []);

	const handleChangeSpanKind = (value = '') => {
=======
				latency: { min: "", max: "" },
				kind: "",
			});
		};
	}, []);

	const handleChangeSpanKind = (value: string = "") => {
>>>>>>> 506c34f3
		props.updateTraceFilters({ ...props.traceFilters, kind: value });
	};

	return (
		<div>
			<div>Filter Traces</div>
			{/* <div>{JSON.stringify(props.traceFilters)}</div> */}

			<Form
				form={form_basefilter}
				layout="inline"
				onFinish={handleApplyFilterForm}
				initialValues={{ service: '', operation: '', latency: 'Latency' }}
				style={{ marginTop: 10, marginBottom: 10 }}
			>
				<FormItem rules={[{ required: true }]} name="service">
					<Select
						showSearch
						style={{ width: 180 }}
						onChange={handleChangeService}
						placeholder="Select Service"
						allowClear
					>
						{serviceList.map((s) => (
							<Option value={s}>{s}</Option>
						))}
					</Select>
				</FormItem>

				<FormItem name="operation">
					<Select
						showSearch
						style={{ width: 180 }}
						onChange={handleChangeOperation}
						placeholder="Select Operation"
						allowClear
					>
						{operationList.map((item) => (
							<Option value={item}>{item}</Option>
						))}
					</Select>
				</FormItem>

				<FormItem name="latency">
					<Input
						style={{ width: 200 }}
						type="button"
						onClick={onLatencyButtonClick}
					/>
				</FormItem>

				<FormItem name="spanKind">
					<Select
						showSearch
						style={{ width: 180 }}
						onChange={handleChangeSpanKind}
						placeholder="Select Span Kind"
						allowClear
					>
						{spanKindList.map((spanKind) => (
							<Option value={spanKind.value} key={spanKind.value}>
								{spanKind.label}
							</Option>
						))}
					</Select>
				</FormItem>

				{/* <FormItem>
                    <Button type="primary" htmlType="submit">Apply Filters</Button>
                </FormItem> */}
			</Form>

			<FilterStateDisplay />

			{/* // What will be the empty state of card when there is no Tag , it should show something */}

			<InfoWrapper>Select Service to get Tag suggestions </InfoWrapper>

			<Form
				form={form}
				layout="inline"
				onFinish={onTagFormSubmit}
				initialValues={{ operator: 'equals' }}
				style={{ marginTop: 10, marginBottom: 10 }}
			>
				<FormItem rules={[{ required: true }]} name="tag_key">
					<AutoComplete
						options={tagKeyOptions.map((s) => {
							return { value: s.tagKeys };
						})}
						style={{ width: 200, textAlign: 'center' }}
						// onSelect={onSelect}
						// onSearch={onSearch}
						onChange={onChangeTagKey}
						filterOption={(inputValue, option) =>
							option!.value.toUpperCase().indexOf(inputValue.toUpperCase()) !== -1
						}
						placeholder="Tag Key"
					/>
				</FormItem>

				<FormItem name="operator">
					<Select style={{ width: 120, textAlign: 'center' }}>
						<Option value="equals">EQUAL</Option>
						<Option value="contains">CONTAINS</Option>
						<Option value="regex">REGEX</Option>
					</Select>
				</FormItem>

				<FormItem rules={[{ required: true }]} name="tag_value">
					<Input
						style={{ width: 160, textAlign: 'center' }}
						placeholder="Tag Value"
					/>
				</FormItem>

				<FormItem>
					<Button type="primary" htmlType="submit">
						{' '}
						Apply Tag Filter{' '}
					</Button>
				</FormItem>
			</Form>

			{modalVisible && (
				<LatencyModalForm
					onCreate={onLatencyModalApply}
					latencyFilterValues={latencyFilterValues}
					onCancel={() => {
						setModalVisible(false);
					}}
				/>
			)}
		</div>
	);
};

const mapStateToProps = (
	state: StoreState,
): { traceFilters: TraceFilters; globalTime: GlobalTime } => {
	return { traceFilters: state.traceFilters, globalTime: state.globalTime };
};

export const TraceFilter = connect(mapStateToProps, {
	updateTraceFilters: updateTraceFilters,
	fetchTraces: fetchTraces,
})(_TraceFilter);<|MERGE_RESOLUTION|>--- conflicted
+++ resolved
@@ -1,26 +1,14 @@
-import React, { useEffect, useState } from 'react';
-import { Select, Button, Input, Form, AutoComplete } from 'antd';
-import { connect } from 'react-redux';
-import { Store } from 'antd/lib/form/interface';
-import styled from 'styled-components';
+import React, { useEffect, useState } from "react";
+import { Select, Button, Input, Form, AutoComplete } from "antd";
+import { connect } from "react-redux";
+import { Store } from "antd/lib/form/interface";
+import styled from "styled-components";
 
 import {
 	updateTraceFilters,
 	fetchTraces,
 	TraceFilters,
 	GlobalTime,
-<<<<<<< HEAD
-} from '../../store/actions';
-import { StoreState } from '../../store/reducers';
-import LatencyModalForm from './LatencyModalForm';
-import { FilterStateDisplay } from './FilterStateDisplay';
-
-import FormItem from 'antd/lib/form/FormItem';
-import api, { apiV1 } from '../../api';
-import { useLocation } from 'react-router-dom';
-import { METRICS_PAGE_QUERY_PARAM } from 'Src/constants/query';
-import { useRoute } from '../RouteProvider';
-=======
 } from "store/actions";
 import { StoreState } from "store/reducers";
 import LatencyModalForm from "./LatencyModalForm";
@@ -31,7 +19,6 @@
 import { useLocation } from "react-router-dom";
 import { METRICS_PAGE_QUERY_PARAM } from "constants/query";
 import { useRoute } from "modules/RouteProvider";
->>>>>>> 506c34f3
 
 const { Option } = Select;
 
@@ -54,7 +41,7 @@
 }
 
 interface ISpanKind {
-	label: 'SERVER' | 'CLIENT';
+	label: "SERVER" | "CLIENT";
 	value: string;
 }
 
@@ -63,20 +50,11 @@
 	const [operationList, setOperationsList] = useState<string[]>([]);
 	const [tagKeyOptions, setTagKeyOptions] = useState<TagKeyOptionItem[]>([]);
 	const location = useLocation();
-	const urlParams = new URLSearchParams(location.search.split('?')[1]);
+	const urlParams = new URLSearchParams(location.search.split("?")[1]);
 	const { state } = useRoute();
 
 	const spanKindList: ISpanKind[] = [
 		{
-<<<<<<< HEAD
-			label: 'SERVER',
-			value: '2'
-		},
-		{
-			label: 'CLIENT',
-			value: '3'
-		}
-=======
 			label: "SERVER",
 			value: "2",
 		},
@@ -84,22 +62,15 @@
 			label: "CLIENT",
 			value: "3",
 		},
->>>>>>> 506c34f3
 	];
 
 	useEffect(() => {
 		handleApplyFilterForm({
-			service: '',
+			service: "",
 			tags: [],
-<<<<<<< HEAD
-			operation: '',
-			latency: { min: '', max: '' },
-			kind: ''
-=======
 			operation: "",
 			latency: { min: "", max: "" },
 			kind: "",
->>>>>>> 506c34f3
 		});
 	}, []);
 
@@ -122,11 +93,7 @@
 						...props.traceFilters,
 						operation: operationName,
 						service: serviceName,
-<<<<<<< HEAD
-						kind: ''
-=======
 						kind: "",
->>>>>>> 506c34f3
 					});
 					populateData(serviceName);
 				} else if (serviceName && errorTag) {
@@ -137,14 +104,10 @@
 							{
 								key: METRICS_PAGE_QUERY_PARAM.error,
 								value: errorTag,
-								operator: 'equals',
+								operator: "equals",
 							},
 						],
-<<<<<<< HEAD
-						kind: ''
-=======
 						kind: "",
->>>>>>> 506c34f3
 					});
 				} else {
 					if (operationName) {
@@ -157,7 +120,7 @@
 						onTagFormSubmit({
 							tag_key: METRICS_PAGE_QUERY_PARAM.error,
 							tag_value: errorTag,
-							operator: 'equals',
+							operator: "equals",
 						});
 					}
 				}
@@ -166,20 +129,20 @@
 
 	useEffect(() => {
 		let request_string =
-			'service=' +
+			"service=" +
 			props.traceFilters.service +
-			'&operation=' +
+			"&operation=" +
 			props.traceFilters.operation +
-			'&maxDuration=' +
+			"&maxDuration=" +
 			props.traceFilters.latency?.max +
-			'&minDuration=' +
+			"&minDuration=" +
 			props.traceFilters.latency?.min +
-			'&kind=' +
+			"&kind=" +
 			props.traceFilters.kind;
 		if (props.traceFilters.tags)
 			request_string =
 				request_string +
-				'&tags=' +
+				"&tags=" +
 				encodeURIComponent(JSON.stringify(props.traceFilters.tags));
 
 		/*
@@ -192,33 +155,33 @@
 	}, [props.traceFilters, props.globalTime]);
 
 	useEffect(() => {
-		let latencyButtonText = 'Latency';
+		let latencyButtonText = "Latency";
 		if (
-			props.traceFilters.latency?.min === '' &&
-			props.traceFilters.latency?.max !== ''
+			props.traceFilters.latency?.min === "" &&
+			props.traceFilters.latency?.max !== ""
 		)
 			latencyButtonText =
-				'Latency<' +
+				"Latency<" +
 				(parseInt(props.traceFilters.latency?.max) / 1000000).toString() +
-				'ms';
+				"ms";
 		else if (
-			props.traceFilters.latency?.min !== '' &&
-			props.traceFilters.latency?.max === ''
+			props.traceFilters.latency?.min !== "" &&
+			props.traceFilters.latency?.max === ""
 		)
 			latencyButtonText =
-				'Latency>' +
+				"Latency>" +
 				(parseInt(props.traceFilters.latency?.min) / 1000000).toString() +
-				'ms';
+				"ms";
 		else if (
 			props.traceFilters.latency !== undefined &&
-			props.traceFilters.latency?.min !== '' &&
-			props.traceFilters.latency?.max !== ''
+			props.traceFilters.latency?.min !== "" &&
+			props.traceFilters.latency?.max !== ""
 		)
 			latencyButtonText =
 				(parseInt(props.traceFilters.latency.min) / 1000000).toString() +
-				'ms <Latency<' +
+				"ms <Latency<" +
 				(parseInt(props.traceFilters.latency.max) / 1000000).toString() +
-				'ms';
+				"ms";
 
 		form_basefilter.setFieldsValue({ latency: latencyButtonText });
 	}, [props.traceFilters.latency]);
@@ -238,13 +201,13 @@
 	const [modalVisible, setModalVisible] = useState(false);
 	const [loading] = useState(false);
 
-	const [tagKeyValueApplied, setTagKeyValueApplied] = useState(['']);
+	const [tagKeyValueApplied, setTagKeyValueApplied] = useState([""]);
 	const [latencyFilterValues, setLatencyFilterValues] = useState<{
 		min: string;
 		max: string;
 	}>({
-		min: '100',
-		max: '500',
+		min: "100",
+		max: "500",
 	});
 
 	const [form] = Form.useForm();
@@ -256,13 +219,13 @@
 	}
 
 	function populateData(value: string) {
-		const service_request = '/service/' + value + '/operations';
+		let service_request = "/service/" + value + "/operations";
 		api.get<string[]>(apiV1 + service_request).then((response) => {
 			// form_basefilter.resetFields(['operation',])
 			setOperationsList(response.data);
 		});
 
-		const tagkeyoptions_request = '/tags?service=' + value;
+		let tagkeyoptions_request = "/tags?service=" + value;
 		api
 			.get<TagKeyOptionItem[]>(apiV1 + tagkeyoptions_request)
 			.then((response) => {
@@ -284,8 +247,8 @@
 		props.updateTraceFilters({
 			...props.traceFilters,
 			latency: {
-				min: min ? (parseInt(min) * 1000000).toString() : '',
-				max: max ? (parseInt(max) * 1000000).toString() : '',
+				min: min ? (parseInt(min) * 1000000).toString() : "",
+				max: max ? (parseInt(max) * 1000000).toString() : "",
 			},
 		});
 
@@ -293,8 +256,8 @@
 	};
 
 	const onTagFormSubmit = (values: any) => {
-		const request_tags =
-			'service=frontend&tags=' +
+		let request_tags =
+			"service=frontend&tags=" +
 			encodeURIComponent(
 				JSON.stringify([
 					{
@@ -346,7 +309,7 @@
 		form.setFieldsValue({ tag_key: data });
 	};
 
-	const dataSource = ['status:200'];
+	const dataSource = ["status:200"];
 	const children = [];
 	for (let i = 0; i < dataSource.length; i++) {
 		children.push(
@@ -358,45 +321,45 @@
 
 	// PNOTE - Remove any
 	const handleApplyFilterForm = (values: any) => {
-		let request_params = '';
+		let request_params: string = "";
 		if (
 			typeof values.service !== undefined &&
 			typeof values.operation !== undefined
 		) {
 			request_params =
-				'service=' + values.service + '&operation=' + values.operation;
+				"service=" + values.service + "&operation=" + values.operation;
 		} else if (
 			typeof values.service === undefined &&
 			typeof values.operation !== undefined
 		) {
-			request_params = 'operation=' + values.operation;
+			request_params = "operation=" + values.operation;
 		} else if (
 			typeof values.service !== undefined &&
 			typeof values.operation === undefined
 		) {
-			request_params = 'service=' + values.service;
+			request_params = "service=" + values.service;
 		}
 
 		request_params =
 			request_params +
-			'&minDuration=' +
+			"&minDuration=" +
 			latencyFilterValues.min +
-			'&maxDuration=' +
+			"&maxDuration=" +
 			latencyFilterValues.max;
 
 		setTagKeyValueApplied((tagKeyValueApplied) => [
 			...tagKeyValueApplied,
-			'service eq' + values.service,
-			'operation eq ' + values.operation,
-			'maxduration eq ' + (parseInt(latencyFilterValues.max) / 1000000).toString(),
-			'minduration eq ' + (parseInt(latencyFilterValues.min) / 1000000).toString(),
+			"service eq" + values.service,
+			"operation eq " + values.operation,
+			"maxduration eq " + (parseInt(latencyFilterValues.max) / 1000000).toString(),
+			"minduration eq " + (parseInt(latencyFilterValues.min) / 1000000).toString(),
 		]);
 		props.updateTraceFilters({
 			service: values.service,
 			operation: values.operation,
 			latency: {
-				max: '',
-				min: '',
+				max: "",
+				min: "",
 			},
 			kind: values.kind,
 		});
@@ -405,18 +368,9 @@
 	useEffect(() => {
 		return () => {
 			props.updateTraceFilters({
-				service: '',
-				operation: '',
+				service: "",
+				operation: "",
 				tags: [],
-<<<<<<< HEAD
-				latency: { min: '', max: '' },
-				kind: ''
-			});
-		};
-	}, []);
-
-	const handleChangeSpanKind = (value = '') => {
-=======
 				latency: { min: "", max: "" },
 				kind: "",
 			});
@@ -424,7 +378,6 @@
 	}, []);
 
 	const handleChangeSpanKind = (value: string = "") => {
->>>>>>> 506c34f3
 		props.updateTraceFilters({ ...props.traceFilters, kind: value });
 	};
 
@@ -437,7 +390,7 @@
 				form={form_basefilter}
 				layout="inline"
 				onFinish={handleApplyFilterForm}
-				initialValues={{ service: '', operation: '', latency: 'Latency' }}
+				initialValues={{ service: "", operation: "", latency: "Latency" }}
 				style={{ marginTop: 10, marginBottom: 10 }}
 			>
 				<FormItem rules={[{ required: true }]} name="service">
@@ -507,7 +460,7 @@
 				form={form}
 				layout="inline"
 				onFinish={onTagFormSubmit}
-				initialValues={{ operator: 'equals' }}
+				initialValues={{ operator: "equals" }}
 				style={{ marginTop: 10, marginBottom: 10 }}
 			>
 				<FormItem rules={[{ required: true }]} name="tag_key">
@@ -515,7 +468,7 @@
 						options={tagKeyOptions.map((s) => {
 							return { value: s.tagKeys };
 						})}
-						style={{ width: 200, textAlign: 'center' }}
+						style={{ width: 200, textAlign: "center" }}
 						// onSelect={onSelect}
 						// onSearch={onSearch}
 						onChange={onChangeTagKey}
@@ -527,7 +480,7 @@
 				</FormItem>
 
 				<FormItem name="operator">
-					<Select style={{ width: 120, textAlign: 'center' }}>
+					<Select style={{ width: 120, textAlign: "center" }}>
 						<Option value="equals">EQUAL</Option>
 						<Option value="contains">CONTAINS</Option>
 						<Option value="regex">REGEX</Option>
@@ -536,15 +489,15 @@
 
 				<FormItem rules={[{ required: true }]} name="tag_value">
 					<Input
-						style={{ width: 160, textAlign: 'center' }}
+						style={{ width: 160, textAlign: "center" }}
 						placeholder="Tag Value"
 					/>
 				</FormItem>
 
 				<FormItem>
 					<Button type="primary" htmlType="submit">
-						{' '}
-						Apply Tag Filter{' '}
+						{" "}
+						Apply Tag Filter{" "}
 					</Button>
 				</FormItem>
 			</Form>
