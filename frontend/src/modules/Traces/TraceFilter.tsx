import React, { useEffect, useState } from "react";
import { Select, Button, Input, Form, AutoComplete } from "antd";
import { connect } from "react-redux";
import { Store } from "antd/lib/form/interface";
import styled from "styled-components";

import {
	updateTraceFilters,
	fetchTraces,
	TraceFilters,
	GlobalTime,
} from "../../store/actions";
import { StoreState } from "../../store/reducers";
import LatencyModalForm from "./LatencyModalForm";
import { FilterStateDisplay } from "./FilterStateDisplay";

import FormItem from "antd/lib/form/FormItem";
import api, { apiV1 } from "../../api";
import { useLocation } from "react-router-dom";
import { METRICS_PAGE_QUERY_PARAM } from "Src/constants/query";

const { Option } = Select;

const InfoWrapper = styled.div`
	padding-top: 10px;
	font-style: italic;
	font-size: 12px;
`;

interface TraceFilterProps {
	traceFilters: TraceFilters;
	globalTime: GlobalTime;
	updateTraceFilters: Function;
	fetchTraces: Function;
}

interface TagKeyOptionItem {
	tagKeys: string;
	tagCount: number;
}

const _TraceFilter = (props: TraceFilterProps) => {
	const [serviceList, setServiceList] = useState<string[]>([]);
	const [operationList, setOperationsList] = useState<string[]>([]);
	const [tagKeyOptions, setTagKeyOptions] = useState<TagKeyOptionItem[]>([]);
	const location = useLocation();
	const urlParams = new URLSearchParams(location.search.split("?")[1]);

	useEffect(() => {
		handleApplyFilterForm({
			service: "",
			tags: [],
			operation: "",
			latency: { min: "", max: "" },
		});
	}, []);

	useEffect(() => {
		api
			.get<string[]>(`${apiV1}/services/list`)
			.then((response) => {
				setServiceList(response.data);
			})
			.then(() => {
				const operationName = urlParams.get(METRICS_PAGE_QUERY_PARAM.operation);
				const serviceName = urlParams.get(METRICS_PAGE_QUERY_PARAM.service);
<<<<<<< HEAD
				const errorTag = urlParams.get(METRICS_PAGE_QUERY_PARAM.error);

				if (serviceName) {
					handleChangeService(serviceName);
=======
				if (operationName && serviceName) {
					props.updateTraceFilters({
						...props.traceFilters,
						operation: operationName,
						service: serviceName,
					});
					populateData(serviceName);
				} else {
					if (operationName) {
						handleChangeOperation(operationName);
					}
					if (serviceName) {
						handleChangeService(serviceName);
					}
>>>>>>> a59e33d2
				}
				if (errorTag) {
					onTagFormSubmit({
						tag_key: METRICS_PAGE_QUERY_PARAM.error,
						tag_value: errorTag,
						operator: "EQUAL",
					});
				}
			});
	}, []);

	useEffect(() => {
		let request_string =
			"service=" +
			props.traceFilters.service +
			"&operation=" +
			props.traceFilters.operation +
			"&maxDuration=" +
			props.traceFilters.latency?.max +
			"&minDuration=" +
			props.traceFilters.latency?.min;
		if (props.traceFilters.tags)
			request_string =
				request_string +
				"&tags=" +
				encodeURIComponent(JSON.stringify(props.traceFilters.tags));

		props.fetchTraces(props.globalTime, request_string);
	}, [props.traceFilters, props.globalTime]);

	useEffect(() => {
		let latencyButtonText = "Latency";
		if (
			props.traceFilters.latency?.min === "" &&
			props.traceFilters.latency?.max !== ""
		)
			latencyButtonText =
				"Latency<" +
				(parseInt(props.traceFilters.latency?.max) / 1000000).toString() +
				"ms";
		else if (
			props.traceFilters.latency?.min !== "" &&
			props.traceFilters.latency?.max === ""
		)
			latencyButtonText =
				"Latency>" +
				(parseInt(props.traceFilters.latency?.min) / 1000000).toString() +
				"ms";
		else if (
			props.traceFilters.latency !== undefined &&
			props.traceFilters.latency?.min !== "" &&
			props.traceFilters.latency?.max !== ""
		)
			latencyButtonText =
				(parseInt(props.traceFilters.latency.min) / 1000000).toString() +
				"ms <Latency<" +
				(parseInt(props.traceFilters.latency.max) / 1000000).toString() +
				"ms";

		form_basefilter.setFieldsValue({ latency: latencyButtonText });
	}, [props.traceFilters.latency]);

	useEffect(() => {
		form_basefilter.setFieldsValue({ service: props.traceFilters.service });
	}, [props.traceFilters.service]);

	useEffect(() => {
		form_basefilter.setFieldsValue({ operation: props.traceFilters.operation });
	}, [props.traceFilters.operation]);

	const [modalVisible, setModalVisible] = useState(false);
	const [loading] = useState(false);

	const [tagKeyValueApplied, setTagKeyValueApplied] = useState([""]);
	const [latencyFilterValues, setLatencyFilterValues] = useState<{
		min: string;
		max: string;
	}>({
		min: "100",
		max: "500",
	});

	const [form] = Form.useForm();

	const [form_basefilter] = Form.useForm();

	function handleChangeOperation(value: string) {
		props.updateTraceFilters({ ...props.traceFilters, operation: value });
	}

	function populateData(value: string) {
		let service_request = "/service/" + value + "/operations";
		api.get<string[]>(apiV1 + service_request).then((response) => {
			// form_basefilter.resetFields(['operation',])
			setOperationsList(response.data);
		});

		let tagkeyoptions_request = "/tags?service=" + value;
		api
			.get<TagKeyOptionItem[]>(apiV1 + tagkeyoptions_request)
			.then((response) => {
				setTagKeyOptions(response.data);
			});
	}
	function handleChangeService(value: string) {
		populateData(value);
		props.updateTraceFilters({ ...props.traceFilters, service: value });
	}

	const onLatencyButtonClick = () => {
		setModalVisible(true);
	};

	const onLatencyModalApply = (values: Store) => {
		setModalVisible(false);
		const { min, max } = values;
		props.updateTraceFilters({
			...props.traceFilters,
			latency: {
				min: min ? (parseInt(min) * 1000000).toString() : "",
				max: max ? (parseInt(max) * 1000000).toString() : "",
			},
		});

		setLatencyFilterValues({ min, max });
	};

	const onTagFormSubmit = (values: any) => {
		let request_tags =
			"service=frontend&tags=" +
			encodeURIComponent(
				JSON.stringify([
					{
						key: values.tag_key,
						value: values.tag_value,
						operator: values.operator,
					},
				]),
			);

		if (props.traceFilters.tags) {
			// If there are existing tag filters present
			props.updateTraceFilters({
				service: props.traceFilters.service,
				operation: props.traceFilters.operation,
				latency: props.traceFilters.latency,
				tags: [
					...props.traceFilters.tags,
					{
						key: values.tag_key,
						value: values.tag_value,
						operator: values.operator,
					},
				],
			});
		} else {
			props.updateTraceFilters({
				service: props.traceFilters.service,
				operation: props.traceFilters.operation,
				latency: props.traceFilters.latency,
				tags: [
					{
						key: values.tag_key,
						value: values.tag_value,
						operator: values.operator,
					},
				],
			});
		}

		form.resetFields();
	};

	// For autocomplete
	//Setting value when autocomplete field is changed
	const onChangeTagKey = (data: string) => {
		form.setFieldsValue({ tag_key: data });
	};

	const dataSource = ["status:200"];
	const children = [];
	for (let i = 0; i < dataSource.length; i++) {
		children.push(
			<Option value={dataSource[i]} key={dataSource[i]}>
				{dataSource[i]}
			</Option>,
		);
	}

	// PNOTE - Remove any
	const handleApplyFilterForm = (values: any) => {
		let request_params: string = "";
		if (
			typeof values.service !== undefined &&
			typeof values.operation !== undefined
		) {
			request_params =
				"service=" + values.service + "&operation=" + values.operation;
		} else if (
			typeof values.service === undefined &&
			typeof values.operation !== undefined
		) {
			request_params = "operation=" + values.operation;
		} else if (
			typeof values.service !== undefined &&
			typeof values.operation === undefined
		) {
			request_params = "service=" + values.service;
		}

		request_params =
			request_params +
			"&minDuration=" +
			latencyFilterValues.min +
			"&maxDuration=" +
			latencyFilterValues.max;

		setTagKeyValueApplied((tagKeyValueApplied) => [
			...tagKeyValueApplied,
			"service eq" + values.service,
			"operation eq " + values.operation,
			"maxduration eq " + (parseInt(latencyFilterValues.max) / 1000000).toString(),
			"minduration eq " + (parseInt(latencyFilterValues.min) / 1000000).toString(),
		]);
		props.updateTraceFilters({
			service: values.service,
			operation: values.operation,
			latency: {
				max: "",
				min: "",
			},
		});
	};

	useEffect(() => {
		return () => {
			props.updateTraceFilters({
				service: "",
				operation: "",
				tags: [],
				latency: { min: "", max: "" },
			});
		};
	}, []);

	return (
		<div>
			<div>Filter Traces</div>
			{/* <div>{JSON.stringify(props.traceFilters)}</div> */}

			<Form
				form={form_basefilter}
				layout="inline"
				onFinish={handleApplyFilterForm}
				initialValues={{ service: "", operation: "", latency: "Latency" }}
				style={{ marginTop: 10, marginBottom: 10 }}
			>
				<FormItem rules={[{ required: true }]} name="service">
					<Select
						showSearch
						style={{ width: 180 }}
						onChange={handleChangeService}
						placeholder="Select Service"
						allowClear
					>
						{serviceList.map((s) => (
							<Option value={s}>{s}</Option>
						))}
					</Select>
				</FormItem>

				<FormItem name="operation">
					<Select
						showSearch
						style={{ width: 180 }}
						onChange={handleChangeOperation}
						placeholder="Select Operation"
						allowClear
					>
						{operationList.map((item) => (
							<Option value={item}>{item}</Option>
						))}
					</Select>
				</FormItem>

				<FormItem name="latency">
					<Input
						style={{ width: 200 }}
						type="button"
						onClick={onLatencyButtonClick}
					/>
				</FormItem>

				{/* <FormItem>
                    <Button type="primary" htmlType="submit">Apply Filters</Button>
                </FormItem> */}
			</Form>

			<FilterStateDisplay />

			{/* // What will be the empty state of card when there is no Tag , it should show something */}

			<InfoWrapper>Select Service to get Tag suggestions </InfoWrapper>

			<Form
				form={form}
				layout="inline"
				onFinish={onTagFormSubmit}
				initialValues={{ operator: "equals" }}
				style={{ marginTop: 10, marginBottom: 10 }}
			>
				<FormItem rules={[{ required: true }]} name="tag_key">
					<AutoComplete
						options={tagKeyOptions.map((s) => {
							return { value: s.tagKeys };
						})}
						style={{ width: 200, textAlign: "center" }}
						// onSelect={onSelect}
						// onSearch={onSearch}
						onChange={onChangeTagKey}
						filterOption={(inputValue, option) =>
							option!.value.toUpperCase().indexOf(inputValue.toUpperCase()) !== -1
						}
						placeholder="Tag Key"
					/>
				</FormItem>

				<FormItem name="operator">
					<Select style={{ width: 120, textAlign: "center" }}>
						<Option value="equals">EQUAL</Option>
						<Option value="contains">CONTAINS</Option>
					</Select>
				</FormItem>

				<FormItem rules={[{ required: true }]} name="tag_value">
					<Input
						style={{ width: 160, textAlign: "center" }}
						placeholder="Tag Value"
					/>
				</FormItem>

				<FormItem>
					<Button type="primary" htmlType="submit">
						{" "}
						Apply Tag Filter{" "}
					</Button>
				</FormItem>
			</Form>

			{modalVisible && (
				<LatencyModalForm
					onCreate={onLatencyModalApply}
					latencyFilterValues={latencyFilterValues}
					onCancel={() => {
						setModalVisible(false);
					}}
				/>
			)}
		</div>
	);
};

const mapStateToProps = (
	state: StoreState,
): { traceFilters: TraceFilters; globalTime: GlobalTime } => {
	return { traceFilters: state.traceFilters, globalTime: state.globalTime };
};

export const TraceFilter = connect(mapStateToProps, {
	updateTraceFilters: updateTraceFilters,
	fetchTraces: fetchTraces,
})(_TraceFilter);<|MERGE_RESOLUTION|>--- conflicted
+++ resolved
@@ -64,12 +64,6 @@
 			.then(() => {
 				const operationName = urlParams.get(METRICS_PAGE_QUERY_PARAM.operation);
 				const serviceName = urlParams.get(METRICS_PAGE_QUERY_PARAM.service);
-<<<<<<< HEAD
-				const errorTag = urlParams.get(METRICS_PAGE_QUERY_PARAM.error);
-
-				if (serviceName) {
-					handleChangeService(serviceName);
-=======
 				if (operationName && serviceName) {
 					props.updateTraceFilters({
 						...props.traceFilters,
@@ -84,7 +78,6 @@
 					if (serviceName) {
 						handleChangeService(serviceName);
 					}
->>>>>>> a59e33d2
 				}
 				if (errorTag) {
 					onTagFormSubmit({
