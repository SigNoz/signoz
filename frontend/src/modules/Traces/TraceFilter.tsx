--- conflicted
+++ resolved
@@ -1,37 +1,23 @@
+import { AutoComplete,Button, Form, Input, Select } from 'antd';
+import FormItem from 'antd/lib/form/FormItem';
+import { Store } from 'antd/lib/form/interface';
+import api, { apiV1 } from 'api';
+import { METRICS_PAGE_QUERY_PARAM } from 'constants/query';
+import { useRoute } from 'modules/RouteProvider';
 import React, { useEffect, useState } from 'react';
-import { Select, Button, Input, Form, AutoComplete } from 'antd';
 import { connect } from 'react-redux';
-import { Store } from 'antd/lib/form/interface';
+import { useLocation } from 'react-router-dom';
+import {
+	fetchTraces,
+	GlobalTime,
+	TraceFilters,
+	updateTraceFilters,
+} from 'store/actions';
+import { StoreState } from 'store/reducers';
 import styled from 'styled-components';
 
-import {
-	updateTraceFilters,
-	fetchTraces,
-	TraceFilters,
-	GlobalTime,
-<<<<<<< HEAD
-} from '../../store/actions';
-import { StoreState } from '../../store/reducers';
+import { FilterStateDisplay } from './FilterStateDisplay';
 import LatencyModalForm from './LatencyModalForm';
-import { FilterStateDisplay } from './FilterStateDisplay';
-
-import FormItem from 'antd/lib/form/FormItem';
-import api, { apiV1 } from '../../api';
-import { useLocation } from 'react-router-dom';
-import { METRICS_PAGE_QUERY_PARAM } from 'Src/constants/query';
-import { useRoute } from '../RouteProvider';
-=======
-} from "store/actions";
-import { StoreState } from "store/reducers";
-import LatencyModalForm from "./LatencyModalForm";
-import { FilterStateDisplay } from "./FilterStateDisplay";
-
-import FormItem from "antd/lib/form/FormItem";
-import api, { apiV1 } from "api";
-import { useLocation } from "react-router-dom";
-import { METRICS_PAGE_QUERY_PARAM } from "constants/query";
-import { useRoute } from "modules/RouteProvider";
->>>>>>> 7f2546ec
 
 const { Option } = Select;
 
@@ -68,38 +54,22 @@
 
 	const spanKindList: ISpanKind[] = [
 		{
-<<<<<<< HEAD
 			label: 'SERVER',
-			value: '2'
+			value: '2',
 		},
 		{
 			label: 'CLIENT',
-			value: '3'
-		}
-=======
-			label: "SERVER",
-			value: "2",
+			value: '3',
 		},
-		{
-			label: "CLIENT",
-			value: "3",
-		},
->>>>>>> 7f2546ec
 	];
 
 	useEffect(() => {
 		handleApplyFilterForm({
 			service: '',
 			tags: [],
-<<<<<<< HEAD
 			operation: '',
 			latency: { min: '', max: '' },
-			kind: ''
-=======
-			operation: "",
-			latency: { min: "", max: "" },
-			kind: "",
->>>>>>> 7f2546ec
+			kind: '',
 		});
 	}, []);
 
@@ -122,11 +92,7 @@
 						...props.traceFilters,
 						operation: operationName,
 						service: serviceName,
-<<<<<<< HEAD
-						kind: ''
-=======
-						kind: "",
->>>>>>> 7f2546ec
+						kind: '',
 					});
 					populateData(serviceName);
 				} else if (serviceName && errorTag) {
@@ -140,11 +106,7 @@
 								operator: 'equals',
 							},
 						],
-<<<<<<< HEAD
-						kind: ''
-=======
-						kind: "",
->>>>>>> 7f2546ec
+						kind: '',
 					});
 				} else {
 					if (operationName) {
@@ -408,23 +370,13 @@
 				service: '',
 				operation: '',
 				tags: [],
-<<<<<<< HEAD
 				latency: { min: '', max: '' },
-				kind: ''
+				kind: '',
 			});
 		};
 	}, []);
 
 	const handleChangeSpanKind = (value = '') => {
-=======
-				latency: { min: "", max: "" },
-				kind: "",
-			});
-		};
-	}, []);
-
-	const handleChangeSpanKind = (value: string = "") => {
->>>>>>> 7f2546ec
 		props.updateTraceFilters({ ...props.traceFilters, kind: value });
 	};
 
