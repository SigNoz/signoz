<<<<<<< HEAD
import React from 'react';
import { Card, Tag as AntTag } from 'antd';
import { connect } from 'react-redux';

import styled from 'styled-components';
import { StoreState } from '../../store/reducers';
import { TagItem, TraceFilters, updateTraceFilters } from '../../store/actions';
=======
import React from "react";
import { Card, Tag as AntTag } from "antd";
import { connect } from "react-redux";

import styled from "styled-components";
import { StoreState } from "store/reducers";
import { TagItem, TraceFilters, updateTraceFilters } from "store/actions";
>>>>>>> 506c34f3

const Tag = styled(AntTag)`
	.anticon {
		position: relative;
		top: -3px;
	}
`;

interface FilterStateDisplayProps {
	traceFilters: TraceFilters;
	updateTraceFilters: Function;
}

const _FilterStateDisplay = (props: FilterStateDisplayProps) => {
	function handleCloseTag(value: string) {
		if (value === 'service')
			props.updateTraceFilters({ ...props.traceFilters, service: '' });
		if (value === 'operation')
			props.updateTraceFilters({ ...props.traceFilters, operation: '' });
		if (value === 'maxLatency')
			props.updateTraceFilters({
				...props.traceFilters,
				latency: { max: '', min: props.traceFilters.latency?.min },
			});
		if (value === 'minLatency')
			props.updateTraceFilters({
				...props.traceFilters,
				latency: { min: '', max: props.traceFilters.latency?.max },
			});
	}

	function handleCloseTagElement(item: TagItem) {
		props.updateTraceFilters({
			...props.traceFilters,
			tags: props.traceFilters.tags?.filter((elem) => elem !== item),
		});
	}
	return (
		<Card
			style={{ padding: 6, marginTop: 10, marginBottom: 10 }}
			bodyStyle={{ padding: 6 }}
		>
			{props.traceFilters.service === '' ||
			props.traceFilters.operation === undefined ? null : (
					<Tag
						style={{ fontSize: 14, padding: 8 }}
						closable
						onClose={(e) => {
							handleCloseTag('service');
						}}
					>
					service:{props.traceFilters.service}
					</Tag>
				)}
			{props.traceFilters.operation === '' ||
			props.traceFilters.operation === undefined ? null : (
					<Tag
						style={{ fontSize: 14, padding: 8 }}
						closable
						onClose={(e) => {
							handleCloseTag('operation');
						}}
					>
					operation:{props.traceFilters.operation}
					</Tag>
				)}
			{props.traceFilters.latency === undefined ||
			props.traceFilters.latency?.min === '' ? null : (
					<Tag
						style={{ fontSize: 14, padding: 8 }}
						closable
						onClose={(e) => {
							handleCloseTag('minLatency');
						}}
					>
					minLatency:
						{(parseInt(props.traceFilters.latency!.min) / 1000000).toString()}ms
					</Tag>
				)}
			{props.traceFilters.latency === undefined ||
			props.traceFilters.latency?.max === '' ? null : (
					<Tag
						style={{ fontSize: 14, padding: 8 }}
						closable
						onClose={(e) => {
							handleCloseTag('maxLatency');
						}}
					>
					maxLatency:
						{(parseInt(props.traceFilters.latency!.max) / 1000000).toString()}ms
					</Tag>
				)}
			{props.traceFilters.tags === undefined
				? null
				: props.traceFilters.tags.map((item) => (
					<Tag
						style={{ fontSize: 14, padding: 8 }}
						closable
						key={`${item.key}-${item.operator}-${item.value}`}
						onClose={(e) => {
							handleCloseTagElement(item);
						}}
					>
						{item.key} {item.operator} {item.value}
					</Tag>
				  ))}
		</Card>
	);
};

const mapStateToProps = (state: StoreState): { traceFilters: TraceFilters } => {
	return { traceFilters: state.traceFilters };
};

export const FilterStateDisplay = connect(mapStateToProps, {
	updateTraceFilters: updateTraceFilters,
})(_FilterStateDisplay);<|MERGE_RESOLUTION|>--- conflicted
+++ resolved
@@ -1,12 +1,3 @@
-<<<<<<< HEAD
-import React from 'react';
-import { Card, Tag as AntTag } from 'antd';
-import { connect } from 'react-redux';
-
-import styled from 'styled-components';
-import { StoreState } from '../../store/reducers';
-import { TagItem, TraceFilters, updateTraceFilters } from '../../store/actions';
-=======
 import React from "react";
 import { Card, Tag as AntTag } from "antd";
 import { connect } from "react-redux";
@@ -14,7 +5,6 @@
 import styled from "styled-components";
 import { StoreState } from "store/reducers";
 import { TagItem, TraceFilters, updateTraceFilters } from "store/actions";
->>>>>>> 506c34f3
 
 const Tag = styled(AntTag)`
 	.anticon {
@@ -30,19 +20,19 @@
 
 const _FilterStateDisplay = (props: FilterStateDisplayProps) => {
 	function handleCloseTag(value: string) {
-		if (value === 'service')
-			props.updateTraceFilters({ ...props.traceFilters, service: '' });
-		if (value === 'operation')
-			props.updateTraceFilters({ ...props.traceFilters, operation: '' });
-		if (value === 'maxLatency')
+		if (value === "service")
+			props.updateTraceFilters({ ...props.traceFilters, service: "" });
+		if (value === "operation")
+			props.updateTraceFilters({ ...props.traceFilters, operation: "" });
+		if (value === "maxLatency")
 			props.updateTraceFilters({
 				...props.traceFilters,
-				latency: { max: '', min: props.traceFilters.latency?.min },
+				latency: { max: "", min: props.traceFilters.latency?.min },
 			});
-		if (value === 'minLatency')
+		if (value === "minLatency")
 			props.updateTraceFilters({
 				...props.traceFilters,
-				latency: { min: '', max: props.traceFilters.latency?.max },
+				latency: { min: "", max: props.traceFilters.latency?.max },
 			});
 	}
 
@@ -57,69 +47,69 @@
 			style={{ padding: 6, marginTop: 10, marginBottom: 10 }}
 			bodyStyle={{ padding: 6 }}
 		>
-			{props.traceFilters.service === '' ||
+			{props.traceFilters.service === "" ||
 			props.traceFilters.operation === undefined ? null : (
-					<Tag
-						style={{ fontSize: 14, padding: 8 }}
-						closable
-						onClose={(e) => {
-							handleCloseTag('service');
-						}}
-					>
+				<Tag
+					style={{ fontSize: 14, padding: 8 }}
+					closable
+					onClose={(e) => {
+						handleCloseTag("service");
+					}}
+				>
 					service:{props.traceFilters.service}
-					</Tag>
-				)}
-			{props.traceFilters.operation === '' ||
+				</Tag>
+			)}
+			{props.traceFilters.operation === "" ||
 			props.traceFilters.operation === undefined ? null : (
-					<Tag
-						style={{ fontSize: 14, padding: 8 }}
-						closable
-						onClose={(e) => {
-							handleCloseTag('operation');
-						}}
-					>
+				<Tag
+					style={{ fontSize: 14, padding: 8 }}
+					closable
+					onClose={(e) => {
+						handleCloseTag("operation");
+					}}
+				>
 					operation:{props.traceFilters.operation}
-					</Tag>
-				)}
+				</Tag>
+			)}
 			{props.traceFilters.latency === undefined ||
-			props.traceFilters.latency?.min === '' ? null : (
-					<Tag
-						style={{ fontSize: 14, padding: 8 }}
-						closable
-						onClose={(e) => {
-							handleCloseTag('minLatency');
-						}}
-					>
+			props.traceFilters.latency?.min === "" ? null : (
+				<Tag
+					style={{ fontSize: 14, padding: 8 }}
+					closable
+					onClose={(e) => {
+						handleCloseTag("minLatency");
+					}}
+				>
 					minLatency:
-						{(parseInt(props.traceFilters.latency!.min) / 1000000).toString()}ms
-					</Tag>
-				)}
+					{(parseInt(props.traceFilters.latency!.min) / 1000000).toString()}ms
+				</Tag>
+			)}
 			{props.traceFilters.latency === undefined ||
-			props.traceFilters.latency?.max === '' ? null : (
-					<Tag
-						style={{ fontSize: 14, padding: 8 }}
-						closable
-						onClose={(e) => {
-							handleCloseTag('maxLatency');
-						}}
-					>
+			props.traceFilters.latency?.max === "" ? null : (
+				<Tag
+					style={{ fontSize: 14, padding: 8 }}
+					closable
+					onClose={(e) => {
+						handleCloseTag("maxLatency");
+					}}
+				>
 					maxLatency:
-						{(parseInt(props.traceFilters.latency!.max) / 1000000).toString()}ms
-					</Tag>
-				)}
+					{(parseInt(props.traceFilters.latency!.max) / 1000000).toString()}ms
+				</Tag>
+			)}
 			{props.traceFilters.tags === undefined
 				? null
 				: props.traceFilters.tags.map((item) => (
-					<Tag
-						style={{ fontSize: 14, padding: 8 }}
-						closable
-						key={`${item.key}-${item.operator}-${item.value}`}
-						onClose={(e) => {
-							handleCloseTagElement(item);
-						}}
-					>
-						{item.key} {item.operator} {item.value}
-					</Tag>
+						<Tag
+							style={{ fontSize: 14, padding: 8 }}
+							closable
+							key={`${item.key}-${item.operator}-${item.value}`}
+							onClose={(e) => {
+								handleCloseTagElement(item);
+							}}
+						>
+							{item.key} {item.operator} {item.value}
+						</Tag>
 				  ))}
 		</Card>
 	);
