<<<<<<< HEAD
import React from 'react';
import { Card, Tag as AntTag } from 'antd';
import { connect } from 'react-redux';

import styled from 'styled-components';
import { StoreState } from '../../store/reducers';
import { TagItem, TraceFilters, updateTraceFilters } from '../../store/actions';
=======
import React from "react";
import { Card, Tag as AntTag } from "antd";
import { connect } from "react-redux";

import styled from "styled-components";
import { StoreState } from "store/reducers";
import { TagItem, TraceFilters, updateTraceFilters } from "store/actions";
>>>>>>> 7f2546ec

const Tag = styled(AntTag)`
	.anticon {
		position: relative;
		top: -3px;
	}
`;

interface FilterStateDisplayProps {
	traceFilters: TraceFilters;
	updateTraceFilters: Function;
}

const _FilterStateDisplay = (props: FilterStateDisplayProps) => {
	function handleCloseTag(value: string) {
		if (value === 'service')
			props.updateTraceFilters({ ...props.traceFilters, service: '' });
		if (value === 'operation')
			props.updateTraceFilters({ ...props.traceFilters, operation: '' });
		if (value === 'maxLatency')
			props.updateTraceFilters({
				...props.traceFilters,
				latency: { max: '', min: props.traceFilters.latency?.min },
			});
		if (value === 'minLatency')
			props.updateTraceFilters({
				...props.traceFilters,
				latency: { min: '', max: props.traceFilters.latency?.max },
			});
	}

	function handleCloseTagElement(item: TagItem) {
		props.updateTraceFilters({
			...props.traceFilters,
			tags: props.traceFilters.tags?.filter((elem) => elem !== item),
		});
	}
	return (
		<Card
			style={{ padding: 6, marginTop: 10, marginBottom: 10 }}
			bodyStyle={{ padding: 6 }}
		>
			{props.traceFilters.service === '' ||
			props.traceFilters.operation === undefined ? null : (
					<Tag
						style={{ fontSize: 14, padding: 8 }}
						closable
						onClose={(e) => {
							handleCloseTag('service');
						}}
					>
					service:{props.traceFilters.service}
					</Tag>
				)}
			{props.traceFilters.operation === '' ||
			props.traceFilters.operation === undefined ? null : (
					<Tag
						style={{ fontSize: 14, padding: 8 }}
						closable
						onClose={(e) => {
							handleCloseTag('operation');
						}}
					>
					operation:{props.traceFilters.operation}
					</Tag>
				)}
			{props.traceFilters.latency === undefined ||
			props.traceFilters.latency?.min === '' ? null : (
					<Tag
						style={{ fontSize: 14, padding: 8 }}
						closable
						onClose={(e) => {
							handleCloseTag('minLatency');
						}}
					>
					minLatency:
						{(parseInt(props.traceFilters.latency!.min) / 1000000).toString()}ms
					</Tag>
				)}
			{props.traceFilters.latency === undefined ||
			props.traceFilters.latency?.max === '' ? null : (
					<Tag
						style={{ fontSize: 14, padding: 8 }}
						closable
						onClose={(e) => {
							handleCloseTag('maxLatency');
						}}
					>
					maxLatency:
						{(parseInt(props.traceFilters.latency!.max) / 1000000).toString()}ms
					</Tag>
				)}
			{props.traceFilters.tags === undefined
				? null
				: props.traceFilters.tags.map((item) => (
					<Tag
						style={{ fontSize: 14, padding: 8 }}
						closable
						key={`${item.key}-${item.operator}-${item.value}`}
						onClose={(e) => {
							handleCloseTagElement(item);
						}}
					>
						{item.key} {item.operator} {item.value}
					</Tag>
				  ))}
		</Card>
	);
};

const mapStateToProps = (state: StoreState): { traceFilters: TraceFilters } => {
	return { traceFilters: state.traceFilters };
};

export const FilterStateDisplay = connect(mapStateToProps, {
	updateTraceFilters: updateTraceFilters,
})(_FilterStateDisplay);<|MERGE_RESOLUTION|>--- conflicted
+++ resolved
@@ -1,20 +1,9 @@
-<<<<<<< HEAD
+import { Card, Tag as AntTag } from 'antd';
 import React from 'react';
-import { Card, Tag as AntTag } from 'antd';
 import { connect } from 'react-redux';
-
+import { TagItem, TraceFilters, updateTraceFilters } from 'store/actions';
+import { StoreState } from 'store/reducers';
 import styled from 'styled-components';
-import { StoreState } from '../../store/reducers';
-import { TagItem, TraceFilters, updateTraceFilters } from '../../store/actions';
-=======
-import React from "react";
-import { Card, Tag as AntTag } from "antd";
-import { connect } from "react-redux";
-
-import styled from "styled-components";
-import { StoreState } from "store/reducers";
-import { TagItem, TraceFilters, updateTraceFilters } from "store/actions";
->>>>>>> 7f2546ec
 
 const Tag = styled(AntTag)`
 	.anticon {
