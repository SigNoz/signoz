--- conflicted
+++ resolved
@@ -1,16 +1,8 @@
-<<<<<<< HEAD
-import React from "react";
-
-import { TraceCustomVisualizations } from "./TraceCustomVisualizations";
-import { TraceFilter } from "./TraceFilter";
-import { TraceList } from "./TraceList";
-=======
 import React from 'react';
 
 import { TraceCustomVisualizations } from './TraceCustomVisualizations';
 import { TraceFilter } from './TraceFilter';
 import { TraceList } from './TraceList';
->>>>>>> 66b42358
 
 const TraceDetail = () => {
 	return (
