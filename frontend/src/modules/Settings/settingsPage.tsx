--- conflicted
+++ resolved
@@ -1,16 +1,8 @@
-<<<<<<< HEAD
-import { Form, Input, Space } from "antd";
-import { Alert } from "antd";
-import React, { useEffect, useState } from "react";
-import { connect } from "react-redux";
-import { StoreState } from "store/reducers";
-=======
 import { Form, Input, Space } from 'antd';
 import { Alert } from 'antd';
 import React, { useEffect, useState } from 'react';
 import { connect } from 'react-redux';
-import { StoreState } from 'store/reducers';
->>>>>>> 66b42358
+import { AppState } from 'store/reducers';
 
 interface SettingsPageProps {}
 
@@ -56,7 +48,7 @@
 	);
 };
 
-const mapStateToProps = (state: StoreState): {} => {
+const mapStateToProps = (state: AppState): {} => {
 	return {};
 };
 
