--- conflicted
+++ resolved
@@ -1,10 +1,5 @@
-<<<<<<< HEAD
-import React, { useContext, createContext, ReactNode, Dispatch } from 'react';
-import ROUTES from 'Src/constants/routes';
-=======
-import React, { useContext, createContext, ReactNode, Dispatch } from "react";
-import ROUTES from "constants/routes";
->>>>>>> 7f2546ec
+import ROUTES from 'constants/routes';
+import React, { createContext, Dispatch,ReactNode, useContext } from 'react';
 
 type State = {
 	[key: string]: {
