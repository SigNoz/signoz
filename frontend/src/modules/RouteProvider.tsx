<<<<<<< HEAD
import React, { useContext, createContext, ReactNode, Dispatch } from 'react';
import ROUTES from 'Src/constants/routes';
=======
import React, { useContext, createContext, ReactNode, Dispatch } from "react";
import ROUTES from "constants/routes";
>>>>>>> 506c34f3

type State = {
	[key: string]: {
		route: string;
		isLoaded: boolean;
	};
};

enum ActionTypes {
	UPDATE_IS_LOADED = 'ROUTE_IS_LOADED',
}

type Action = {
	type: ActionTypes;
	payload: string;
};

interface ContextType {
	state: State;
	dispatch: Dispatch<Action>;
}

const RouteContext = createContext<ContextType | null>(null);

interface RouteProviderProps {
	children: ReactNode;
}
interface RouteObj {
	[key: string]: {
		route: string;
		isLoaded: boolean;
	};
}

const updateLocation = (state: State, action: Action): State => {
	if (action.type === ActionTypes.UPDATE_IS_LOADED) {
		/*
			Update the isLoaded property in routes obj
			if the route matches the current pathname

			Why: Checkout this issue https://github.com/SigNoz/signoz/issues/110
			To avoid calling the api's twice for Date picker,
			We will only call once the route is changed
		*/
		Object.keys(ROUTES).map((items) => {
			state[items].isLoaded = state[items].route === action.payload;
		});
		return {
			...state,
		};
	}
	return {
		...state,
	};
};

const getInitialState = () => {
	const routes: RouteObj = {};
	Object.keys(ROUTES).map((items) => {
		routes[items] = {
			route: `${ROUTES[items]}`,
			isLoaded: false,
		};
	});
	return routes;
};

const RouteProvider: React.FC<RouteProviderProps> = ({ children }) => {
	const [state, dispatch] = React.useReducer(updateLocation, getInitialState());
	const value = { state, dispatch };
	return <RouteContext.Provider value={value}>{children}</RouteContext.Provider>;
};

const useRoute = (): ContextType => {
	const context = useContext(RouteContext);
	if (context === undefined) {
		throw new Error('useRoute must be used within a RouteProvider');
	}
	return context as ContextType;
};
export { RouteProvider, useRoute };<|MERGE_RESOLUTION|>--- conflicted
+++ resolved
@@ -1,10 +1,5 @@
-<<<<<<< HEAD
-import React, { useContext, createContext, ReactNode, Dispatch } from 'react';
-import ROUTES from 'Src/constants/routes';
-=======
 import React, { useContext, createContext, ReactNode, Dispatch } from "react";
 import ROUTES from "constants/routes";
->>>>>>> 506c34f3
 
 type State = {
 	[key: string]: {
@@ -14,7 +9,7 @@
 };
 
 enum ActionTypes {
-	UPDATE_IS_LOADED = 'ROUTE_IS_LOADED',
+	UPDATE_IS_LOADED = "ROUTE_IS_LOADED",
 }
 
 type Action = {
@@ -81,7 +76,7 @@
 const useRoute = (): ContextType => {
 	const context = useContext(RouteContext);
 	if (context === undefined) {
-		throw new Error('useRoute must be used within a RouteProvider');
+		throw new Error("useRoute must be used within a RouteProvider");
 	}
 	return context as ContextType;
 };
