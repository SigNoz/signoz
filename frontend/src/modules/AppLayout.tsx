--- conflicted
+++ resolved
@@ -1,20 +1,10 @@
-<<<<<<< HEAD
-import { Layout } from "antd";
-import React, { ReactNode, useEffect } from "react";
-import { useLocation } from "react-router-dom";
-
-import SideNav from "./Nav/SideNav";
-import TopNav from "./Nav/TopNav";
-import { useRoute } from "./RouteProvider";
-=======
 import { Layout } from 'antd';
+import SideNav from 'components/SideNav';
 import React, { ReactNode, useEffect } from 'react';
 import { useLocation } from 'react-router-dom';
 
-import SideNav from 'components/SideNav';
 import TopNav from './Nav/TopNav';
 import { useRoute } from './RouteProvider';
->>>>>>> 66b42358
 
 const { Content, Footer } = Layout;
 
