<<<<<<< HEAD
import React from 'react';
import { Breadcrumb } from 'antd';
import { Link, withRouter } from 'react-router-dom';
import styled from 'styled-components';
import ROUTES from 'Src/constants/routes';
=======
import React from "react";
import { Breadcrumb } from "antd";
import { Link, withRouter } from "react-router-dom";
import styled from "styled-components";
import ROUTES from "constants/routes";
>>>>>>> 506c34f3

const BreadCrumbWrapper = styled.div`
	padding-top: 20px;
	padding-left: 20px;
`;

const breadcrumbNameMap: any = {
	// PNOTE - TO DO - Remove any and do typechecking - like https://stackoverflow.com/questions/56568423/typescript-no-index-signature-with-a-parameter-of-type-string-was-found-on-ty
	[ROUTES.APPLICATION]: 'Application',
	[ROUTES.TRACES]: 'Traces',
	[ROUTES.SERVICE_MAP]: 'Service Map',
	[ROUTES.USAGE_EXPLORER]: 'Usage Explorer',
	[ROUTES.INSTRUMENTATION]: 'Add instrumentation',
	[ROUTES.SETTINGS]: 'Settings',
};

const ShowBreadcrumbs = withRouter((props) => {
	const { location } = props;
	const pathSnippets = location.pathname.split('/').filter((i) => i);
	const extraBreadcrumbItems = pathSnippets.map((_, index) => {
		const url = `/${pathSnippets.slice(0, index + 1).join('/')}`;
		if (breadcrumbNameMap[url] === undefined) {
			return (
				<Breadcrumb.Item key={url}>
					<Link to={url}>{url.split('/').slice(-1)[0]}</Link>
				</Breadcrumb.Item>
			);
		} else {
			return (
				<Breadcrumb.Item key={url}>
					<Link to={url}>{breadcrumbNameMap[url]}</Link>
				</Breadcrumb.Item>
			);
		}
	});
	const breadcrumbItems = [
		<Breadcrumb.Item key="home">
			<Link to="/">Home</Link>
		</Breadcrumb.Item>,
	].concat(extraBreadcrumbItems);
	return (
		<BreadCrumbWrapper>
			<Breadcrumb>{breadcrumbItems}</Breadcrumb>
		</BreadCrumbWrapper>
	);
});

export default ShowBreadcrumbs;<|MERGE_RESOLUTION|>--- conflicted
+++ resolved
@@ -1,16 +1,8 @@
-<<<<<<< HEAD
-import React from 'react';
-import { Breadcrumb } from 'antd';
-import { Link, withRouter } from 'react-router-dom';
-import styled from 'styled-components';
-import ROUTES from 'Src/constants/routes';
-=======
 import React from "react";
 import { Breadcrumb } from "antd";
 import { Link, withRouter } from "react-router-dom";
 import styled from "styled-components";
 import ROUTES from "constants/routes";
->>>>>>> 506c34f3
 
 const BreadCrumbWrapper = styled.div`
 	padding-top: 20px;
@@ -19,23 +11,23 @@
 
 const breadcrumbNameMap: any = {
 	// PNOTE - TO DO - Remove any and do typechecking - like https://stackoverflow.com/questions/56568423/typescript-no-index-signature-with-a-parameter-of-type-string-was-found-on-ty
-	[ROUTES.APPLICATION]: 'Application',
-	[ROUTES.TRACES]: 'Traces',
-	[ROUTES.SERVICE_MAP]: 'Service Map',
-	[ROUTES.USAGE_EXPLORER]: 'Usage Explorer',
-	[ROUTES.INSTRUMENTATION]: 'Add instrumentation',
-	[ROUTES.SETTINGS]: 'Settings',
+	[ROUTES.APPLICATION]: "Application",
+	[ROUTES.TRACES]: "Traces",
+	[ROUTES.SERVICE_MAP]: "Service Map",
+	[ROUTES.USAGE_EXPLORER]: "Usage Explorer",
+	[ROUTES.INSTRUMENTATION]: "Add instrumentation",
+	[ROUTES.SETTINGS]: "Settings",
 };
 
 const ShowBreadcrumbs = withRouter((props) => {
 	const { location } = props;
-	const pathSnippets = location.pathname.split('/').filter((i) => i);
+	const pathSnippets = location.pathname.split("/").filter((i) => i);
 	const extraBreadcrumbItems = pathSnippets.map((_, index) => {
-		const url = `/${pathSnippets.slice(0, index + 1).join('/')}`;
+		const url = `/${pathSnippets.slice(0, index + 1).join("/")}`;
 		if (breadcrumbNameMap[url] === undefined) {
 			return (
 				<Breadcrumb.Item key={url}>
-					<Link to={url}>{url.split('/').slice(-1)[0]}</Link>
+					<Link to={url}>{url.split("/").slice(-1)[0]}</Link>
 				</Breadcrumb.Item>
 			);
 		} else {
