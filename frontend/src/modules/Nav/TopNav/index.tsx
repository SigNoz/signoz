--- conflicted
+++ resolved
@@ -1,14 +1,7 @@
-<<<<<<< HEAD
-import { Col,Row } from "antd";
-import ROUTES from "constants/routes";
-import React from "react";
-import { useHistory } from "react-router-dom";
-=======
-import { Col,Row } from 'antd';
+import { Col, Row } from 'antd';
 import ROUTES from 'constants/routes';
 import React from 'react';
 import { useHistory } from 'react-router-dom';
->>>>>>> 66b42358
 
 import DateTimeSelector from './DateTimeSelector';
 import ShowBreadcrumbs from './ShowBreadcrumbs';
