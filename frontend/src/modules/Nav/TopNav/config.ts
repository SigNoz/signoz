--- conflicted
+++ resolved
@@ -1,23 +1,19 @@
-<<<<<<< HEAD
-import ROUTES from 'Src/constants/routes';
-=======
 import ROUTES from "constants/routes";
->>>>>>> 506c34f3
 
 export const Options = [
-	{ value: '5min', label: 'Last 5 min' },
-	{ value: '15min', label: 'Last 15 min' },
-	{ value: '30min', label: 'Last 30 min' },
-	{ value: '1hr', label: 'Last 1 hour' },
-	{ value: '6hr', label: 'Last 6 hour' },
-	{ value: '1day', label: 'Last 1 day' },
-	{ value: '1week', label: 'Last 1 week' },
-	{ value: 'custom', label: 'Custom' },
+	{ value: "5min", label: "Last 5 min" },
+	{ value: "15min", label: "Last 15 min" },
+	{ value: "30min", label: "Last 30 min" },
+	{ value: "1hr", label: "Last 1 hour" },
+	{ value: "6hr", label: "Last 6 hour" },
+	{ value: "1day", label: "Last 1 day" },
+	{ value: "1week", label: "Last 1 week" },
+	{ value: "custom", label: "Custom" },
 ];
 
 export const ServiceMapOptions = [
-	{ value: '1min', label: 'Last 1 min' },
-	{ value: '5min', label: 'Last 5 min' },
+	{ value: "1min", label: "Last 1 min" },
+	{ value: "5min", label: "Last 5 min" },
 ];
 
 export const DefaultOptionsBasedOnRoute = {
