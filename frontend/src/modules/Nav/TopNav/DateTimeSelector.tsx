<<<<<<< HEAD
import { Button, Form,Select as DefaultSelect, Space } from "antd";
import FormItem from "antd/lib/form/FormItem";
import { LOCAL_STORAGE } from "constants/localStorage";
import { METRICS_PAGE_QUERY_PARAM } from "constants/query";
import ROUTES from "constants/routes";
import { cloneDeep } from "lodash";
import moment from "moment";
import React, { useEffect, useState } from "react";
import { connect } from "react-redux";
import { withRouter } from "react-router";
import { RouteComponentProps, useLocation } from "react-router-dom";
import { GlobalTime, updateTimeInterval } from "store/actions";
import { DateTimeRangeType } from "store/actions";
import { StoreState } from "store/reducers";
import styled from "styled-components";
=======
import { Button, Form,Select as DefaultSelect, Space } from 'antd';
import FormItem from 'antd/lib/form/FormItem';
import { LOCAL_STORAGE } from 'constants/localStorage';
import { METRICS_PAGE_QUERY_PARAM } from 'constants/query';
import ROUTES from 'constants/routes';
import { cloneDeep } from 'lodash';
import moment from 'moment';
import React, { useEffect, useState } from 'react';
import { connect } from 'react-redux';
import { withRouter } from 'react-router';
import { RouteComponentProps, useLocation } from 'react-router-dom';
import { GlobalTime, updateTimeInterval } from 'store/actions';
import { DateTimeRangeType } from 'store/actions';
import { StoreState } from 'store/reducers';
import styled from 'styled-components';
>>>>>>> 66b42358

import {
	DefaultOptionsBasedOnRoute,
	Options,
	ServiceMapOptions,
<<<<<<< HEAD
} from "./config";
import CustomDateTimeModal from "./CustomDateTimeModal";
import { getLocalStorageRouteKey } from "./utils";
=======
} from './config';
import CustomDateTimeModal from './CustomDateTimeModal';
import { getLocalStorageRouteKey } from './utils';
>>>>>>> 66b42358
const { Option } = DefaultSelect;

const DateTimeWrapper = styled.div`
	margin-top: 20px;
	justify-content: flex-end !important;
`;
const Select = styled(DefaultSelect)``;
interface DateTimeSelectorProps extends RouteComponentProps<any> {
	currentpath?: string;
	updateTimeInterval: Function;
	globalTime: GlobalTime;
}

/*
This components is mounted all the time. Use event listener to track changes.
 */
const _DateTimeSelector = (props: DateTimeSelectorProps) => {
	const location = useLocation();
	const LocalStorageRouteKey: string = getLocalStorageRouteKey(
		location.pathname,
	);
	const timeDurationInLocalStorage =
		JSON.parse(localStorage.getItem(LOCAL_STORAGE.METRICS_TIME_IN_DURATION)) ||
		{};
	const options =
		location.pathname === ROUTES.SERVICE_MAP ? ServiceMapOptions : Options;
	let defaultTime = DefaultOptionsBasedOnRoute[LocalStorageRouteKey]
		? DefaultOptionsBasedOnRoute[LocalStorageRouteKey]
		: DefaultOptionsBasedOnRoute.default;
	if (timeDurationInLocalStorage[LocalStorageRouteKey]) {
		defaultTime = timeDurationInLocalStorage[LocalStorageRouteKey];
	}
	const [currentLocalStorageRouteKey, setCurrentLocalStorageRouteKey] = useState(
		LocalStorageRouteKey,
	);
	const [customDTPickerVisible, setCustomDTPickerVisible] = useState(false);
	const [timeInterval, setTimeInterval] = useState(defaultTime);
	const [startTime, setStartTime] = useState<moment.Moment | null>(null);
	const [endTime, setEndTime] = useState<moment.Moment | null>(null);
	const [refreshButtonHidden, setRefreshButtonHidden] = useState(false);
	const [refreshText, setRefreshText] = useState('');
	const [refreshButtonClick, setRefreshButtonClick] = useState(0);
	const [form_dtselector] = Form.useForm();

	const updateTimeOnQueryParamChange = () => {
		const urlParams = new URLSearchParams(location.search);
		const intervalInQueryParam = urlParams.get(METRICS_PAGE_QUERY_PARAM.interval);
		const startTimeString = urlParams.get(METRICS_PAGE_QUERY_PARAM.startTime);
		const endTimeString = urlParams.get(METRICS_PAGE_QUERY_PARAM.endTime);

		// first pref: handle both startTime and endTime
		if (
			startTimeString &&
			startTimeString.length > 0 &&
			endTimeString &&
			endTimeString.length > 0
		) {
			const startTime = moment(Number(startTimeString));
			const endTime = moment(Number(endTimeString));
			setCustomTime(startTime, endTime, true);
		} else if (currentLocalStorageRouteKey !== LocalStorageRouteKey) {
			setMetricsTimeInterval(defaultTime);
			setCurrentLocalStorageRouteKey(LocalStorageRouteKey);
		}
		// first pref: handle intervalInQueryParam
		else if (intervalInQueryParam) {
			setMetricsTimeInterval(intervalInQueryParam);
		}
	};

	const setToLocalStorage = (val: string) => {
		let timeDurationInLocalStorageObj = cloneDeep(timeDurationInLocalStorage);
		if (timeDurationInLocalStorageObj) {
			timeDurationInLocalStorageObj[LocalStorageRouteKey] = val;
		} else {
			timeDurationInLocalStorageObj = {
				[LocalStorageRouteKey]: val,
			};
		}
		window.localStorage.setItem(
			LOCAL_STORAGE.METRICS_TIME_IN_DURATION,
			JSON.stringify(timeDurationInLocalStorageObj),
		);
	};

	useEffect(() => {
		setMetricsTimeInterval(defaultTime);
	}, []);

	// On URL Change
	useEffect(() => {
		updateTimeOnQueryParamChange();
	}, [location]);

	const setMetricsTimeInterval = (value: string) => {
		props.updateTimeInterval(value);
		setTimeInterval(value);
		setEndTime(null);
		setStartTime(null);
		setToLocalStorage(value);
	};
	const setCustomTime = (
		startTime: moment.Moment,
		endTime: moment.Moment,
		triggeredByURLChange = false,
	) => {
		props.updateTimeInterval('custom', [startTime.valueOf(), endTime.valueOf()]);
		setEndTime(endTime);
		setStartTime(startTime);
	};

	const updateUrlForTimeInterval = (value: string) => {
		props.history.push({
			search: `?${METRICS_PAGE_QUERY_PARAM.interval}=${value}`,
		}); //pass time in URL query param for all choices except custom in datetime picker
	};

	const updateUrlForCustomTime = (
		startTime: moment.Moment,
		endTime: moment.Moment,
		triggeredByURLChange = false,
	) => {
		props.history.push(
			`?${METRICS_PAGE_QUERY_PARAM.startTime}=${startTime.valueOf()}&${
				METRICS_PAGE_QUERY_PARAM.endTime
			}=${endTime.valueOf()}`,
		);
	};

	const handleOnSelect = (value: string) => {
		if (value === 'custom') {
			setCustomDTPickerVisible(true);
		} else {
			updateUrlForTimeInterval(value);
			setRefreshButtonHidden(false); // for normal intervals, show refresh button
		}
	};

	//function called on clicking apply in customDateTimeModal
	const handleCustomDate = (dateTimeRange: DateTimeRangeType) => {
		// pass values in ms [minTime, maxTime]
		if (
			dateTimeRange !== null &&
			dateTimeRange !== undefined &&
			dateTimeRange[0] !== null &&
			dateTimeRange[1] !== null
		) {
			const startTime = dateTimeRange[0].valueOf();
			const endTime = dateTimeRange[1].valueOf();

			updateUrlForCustomTime(moment(startTime), moment(endTime));
			//setting globaltime
			setRefreshButtonHidden(true);
			form_dtselector.setFieldsValue({
				interval:
					dateTimeRange[0].format('YYYY/MM/DD HH:mm') +
					'-' +
					dateTimeRange[1].format('YYYY/MM/DD HH:mm'),
			});
		}
		setCustomDTPickerVisible(false);
	};

	const timeSinceLastRefresh = () => {
		const currentTime = moment();
		const lastRefresh = moment(props.globalTime.maxTime / 1000000);
		const duration = moment.duration(currentTime.diff(lastRefresh));

		const secondsDiff = Math.floor(duration.asSeconds());
		const minutedDiff = Math.floor(duration.asMinutes());
		const hoursDiff = Math.floor(duration.asHours());

		if (hoursDiff > 0) {
			return `Last refresh - ${hoursDiff} hrs ago`;
		} else if (minutedDiff > 0) {
			return `Last refresh - ${minutedDiff} mins ago`;
		}
		return `Last refresh - ${secondsDiff} sec ago`;
	};

	const handleRefresh = () => {
		setRefreshButtonClick(refreshButtonClick + 1);
		setMetricsTimeInterval(timeInterval);
	};

	useEffect(() => {
		setRefreshText('');
		const interval = setInterval(() => {
			setRefreshText(timeSinceLastRefresh());
		}, 2000);
		return () => {
			clearInterval(interval);
		};
	}, [props.location, refreshButtonClick]);

	if (props.location.pathname.startsWith(ROUTES.USAGE_EXPLORER)) {
		return null;
	} else {
		const inputLabeLToShow =
			startTime && endTime
<<<<<<< HEAD
				? `${startTime.format("YYYY/MM/DD HH:mm")} - ${endTime.format(
					"YYYY/MM/DD HH:mm",
=======
				? `${startTime.format('YYYY/MM/DD HH:mm')} - ${endTime.format(
					'YYYY/MM/DD HH:mm',
>>>>>>> 66b42358
				  )}`
				: timeInterval;

		return (
			<DateTimeWrapper>
				<Space style={{ float: 'right', display: 'block' }}>
					<Space>
						<Form
							form={form_dtselector}
							layout="inline"
							initialValues={{ interval: '15min' }}
							style={{ marginTop: 10, marginBottom: 10 }}
						>
							<Select onSelect={handleOnSelect} value={inputLabeLToShow}>
								{options.map(({ value, label }) => (
									<Option value={value}>{label}</Option>
								))}
							</Select>

							<FormItem hidden={refreshButtonHidden} name="refresh_button">
								<Button type="primary" onClick={handleRefresh}>
									Refresh
								</Button>
							</FormItem>
						</Form>
					</Space>
					<Space
						style={{
							float: 'right',
							display: 'block',
							marginRight: 20,
							minHeight: 23,
							width: 200,
							textAlign: 'right',
						}}
					>
						{refreshText}
					</Space>
					<CustomDateTimeModal
						visible={customDTPickerVisible}
						onCreate={handleCustomDate}
						onCancel={() => {
							setCustomDTPickerVisible(false);
						}}
					/>
				</Space>
			</DateTimeWrapper>
		);
	}
};
const mapStateToProps = (state: StoreState): { globalTime: GlobalTime } => {
	return { globalTime: state.globalTime };
};

export const DateTimeSelector = withRouter(
	connect(mapStateToProps, {
		updateTimeInterval: updateTimeInterval,
	})(_DateTimeSelector),
);

export default DateTimeSelector;<|MERGE_RESOLUTION|>--- conflicted
+++ resolved
@@ -1,21 +1,4 @@
-<<<<<<< HEAD
-import { Button, Form,Select as DefaultSelect, Space } from "antd";
-import FormItem from "antd/lib/form/FormItem";
-import { LOCAL_STORAGE } from "constants/localStorage";
-import { METRICS_PAGE_QUERY_PARAM } from "constants/query";
-import ROUTES from "constants/routes";
-import { cloneDeep } from "lodash";
-import moment from "moment";
-import React, { useEffect, useState } from "react";
-import { connect } from "react-redux";
-import { withRouter } from "react-router";
-import { RouteComponentProps, useLocation } from "react-router-dom";
-import { GlobalTime, updateTimeInterval } from "store/actions";
-import { DateTimeRangeType } from "store/actions";
-import { StoreState } from "store/reducers";
-import styled from "styled-components";
-=======
-import { Button, Form,Select as DefaultSelect, Space } from 'antd';
+import { Button, Form, Select as DefaultSelect, Space } from 'antd';
 import FormItem from 'antd/lib/form/FormItem';
 import { LOCAL_STORAGE } from 'constants/localStorage';
 import { METRICS_PAGE_QUERY_PARAM } from 'constants/query';
@@ -28,23 +11,16 @@
 import { RouteComponentProps, useLocation } from 'react-router-dom';
 import { GlobalTime, updateTimeInterval } from 'store/actions';
 import { DateTimeRangeType } from 'store/actions';
-import { StoreState } from 'store/reducers';
+import { AppState } from 'store/reducers';
 import styled from 'styled-components';
->>>>>>> 66b42358
 
 import {
 	DefaultOptionsBasedOnRoute,
 	Options,
 	ServiceMapOptions,
-<<<<<<< HEAD
-} from "./config";
-import CustomDateTimeModal from "./CustomDateTimeModal";
-import { getLocalStorageRouteKey } from "./utils";
-=======
 } from './config';
 import CustomDateTimeModal from './CustomDateTimeModal';
 import { getLocalStorageRouteKey } from './utils';
->>>>>>> 66b42358
 const { Option } = DefaultSelect;
 
 const DateTimeWrapper = styled.div`
@@ -245,13 +221,8 @@
 	} else {
 		const inputLabeLToShow =
 			startTime && endTime
-<<<<<<< HEAD
-				? `${startTime.format("YYYY/MM/DD HH:mm")} - ${endTime.format(
-					"YYYY/MM/DD HH:mm",
-=======
 				? `${startTime.format('YYYY/MM/DD HH:mm')} - ${endTime.format(
-					'YYYY/MM/DD HH:mm',
->>>>>>> 66b42358
+						'YYYY/MM/DD HH:mm',
 				  )}`
 				: timeInterval;
 
@@ -302,7 +273,7 @@
 		);
 	}
 };
-const mapStateToProps = (state: StoreState): { globalTime: GlobalTime } => {
+const mapStateToProps = (state: AppState): { globalTime: GlobalTime } => {
 	return { globalTime: state.globalTime };
 };
 
