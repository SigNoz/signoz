--- conflicted
+++ resolved
@@ -1,14 +1,7 @@
-<<<<<<< HEAD
-import { cloneDeep, find,maxBy, uniq, uniqBy } from "lodash";
-import { serviceMapStore } from "Src/store/actions";
-
-import { graphDataType } from "./ServiceMap";
-=======
-import { cloneDeep, find,maxBy, uniq, uniqBy } from 'lodash';
-import { serviceMapStore } from 'Src/store/actions';
+import { cloneDeep, find, maxBy, uniq, uniqBy } from 'lodash';
+import { serviceMapStore } from 'store/actions';
 
 import { graphDataType } from './ServiceMap';
->>>>>>> 66b42358
 
 const MIN_WIDTH = 10;
 const MAX_WIDTH = 20;
