--- conflicted
+++ resolved
@@ -13,13 +13,8 @@
 import { getZoomPx, getGraphData, getTooltip, transformLabel } from "./utils";
 import SelectService from "./SelectService";
 import { ForceGraph2D } from "react-force-graph";
-<<<<<<< HEAD
-import CustomSpinner from "components/Spinner";
+import Spinner from "components/Spinner";
 import { useRoute } from "modules/RouteProvider";
-=======
-import { useRoute } from "modules/RouteProvider";
-import { CustomSpinner } from "components/Spiner";
->>>>>>> c00e9f52
 
 const Container = styled.div`
 	.force-graph-container .graph-tooltip {
@@ -83,7 +78,7 @@
 		fgRef.current && fgRef.current.d3Force("charge").strength(-400);
 	});
 	if (!serviceMap.items.length || !serviceMap.services.length) {
-		return <CustomSpinner size="large" tip="Loading..." />;
+		return <Spinner size="large" tip="Loading..." />;
 	}
 
 	const zoomToService = (value: string) => {
