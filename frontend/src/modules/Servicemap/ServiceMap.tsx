<<<<<<< HEAD
import Spinner from "components/Spinner";
import { useRoute } from "modules/RouteProvider";
import React, { useEffect, useRef } from "react";
import { ForceGraph2D } from "react-force-graph";
import { connect } from "react-redux";
import { RouteComponentProps, withRouter } from "react-router-dom";
=======
import Spinner from 'components/Spinner';
import { useRoute } from 'modules/RouteProvider';
import React, { useEffect, useRef } from 'react';
import { ForceGraph2D } from 'react-force-graph';
import { connect } from 'react-redux';
import { RouteComponentProps, withRouter } from 'react-router-dom';
>>>>>>> 66b42358
import {
	getDetailedServiceMapItems,
	getServiceMapItems,
	GlobalTime,
	serviceMapStore,
<<<<<<< HEAD
} from "store/actions";
import { AppState } from "store/reducers";
import styled from "styled-components";

import SelectService from "./SelectService";
import { getGraphData, getTooltip, getZoomPx, transformLabel } from "./utils";
=======
} from 'store/actions';
import { StoreState } from 'store/reducers';
import styled from 'styled-components';

import SelectService from './SelectService';
import { getGraphData, getTooltip, getZoomPx, transformLabel } from './utils';
>>>>>>> 66b42358

const Container = styled.div`
	.force-graph-container .graph-tooltip {
		background: black;
		padding: 1px;
		.keyval {
			display: flex;
			.key {
				margin-right: 4px;
			}
			.val {
				margin-left: auto;
			}
		}
	}
`;

interface ServiceMapProps extends RouteComponentProps<any> {
	serviceMap: serviceMapStore;
	globalTime: GlobalTime;
	getServiceMapItems: Function;
	getDetailedServiceMapItems: Function;
}
interface graphNode {
	id: string;
	group: number;
}
interface graphLink {
	source: string;
	target: string;
	value: number;
}
export interface graphDataType {
	nodes: graphNode[];
	links: graphLink[];
}

const ServiceMap = (props: ServiceMapProps) => {
	const fgRef = useRef();
	const { state } = useRoute();

	const {
		getDetailedServiceMapItems,
		getServiceMapItems,
		globalTime,
		serviceMap,
	} = props;

	useEffect(() => {
		/*
			Call the apis only when the route is loaded.
			Check this issue: https://github.com/SigNoz/signoz/issues/110
		 */
		if (state.SERVICE_MAP.isLoaded) {
			getServiceMapItems(globalTime);
			getDetailedServiceMapItems(globalTime);
		}
	}, [globalTime]);

	useEffect(() => {
		fgRef.current && fgRef.current.d3Force('charge').strength(-400);
	});
	if (!serviceMap.items.length || !serviceMap.services.length) {
		return <Spinner size="large" tip="Loading..." />;
	}

	const zoomToService = (value: string) => {
		fgRef && fgRef.current.zoomToFit(700, getZoomPx(), (e) => e.id === value);
	};

	const zoomToDefault = () => {
		fgRef && fgRef.current.zoomToFit(100, 120);
	};

	const { nodes, links } = getGraphData(serviceMap);
	const graphData = { nodes, links };
	return (
		<Container>
			<SelectService
				services={serviceMap.services}
				zoomToService={zoomToService}
				zoomToDefault={zoomToDefault}
			/>
			<ForceGraph2D
				ref={fgRef}
				cooldownTicks={100}
				graphData={graphData}
				nodeLabel={getTooltip}
				linkAutoColorBy={(d) => d.target}
				linkDirectionalParticles="value"
				linkDirectionalParticleSpeed={(d) => d.value}
				nodeCanvasObject={(node, ctx, globalScale) => {
					const label = transformLabel(node.id);
					const fontSize = node.fontSize;
					ctx.font = `${fontSize}px Roboto`;
					const width = node.width;

					ctx.fillStyle = node.color;
					ctx.beginPath();
					ctx.arc(node.x, node.y, width, 0, 2 * Math.PI, false);
					ctx.fill();
					ctx.textAlign = 'center';
					ctx.textBaseline = 'middle';
					ctx.fillStyle = '#646464';
					ctx.fillText(label, node.x, node.y);
				}}
				onNodeClick={(node) => {
					const tooltip = document.querySelector('.graph-tooltip');
					if (tooltip && node) {
						tooltip.innerHTML = getTooltip(node);
					}
				}}
				nodePointerAreaPaint={(node, color, ctx) => {
					ctx.fillStyle = color;
					ctx.beginPath();
					ctx.arc(node.x, node.y, 5, 0, 2 * Math.PI, false);
					ctx.fill();
				}}
			/>
		</Container>
	);
};

const mapStateToProps = (
	state: AppState,
): {
	serviceMap: serviceMapStore;
	globalTime: GlobalTime;
} => {
	return {
		serviceMap: state.serviceMap,
		globalTime: state.globalTime,
	};
};

export default withRouter(
	connect(mapStateToProps, {
		getServiceMapItems: getServiceMapItems,
		getDetailedServiceMapItems: getDetailedServiceMapItems,
	})(ServiceMap),
);<|MERGE_RESOLUTION|>--- conflicted
+++ resolved
@@ -1,38 +1,20 @@
-<<<<<<< HEAD
-import Spinner from "components/Spinner";
-import { useRoute } from "modules/RouteProvider";
-import React, { useEffect, useRef } from "react";
-import { ForceGraph2D } from "react-force-graph";
-import { connect } from "react-redux";
-import { RouteComponentProps, withRouter } from "react-router-dom";
-=======
 import Spinner from 'components/Spinner';
 import { useRoute } from 'modules/RouteProvider';
 import React, { useEffect, useRef } from 'react';
 import { ForceGraph2D } from 'react-force-graph';
 import { connect } from 'react-redux';
 import { RouteComponentProps, withRouter } from 'react-router-dom';
->>>>>>> 66b42358
 import {
 	getDetailedServiceMapItems,
 	getServiceMapItems,
 	GlobalTime,
 	serviceMapStore,
-<<<<<<< HEAD
-} from "store/actions";
-import { AppState } from "store/reducers";
-import styled from "styled-components";
-
-import SelectService from "./SelectService";
-import { getGraphData, getTooltip, getZoomPx, transformLabel } from "./utils";
-=======
 } from 'store/actions';
-import { StoreState } from 'store/reducers';
+import { AppState } from 'store/reducers';
 import styled from 'styled-components';
 
 import SelectService from './SelectService';
 import { getGraphData, getTooltip, getZoomPx, transformLabel } from './utils';
->>>>>>> 66b42358
 
 const Container = styled.div`
 	.force-graph-container .graph-tooltip {
