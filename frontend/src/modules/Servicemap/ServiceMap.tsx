import React, { useEffect, useRef } from 'react';
import { connect } from 'react-redux';
import { RouteComponentProps } from 'react-router-dom';
import {
	GlobalTime,
	serviceMapStore,
	getServiceMapItems,
	getDetailedServiceMapItems,
<<<<<<< HEAD
} from 'Src/store/actions';
import { Spin } from 'antd';
import styled from 'styled-components';
import { StoreState } from '../../store/reducers';

import { getZoomPx, getGraphData, getTooltip, transformLabel } from './utils';
import SelectService from './SelectService';
import { ForceGraph2D } from 'react-force-graph';
import { useRoute } from '../RouteProvider';
=======
} from "Src/store/actions";
import styled from "styled-components";
import { StoreState } from "../../store/reducers";

import { getZoomPx, getGraphData, getTooltip, transformLabel } from "./utils";
import SelectService from "./SelectService";
import { ForceGraph2D } from "react-force-graph";
import { useRoute } from "../RouteProvider";
import { CustomSpinner } from "../../components/Spiner";
>>>>>>> 888e3ff7

const Container = styled.div`
	.force-graph-container .graph-tooltip {
		background: black;
		padding: 1px;
		.keyval {
			display: flex;
			.key {
				margin-right: 4px;
			}
			.val {
				margin-left: auto;
			}
		}
	}
`;

interface ServiceMapProps extends RouteComponentProps<any> {
	serviceMap: serviceMapStore;
	globalTime: GlobalTime;
	getServiceMapItems: Function;
	getDetailedServiceMapItems: Function;
}
interface graphNode {
	id: string;
	group: number;
}
interface graphLink {
	source: string;
	target: string;
	value: number;
}
export interface graphDataType {
	nodes: graphNode[];
	links: graphLink[];
}

const ServiceMap = (props: ServiceMapProps) => {
	const fgRef = useRef();
	const { state } = useRoute();

	const {
		getDetailedServiceMapItems,
		getServiceMapItems,
		globalTime,
		serviceMap,
	} = props;

	useEffect(() => {
		/*
			Call the apis only when the route is loaded.
			Check this issue: https://github.com/SigNoz/signoz/issues/110
		 */
		if (state.SERVICE_MAP.isLoaded) {
			getServiceMapItems(globalTime);
			getDetailedServiceMapItems(globalTime);
		}
	}, [globalTime]);

	useEffect(() => {
		fgRef.current && fgRef.current.d3Force('charge').strength(-400);
	});
	if (!serviceMap.items.length || !serviceMap.services.length) {
		return <CustomSpinner size="large" tip="Loading..."/>;
	}

	const zoomToService = (value: string) => {
		fgRef && fgRef.current.zoomToFit(700, getZoomPx(), (e) => e.id === value);
	};

	const zoomToDefault = () => {
		fgRef && fgRef.current.zoomToFit(100, 120);
	};

	const { nodes, links } = getGraphData(serviceMap);
	const graphData = { nodes, links };
	return (
		<Container>
			<SelectService
				services={serviceMap.services}
				zoomToService={zoomToService}
				zoomToDefault={zoomToDefault}
			/>
			<ForceGraph2D
				ref={fgRef}
				cooldownTicks={100}
				graphData={graphData}
				nodeLabel={getTooltip}
				linkAutoColorBy={(d) => d.target}
				linkDirectionalParticles="value"
				linkDirectionalParticleSpeed={(d) => d.value}
				nodeCanvasObject={(node, ctx, globalScale) => {
					const label = transformLabel(node.id);
					const fontSize = node.fontSize;
					ctx.font = `${fontSize}px Roboto`;
					const width = node.width;

					ctx.fillStyle = node.color;
					ctx.beginPath();
					ctx.arc(node.x, node.y, width, 0, 2 * Math.PI, false);
					ctx.fill();
					ctx.textAlign = 'center';
					ctx.textBaseline = 'middle';
					ctx.fillStyle = '#646464';
					ctx.fillText(label, node.x, node.y);
				}}
				onNodeClick={(node) => {
					const tooltip = document.querySelector('.graph-tooltip');
					if (tooltip && node) {
						tooltip.innerHTML = getTooltip(node);
					}
				}}
				nodePointerAreaPaint={(node, color, ctx) => {
					ctx.fillStyle = color;
					ctx.beginPath();
					ctx.arc(node.x, node.y, 5, 0, 2 * Math.PI, false);
					ctx.fill();
				}}
			/>
		</Container>
	);
};

const mapStateToProps = (
	state: StoreState,
): {
	serviceMap: serviceMapStore;
	globalTime: GlobalTime;
} => {
	return {
		serviceMap: state.serviceMap,
		globalTime: state.globalTime,
	};
};

export default connect(mapStateToProps, {
	getServiceMapItems: getServiceMapItems,
	getDetailedServiceMapItems: getDetailedServiceMapItems,
})(ServiceMap);<|MERGE_RESOLUTION|>--- conflicted
+++ resolved
@@ -1,22 +1,11 @@
-import React, { useEffect, useRef } from 'react';
-import { connect } from 'react-redux';
-import { RouteComponentProps } from 'react-router-dom';
+import React, { useEffect, useRef } from "react";
+import { connect } from "react-redux";
+import { RouteComponentProps } from "react-router-dom";
 import {
 	GlobalTime,
 	serviceMapStore,
 	getServiceMapItems,
 	getDetailedServiceMapItems,
-<<<<<<< HEAD
-} from 'Src/store/actions';
-import { Spin } from 'antd';
-import styled from 'styled-components';
-import { StoreState } from '../../store/reducers';
-
-import { getZoomPx, getGraphData, getTooltip, transformLabel } from './utils';
-import SelectService from './SelectService';
-import { ForceGraph2D } from 'react-force-graph';
-import { useRoute } from '../RouteProvider';
-=======
 } from "Src/store/actions";
 import styled from "styled-components";
 import { StoreState } from "../../store/reducers";
@@ -26,7 +15,6 @@
 import { ForceGraph2D } from "react-force-graph";
 import { useRoute } from "../RouteProvider";
 import { CustomSpinner } from "../../components/Spiner";
->>>>>>> 888e3ff7
 
 const Container = styled.div`
 	.force-graph-container .graph-tooltip {
@@ -87,10 +75,10 @@
 	}, [globalTime]);
 
 	useEffect(() => {
-		fgRef.current && fgRef.current.d3Force('charge').strength(-400);
+		fgRef.current && fgRef.current.d3Force("charge").strength(-400);
 	});
 	if (!serviceMap.items.length || !serviceMap.services.length) {
-		return <CustomSpinner size="large" tip="Loading..."/>;
+		return <CustomSpinner size="large" tip="Loading..." />;
 	}
 
 	const zoomToService = (value: string) => {
@@ -128,13 +116,13 @@
 					ctx.beginPath();
 					ctx.arc(node.x, node.y, width, 0, 2 * Math.PI, false);
 					ctx.fill();
-					ctx.textAlign = 'center';
-					ctx.textBaseline = 'middle';
-					ctx.fillStyle = '#646464';
+					ctx.textAlign = "center";
+					ctx.textBaseline = "middle";
+					ctx.fillStyle = "#646464";
 					ctx.fillText(label, node.x, node.y);
 				}}
 				onNodeClick={(node) => {
-					const tooltip = document.querySelector('.graph-tooltip');
+					const tooltip = document.querySelector(".graph-tooltip");
 					if (tooltip && node) {
 						tooltip.innerHTML = getTooltip(node);
 					}
