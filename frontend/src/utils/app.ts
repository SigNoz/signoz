--- conflicted
+++ resolved
@@ -1,8 +1,4 @@
-<<<<<<< HEAD
-import { SKIP_ONBOARDING } from 'Src/constants/onboarding';
-=======
-import { SKIP_ONBOARDING } from "constants/onboarding";
->>>>>>> 7f2546ec
+import { SKIP_ONBOARDING } from 'constants/onboarding';
 
 export const isOnboardingSkipped = () => {
 	return localStorage.getItem(SKIP_ONBOARDING) === 'true';
