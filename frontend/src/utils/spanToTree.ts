--- conflicted
+++ resolved
@@ -1,15 +1,11 @@
-<<<<<<< HEAD
-import { pushDStree, span, RefItem } from '../store/actions';
-=======
 import { pushDStree, span, RefItem } from "store/actions";
->>>>>>> 506c34f3
 // PNOTE - should the data be taken from redux or only through props? - Directly as arguments
 
 export const spanToTreeUtil = (spanlist: span[]): pushDStree => {
 	// Initializing tree. What should be returned is trace is empty? We should have better error handling
 	let tree: pushDStree = {
-		id: 'empty',
-		name: 'default',
+		id: "empty",
+		name: "default",
 		value: 0,
 		time: 0,
 		startTime: 0,
@@ -28,11 +24,7 @@
 		//May1
 		//https://stackoverflow.com/questions/13315131/enforcing-the-type-of-the-indexed-members-of-a-typescript-object
 
-<<<<<<< HEAD
-		const mapped_array: { [id: string]: span } = {};
-=======
 		let mapped_array: { [id: string]: span } = {};
->>>>>>> 506c34f3
 
 		for (let i = 0; i < spanlist.length; i++) {
 			mapped_array[spanlist[i][1]] = spanlist[i];
@@ -44,20 +36,15 @@
 
 		// console.log(`In SpanTreeUtil: mapped_arrayis ${mapped_array}`);
 
-<<<<<<< HEAD
-		for (const id in mapped_array) {
-			const child_span = mapped_array[id];
-=======
 		for (let id in mapped_array) {
 			let child_span = mapped_array[id];
->>>>>>> 506c34f3
 
 			//mapping tags to new structure
-			const tags_temp = [];
+			let tags_temp = [];
 			if (child_span[7] !== null && child_span[8] !== null) {
 				if (
-					typeof child_span[7] === 'string' &&
-					typeof child_span[8] === 'string'
+					typeof child_span[7] === "string" &&
+					typeof child_span[8] === "string"
 				) {
 					tags_temp.push({ key: child_span[7], value: child_span[8] });
 				} else if (child_span[7].length > 0 && child_span[8].length > 0) {
@@ -67,39 +54,39 @@
 				}
 			}
 
-			const push_object: pushDStree = {
+			let push_object: pushDStree = {
 				id: child_span[1],
-				name: child_span[3] + ': ' + child_span[4],
+				name: child_span[3] + ": " + child_span[4],
 				value: parseInt(child_span[6]),
 				time: parseInt(child_span[6]),
 				startTime: child_span[0],
 				tags: tags_temp,
 				children: mapped_array[id][10],
 			};
-			const referencesArr = mapped_array[id][9];
+			let referencesArr = mapped_array[id][9];
 			let refArray = [];
-			if (typeof referencesArr === 'string') {
+			if (typeof referencesArr === "string") {
 				refArray.push(referencesArr);
 			} else {
 				refArray = referencesArr;
 			}
-			const references: RefItem[] = [];
+			let references: RefItem[] = [];
 
 			refArray.forEach((element) => {
 				element = element
-					.replaceAll('{', '')
-					.replaceAll('}', '')
-					.replaceAll(' ', '');
-				const arr = element.split(',');
-				const refItem = { traceID: '', spanID: '', refType: '' };
+					.replaceAll("{", "")
+					.replaceAll("}", "")
+					.replaceAll(" ", "");
+				let arr = element.split(",");
+				let refItem = { traceID: "", spanID: "", refType: "" };
 				arr.forEach((obj) => {
-					const arr2 = obj.split('=');
-					if (arr2[0] === 'TraceId') {
-						refItem['traceID'] = arr2[1];
-					} else if (arr2[0] === 'SpanId') {
-						refItem['spanID'] = arr2[1];
-					} else if (arr2[0] === 'RefType') {
-						refItem['refType'] = arr2[1];
+					let arr2 = obj.split("=");
+					if (arr2[0] === "TraceId") {
+						refItem["traceID"] = arr2[1];
+					} else if (arr2[0] === "SpanId") {
+						refItem["spanID"] = arr2[1];
+					} else if (arr2[0] === "RefType") {
+						refItem["refType"] = arr2[1];
 					}
 				});
 
@@ -107,15 +94,11 @@
 			});
 
 			if (references.length !== 0 && references[0].spanID.length !== 0) {
-				if (references[0].refType === 'CHILD_OF') {
-					const parentID = references[0].spanID;
+				if (references[0].refType === "CHILD_OF") {
+					let parentID = references[0].spanID;
 					// console.log(`In SpanTreeUtil: mapped_array[parentID] is ${mapped_array[parentID]}`);
 
-<<<<<<< HEAD
-					if (typeof mapped_array[parentID] !== 'undefined') {
-=======
 					if (typeof mapped_array[parentID] !== "undefined") {
->>>>>>> 506c34f3
 						//checking for undefined [10] issue
 						mapped_array[parentID][10].push(push_object);
 					} else {
