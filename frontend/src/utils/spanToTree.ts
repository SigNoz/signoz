<<<<<<< HEAD
import { pushDStree, span, RefItem } from '../store/actions';
=======
import { pushDStree, span, RefItem } from "store/actions";
>>>>>>> 7f2546ec
// PNOTE - should the data be taken from redux or only through props? - Directly as arguments

export const spanToTreeUtil = (spanlist: span[]): pushDStree => {
	// Initializing tree. What should be returned is trace is empty? We should have better error handling
	let tree: pushDStree = {
		id: 'empty',
		name: 'default',
		value: 0,
		time: 0,
		startTime: 0,
		tags: [],
		children: [],
	};

	// let spans :spanItem[]= trace.spans;

	if (spanlist) {
		// Create a dict with spanIDs as keys
		// PNOTE
		// Can we now assign different strings as id - Yes
		// https://stackoverflow.com/questions/15877362/declare-and-initialize-a-dictionary-in-typescript

		//May1
		//https://stackoverflow.com/questions/13315131/enforcing-the-type-of-the-indexed-members-of-a-typescript-object

<<<<<<< HEAD
		const mapped_array: { [id: string]: span } = {};
=======
		let mapped_array: { [id: string]: span } = {};
>>>>>>> 7f2546ec

		for (let i = 0; i < spanlist.length; i++) {
			mapped_array[spanlist[i][1]] = spanlist[i];
			mapped_array[spanlist[i][1]][10] = []; //initialising the 10th element in the span data structure which is array
			//  of type pushDStree
			// console.log('IDs while creating mapped array')
			// console.log(`SpanID is ${spanlist[i][1]}\n`);
		}

		// console.log(`In SpanTreeUtil: mapped_arrayis ${mapped_array}`);

<<<<<<< HEAD
		for (const id in mapped_array) {
			const child_span = mapped_array[id];
=======
		for (let id in mapped_array) {
			let child_span = mapped_array[id];
>>>>>>> 7f2546ec

			//mapping tags to new structure
			const tags_temp = [];
			if (child_span[7] !== null && child_span[8] !== null) {
				if (
					typeof child_span[7] === 'string' &&
					typeof child_span[8] === 'string'
				) {
					tags_temp.push({ key: child_span[7], value: child_span[8] });
				} else if (child_span[7].length > 0 && child_span[8].length > 0) {
					for (let j = 0; j < child_span[7].length; j++) {
						tags_temp.push({ key: child_span[7][j], value: child_span[8][j] });
					}
				}
			}

			const push_object: pushDStree = {
				id: child_span[1],
				name: child_span[3] + ': ' + child_span[4],
				value: parseInt(child_span[6]),
				time: parseInt(child_span[6]),
				startTime: child_span[0],
				tags: tags_temp,
				children: mapped_array[id][10],
			};
			const referencesArr = mapped_array[id][9];
			let refArray = [];
			if (typeof referencesArr === 'string') {
				refArray.push(referencesArr);
			} else {
				refArray = referencesArr;
			}
			const references: RefItem[] = [];

			refArray.forEach((element) => {
				element = element
					.replaceAll('{', '')
					.replaceAll('}', '')
					.replaceAll(' ', '');
				const arr = element.split(',');
				const refItem = { traceID: '', spanID: '', refType: '' };
				arr.forEach((obj) => {
					const arr2 = obj.split('=');
					if (arr2[0] === 'TraceId') {
						refItem['traceID'] = arr2[1];
					} else if (arr2[0] === 'SpanId') {
						refItem['spanID'] = arr2[1];
					} else if (arr2[0] === 'RefType') {
						refItem['refType'] = arr2[1];
					}
				});

				references.push(refItem);
			});

			if (references.length !== 0 && references[0].spanID.length !== 0) {
				if (references[0].refType === 'CHILD_OF') {
					const parentID = references[0].spanID;
					// console.log(`In SpanTreeUtil: mapped_array[parentID] is ${mapped_array[parentID]}`);

<<<<<<< HEAD
					if (typeof mapped_array[parentID] !== 'undefined') {
=======
					if (typeof mapped_array[parentID] !== "undefined") {
>>>>>>> 7f2546ec
						//checking for undefined [10] issue
						mapped_array[parentID][10].push(push_object);
					} else {
						console.log(
							`In SpanTreeUtil: mapped_array[parentID] is undefined, parentID is ${parentID}`,
						);
						console.log(
							`In SpanTreeUtil: mapped_array[parentID] is undefined, mapped_array[parentID] is ${mapped_array[parentID]}`,
						);
					}
				}
			} else {
				tree = push_object;
			}
		} // end of for loop
	} // end of if(spans)

	return tree;
};<|MERGE_RESOLUTION|>--- conflicted
+++ resolved
@@ -1,8 +1,4 @@
-<<<<<<< HEAD
-import { pushDStree, span, RefItem } from '../store/actions';
-=======
-import { pushDStree, span, RefItem } from "store/actions";
->>>>>>> 7f2546ec
+import { pushDStree, RefItem,span } from 'store/actions';
 // PNOTE - should the data be taken from redux or only through props? - Directly as arguments
 
 export const spanToTreeUtil = (spanlist: span[]): pushDStree => {
@@ -28,11 +24,7 @@
 		//May1
 		//https://stackoverflow.com/questions/13315131/enforcing-the-type-of-the-indexed-members-of-a-typescript-object
 
-<<<<<<< HEAD
 		const mapped_array: { [id: string]: span } = {};
-=======
-		let mapped_array: { [id: string]: span } = {};
->>>>>>> 7f2546ec
 
 		for (let i = 0; i < spanlist.length; i++) {
 			mapped_array[spanlist[i][1]] = spanlist[i];
@@ -44,13 +36,8 @@
 
 		// console.log(`In SpanTreeUtil: mapped_arrayis ${mapped_array}`);
 
-<<<<<<< HEAD
 		for (const id in mapped_array) {
 			const child_span = mapped_array[id];
-=======
-		for (let id in mapped_array) {
-			let child_span = mapped_array[id];
->>>>>>> 7f2546ec
 
 			//mapping tags to new structure
 			const tags_temp = [];
@@ -111,11 +98,7 @@
 					const parentID = references[0].spanID;
 					// console.log(`In SpanTreeUtil: mapped_array[parentID] is ${mapped_array[parentID]}`);
 
-<<<<<<< HEAD
 					if (typeof mapped_array[parentID] !== 'undefined') {
-=======
-					if (typeof mapped_array[parentID] !== "undefined") {
->>>>>>> 7f2546ec
 						//checking for undefined [10] issue
 						mapped_array[parentID][10].push(push_object);
 					} else {
