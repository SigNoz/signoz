--- conflicted
+++ resolved
@@ -74,11 +74,8 @@
 	LOGS: ['ADMIN', 'EDITOR', 'VIEWER'],
 	LOGS_EXPLORER: ['ADMIN', 'EDITOR', 'VIEWER'],
 	LIST_LICENSES: ['ADMIN'],
-<<<<<<< HEAD
 	LOGS_INDEX_FIELDS: ['ADMIN', 'EDITOR', 'VIEWER'],
 	LOGS_PIPELINE: ['ADMIN', 'EDITOR', 'VIEWER'],
-=======
 	TRACE_EXPLORER: ['ADMIN', 'EDITOR', 'VIEWER'],
 	PIPELINES: ['ADMIN', 'EDITOR', 'VIEWER'],
->>>>>>> aada9060
 };