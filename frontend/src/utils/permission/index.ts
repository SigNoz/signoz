--- conflicted
+++ resolved
@@ -14,12 +14,10 @@
 	| 'save_layout'
 	| 'edit_dashboard'
 	| 'delete_widget'
-<<<<<<< HEAD
 	| 'new_dashboard'
 	| 'new_alert_action';
-=======
 	| 'edit_widget';
->>>>>>> 62f8cddc
+
 
 export const componentPermission: Record<ComponentTypes, ROLES[]> = {
 	current_org_settings: ['ADMIN'],
@@ -34,12 +32,10 @@
 	save_layout: ['ADMIN', 'EDITOR'],
 	edit_dashboard: ['ADMIN', 'EDITOR'],
 	delete_widget: ['ADMIN', 'EDITOR'],
-<<<<<<< HEAD
 	new_dashboard: ['ADMIN', 'EDITOR'],
 	new_alert_action: ['ADMIN'],
-=======
 	edit_widget: ['ADMIN', 'EDITOR'],
->>>>>>> 62f8cddc
+
 };
 
 export const routePermission: Record<keyof typeof ROUTES, ROLES[]> = {
