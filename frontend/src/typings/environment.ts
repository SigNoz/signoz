/* eslint-disable @typescript-eslint/no-namespace */
declare global {
	namespace NodeJS {
		interface ProcessEnv {
			FRONTEND_API_ENDPOINT: string | undefined;
<<<<<<< HEAD
			FRONTEND_API_BASE_ENDPOINT: string | undefined;
=======
			NODE_ENV: 'development' | 'production' | 'test';
>>>>>>> 747677d4
		}
	}
}

export {};<|MERGE_RESOLUTION|>--- conflicted
+++ resolved
@@ -3,11 +3,8 @@
 	namespace NodeJS {
 		interface ProcessEnv {
 			FRONTEND_API_ENDPOINT: string | undefined;
-<<<<<<< HEAD
 			FRONTEND_API_BASE_ENDPOINT: string | undefined;
-=======
 			NODE_ENV: 'development' | 'production' | 'test';
->>>>>>> 747677d4
 		}
 	}
 }
