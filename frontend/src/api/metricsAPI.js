import axios from 'axios';

export default axios.create({
<<<<<<< HEAD
     baseURL: 'http://104.211.113.204:8080/api/v1/',
    
    // baseURL: 'http://localhost:3000/api/v1/',
    
=======
    // baseURL: 'http://104.211.113.204:8080/api/v1/',
    // baseURL: process.env.REACT_APP_QUERY_SERVICE_URL,
    baseURL: 'api/v1/',
    // console.log('in metrics API', process.env.QUERY_SERVICE_URL)
>>>>>>> 70c6d010
}
);<|MERGE_RESOLUTION|>--- conflicted
+++ resolved
@@ -1,16 +1,16 @@
 import axios from 'axios';
 
 export default axios.create({
-<<<<<<< HEAD
-     baseURL: 'http://104.211.113.204:8080/api/v1/',
+
+     // baseURL: 'http://104.211.113.204:8080/api/v1/',
     
     // baseURL: 'http://localhost:3000/api/v1/',
     
-=======
+
     // baseURL: 'http://104.211.113.204:8080/api/v1/',
     // baseURL: process.env.REACT_APP_QUERY_SERVICE_URL,
     baseURL: 'api/v1/',
     // console.log('in metrics API', process.env.QUERY_SERVICE_URL)
->>>>>>> 70c6d010
+
 }
 );