/* eslint-disable no-param-reassign */
/* eslint-disable @typescript-eslint/no-explicit-any */
import getLocalStorageApi from 'api/browser/localstorage/get';
import loginApi from 'api/user/login';
import afterLogin from 'AppRoutes/utils';
import axios, { AxiosRequestConfig, AxiosResponse } from 'axios';
import { ENVIRONMENT } from 'constants/env';
import { LOCALSTORAGE } from 'constants/localStorage';
import store from 'store';

<<<<<<< HEAD
import apiV1, { apiV2 } from './apiV1';
=======
import apiV1, { apiAlertManager, apiV2 } from './apiV1';
>>>>>>> 7948bca7
import { Logout } from './utils';

const interceptorsResponse = (
	value: AxiosResponse<any>,
): Promise<AxiosResponse<any>> => Promise.resolve(value);

const interceptorsRequestResponse = (
	value: AxiosRequestConfig,
): AxiosRequestConfig => {
	const token =
		store.getState().app.user?.accessJwt ||
		getLocalStorageApi(LOCALSTORAGE.AUTH_TOKEN) ||
		'';

	value.headers.Authorization = token ? `Bearer ${token}` : '';

	return value;
};

const interceptorRejected = async (
	value: AxiosResponse<any>,
): Promise<AxiosResponse<any>> => {
	if (axios.isAxiosError(value) && value.response) {
		const { response } = value;
		console.log(response);
		// reject the refresh token error
		if (response.status === 401 && response.config.url !== '/login') {
			const response = await loginApi({
				refreshToken: store.getState().app.user?.accessJwt,
			});

			if (response.statusCode === 200) {
				await afterLogin(
					response.payload.userId,
					response.payload.accessJwt,
					response.payload.refreshJwt,
				);
			} else {
				Logout();
			}
		}

		// when refresh token is expired
		if (response.status === 401 && response.config.url === '/login') {
			Logout();
		}
	}
	return Promise.reject(value);
};

const instance = axios.create({
	baseURL: `${ENVIRONMENT.baseURL}${apiV1}`,
});

instance.interceptors.response.use(interceptorsResponse, interceptorRejected);
instance.interceptors.request.use(interceptorsRequestResponse);

export const AxiosAlertManagerInstance = axios.create({
	baseURL: `${ENVIRONMENT.baseURL}${apiAlertManager}`,
});

export const ApiV2Instance = axios.create({
	baseURL: `${ENVIRONMENT.baseURL}${apiV2}`,
});

AxiosAlertManagerInstance.interceptors.response.use(
	interceptorsResponse,
	interceptorRejected,
);
AxiosAlertManagerInstance.interceptors.request.use(interceptorsRequestResponse);

export { apiV1 };
export default instance;<|MERGE_RESOLUTION|>--- conflicted
+++ resolved
@@ -8,11 +8,7 @@
 import { LOCALSTORAGE } from 'constants/localStorage';
 import store from 'store';
 
-<<<<<<< HEAD
-import apiV1, { apiV2 } from './apiV1';
-=======
 import apiV1, { apiAlertManager, apiV2 } from './apiV1';
->>>>>>> 7948bca7
 import { Logout } from './utils';
 
 const interceptorsResponse = (
