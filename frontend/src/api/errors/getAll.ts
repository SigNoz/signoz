--- conflicted
+++ resolved
@@ -8,13 +8,6 @@
 	props: Props,
 ): Promise<SuccessResponse<PayloadProps> | ErrorResponse> => {
 	try {
-<<<<<<< HEAD
-		const response = await axios.post(
-			`/listErrors?${createQueryParams({
-				...props,
-			})}`,
-		);
-=======
 		const response = await axios.post(`/listErrors`, {
 			start: `${props.start}`,
 			end: `${props.end}`,
@@ -26,7 +19,6 @@
 			serviceName: props.serviceName,
 			tags: props.tags,
 		});
->>>>>>> 3bd28842
 
 		return {
 			statusCode: 200,
