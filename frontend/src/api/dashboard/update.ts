--- conflicted
+++ resolved
@@ -8,15 +8,10 @@
 	props: Props,
 ): Promise<SuccessResponse<PayloadProps> | ErrorResponse> => {
 	try {
-<<<<<<< HEAD
 		const api = axios();
 
 		const response = await api.put(`/dashboards/${props.uuid}`, {
-			...props,
-=======
-		const response = await axios.put(`/dashboards/${props.uuid}`, {
 			...props.data,
->>>>>>> b335d440
 		});
 
 		return {
