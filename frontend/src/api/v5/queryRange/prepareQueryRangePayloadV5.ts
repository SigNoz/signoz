/* eslint-disable sonarjs/cognitive-complexity */
import { PANEL_TYPES } from 'constants/queryBuilder';
import { GetQueryResultsProps } from 'lib/dashboard/getQueryResults';
import getStartEndRangeTime from 'lib/getStartEndRangeTime';
import { mapQueryDataToApi } from 'lib/newQueryBuilder/queryBuilderMappers/mapQueryDataToApi';
import { isEmpty } from 'lodash-es';
import { BaseAutocompleteData } from 'types/api/queryBuilder/queryAutocompleteResponse';
import { IBuilderQuery } from 'types/api/queryBuilder/queryBuilderData';
import {
	BaseBuilderQuery,
	FieldContext,
	FieldDataType,
	FunctionName,
	GroupByKey,
	Having,
	LogAggregation,
	MetricAggregation,
	OrderBy,
	QueryEnvelope,
	QueryFunction,
	QueryRangePayloadV5,
	QueryType,
	RequestType,
	TelemetryFieldKey,
	TraceAggregation,
	VariableItem,
	VariableType,
} from 'types/api/v5/queryRange';
import { EQueryType } from 'types/common/dashboard';
import { DataSource } from 'types/common/queryBuilder';
import { normalizeFunctionName } from 'utils/functionNameNormalizer';

type PrepareQueryRangePayloadV5Result = {
	queryPayload: QueryRangePayloadV5;
	legendMap: Record<string, string>;
};

/**
 * Maps panel types to V5 request types
 */
export function mapPanelTypeToRequestType(panelType: PANEL_TYPES): RequestType {
	switch (panelType) {
		case PANEL_TYPES.TIME_SERIES:
		case PANEL_TYPES.BAR:
			return 'time_series';
		case PANEL_TYPES.TABLE:
		case PANEL_TYPES.PIE:
		case PANEL_TYPES.VALUE:
			return 'scalar';
		case PANEL_TYPES.TRACE:
			return 'trace';
		case PANEL_TYPES.LIST:
			return 'raw';
		case PANEL_TYPES.HISTOGRAM:
			return 'distribution';
		default:
			return '';
	}
}

/**
 * Gets signal type from data source
 */
function getSignalType(dataSource: string): 'traces' | 'logs' | 'metrics' {
	if (dataSource === 'traces') return 'traces';
	if (dataSource === 'logs') return 'logs';
	return 'metrics';
}

function isDeprecatedField(fieldName: string): boolean {
	const deprecatedIntrinsicFields = [
		'traceID',
		'spanID',
		'parentSpanID',
		'spanKind',
		'durationNano',
		'statusCode',
		'statusMessage',
		'statusCodeString',
	];

	const deprecatedCalculatedFields = [
		'responseStatusCode',
		'externalHttpUrl',
		'httpUrl',
		'externalHttpMethod',
		'httpMethod',
		'httpHost',
		'dbName',
		'dbOperation',
		'hasError',
		'isRemote',
		'serviceName',
		'httpRoute',
		'msgSystem',
		'msgOperation',
		'dbSystem',
		'rpcSystem',
		'rpcService',
		'rpcMethod',
		'peerService',
	];

	return (
		deprecatedIntrinsicFields.includes(fieldName) ||
		deprecatedCalculatedFields.includes(fieldName)
	);
}

function createBaseSpec(
	queryData: IBuilderQuery,
	requestType: RequestType,
	panelType?: PANEL_TYPES,
): BaseBuilderQuery {
	const nonEmptySelectColumns = (queryData.selectColumns as (
		| BaseAutocompleteData
		| TelemetryFieldKey
	)[])?.filter((c) => ('key' in c ? c?.key : c?.name));

	return {
		stepInterval: queryData?.stepInterval || null,
		disabled: queryData.disabled,
		filter: queryData?.filter?.expression ? queryData.filter : undefined,
		groupBy:
			queryData.groupBy?.length > 0
				? queryData.groupBy.map(
						(item: any): GroupByKey => ({
							name: item.key,
							fieldDataType: item?.dataType || '',
							fieldContext: item?.type || '',
							description: item?.description,
							unit: item?.unit,
							signal: item?.signal,
							materialized: item?.materialized,
						}),
				  )
				: undefined,
		limit:
			panelType === PANEL_TYPES.TABLE || panelType === PANEL_TYPES.LIST
				? queryData.limit || queryData.pageSize || undefined
				: queryData.limit || undefined,
		offset:
			requestType === 'raw' || requestType === 'trace'
				? queryData.offset
				: undefined,
		order:
			queryData.orderBy?.length > 0
				? queryData.orderBy.map(
						(order: any): OrderBy => ({
							key: {
								name: order.columnName,
							},
							direction: order.order,
						}),
				  )
				: undefined,
		legend: isEmpty(queryData.legend) ? undefined : queryData.legend,
		having: isEmpty(queryData.having) ? undefined : (queryData?.having as Having),
		functions: isEmpty(queryData.functions)
			? undefined
			: queryData.functions.map(
					(func: QueryFunction): QueryFunction => {
						// Normalize function name to handle case sensitivity
						const normalizedName = normalizeFunctionName(func?.name);
						return {
							name: normalizedName as FunctionName,
							args: isEmpty(func.namedArgs)
								? func.args?.map((arg) => ({
										value: arg?.value,
								  }))
								: Object.entries(func?.namedArgs || {}).map(([name, value]) => ({
										name,
										value,
								  })),
						};
					},
			  ),
		selectFields: isEmpty(nonEmptySelectColumns)
			? undefined
			: nonEmptySelectColumns?.map(
					(column: any): TelemetryFieldKey => {
						const fieldName = column.name ?? column.key;
						const isDeprecated = isDeprecatedField(fieldName);

						const fieldObj: TelemetryFieldKey = {
							name: fieldName,
							fieldDataType:
								column?.fieldDataType ?? (column?.dataType as FieldDataType),
							signal: column?.signal ?? undefined,
						};

						// Only add fieldContext if the field is NOT deprecated
						if (!isDeprecated && fieldName !== 'name') {
							fieldObj.fieldContext =
								column?.fieldContext ?? (column?.type as FieldContext);
						}

						return fieldObj;
					},
			  ),
	};
}

// Utility to parse aggregation expressions with optional alias
export function parseAggregations(
	expression: string,
	availableAlias?: string,
): { expression: string; alias?: string }[] {
	const result: { expression: string; alias?: string }[] = [];
	// Matches function calls like "count()" or "sum(field)" with optional alias like "as 'alias'"
	// Handles quoted ('alias'), dash-separated (field-name), and unquoted values after "as" keyword
	const regex = /([a-zA-Z0-9_]+\([^)]*\))(?:\s*as\s+((?:'[^']*'|"[^"]*"|[a-zA-Z0-9_-]+)))?/g;
	let match = regex.exec(expression);
	while (match !== null) {
		const expr = match[1];
		let alias = match[2] || availableAlias; // Use provided alias or availableAlias if not matched
		if (alias) {
			// Remove quotes if present
			alias = alias.replace(/^['"]|['"]$/g, '');
			result.push({ expression: expr, alias });
		} else {
			result.push({ expression: expr });
		}
		match = regex.exec(expression);
	}
	return result;
}

export function createAggregation(
	queryData: any,
	panelType?: PANEL_TYPES,
): TraceAggregation[] | LogAggregation[] | MetricAggregation[] {
	if (!queryData) {
		return [];
	}

	const haveReduceTo =
		queryData.dataSource === DataSource.METRICS &&
		panelType &&
		(panelType === PANEL_TYPES.TABLE ||
			panelType === PANEL_TYPES.PIE ||
			panelType === PANEL_TYPES.VALUE);

	if (queryData.dataSource === DataSource.METRICS) {
		return [
			{
				metricName:
					queryData?.aggregations?.[0]?.metricName ||
					queryData?.aggregateAttribute?.key,
				temporality:
					queryData?.aggregations?.[0]?.temporality ||
					queryData?.aggregateAttribute?.temporality,
				timeAggregation:
					queryData?.aggregations?.[0]?.timeAggregation ||
					queryData?.timeAggregation,
				spaceAggregation:
					queryData?.aggregations?.[0]?.spaceAggregation ||
					queryData?.spaceAggregation,
				reduceTo: haveReduceTo
					? queryData?.aggregations?.[0]?.reduceTo || queryData?.reduceTo
					: undefined,
			},
		];
	}

	if (queryData.aggregations?.length > 0) {
		return queryData.aggregations.flatMap(
			(agg: { expression: string; alias?: string }) => {
				const parsedAggregations = parseAggregations(agg.expression, agg?.alias);
				return isEmpty(parsedAggregations)
					? [{ expression: 'count()' }]
					: parsedAggregations;
			},
		);
	}

	return [{ expression: 'count()' }];
}

/**
 * Converts query builder data to V5 builder queries
 */
export function convertBuilderQueriesToV5(
	builderQueries: Record<string, any>, // eslint-disable-line @typescript-eslint/no-explicit-any
	requestType: RequestType,
	panelType?: PANEL_TYPES,
): QueryEnvelope[] {
	return Object.entries(builderQueries).map(
		([queryName, queryData]): QueryEnvelope => {
			const signal = getSignalType(queryData.dataSource);
			const baseSpec = createBaseSpec(queryData, requestType, panelType);
			let spec: QueryEnvelope['spec'];

			// Skip aggregation for raw request type
			const aggregations =
				requestType === 'raw' ? undefined : createAggregation(queryData, panelType);

			switch (signal) {
				case 'traces':
					spec = {
						name: queryName,
						signal: 'traces' as const,
						...baseSpec,
						aggregations: aggregations as TraceAggregation[],
					};
					break;
				case 'logs':
					spec = {
						name: queryName,
						signal: 'logs' as const,
						...baseSpec,
						aggregations: aggregations as LogAggregation[],
					};
					break;
				case 'metrics':
				default:
					spec = {
						name: queryName,
						signal: 'metrics' as const,
						source: queryData.source || '',
						...baseSpec,
						aggregations: aggregations as MetricAggregation[],
						// reduceTo: queryData.reduceTo,
					};
					break;
			}

			return {
				type: 'builder_query' as QueryType,
				spec,
			};
		},
	);
}

/**
 * Converts PromQL queries to V5 format
 */
export function convertPromQueriesToV5(
	promQueries: Record<string, any>, // eslint-disable-line @typescript-eslint/no-explicit-any
): QueryEnvelope[] {
	return Object.entries(promQueries).map(
		([queryName, queryData]): QueryEnvelope => ({
			type: 'promql' as QueryType,
			spec: {
				name: queryName,
				query: queryData.query,
				disabled: queryData.disabled || false,
				step: queryData?.stepInterval,
				legend: isEmpty(queryData.legend) ? undefined : queryData.legend,
				stats: false, // PromQL specific field
			},
		}),
	);
}

/**
 * Converts ClickHouse queries to V5 format
 */
export function convertClickHouseQueriesToV5(
	chQueries: Record<string, any>, // eslint-disable-line @typescript-eslint/no-explicit-any
): QueryEnvelope[] {
	return Object.entries(chQueries).map(
		([queryName, queryData]): QueryEnvelope => ({
			type: 'clickhouse_sql' as QueryType,
			spec: {
				name: queryName,
				query: queryData.query,
				disabled: queryData.disabled || false,
				legend: isEmpty(queryData.legend) ? undefined : queryData.legend,
				// ClickHouse doesn't have step or stats like PromQL
			},
		}),
	);
}

/**
 * Helper function to reduce query arrays to objects
 */
function reduceQueriesToObject(
	queryArray: any[], // eslint-disable-line @typescript-eslint/no-explicit-any
): { queries: Record<string, any>; legends: Record<string, string> } {
	// eslint-disable-line @typescript-eslint/no-explicit-any
	const legends: Record<string, string> = {};
	const queries = queryArray.reduce((acc, queryItem) => {
		if (!queryItem.query) return acc;
		acc[queryItem.name] = queryItem;
		legends[queryItem.name] = queryItem.legend;
		return acc;
	}, {} as Record<string, any>); // eslint-disable-line @typescript-eslint/no-explicit-any

	return { queries, legends };
}

/**
 * Prepares V5 query range payload from GetQueryResultsProps
 */
export const prepareQueryRangePayloadV5 = ({
	query,
	globalSelectedInterval,
	graphType,
	selectedTime,
	tableParams,
	variables = {},
	start: startTime,
	end: endTime,
	formatForWeb,
	originalGraphType,
	fillGaps,
	dynamicVariables,
}: GetQueryResultsProps): PrepareQueryRangePayloadV5Result => {
	let legendMap: Record<string, string> = {};
	const requestType = mapPanelTypeToRequestType(graphType);
	let queries: QueryEnvelope[] = [];

	switch (query.queryType) {
		case EQueryType.QUERY_BUILDER: {
			const { queryData: data, queryFormulas } = query.builder;
			const currentQueryData = mapQueryDataToApi(data, 'queryName', tableParams);
			const currentFormulas = mapQueryDataToApi(queryFormulas, 'queryName');

			// Combine legend maps
			legendMap = {
				...currentQueryData.newLegendMap,
				...currentFormulas.newLegendMap,
			};

			// Convert builder queries
			const builderQueries = convertBuilderQueriesToV5(
				currentQueryData.data,
				requestType,
				graphType,
			);

			// Convert formulas as separate query type
			const formulaQueries = Object.entries(currentFormulas.data).map(
				([queryName, formulaData]): QueryEnvelope => ({
					type: 'builder_formula' as const,
					spec: {
						name: queryName,
						expression: formulaData.expression || '',
						disabled: formulaData.disabled,
						limit: formulaData.limit ?? undefined,
						legend: isEmpty(formulaData.legend) ? undefined : formulaData.legend,
						order: formulaData.orderBy?.map(
							// eslint-disable-next-line sonarjs/no-identical-functions
							(order: any): OrderBy => ({
								key: {
									name: order.columnName,
								},
								direction: order.order,
							}),
						),
					},
				}),
			);

			// Combine both types
			queries = [...builderQueries, ...formulaQueries];
			break;
		}
		case EQueryType.PROM: {
			const promQueries = reduceQueriesToObject(query[query.queryType]);
			queries = convertPromQueriesToV5(promQueries.queries);
			legendMap = promQueries.legends;
			break;
		}
		case EQueryType.CLICKHOUSE: {
			const chQueries = reduceQueriesToObject(query[query.queryType]);
			queries = convertClickHouseQueriesToV5(chQueries.queries);
			legendMap = chQueries.legends;
			break;
		}
		default:
			break;
	}

	// Calculate time range
	const { start, end } = getStartEndRangeTime({
		type: selectedTime,
		interval: globalSelectedInterval,
	});

	// Create V5 payload
	const queryPayload: QueryRangePayloadV5 = {
		schemaVersion: 'v1',
		start: startTime ? startTime * 1e3 : parseInt(start, 10) * 1e3,
		end: endTime ? endTime * 1e3 : parseInt(end, 10) * 1e3,
		requestType,
		compositeQuery: {
			queries,
		},
		formatOptions: {
			formatTableResultForUI:
				!!formatForWeb ||
				(originalGraphType
					? originalGraphType === PANEL_TYPES.TABLE
					: graphType === PANEL_TYPES.TABLE),
			fillGaps: fillGaps || false,
		},
		variables: Object.entries(variables).reduce((acc, [key, value]) => {
			acc[key] = {
				value,
				type: dynamicVariables
					?.find((v) => v.name === key)
<<<<<<< HEAD
					?.type.toLowerCase() as VariableType,
=======
					?.type?.toLowerCase() as VariableType,
>>>>>>> 9ad6ab49
			};
			return acc;
		}, {} as Record<string, VariableItem>),
	};

	return { legendMap, queryPayload };
};<|MERGE_RESOLUTION|>--- conflicted
+++ resolved
@@ -503,11 +503,7 @@
 				value,
 				type: dynamicVariables
 					?.find((v) => v.name === key)
-<<<<<<< HEAD
-					?.type.toLowerCase() as VariableType,
-=======
 					?.type?.toLowerCase() as VariableType,
->>>>>>> 9ad6ab49
 			};
 			return acc;
 		}, {} as Record<string, VariableItem>),
