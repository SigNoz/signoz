--- conflicted
+++ resolved
@@ -3,16 +3,6 @@
 .ant-space-item {
 	margin-right: 0 !important;
 }
-<<<<<<< HEAD
-.instrument-card {
-	border-radius: 4px;
-	background: #313131;
-	padding: 33px 23px;
-	max-width: 800px;
-	margin-top: 40px;
-}
-=======
->>>>>>> 5381dc7e
 
 #chart svg {
 	width: 100%;
