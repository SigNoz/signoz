--- conflicted
+++ resolved
@@ -6,15 +6,7 @@
 import { GetAllDashboards } from 'store/actions';
 import AppActions from 'types/actions';
 
-<<<<<<< HEAD
-const Dashboard = ({ getAllDashboards }: DashboardProps): JSX.Element => {
-=======
 function Dashboard({ getAllDashboards }: DashboardProps): JSX.Element {
-	const { loading } = useSelector<AppState, DashboardReducer>(
-		(state) => state.dashboards,
-	);
-
->>>>>>> f1f60684
 	useEffect(() => {
 		getAllDashboards();
 	}, [getAllDashboards]);
