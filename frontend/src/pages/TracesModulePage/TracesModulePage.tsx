import './TracesModulePage.styles.scss';

import RouteTab from 'components/RouteTab';
import { TabRoutes } from 'components/RouteTab/types';
<<<<<<< HEAD
import ROUTES from 'constants/routes';
=======
import { FeatureKeys } from 'constants/features';
>>>>>>> 61de2d41
import history from 'lib/history';
import { useAppContext } from 'providers/App/App';
import { useLocation } from 'react-router-dom';

import { tracesExplorer, tracesFunnel, tracesSaveView } from './constants';

function TracesModulePage(): JSX.Element {
	const { pathname } = useLocation();
	const { featureFlags } = useAppContext();

	const isTraceFunnelsEnabled =
		featureFlags?.find((flag) => flag.name === FeatureKeys.TRACE_FUNNELS)
			?.active || false;

	const routes: TabRoutes[] = [
		tracesExplorer,
<<<<<<< HEAD
		// TODO(shaheer): remove this check after everything is ready
		process.env.NODE_ENV === 'development' ? tracesFunnel(pathname) : null,
=======
		isTraceFunnelsEnabled ? tracesFunnel : null,
>>>>>>> 61de2d41
		tracesSaveView,
	].filter(Boolean) as TabRoutes[];

	return (
		<div className="traces-module-container">
			<RouteTab
				routes={routes}
				activeKey={
					pathname.includes(ROUTES.TRACES_FUNNELS) ? ROUTES.TRACES_FUNNELS : pathname
				}
				history={history}
			/>
		</div>
	);
}

export default TracesModulePage;<|MERGE_RESOLUTION|>--- conflicted
+++ resolved
@@ -2,11 +2,8 @@
 
 import RouteTab from 'components/RouteTab';
 import { TabRoutes } from 'components/RouteTab/types';
-<<<<<<< HEAD
 import ROUTES from 'constants/routes';
-=======
 import { FeatureKeys } from 'constants/features';
->>>>>>> 61de2d41
 import history from 'lib/history';
 import { useAppContext } from 'providers/App/App';
 import { useLocation } from 'react-router-dom';
@@ -23,12 +20,7 @@
 
 	const routes: TabRoutes[] = [
 		tracesExplorer,
-<<<<<<< HEAD
-		// TODO(shaheer): remove this check after everything is ready
-		process.env.NODE_ENV === 'development' ? tracesFunnel(pathname) : null,
-=======
 		isTraceFunnelsEnabled ? tracesFunnel : null,
->>>>>>> 61de2d41
 		tracesSaveView,
 	].filter(Boolean) as TabRoutes[];
 
