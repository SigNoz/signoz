import OnboardingQuestionaire from 'container/OnboardingQuestionaire';

import OnboardingAddDataSource from './OnboardingAddDataSource';

function OnboardingPageV2(): JSX.Element {
	return (
		<div className="onboarding-v2">
<<<<<<< HEAD
			<Typography.Title>Onboarding V2</Typography.Title>
			{/* #TODO: OnboardingAddDataSource is currently a Pure Component */}
			<OnboardingAddDataSource />
=======
			<OnboardingQuestionaire />
>>>>>>> f8bf209a
		</div>
	);
}
export default OnboardingPageV2;<|MERGE_RESOLUTION|>--- conflicted
+++ resolved
@@ -1,17 +1,13 @@
 import OnboardingQuestionaire from 'container/OnboardingQuestionaire';
 
-import OnboardingAddDataSource from './OnboardingAddDataSource';
+// import OnboardingAddDataSource from './OnboardingAddDataSource';
 
 function OnboardingPageV2(): JSX.Element {
 	return (
 		<div className="onboarding-v2">
-<<<<<<< HEAD
-			<Typography.Title>Onboarding V2</Typography.Title>
 			{/* #TODO: OnboardingAddDataSource is currently a Pure Component */}
-			<OnboardingAddDataSource />
-=======
+			{/* <OnboardingAddDataSource /> */}
 			<OnboardingQuestionaire />
->>>>>>> f8bf209a
 		</div>
 	);
 }
