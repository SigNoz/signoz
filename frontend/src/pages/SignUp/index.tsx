--- conflicted
+++ resolved
@@ -1,4 +1,4 @@
-import { Button, Input, Typography, notification } from 'antd';
+import { Button, Input, notification, Typography } from 'antd';
 import signup from 'api/user/signup';
 import ROUTES from 'constants/routes';
 import history from 'lib/history';
@@ -17,13 +17,9 @@
 	Title,
 } from './styles';
 
-<<<<<<< HEAD
-const Signup = ({ globalLoading, loggedIn }: SignupProps): JSX.Element => {
+const Signup = ({ loggedIn }: SignupProps): JSX.Element => {
 	const [notificationsInstance, Element] = notification.useNotification();
 
-=======
-const Signup = ({ loggedIn }: SignupProps): JSX.Element => {
->>>>>>> 36e95332
 	const [state, setState] = useState({ submitted: false });
 	const [formState, setFormState] = useState({
 		firstName: { value: '' },
