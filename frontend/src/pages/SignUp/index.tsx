import { Button, Input, Typography } from 'antd';
import signup from 'api/user/signup';
import ROUTES from 'constants/routes';
import history from 'lib/history';
import React, { useState } from 'react';
<<<<<<< HEAD
=======
import { connect } from 'react-redux';
import { bindActionCreators } from 'redux';
import { ThunkDispatch } from 'redux-thunk';
import { GlobalTimeLoading, UserLoggedIn } from 'store/actions';
import AppActions from 'types/actions';
>>>>>>> 53d52254

import {
	ButtonContainer,
	Container,
	FormWrapper,
	LogoImageContainer,
	Title,
} from './styles';

<<<<<<< HEAD
const Signup = (): JSX.Element => {
=======
const Signup = ({ globalLoading, loggedIn }: SignupProps): JSX.Element => {
>>>>>>> 53d52254
	const [state, setState] = useState({ submitted: false });
	const [formState, setFormState] = useState({
		firstName: { value: '' },
		companyName: { value: '' },
		email: { value: '' },
		password: { value: '', valid: true },
		emailOptIn: { value: true },
	});

	const updateForm = (
		name: string,
		target: EventTarget & HTMLInputElement,
	): void => {
		if (name === 'firstName') {
			setFormState({
				...formState,
				firstName: { ...formState.firstName, value: target.value },
			});
		} else if (name === 'email') {
			setFormState({
				...formState,
				email: { ...formState.email, value: target.value },
			});
		}
	};

	const handleSubmit = (e: React.FormEvent<HTMLFormElement>): void => {
		(async (): Promise<void> => {
			try {
				e.preventDefault();
				setState((state) => ({ ...state, submitted: true }));
				const payload = {
					first_name: formState.firstName,
					email: formState.email,
				};
				const response = await signup({
					email: JSON.stringify(payload),
				});

				if (response.statusCode === 200) {
					loggedIn();
					globalLoading();
					history.push(ROUTES.APPLICATION);
				} else {
					// @TODO throw a error notification here
				}
			} catch (error) {
				console.error(error);
				// @TODO throw a error notification here
			}
		})();
	};

	return (
		<div>
			<Container direction="vertical">
				<Title>Create your account</Title>
				<Typography>
					Monitor your applications. Find what is causing issues.
				</Typography>
			</Container>

			<FormWrapper>
				<LogoImageContainer src={'signoz.svg'} alt="logo" />

				<form onSubmit={handleSubmit}>
					<div>
						<label htmlFor="signupEmail">Email</label>
						<Input
							placeholder="mike@netflix.com"
							type="email"
							autoFocus
							value={formState.email.value}
							onChange={(e): void => updateForm('email', e.target)}
							required
							id="signupEmail"
						/>
					</div>

					<div>
						<label htmlFor="signupFirstName">First Name</label>
						<Input
							placeholder="Mike"
							value={formState.firstName.value}
							onChange={(e): void => updateForm('firstName', e.target)}
							required
							id="signupFirstName"
						/>
					</div>

					<ButtonContainer>
						<Button
							type="primary"
							htmlType="submit"
							data-attr="signup"
							disabled={state.submitted && !formState.password}
						>
							Get Started
						</Button>
					</ButtonContainer>
				</form>
			</FormWrapper>
		</div>
	);
};

<<<<<<< HEAD
export default Signup;
=======
interface DispatchProps {
	globalLoading: () => void;
	loggedIn: () => void;
}

const mapDispatchToProps = (
	dispatch: ThunkDispatch<unknown, unknown, AppActions>,
): DispatchProps => ({
	globalLoading: bindActionCreators(GlobalTimeLoading, dispatch),
	loggedIn: bindActionCreators(UserLoggedIn, dispatch),
});

type SignupProps = DispatchProps;

export default connect(null, mapDispatchToProps)(Signup);
>>>>>>> 53d52254
<|MERGE_RESOLUTION|>--- conflicted
+++ resolved
@@ -3,14 +3,11 @@
 import ROUTES from 'constants/routes';
 import history from 'lib/history';
 import React, { useState } from 'react';
-<<<<<<< HEAD
-=======
 import { connect } from 'react-redux';
 import { bindActionCreators } from 'redux';
 import { ThunkDispatch } from 'redux-thunk';
-import { GlobalTimeLoading, UserLoggedIn } from 'store/actions';
+import { UserLoggedIn } from 'store/actions';
 import AppActions from 'types/actions';
->>>>>>> 53d52254
 
 import {
 	ButtonContainer,
@@ -20,11 +17,7 @@
 	Title,
 } from './styles';
 
-<<<<<<< HEAD
-const Signup = (): JSX.Element => {
-=======
-const Signup = ({ globalLoading, loggedIn }: SignupProps): JSX.Element => {
->>>>>>> 53d52254
+const Signup = ({ loggedIn }: SignupProps): JSX.Element => {
 	const [state, setState] = useState({ submitted: false });
 	const [formState, setFormState] = useState({
 		firstName: { value: '' },
@@ -66,7 +59,6 @@
 
 				if (response.statusCode === 200) {
 					loggedIn();
-					globalLoading();
 					history.push(ROUTES.APPLICATION);
 				} else {
 					// @TODO throw a error notification here
@@ -131,22 +123,16 @@
 	);
 };
 
-<<<<<<< HEAD
-export default Signup;
-=======
 interface DispatchProps {
-	globalLoading: () => void;
 	loggedIn: () => void;
 }
 
 const mapDispatchToProps = (
 	dispatch: ThunkDispatch<unknown, unknown, AppActions>,
 ): DispatchProps => ({
-	globalLoading: bindActionCreators(GlobalTimeLoading, dispatch),
 	loggedIn: bindActionCreators(UserLoggedIn, dispatch),
 });
 
 type SignupProps = DispatchProps;
 
-export default connect(null, mapDispatchToProps)(Signup);
->>>>>>> 53d52254
+export default connect(null, mapDispatchToProps)(Signup);