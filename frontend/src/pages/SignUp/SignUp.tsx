import { Button, Input, notification, Space, Switch, Typography } from 'antd';
import editOrg from 'api/user/editOrg';
import getInviteDetails from 'api/user/getInviteDetails';
import loginApi from 'api/user/login';
import signUpApi from 'api/user/signup';
import afterLogin from 'AppRoutes/utils';
import WelcomeLeftContainer from 'components/WelcomeLeftContainer';
import ROUTES from 'constants/routes';
import history from 'lib/history';
import React, { useEffect, useState } from 'react';
import { useQuery } from 'react-query';
import { useLocation } from 'react-router-dom';
import { SuccessResponse } from 'types/api';
import { PayloadProps } from 'types/api/user/getUser';

import { ButtonContainer, FormWrapper, Label, MarginTop } from './styles';
import { isPasswordNotValidMessage, isPasswordValid } from './utils';

const { Title } = Typography;

function SignUp({ version }: SignUpProps): JSX.Element {
	const [loading, setLoading] = useState(false);

	const [firstName, setFirstName] = useState<string>('');
	const [email, setEmail] = useState<string>('');
	const [organizationName, setOrganizationName] = useState<string>('');
	const [hasOptedUpdates, setHasOptedUpdates] = useState<boolean>(true);
	const [isAnonymous, setIsAnonymous] = useState<boolean>(false);
	const [password, setPassword] = useState<string>('');
	const [confirmPassword, setConfirmPassword] = useState<string>('');
	const [confirmPasswordError, setConfirmPasswordError] = useState<boolean>(
		false,
	);
	const [isPasswordPolicyError, setIsPasswordPolicyError] = useState<boolean>(
		false,
	);
	const { search } = useLocation();
	const params = new URLSearchParams(search);
	const token = params.get('token');
	const [isDetailsDisable, setIsDetailsDisable] = useState<boolean>(false);

	const getInviteDetailsResponse = useQuery({
		queryFn: () =>
			getInviteDetails({
				inviteId: token || '',
			}),
		queryKey: 'getInviteDetails',
		enabled: token !== null,
	});

	useEffect(() => {
		if (
			getInviteDetailsResponse.status === 'success' &&
			getInviteDetailsResponse.data.payload
		) {
			const responseDetails = getInviteDetailsResponse.data.payload;
			setFirstName(responseDetails.name);
			setEmail(responseDetails.email);
			setOrganizationName(responseDetails.organization);
			setIsDetailsDisable(true);
		}
	}, [getInviteDetailsResponse?.data?.payload, getInviteDetailsResponse.status]);

	const setState = (
		value: string,
		setFunction: React.Dispatch<React.SetStateAction<string>>,
	): void => {
		setFunction(value);
	};

	const defaultError = 'Something went wrong';
	const isPreferenceVisible = token === null;

	const commonHandler = async (
		callback: (e: SuccessResponse<PayloadProps>) => Promise<void> | VoidFunction,
	): Promise<void> => {
		try {
			const response = await signUpApi({
				email,
				name: firstName,
				orgName: organizationName,
				password,
				token: params.get('token') || undefined,
			});

			if (response.statusCode === 200) {
				const loginResponse = await loginApi({
					email,
					password,
				});

				if (loginResponse.statusCode === 200) {
					const { payload } = loginResponse;
					const userResponse = await afterLogin(
						payload.userId,
						payload.accessJwt,
						payload.refreshJwt,
					);
					if (userResponse) {
						callback(userResponse);
					}
				} else {
					notification.error({
						message: loginResponse.error || defaultError,
					});
				}
			} else {
				notification.error({
					message: defaultError,
				});
			}
		} catch (error) {
			notification.error({
				message: defaultError,
			});
		}
	};

	const onAdminAfterLogin = async (
		userResponse: SuccessResponse<PayloadProps>,
	): Promise<void> => {
		const editResponse = await editOrg({
			isAnonymous,
			name: organizationName,
			hasOptedUpdates,
			orgId: userResponse.payload.orgId,
		});
		if (editResponse.statusCode === 200) {
			history.push(ROUTES.APPLICATION);
		} else {
			notification.error({
				message: editResponse.error || defaultError,
			});
		}
	};

	const handleSubmit = (e: React.FormEvent<HTMLFormElement>): void => {
		(async (): Promise<void> => {
			try {
				e.preventDefault();
				setLoading(true);

				if (!isPasswordValid(password)) {
					setIsPasswordPolicyError(true);
					setLoading(false);
					return;
				}

				if (isPreferenceVisible) {
					await commonHandler(onAdminAfterLogin);
				} else {
					await commonHandler(
						async (): Promise<void> => {
							history.push(ROUTES.APPLICATION);
						},
					);
				}

				setLoading(false);
			} catch (error) {
				notification.error({
					message: defaultError,
				});
				setLoading(false);
			}
		})();
	};

	const onSwitchHandler = (
		value: boolean,
		setFunction: React.Dispatch<React.SetStateAction<boolean>>,
	): void => {
		setFunction(value);
	};

	const getIsNameVisible = (): boolean =>
		!(firstName.length === 0 && !isPreferenceVisible);

	const isNameVisible = getIsNameVisible();

	return (
		<WelcomeLeftContainer version={version}>
			<FormWrapper>
				<form onSubmit={handleSubmit}>
					<Title level={4}>Create your account</Title>
					<div>
						<Label htmlFor="signupEmail">Email</Label>
						<Input
							placeholder="name@yourcompany.com"
							type="email"
							autoFocus
							value={email}
							onChange={(e): void => {
								setState(e.target.value, setEmail);
							}}
							required
							id="signupEmail"
							disabled={isDetailsDisable}
						/>
					</div>

<<<<<<< HEAD
					<div>
						<Label htmlFor="signupFirstName">First Name</Label>
						<Input
							placeholder="Your Name"
							value={firstName}
							onChange={(e): void => {
								setState(e.target.value, setFirstName);
							}}
							required
							id="signupFirstName"
							disabled={isDetailsDisable}
						/>
					</div>
=======
					{isNameVisible && (
						<div>
							<Label htmlFor="signupFirstName">First Name</Label>
							<Input
								placeholder="Mike"
								value={firstName}
								onChange={(e): void => {
									setState(e.target.value, setFirstName);
								}}
								required
								id="signupFirstName"
								disabled={isDetailsDisable}
							/>
						</div>
					)}

>>>>>>> 63693a41
					<div>
						<Label htmlFor="organizationName">Organization Name</Label>
						<Input
							placeholder="Your Company"
							value={organizationName}
							onChange={(e): void => {
								setState(e.target.value, setOrganizationName);
							}}
							required
							id="organizationName"
							disabled={isDetailsDisable}
						/>
					</div>
					<div>
						<Label htmlFor="Password">Password</Label>
						<Input.Password
							value={password}
							onChange={(e): void => {
								setState(e.target.value, setPassword);
							}}
							required
							id="currentPassword"
						/>
					</div>
					<div>
						<Label htmlFor="ConfirmPassword">Confirm Password</Label>
						<Input.Password
							value={confirmPassword}
							onChange={(e): void => {
								const updateValue = e.target.value;
								setState(updateValue, setConfirmPassword);
								if (password !== updateValue) {
									setConfirmPasswordError(true);
								} else {
									setConfirmPasswordError(false);
								}
								if (!isPasswordValid(updateValue)) {
									setIsPasswordPolicyError(true);
								} else {
									setIsPasswordPolicyError(false);
								}
							}}
							required
							id="UpdatePassword"
						/>

						{confirmPasswordError && (
							<Typography.Paragraph
								italic
								style={{
									color: '#D89614',
									marginTop: '0.50rem',
								}}
							>
								Passwords don’t match. Please try again
							</Typography.Paragraph>
						)}
						{isPasswordPolicyError && (
							<Typography.Paragraph
								italic
								style={{
									color: '#D89614',
									marginTop: '0.50rem',
								}}
							>
								{isPasswordNotValidMessage}
							</Typography.Paragraph>
						)}
					</div>

					{isPreferenceVisible && (
						<>
							<MarginTop marginTop="2.4375rem">
								<Space>
									<Switch
										onChange={(value): void => onSwitchHandler(value, setHasOptedUpdates)}
										checked={hasOptedUpdates}
									/>
									<Typography>Keep me updated on new SigNoz features</Typography>
								</Space>
							</MarginTop>

							<MarginTop marginTop="0.5rem">
								<Space>
									<Switch
										onChange={(value): void => onSwitchHandler(value, setIsAnonymous)}
										checked={isAnonymous}
									/>
									<Typography>
										Anonymise my usage date. We collect data to measure product usage
									</Typography>
								</Space>
							</MarginTop>
						</>
					)}

					<Typography.Paragraph
						italic
						style={{
							color: '#D89614',
							marginTop: '0.50rem',
						}}
					>
						This will create an admin account. If you are not an admin, please ask
						your admin for an invite link
					</Typography.Paragraph>

					<ButtonContainer>
						<Button
							type="primary"
							htmlType="submit"
							data-attr="signup"
							loading={loading}
							disabled={
								loading ||
								!email ||
								!organizationName ||
								!firstName ||
								!password ||
								!confirmPassword ||
								confirmPasswordError
							}
						>
							Get Started
						</Button>
					</ButtonContainer>
				</form>
			</FormWrapper>
		</WelcomeLeftContainer>
	);
}

interface SignUpProps {
	version: string;
}

export default SignUp;<|MERGE_RESOLUTION|>--- conflicted
+++ resolved
@@ -199,21 +199,7 @@
 						/>
 					</div>
 
-<<<<<<< HEAD
-					<div>
-						<Label htmlFor="signupFirstName">First Name</Label>
-						<Input
-							placeholder="Your Name"
-							value={firstName}
-							onChange={(e): void => {
-								setState(e.target.value, setFirstName);
-							}}
-							required
-							id="signupFirstName"
-							disabled={isDetailsDisable}
-						/>
-					</div>
-=======
+
 					{isNameVisible && (
 						<div>
 							<Label htmlFor="signupFirstName">First Name</Label>
@@ -230,7 +216,7 @@
 						</div>
 					)}
 
->>>>>>> 63693a41
+
 					<div>
 						<Label htmlFor="organizationName">Organization Name</Label>
 						<Input
