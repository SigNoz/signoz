--- conflicted
+++ resolved
@@ -1,12 +1,4 @@
-import {
-	Button,
-	Col,
-	Divider,
-	Dropdown,
-	InputNumber,
-	Popover,
-	Row,
-} from 'antd';
+import { Button, Col, Divider, Dropdown, Popover, Row } from 'antd';
 import LogControls from 'container/LogControls';
 import LogDetailedView from 'container/LogDetailedView';
 import LogLiveTail from 'container/LogLiveTail';
@@ -14,64 +6,20 @@
 import LogsFilters from 'container/LogsFilters';
 import LogsSearchFilter from 'container/LogsSearchFilter';
 import LogsTable from 'container/LogsTable';
-<<<<<<< HEAD
-import useMountedState from 'hooks/useMountedState';
-import useUrlQuery from 'hooks/useUrlQuery';
-import React, { memo, useCallback, useEffect } from 'react';
-import { connect, useDispatch } from 'react-redux';
-import { bindActionCreators, Dispatch } from 'redux';
-import { ThunkDispatch } from 'redux-thunk';
-import { GetLogsFields } from 'store/actions/logs/getFields';
+import React, { useCallback, useMemo } from 'react';
+import { useDispatch } from 'react-redux';
+import { Dispatch } from 'redux';
 import AppActions from 'types/actions';
-import {
-	SET_DETAILED_LOG_DATA,
-	SET_SEARCH_QUERY_STRING,
-} from 'types/actions/logs';
+import { SET_DETAILED_LOG_DATA } from 'types/actions/logs';
 import { ILog } from 'types/api/logs/log';
-=======
-import React from 'react';
->>>>>>> 62b2462e
 
+import { logsOptions } from './config';
 import { useSelectedLogView } from './hooks';
+import PopoverContent from './PopoverContent';
 import SpaceContainer from './styles';
 
-<<<<<<< HEAD
-type PopoverContentProps = {
-	linesPerRow: number;
-	handleLinesPerRowChange: (l: unknown) => void;
-};
-
-function PopoverContent(props: PopoverContentProps): JSX.Element {
-	const { linesPerRow, handleLinesPerRowChange } = props;
-
-	return (
-		<Row align="middle">
-			<span style={{ marginRight: 10 }}>Max lines per Row </span>
-			<InputNumber
-				min={1}
-				max={10}
-				value={linesPerRow}
-				onChange={handleLinesPerRowChange}
-				style={{ width: '60px' }}
-			/>
-		</Row>
-	);
-}
-
-function Logs({ getLogsFields }: LogsProps): JSX.Element {
-	const getMountedState = useMountedState();
-
-	const urlQuery = useUrlQuery();
-	const dispatch = useDispatch();
-
-	const {
-		viewModeOptionList,
-		viewModeOption,
-		viewMode,
-		handleViewModeOptionChange,
-		linesPerRow,
-		handleLinesPerRowChange,
-	} = useSelectedLogView();
+function Logs(): JSX.Element {
+	const dispatch = useDispatch<Dispatch<AppActions>>();
 
 	const showExpandedLog = useCallback(
 		(logData: ILog) => {
@@ -83,33 +31,37 @@
 		[dispatch],
 	);
 
-	const renderPopoverContent = useCallback(() => {
-		return (
+	const {
+		viewModeOptionList,
+		viewModeOption,
+		viewMode,
+		handleViewModeOptionChange,
+		linesPerRow,
+		handleLinesPerRowChange,
+	} = useSelectedLogView();
+
+	const renderPopoverContent = useCallback(
+		() => (
 			<PopoverContent
 				linesPerRow={linesPerRow}
 				handleLinesPerRowChange={handleLinesPerRowChange}
 			/>
-		);
-	}, [linesPerRow, handleLinesPerRowChange]);
+		),
+		[linesPerRow, handleLinesPerRowChange],
+	);
 
-	useEffect(() => {
-		const hasMounted = getMountedState();
+	const dropdownMenu = useMemo(
+		() => ({
+			items: viewModeOptionList,
+			onClick: handleViewModeOptionChange,
+		}),
+		[handleViewModeOptionChange, viewModeOptionList],
+	);
 
-		if (!hasMounted) {
-			dispatch({
-				type: SET_SEARCH_QUERY_STRING,
-				payload: urlQuery.get('q'),
-			});
-		}
-	}, [dispatch, getMountedState, urlQuery]);
+	const isFormatButtonVisible = useMemo(() => logsOptions.includes(viewMode), [
+		viewMode,
+	]);
 
-	useEffect(() => {
-		getLogsFields();
-	}, [getLogsFields]);
-
-=======
-function Logs(): JSX.Element {
->>>>>>> 62b2462e
 	return (
 		<>
 			<SpaceContainer
@@ -125,28 +77,14 @@
 			<LogControls />
 
 			<Row gutter={20} wrap={false}>
-				<Col style={{ minWidth: 180 }}>
-					<div style={{ height: 58 }} />
-					<LogsFilters />
-				</Col>
-				<Col style={{ width: '100%' }}>
-					<Row style={{ paddingTop: 13, paddingBottom: 13 }}>
-						<Dropdown
-							menu={{
-								items: viewModeOptionList,
-								onClick: handleViewModeOptionChange,
-							}}
-						>
-							<Button
-								style={{
-									marginRight: 16,
-								}}
-							>
-								{viewModeOption.label}
-							</Button>
+				<LogsFilters />
+				<Col flex={1}>
+					<Row>
+						<Dropdown menu={dropdownMenu}>
+							<Button>{viewModeOption.label}</Button>
 						</Dropdown>
 
-						{['raw', 'table'].includes(viewMode) && (
+						{isFormatButtonVisible && (
 							<Popover placement="right" content={renderPopoverContent}>
 								<Button>Format</Button>
 							</Popover>
