--- conflicted
+++ resolved
@@ -110,11 +110,8 @@
 					<MessagingQueuesConfigOptions />
 					<MessagingQueuesGraph />
 				</div>
-<<<<<<< HEAD
-=======
 			) : selectedView === MessagingQueuesViewType.dropRate.value ? (
 				<DropRateView />
->>>>>>> abe0ab69
 			) : (
 				<MessagingQueueOverview
 					selectedView={selectedView}
