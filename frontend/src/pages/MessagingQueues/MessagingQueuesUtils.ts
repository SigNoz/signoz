import { OnboardingStatusResponse } from 'api/messagingQueues/onboarding/getOnboardingStatus';
import { QueryParams } from 'constants/query';
import { PANEL_TYPES } from 'constants/queryBuilder';
import { GetWidgetQueryBuilderProps } from 'container/MetricsApplication/types';
import { History, Location } from 'history';
import { isEmpty } from 'lodash-es';
import { DataTypes } from 'types/api/queryBuilder/queryAutocompleteResponse';
import { TagFilterItem } from 'types/api/queryBuilder/queryBuilderData';
import { EQueryType } from 'types/common/dashboard';
import { DataSource } from 'types/common/queryBuilder';
import { v4 as uuid } from 'uuid';

export const KAFKA_SETUP_DOC_LINK =
	'https://signoz.io/docs/messaging-queues/kafka?utm_source=product&utm_medium=kafka-get-started';

export function convertToTitleCase(text: string): string {
	return text
		.split('_')
		.map((word) => word.charAt(0).toUpperCase() + word.slice(1).toLowerCase())
		.join(' ');
}

export type RowData = {
	key: string | number;
	[key: string]: string | number;
};

export enum MessagingQueueServiceDetailType {
	ConsumerDetails = 'consumer-details',
	ProducerDetails = 'producer-details',
	NetworkLatency = 'network-latency',
	PartitionHostMetrics = 'partition-host-metric',
}

export const ConsumerLagDetailTitle: Record<
	MessagingQueueServiceDetailType,
	string
> = {
	'consumer-details': 'Consumer Groups Details',
	'producer-details': 'Producer Details',
	'network-latency': 'Network Latency',
	'partition-host-metric': 'Partition Host Metrics',
};

export function createWidgetFilterItem(
	key: string,
	value: string,
): TagFilterItem {
	const id = `${key}--string--tag--false`;

	return {
		id: uuid(),
		key: {
			key,
			dataType: DataTypes.String,
			type: 'tag',
			isColumn: false,
			isJSON: false,
			id,
		},
		op: '=',
		value,
	};
}

export function getFiltersFromConfigOptions(
	consumerGrp?: string,
	topic?: string,
	partition?: string,
): TagFilterItem[] {
	const configOptions = [
		{ key: 'group', values: consumerGrp?.split(',') },
		{ key: 'topic', values: topic?.split(',') },
		{ key: 'partition', values: partition?.split(',') },
	];
	return configOptions.reduce<TagFilterItem[]>(
		(accumulator, { key, values }) => {
			if (values && !isEmpty(values.filter((item) => item !== ''))) {
				accumulator.push(
					...values.map((value) => createWidgetFilterItem(key, value)),
				);
			}
			return accumulator;
		},
		[],
	);
}

export function getWidgetQuery({
	filterItems,
}: {
	filterItems: TagFilterItem[];
}): GetWidgetQueryBuilderProps {
	return {
		title: 'Consumer Lag',
		panelTypes: PANEL_TYPES.TIME_SERIES,
		fillSpans: false,
		yAxisUnit: 'none',
		query: {
			queryType: EQueryType.QUERY_BUILDER,
			promql: [],
			builder: {
				queryData: [
					{
						aggregateAttribute: {
							dataType: DataTypes.Float64,
							id: 'kafka_consumer_group_lag--float64--Gauge--true',
							isColumn: true,
							isJSON: false,
							key: 'kafka_consumer_group_lag',
							type: 'Gauge',
						},
						aggregateOperator: 'max',
						dataSource: DataSource.METRICS,
						disabled: false,
						expression: 'A',
						filters: {
							items: filterItems || [],
							op: 'AND',
						},
						functions: [],
						groupBy: [
							{
								dataType: DataTypes.String,
								id: 'group--string--tag--false',
								isColumn: false,
								isJSON: false,
								key: 'group',
								type: 'tag',
							},
							{
								dataType: DataTypes.String,
								id: 'topic--string--tag--false',
								isColumn: false,
								isJSON: false,
								key: 'topic',
								type: 'tag',
							},
							{
								dataType: DataTypes.String,
								id: 'partition--string--tag--false',
								isColumn: false,
								isJSON: false,
								key: 'partition',
								type: 'tag',
							},
						],
						having: [],
						legend: '{{group}}-{{topic}}-{{partition}}',
						limit: null,
						orderBy: [],
						queryName: 'A',
						reduceTo: 'avg',
						spaceAggregation: 'avg',
						stepInterval: 60,
						timeAggregation: 'max',
					},
				],
				queryFormulas: [],
			},
			clickhouse_sql: [],
			id: uuid(),
		},
	};
}

export const convertToNanoseconds = (timestamp: number): bigint =>
	BigInt((timestamp * 1e9).toFixed(0));

export const getStartAndEndTimesInMilliseconds = (
	timestamp: number,
): { start: number; end: number } => {
	const FIVE_MINUTES_IN_MILLISECONDS = 5 * 60 * 1000; // 5 minutes in milliseconds - check with Shivanshu once

	const start = Math.floor(timestamp);
	const end = Math.floor(start + FIVE_MINUTES_IN_MILLISECONDS);

	return { start, end };
};

export interface SelectedTimelineQuery {
	group?: string;
	partition?: string;
	topic?: string;
	start?: number;
	end?: number;
}

export function setSelectedTimelineQuery(
	urlQuery: URLSearchParams,
	timestamp: number,
	location: Location<unknown>,
	history: History<unknown>,
	data?: {
		[key: string]: string;
	},
): void {
	const selectedTimelineQuery: SelectedTimelineQuery = {
		group: data?.group,
		partition: data?.partition,
		topic: data?.topic,
		...getStartAndEndTimesInMilliseconds(timestamp),
	};
	urlQuery.set(
		QueryParams.selectedTimelineQuery,
		encodeURIComponent(JSON.stringify(selectedTimelineQuery)),
	);
	const generatedUrl = `${location.pathname}?${urlQuery.toString()}`;
	history.replace(generatedUrl);
}

export const MessagingQueuesViewType = {
	consumerLag: {
		label: 'Consumer Lag view',
		value: 'consumerLag',
	},
	partitionLatency: {
		label: 'Partition Latency view',
		value: 'partitionLatency',
	},
	producerLatency: {
		label: 'Producer Latency view',
		value: 'producerLatency',
	},
	dropRate: {
		label: 'Drop Rate',
		value: 'dropRate',
	},
};

<<<<<<< HEAD
interface OnboardingStatusAttributeData {
	overallStatus: string;
	allAvailableAttributes: string[];
	attributeDataWithError: { attributeName: string; errorMsg: string }[];
}

export const getAttributeDataFromOnboardingStatus = (
	onboardingStatus?: OnboardingStatusResponse | null,
): OnboardingStatusAttributeData => {
	const allAvailableAttributes: string[] = [];
	const attributeDataWithError: {
		attributeName: string;
		errorMsg: string;
	}[] = [];

	if (onboardingStatus?.data && !isEmpty(onboardingStatus?.data)) {
		onboardingStatus.data.forEach((status) => {
			if (status.attribute) {
				allAvailableAttributes.push(status.attribute);
				if (status.status === '0') {
					attributeDataWithError.push({
						attributeName: status.attribute,
						errorMsg: status.error_message || '',
					});
				}
			}
		});
	}

	return {
		overallStatus: attributeDataWithError.length ? 'error' : 'success',
		allAvailableAttributes,
		attributeDataWithError,
	};
};

export enum MessagingQueueHealthCheckService {
	Consumers = 'consumers',
	Producers = 'producers',
	Kafka = 'kafka',
=======
export function setConfigDetail(
	urlQuery: URLSearchParams,
	location: Location<unknown>,
	history: History<unknown>,
	paramsToSet?: {
		[key: string]: string;
	},
): void {
	// remove "key" and its value from the paramsToSet object
	const { key, ...restParamsToSet } = paramsToSet || {};

	if (!isEmpty(restParamsToSet)) {
		const configDetail = {
			...restParamsToSet,
		};
		urlQuery.set(
			QueryParams.configDetail,
			encodeURIComponent(JSON.stringify(configDetail)),
		);
	} else {
		urlQuery.delete(QueryParams.configDetail);
	}
	const generatedUrl = `${location.pathname}?${urlQuery.toString()}`;
	history.replace(generatedUrl);
}

export enum ProducerLatencyOptions {
	Producers = 'Producers',
	Consumers = 'Consumers',
>>>>>>> 2aa1878c
}<|MERGE_RESOLUTION|>--- conflicted
+++ resolved
@@ -228,7 +228,6 @@
 	},
 };
 
-<<<<<<< HEAD
 interface OnboardingStatusAttributeData {
 	overallStatus: string;
 	allAvailableAttributes: string[];
@@ -269,7 +268,8 @@
 	Consumers = 'consumers',
 	Producers = 'producers',
 	Kafka = 'kafka',
-=======
+}
+
 export function setConfigDetail(
 	urlQuery: URLSearchParams,
 	location: Location<unknown>,
@@ -299,5 +299,4 @@
 export enum ProducerLatencyOptions {
 	Producers = 'Producers',
 	Consumers = 'Consumers',
->>>>>>> 2aa1878c
 }