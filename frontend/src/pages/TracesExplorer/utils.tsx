import { TabsProps } from 'antd';
import { PANEL_TYPES } from 'constants/queryBuilder';
<<<<<<< HEAD
import ListView from 'container/TracesExplorer/ListView';
import TableView from 'container/TracesExplorer/TableView';
import TimeSeriesView from 'container/TracesExplorer/TimeSeriesView';
=======
import TimeSeriesView from 'container/TimeSeriesView';
import { DataSource } from 'types/common/queryBuilder';
>>>>>>> 3464b2a5

interface GetTabsItemsProps {
	isListViewDisabled: boolean;
}

export const getTabsItems = ({
	isListViewDisabled,
}: GetTabsItemsProps): TabsProps['items'] => [
	{
		label: 'List View',
		key: PANEL_TYPES.LIST,
		children: <ListView />,
		disabled: isListViewDisabled,
	},
	{
		label: 'Time Series',
		key: PANEL_TYPES.TIME_SERIES,
		children: <TimeSeriesView dataSource={DataSource.TRACES} />,
	},
	{
		label: 'Table View',
		key: PANEL_TYPES.TABLE,
		children: <TableView />,
	},
];<|MERGE_RESOLUTION|>--- conflicted
+++ resolved
@@ -1,27 +1,10 @@
 import { TabsProps } from 'antd';
 import { PANEL_TYPES } from 'constants/queryBuilder';
-<<<<<<< HEAD
-import ListView from 'container/TracesExplorer/ListView';
+import TimeSeriesView from 'container/TimeSeriesView';
 import TableView from 'container/TracesExplorer/TableView';
-import TimeSeriesView from 'container/TracesExplorer/TimeSeriesView';
-=======
-import TimeSeriesView from 'container/TimeSeriesView';
 import { DataSource } from 'types/common/queryBuilder';
->>>>>>> 3464b2a5
 
-interface GetTabsItemsProps {
-	isListViewDisabled: boolean;
-}
-
-export const getTabsItems = ({
-	isListViewDisabled,
-}: GetTabsItemsProps): TabsProps['items'] => [
-	{
-		label: 'List View',
-		key: PANEL_TYPES.LIST,
-		children: <ListView />,
-		disabled: isListViewDisabled,
-	},
+export const getTabsItems = (): TabsProps['items'] => [
 	{
 		label: 'Time Series',
 		key: PANEL_TYPES.TIME_SERIES,
