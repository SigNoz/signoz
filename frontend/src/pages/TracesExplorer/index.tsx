import { Tabs } from 'antd';
import axios from 'axios';
<<<<<<< HEAD
import ExplorerCard from 'components/ExplorerCard/ExplorerCard';
import { QueryParams } from 'constants/query';
=======
import ExplorerCard from 'components/ExplorerCard';
import { AVAILABLE_EXPORT_PANEL_TYPES } from 'constants/panelTypes';
>>>>>>> 48538e6b
import {
	initialAutocompleteData,
	initialQueriesMap,
	PANEL_TYPES,
} from 'constants/queryBuilder';
import { queryParamNamesMap } from 'constants/queryBuilderQueryNames';
import ExportPanel from 'container/ExportPanel';
import { SIGNOZ_VALUE } from 'container/QueryBuilder/filters/OrderByFilter/constants';
import QuerySection from 'container/TracesExplorer/QuerySection';
import { useUpdateDashboard } from 'hooks/dashboard/useUpdateDashboard';
import { addEmptyWidgetInDashboardJSONWithQuery } from 'hooks/dashboard/utils';
import { useQueryBuilder } from 'hooks/queryBuilder/useQueryBuilder';
import { useShareBuilderUrl } from 'hooks/queryBuilder/useShareBuilderUrl';
import { useNotifications } from 'hooks/useNotifications';
import history from 'lib/history';
import { useCallback, useEffect, useMemo } from 'react';
import { Dashboard } from 'types/api/dashboard/getAll';
import { Query } from 'types/api/queryBuilder/queryBuilderData';
import { DataSource } from 'types/common/queryBuilder';
import { generateExportToDashboardLink } from 'utils/dashboard/generateExportToDashboardLink';

import { ActionsWrapper, Container } from './styles';
import { getTabsItems } from './utils';

function TracesExplorer(): JSX.Element {
	const { notifications } = useNotifications();

	const {
		currentQuery,
		panelType,
		updateAllQueriesOperators,
		updateQueriesData,
		redirectWithQueryBuilderData,
	} = useQueryBuilder();

	const currentTab = panelType || PANEL_TYPES.LIST;

	const isMultipleQueries = useMemo(
		() =>
			currentQuery.builder.queryData.length > 1 ||
			currentQuery.builder.queryFormulas.length > 0,
		[currentQuery],
	);

	const isGroupByExist = useMemo(() => {
		const groupByCount: number = currentQuery.builder.queryData.reduce<number>(
			(acc, query) => acc + query.groupBy.length,
			0,
		);

		return groupByCount > 0;
	}, [currentQuery]);

	const defaultQuery = useMemo(() => {
		const query = updateAllQueriesOperators(
			initialQueriesMap.traces,
			PANEL_TYPES.LIST,
			DataSource.TRACES,
		);

		return {
			...query,
			builder: {
				...query.builder,
				queryData: [
					{
						...query.builder.queryData[0],
						orderBy: [{ columnName: 'timestamp', order: 'desc' }],
					},
				],
			},
		};
	}, [updateAllQueriesOperators]);

	const tabsItems = getTabsItems({
		isListViewDisabled: isMultipleQueries || isGroupByExist,
	});

	const exportDefaultQuery = useMemo(
		() =>
			updateAllQueriesOperators(
				currentQuery || initialQueriesMap.traces,
				PANEL_TYPES.TIME_SERIES,
				DataSource.TRACES,
			),
		[currentQuery, updateAllQueriesOperators],
	);

	const { mutate: updateDashboard, isLoading } = useUpdateDashboard();

	const handleExport = useCallback(
		(dashboard: Dashboard | null): void => {
			if (!dashboard || !panelType) return;

			const panelTypeParam = AVAILABLE_EXPORT_PANEL_TYPES.includes(panelType)
				? panelType
				: PANEL_TYPES.TIME_SERIES;

			const updatedDashboard = addEmptyWidgetInDashboardJSONWithQuery(
				dashboard,
				exportDefaultQuery,
				panelTypeParam,
			);

			updateDashboard(updatedDashboard, {
				onSuccess: (data) => {
					if (data.error) {
						const message =
							data.error === 'feature usage exceeded' ? (
								<span>
									Panel limit exceeded for {DataSource.TRACES} in community edition.
									Please checkout our paid plans{' '}
									<a
										href="https://signoz.io/pricing/?utm_source=product&utm_medium=dashboard-limit"
										rel="noreferrer noopener"
										target="_blank"
									>
										here
									</a>
								</span>
							) : (
								data.error
							);
						notifications.error({
							message,
						});

						return;
					}
					const dashboardEditView = generateExportToDashboardLink({
						query: exportDefaultQuery,
						panelType: panelTypeParam,
						dashboardId: data.payload?.uuid || '',
					});

					history.push(dashboardEditView);
				},
				onError: (error) => {
					if (axios.isAxiosError(error)) {
						notifications.error({
							message: error.message,
						});
					}
				},
			});
		},
		[exportDefaultQuery, notifications, panelType, updateDashboard],
	);

	const getUpdateQuery = useCallback(
		(newPanelType: PANEL_TYPES): Query => {
			let query = updateAllQueriesOperators(
				currentQuery,
				newPanelType,
				DataSource.TRACES,
			);

			if (
				newPanelType === PANEL_TYPES.LIST ||
				newPanelType === PANEL_TYPES.TRACE
			) {
				query = updateQueriesData(query, 'queryData', (item) => ({
					...item,
					orderBy: item.orderBy.filter((item) => item.columnName !== SIGNOZ_VALUE),
					aggregateAttribute: initialAutocompleteData,
				}));
			}

			return query;
		},
		[currentQuery, updateAllQueriesOperators, updateQueriesData],
	);

	const handleTabChange = useCallback(
		(type: string): void => {
			const newPanelType = type as PANEL_TYPES;
			if (panelType === newPanelType) return;

			const query = getUpdateQuery(newPanelType);

			redirectWithQueryBuilderData(query, {
				[queryParamNamesMap.panelTypes]: newPanelType,
			});
		},
		[getUpdateQuery, panelType, redirectWithQueryBuilderData],
	);

	useShareBuilderUrl(defaultQuery);

	useEffect(() => {
		const shouldChangeView = isMultipleQueries || isGroupByExist;

		if (
			(currentTab === PANEL_TYPES.LIST || currentTab === PANEL_TYPES.TRACE) &&
			shouldChangeView
		) {
			handleTabChange(PANEL_TYPES.TIME_SERIES);
		}
	}, [currentTab, isMultipleQueries, isGroupByExist, handleTabChange]);

	return (
		<>
			<ExplorerCard sourcepage="traces" currentPanelType={currentTab}>
				<QuerySection />
			</ExplorerCard>

			<Container>
				<ActionsWrapper>
					<ExportPanel
						query={exportDefaultQuery}
						isLoading={isLoading}
						onExport={handleExport}
					/>
				</ActionsWrapper>

				<Tabs
					defaultActiveKey={currentTab}
					activeKey={currentTab}
					items={tabsItems}
					onChange={handleTabChange}
				/>
			</Container>
		</>
	);
}

export default TracesExplorer;<|MERGE_RESOLUTION|>--- conflicted
+++ resolved
@@ -1,12 +1,8 @@
 import { Tabs } from 'antd';
 import axios from 'axios';
-<<<<<<< HEAD
 import ExplorerCard from 'components/ExplorerCard/ExplorerCard';
 import { QueryParams } from 'constants/query';
-=======
-import ExplorerCard from 'components/ExplorerCard';
 import { AVAILABLE_EXPORT_PANEL_TYPES } from 'constants/panelTypes';
->>>>>>> 48538e6b
 import {
 	initialAutocompleteData,
 	initialQueriesMap,
