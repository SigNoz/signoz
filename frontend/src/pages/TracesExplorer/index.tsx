--- conflicted
+++ resolved
@@ -51,10 +51,7 @@
 		handleRunQuery,
 		stagedQuery,
 		handleSetConfig,
-<<<<<<< HEAD
-=======
 		updateQueriesData,
->>>>>>> 090538f1
 	} = useQueryBuilder();
 
 	const { options } = useOptionsMenu({
@@ -67,7 +64,6 @@
 	});
 
 	const [searchParams, setSearchParams] = useSearchParams();
-<<<<<<< HEAD
 
 	// Get panel type from URL
 	const panelTypesFromUrl = useGetPanelTypesQueryParam(PANEL_TYPES.LIST);
@@ -79,68 +75,6 @@
 	const { handleExplorerTabChange } = useHandleExplorerTabChange();
 	const { safeNavigate } = useSafeNavigate();
 
-	// Update selected view when panel type from URL changes
-	useEffect(() => {
-		if (panelTypesFromUrl) {
-			const newView = getExplorerViewForPanelType(panelTypesFromUrl);
-			if (newView && newView !== selectedView) {
-				setSelectedView(newView);
-			}
-		}
-	}, [panelTypesFromUrl, selectedView]);
-
-	// Update URL when selectedView changes
-	useEffect(() => {
-		setSearchParams((prev: URLSearchParams) => {
-			prev.set(QueryParams.selectedExplorerView, selectedView);
-			return prev;
-		});
-	}, [selectedView, setSearchParams]);
-
-	const [shouldReset, setShouldReset] = useState(false);
-
-	const handleChangeSelectedView = useCallback(
-		(view: ExplorerViews): void => {
-			if (selectedView === ExplorerViews.LIST) {
-				handleSetConfig(PANEL_TYPES.LIST, DataSource.TRACES);
-			}
-
-			if (view === ExplorerViews.LIST) {
-				setShouldReset(true);
-			}
-
-			setSelectedView(view);
-			handleExplorerTabChange(
-				view === ExplorerViews.TIMESERIES ? PANEL_TYPES.TIME_SERIES : view,
-			);
-		},
-		[handleSetConfig, handleExplorerTabChange, selectedView],
-	);
-=======
-
-	// Get panel type from URL
-	const panelTypesFromUrl = useGetPanelTypesQueryParam(PANEL_TYPES.LIST);
->>>>>>> 090538f1
-
-	const [selectedView, setSelectedView] = useState<ExplorerViews>(() =>
-		getExplorerViewFromUrl(searchParams, panelTypesFromUrl),
-	);
-
-	const { handleExplorerTabChange } = useHandleExplorerTabChange();
-	const { safeNavigate } = useSafeNavigate();
-
-<<<<<<< HEAD
-	const defaultQuery = useMemo(
-		() =>
-			updateAllQueriesOperators(
-				initialQueriesMap.traces,
-				PANEL_TYPES.LIST,
-				DataSource.TRACES,
-			),
-		[updateAllQueriesOperators],
-	);
-
-=======
 	// Update selected view when panel type from URL changes
 	useEffect(() => {
 		if (panelTypesFromUrl) {
@@ -225,7 +159,6 @@
 		return stagedQuery.builder.queryData.find((item) => !item.disabled) || null;
 	}, [stagedQuery]);
 
->>>>>>> 090538f1
 	const exportDefaultQuery = useMemo(
 		() =>
 			updateAllQueriesOperators(
@@ -284,10 +217,6 @@
 	useShareBuilderUrl({ defaultValue: defaultQuery, forceReset: shouldReset });
 
 	useEffect(() => {
-<<<<<<< HEAD
-		if (shouldReset) setShouldReset(false);
-	}, [shouldReset]);
-=======
 		if (shouldReset) {
 			setShouldReset(false);
 			setDefaultQuery(
@@ -299,7 +228,6 @@
 			);
 		}
 	}, [shouldReset, updateAllQueriesOperators]);
->>>>>>> 090538f1
 
 	const [isOpen, setOpen] = useState<boolean>(true);
 	const logEventCalledRef = useRef(false);
@@ -351,11 +279,7 @@
 		[],
 	);
 
-<<<<<<< HEAD
-	const isFilterApplied = useMemo(() => !isEmpty(listQuery?.filters.items), [
-=======
 	const isFilterApplied = useMemo(() => !isEmpty(listQuery?.filters?.items), [
->>>>>>> 090538f1
 		listQuery,
 	]);
 
