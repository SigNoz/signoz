--- conflicted
+++ resolved
@@ -31,11 +31,7 @@
 		redirectWithQueryBuilderData,
 	} = useQueryBuilder();
 
-<<<<<<< HEAD
-	const currentTab = panelType || PANEL_TYPES.TIME_SERIES;
-=======
 	const currentTab = panelType || PANEL_TYPES.LIST;
->>>>>>> c0d10f0d
 
 	const isMultipleQueries = useMemo(
 		() =>
@@ -44,9 +40,6 @@
 		[currentQuery],
 	);
 
-<<<<<<< HEAD
-	const tabsItems = getTabsItems();
-=======
 	const isGroupByExist = useMemo(() => {
 		const groupByCount: number = currentQuery.builder.queryData.reduce<number>(
 			(acc, query) => acc + query.groupBy.length,
@@ -80,7 +73,6 @@
 	const tabsItems = getTabsItems({
 		isListViewDisabled: isMultipleQueries || isGroupByExist,
 	});
->>>>>>> c0d10f0d
 
 	const exportDefaultQuery = useMemo(
 		() =>
