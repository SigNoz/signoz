import './TracesExplorer.styles.scss';

import * as Sentry from '@sentry/react';
import { Callout } from '@signozhq/callout';
import { Card } from 'antd';
import logEvent from 'api/common/logEvent';
import cx from 'classnames';
import ExplorerCard from 'components/ExplorerCard/ExplorerCard';
import QuickFilters from 'components/QuickFilters/QuickFilters';
import { QuickFiltersSource, SignalType } from 'components/QuickFilters/types';
import WarningPopover from 'components/WarningPopover/WarningPopover';
import { LOCALSTORAGE } from 'constants/localStorage';
import { AVAILABLE_EXPORT_PANEL_TYPES } from 'constants/panelTypes';
import { initialQueriesMap, PANEL_TYPES } from 'constants/queryBuilder';
import ExplorerOptionWrapper from 'container/ExplorerOptions/ExplorerOptionWrapper';
import ExportPanel from 'container/ExportPanel';
import { useOptionsMenu } from 'container/OptionsMenu';
import LeftToolbarActions from 'container/QueryBuilder/components/ToolbarActions/LeftToolbarActions';
import RightToolbarActions from 'container/QueryBuilder/components/ToolbarActions/RightToolbarActions';
import TimeSeriesView from 'container/TimeSeriesView';
import Toolbar from 'container/Toolbar/Toolbar';
import ListView from 'container/TracesExplorer/ListView';
import { defaultSelectedColumns } from 'container/TracesExplorer/ListView/configs';
import QuerySection from 'container/TracesExplorer/QuerySection';
import TableView from 'container/TracesExplorer/TableView';
import TracesView from 'container/TracesExplorer/TracesView';
import { useGetPanelTypesQueryParam } from 'hooks/queryBuilder/useGetPanelTypesQueryParam';
import { useQueryBuilder } from 'hooks/queryBuilder/useQueryBuilder';
import { useShareBuilderUrl } from 'hooks/queryBuilder/useShareBuilderUrl';
import { useHandleExplorerTabChange } from 'hooks/useHandleExplorerTabChange';
import { useSafeNavigate } from 'hooks/useSafeNavigate';
import { cloneDeep, isEmpty, set } from 'lodash-es';
import ErrorBoundaryFallback from 'pages/ErrorBoundaryFallback/ErrorBoundaryFallback';
import { ExplorerViews } from 'pages/LogsExplorer/utils';
import { useCallback, useEffect, useMemo, useRef, useState } from 'react';
import { useSearchParams } from 'react-router-dom-v5-compat';
import { Warning } from 'types/api';
import { Dashboard } from 'types/api/dashboard/getAll';
import {
	IBuilderTraceOperator,
	Query,
} from 'types/api/queryBuilder/queryBuilderData';
import { DataSource } from 'types/common/queryBuilder';
import { generateExportToDashboardLink } from 'utils/dashboard/generateExportToDashboardLink';
import {
	getExplorerViewForPanelType,
	getExplorerViewFromUrl,
} from 'utils/explorerUtils';
import { v4 } from 'uuid';

function TracesExplorer(): JSX.Element {
	const {
		currentQuery,
		panelType,
		updateAllQueriesOperators,
		handleRunQuery,
		stagedQuery,
		handleSetConfig,
	} = useQueryBuilder();

	const { options } = useOptionsMenu({
		storageKey: LOCALSTORAGE.TRACES_LIST_OPTIONS,
		dataSource: DataSource.TRACES,
		aggregateOperator: 'noop',
		initialOptions: {
			selectColumns: defaultSelectedColumns,
		},
	});

	const [searchParams] = useSearchParams();

	// Get panel type from URL
	const panelTypesFromUrl = useGetPanelTypesQueryParam(PANEL_TYPES.LIST);
	const [isLoadingQueries, setIsLoadingQueries] = useState<boolean>(false);

	const [selectedView, setSelectedView] = useState<ExplorerViews>(() =>
		getExplorerViewFromUrl(searchParams, panelTypesFromUrl),
	);

	const { handleExplorerTabChange } = useHandleExplorerTabChange();
	const { safeNavigate } = useSafeNavigate();

	// Update selected view when panel type from URL changes
	useEffect(() => {
		if (panelTypesFromUrl) {
			const newView = getExplorerViewForPanelType(panelTypesFromUrl);
			if (newView && newView !== selectedView) {
				setSelectedView(newView);
			}
		}
	}, [panelTypesFromUrl, selectedView]);

	const [shouldReset, setShouldReset] = useState(false);

	const [defaultQuery, setDefaultQuery] = useState<Query>(() =>
		updateAllQueriesOperators(
			initialQueriesMap.traces,
			PANEL_TYPES.LIST,
			DataSource.TRACES,
		),
	);

	const handleChangeSelectedView = useCallback(
		(view: ExplorerViews): void => {
			if (selectedView === ExplorerViews.LIST) {
				handleSetConfig(PANEL_TYPES.LIST, DataSource.TRACES);
			}

<<<<<<< HEAD
=======
			if (
				(selectedView === ExplorerViews.TRACE ||
					selectedView === ExplorerViews.LIST) &&
				stagedQuery?.builder?.queryTraceOperator &&
				stagedQuery.builder.queryTraceOperator.length > 0
			) {
				// remove order by from trace operator
				stagedQuery.builder.queryTraceOperator[0].orderBy = [];
			}

>>>>>>> b69583d0
			setSelectedView(view);

			handleExplorerTabChange(
				view === ExplorerViews.TIMESERIES ? PANEL_TYPES.TIME_SERIES : view,
			);
		},
		[
			handleSetConfig,
			handleExplorerTabChange,
			selectedView,
			setSelectedView,
			stagedQuery,
		],
	);

	const listQuery = useMemo(() => {
		if (!stagedQuery || stagedQuery.builder.queryData.length < 1) return null;

		return stagedQuery.builder.queryData.find((item) => !item.disabled) || null;
	}, [stagedQuery]);

	const exportDefaultQuery = useMemo(
		() =>
			updateAllQueriesOperators(
				currentQuery || initialQueriesMap.traces,
				PANEL_TYPES.TIME_SERIES,
				DataSource.TRACES,
			),
		[currentQuery, updateAllQueriesOperators],
	);

	const getUpdatedQueryForExport = useCallback((): Query => {
		const updatedQuery = cloneDeep(currentQuery);

		set(
			updatedQuery,
			'builder.queryData[0].selectColumns',
			options.selectColumns,
		);

		return updatedQuery;
	}, [currentQuery, options.selectColumns]);

	const handleExport = useCallback(
		(dashboard: Dashboard | null, isNewDashboard?: boolean): void => {
			if (!dashboard || !panelType) return;

			const panelTypeParam = AVAILABLE_EXPORT_PANEL_TYPES.includes(panelType)
				? panelType
				: PANEL_TYPES.TIME_SERIES;

			const widgetId = v4();

			const query =
				panelType === PANEL_TYPES.LIST
					? getUpdatedQueryForExport()
					: exportDefaultQuery;

			logEvent('Traces Explorer: Add to dashboard successful', {
				panelType,
				isNewDashboard,
				dashboardName: dashboard?.data?.title,
			});

			const dashboardEditView = generateExportToDashboardLink({
				query,
				panelType: panelTypeParam,
				dashboardId: dashboard.id,
				widgetId,
			});

			safeNavigate(dashboardEditView);
		},
		[exportDefaultQuery, panelType, safeNavigate, getUpdatedQueryForExport],
	);

	useShareBuilderUrl({ defaultValue: defaultQuery, forceReset: shouldReset });

	const isGroupByExist = useMemo(() => {
		const queryData = currentQuery?.builder?.queryData ?? [];
		return queryData.some((q) => (q?.groupBy?.length ?? 0) > 0);
	}, [currentQuery]);

	const hasMultipleQueries = useMemo(
		() => currentQuery?.builder?.queryData?.length > 1,
		[currentQuery],
	);

	const traceOperator = useMemo((): IBuilderTraceOperator | undefined => {
		if (
			currentQuery.builder.queryTraceOperator &&
			currentQuery.builder.queryTraceOperator.length > 0
		) {
			return currentQuery.builder.queryTraceOperator[0];
		}

		return undefined;
	}, [currentQuery.builder.queryTraceOperator]);

	const showTraceOperatorCallout = useMemo(
		() =>
			(selectedView === ExplorerViews.LIST ||
				selectedView === ExplorerViews.TRACE) &&
			hasMultipleQueries &&
			!traceOperator,
		[selectedView, hasMultipleQueries, traceOperator],
	);

	const traceOperatorCalloutDescription = useMemo(() => {
		if (currentQuery.builder.queryData.length === 0) return '';
		const firstQuery = currentQuery.builder.queryData[0];
		return `Please use a Trace Operator to combine results of multiple span queries. Else you'd only see the results from query "${firstQuery.queryName}"`;
	}, [currentQuery]);

	useEffect(() => {
		const shouldChangeView = isGroupByExist;

		if (
			(selectedView === ExplorerViews.LIST ||
				selectedView === ExplorerViews.TRACE) &&
			shouldChangeView
		) {
			// Switch to timeseries view automatically
			handleChangeSelectedView(ExplorerViews.TIMESERIES);
		}
	}, [selectedView, isGroupByExist, handleChangeSelectedView]);

	useEffect(() => {
		if (shouldReset) {
			setShouldReset(false);
			setDefaultQuery(
				updateAllQueriesOperators(
					initialQueriesMap.traces,
					PANEL_TYPES.LIST,
					DataSource.TRACES,
				),
			);
		}
	}, [shouldReset, updateAllQueriesOperators]);

	const [isOpen, setOpen] = useState<boolean>(true);
	const logEventCalledRef = useRef(false);

	useEffect(() => {
		if (!logEventCalledRef.current) {
			logEvent('Traces Explorer: Page visited', {});
			logEventCalledRef.current = true;
		}
	}, []);

	const toolbarViews = useMemo(
		() => ({
			list: {
				name: 'list',
				label: 'List',
				show: true,
				key: 'list',
			},
			timeseries: {
				name: 'timeseries',
				label: 'Timeseries',
				disabled: false,
				show: true,
				key: 'timeseries',
			},
			trace: {
				name: 'trace',
				label: 'Trace',
				disabled: false,
				show: true,
				key: 'trace',
			},
			table: {
				name: 'table',
				label: 'Table',
				disabled: false,
				show: true,
				key: 'table',
			},
			clickhouse: {
				name: 'clickhouse',
				label: 'Clickhouse',
				disabled: false,
				show: false,
				key: 'clickhouse',
			},
		}),
		[],
	);

	const isFilterApplied = useMemo(() => !isEmpty(listQuery?.filters?.items), [
		listQuery,
	]);

	const [warning, setWarning] = useState<Warning | undefined>(undefined);

	return (
		<Sentry.ErrorBoundary fallback={<ErrorBoundaryFallback />}>
			<div className="trace-explorer-page">
				<Card className="filter" hidden={!isOpen}>
					<QuickFilters
						className="qf-traces-explorer"
						source={QuickFiltersSource.TRACES_EXPLORER}
						signal={SignalType.TRACES}
						handleFilterVisibilityChange={(): void => {
							setOpen(!isOpen);
						}}
					/>
				</Card>
				<div
					className={cx('trace-explorer', {
						'filters-expanded': isOpen,
					})}
				>
					<div className="trace-explorer-header">
						<Toolbar
							showAutoRefresh
							leftActions={
								<LeftToolbarActions
									showFilter={isOpen}
									handleFilterVisibilityChange={(): void => setOpen(!isOpen)}
									items={toolbarViews}
									selectedView={selectedView}
									onChangeSelectedView={handleChangeSelectedView}
								/>
							}
							warningElement={
								!isEmpty(warning) ? <WarningPopover warningData={warning} /> : <div />
							}
							rightActions={
								<RightToolbarActions
									onStageRunQuery={(): void => handleRunQuery()}
									isLoadingQueries={isLoadingQueries}
								/>
							}
						/>
					</div>
					<ExplorerCard sourcepage={DataSource.TRACES}>
						<div className="query-section-container">
							<QuerySection />
						</div>
					</ExplorerCard>

					<div className="traces-explorer-views">
						<div className="traces-explorer-export-panel">
							<ExportPanel
								query={exportDefaultQuery}
								isLoading={false}
								onExport={handleExport}
							/>
						</div>

						{showTraceOperatorCallout && (
							<Callout
								type="info"
								size="small"
								showIcon
								description={traceOperatorCalloutDescription}
							/>
						)}

						{selectedView === ExplorerViews.LIST && (
							<div className="trace-explorer-list-view">
								<ListView
									isFilterApplied={isFilterApplied}
									setWarning={setWarning}
									setIsLoadingQueries={setIsLoadingQueries}
								/>
							</div>
						)}

						{selectedView === ExplorerViews.TRACE && (
							<div className="trace-explorer-traces-view">
								<TracesView
									isFilterApplied={isFilterApplied}
									setWarning={setWarning}
									setIsLoadingQueries={setIsLoadingQueries}
								/>
							</div>
						)}

						{selectedView === ExplorerViews.TIMESERIES && (
							<div className="trace-explorer-time-series-view">
								<TimeSeriesView
									dataSource={DataSource.TRACES}
									isFilterApplied={isFilterApplied}
									setWarning={setWarning}
									setIsLoadingQueries={setIsLoadingQueries}
								/>
							</div>
						)}

						{selectedView === ExplorerViews.TABLE && (
							<div className="trace-explorer-table-view">
								<TableView
									setWarning={setWarning}
									setIsLoadingQueries={setIsLoadingQueries}
								/>
							</div>
						)}
					</div>

					<ExplorerOptionWrapper
						disabled={!stagedQuery}
						query={exportDefaultQuery}
						sourcepage={DataSource.TRACES}
						onExport={handleExport}
					/>
				</div>
			</div>
		</Sentry.ErrorBoundary>
	);
}

export default TracesExplorer;<|MERGE_RESOLUTION|>--- conflicted
+++ resolved
@@ -106,8 +106,6 @@
 				handleSetConfig(PANEL_TYPES.LIST, DataSource.TRACES);
 			}
 
-<<<<<<< HEAD
-=======
 			if (
 				(selectedView === ExplorerViews.TRACE ||
 					selectedView === ExplorerViews.LIST) &&
@@ -118,7 +116,6 @@
 				stagedQuery.builder.queryTraceOperator[0].orderBy = [];
 			}
 
->>>>>>> b69583d0
 			setSelectedView(view);
 
 			handleExplorerTabChange(
