--- conflicted
+++ resolved
@@ -35,7 +35,6 @@
 
 	const value = JSON.parse(data);
 
-<<<<<<< HEAD
 	var type: string = '';
 	var channel: SlackChannel & WebhookChannel = { name: '' };
 
@@ -53,9 +52,6 @@
 		}
 		type = WebhookType;
 	}
-=======
-	const channel: SlackChannel = value.slack_configs[0];
->>>>>>> 4f3bb95a
 
 	return (
 		<EditAlertChannels
