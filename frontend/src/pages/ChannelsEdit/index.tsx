--- conflicted
+++ resolved
@@ -37,45 +37,64 @@
 	const { data: ChannelData } = data.payload;
 
 	const value = JSON.parse(ChannelData);
-	let type = '';
-	let channel: SlackChannel & WebhookChannel & PagerChannel = { name: '' };
 
-	if (value && 'slack_configs' in value) {
-		const slackConfig = value.slack_configs[0];
-		channel = slackConfig;
-		type = SlackType;
-	} else if (value && 'pagerduty_configs' in value) {
-		const pagerConfig = value.pagerduty_configs[0];
-		channel = pagerConfig;
-		channel.details = JSON.stringify(pagerConfig.details);
-		channel.detailsArray = { ...pagerConfig.details };
-		type = PagerType;
-	} else if (value && 'webhook_configs' in value) {
-		const webhookConfig = value.webhook_configs[0];
-		channel = webhookConfig;
-		channel.api_url = webhookConfig.url;
+	const prepChannelConfig = (): {
+		type: string;
+		channel: SlackChannel & WebhookChannel & PagerChannel;
+	} => {
+		let channel: SlackChannel & WebhookChannel & PagerChannel = { name: '' };
+		if (value && 'slack_configs' in value) {
+			const slackConfig = value.slack_configs[0];
+			channel = slackConfig;
+			return {
+				type: SlackType,
+				channel,
+			};
+		}
+		if (value && 'pagerduty_configs' in value) {
+			const pagerConfig = value.pagerduty_configs[0];
+			channel = pagerConfig;
+			channel.details = JSON.stringify(pagerConfig.details);
+			channel.detailsArray = { ...pagerConfig.details };
+			return {
+				type: PagerType,
+				channel,
+			};
+		}
 
-		if ('http_config' in webhookConfig) {
-			const httpConfig = webhookConfig.http_config;
-			if ('basic_auth' in httpConfig) {
-				channel.username = webhookConfig.http_config?.basic_auth?.username;
-				channel.password = webhookConfig.http_config?.basic_auth?.password;
-			} else if ('authorization' in httpConfig) {
-				channel.password = webhookConfig.http_config?.authorization?.credentials;
+		if (value && 'webhook_configs' in value) {
+			const webhookConfig = value.webhook_configs[0];
+			channel = webhookConfig;
+			channel.api_url = webhookConfig.url;
+
+			if ('http_config' in webhookConfig) {
+				const httpConfig = webhookConfig.http_config;
+				if ('basic_auth' in httpConfig) {
+					channel.username = webhookConfig.http_config?.basic_auth?.username;
+					channel.password = webhookConfig.http_config?.basic_auth?.password;
+				} else if ('authorization' in httpConfig) {
+					channel.password = webhookConfig.http_config?.authorization?.credentials;
+				}
 			}
+			return {
+				type: WebhookType,
+				channel,
+			};
 		}
-		type = WebhookType;
-	}
-<<<<<<< HEAD
+		return {
+			type: SlackType,
+			channel,
+		};
+	};
 
-=======
->>>>>>> 4e0b2b9c
+	const target = prepChannelConfig();
+
 	return (
 		<EditAlertChannels
 			{...{
 				initialValue: {
-					...channel,
-					type,
+					...target.channel,
+					type: target.type,
 					name: value.name,
 				},
 			}}
