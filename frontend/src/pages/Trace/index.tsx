import { Card } from 'antd';
import ROUTES from 'constants/routes';
import Filters from 'container/Trace/Filters';
import TraceGraph from 'container/Trace/Graph';
import Search from 'container/Trace/Search';
import TraceGraphFilter from 'container/Trace/TraceGraphFilter';
import TraceTable from 'container/Trace/TraceTable';
import history from 'lib/history';
import React, { useCallback, useEffect, useState } from 'react';
import { connect, useDispatch, useSelector } from 'react-redux';
import { bindActionCreators, Dispatch } from 'redux';
import { ThunkDispatch } from 'redux-thunk';
import { GetInitialTraceFilter } from 'store/actions/trace/getInitialFilter';
import {
	GetSpansAggregate,
	GetSpansAggregateProps,
} from 'store/actions/trace/getInitialSpansAggregate';
import { GetSpans, GetSpansProps } from 'store/actions/trace/getSpans';
import { AppState } from 'store/reducers';
import AppActions from 'types/actions';
import { RESET_TRACE_FILTER } from 'types/actions/trace';
import { GlobalReducer } from 'types/reducer/globalTime';
import { TraceReducer } from 'types/reducer/trace';

import {
	ClearAllFilter,
	Container,
	LeftContainer,
	RightContainer,
} from './styles';

function Trace({
	getSpansAggregate,
	getSpans,
	getInitialFilter,
}: Props): JSX.Element {
	const { maxTime, minTime } = useSelector<AppState, GlobalReducer>(
		(state) => state.globalTime,
	);

	const dispatch = useDispatch<Dispatch<AppActions>>();

	const [isChanged, setIsChanged] = useState<boolean>(true);

	const {
		selectedFilter,
		spansAggregate,
		selectedTags,
		selectedFunction,
		selectedGroupBy,
		isFilterExclude,
	} = useSelector<AppState, TraceReducer>((state) => state.traces);

	useEffect(() => {
		getInitialFilter(minTime, maxTime);
	}, [maxTime, minTime, getInitialFilter, isChanged]);

	useEffect(() => {
		getSpansAggregate({
			maxTime,
			minTime,
			selectedFilter,
			current: spansAggregate.currentPage,
			pageSize: spansAggregate.pageSize,
			selectedTags,
<<<<<<< HEAD
			order: spansAggregate.order === 'ascend' ? 'ascending' : 'descending',
=======
			order: 'ascending',
>>>>>>> 01bad0f1
		});
	}, [
		selectedTags,
		selectedFilter,
		maxTime,
		minTime,
		getSpansAggregate,
		spansAggregate.currentPage,
		spansAggregate.pageSize,
	]);

	useEffect(() => {
		getSpans({
			end: maxTime,
			function: selectedFunction,
			groupBy: selectedGroupBy,
			selectedFilter,
			selectedTags,
			start: minTime,
			step: 60,
			isFilterExclude,
		});
	}, [
		selectedFunction,
		selectedGroupBy,
		selectedFilter,
		selectedTags,
		maxTime,
		minTime,
		isFilterExclude,
		getSpans,
	]);

	useEffect(() => {
		return (): void => {
			dispatch({
				type: RESET_TRACE_FILTER,
			});
		};
	}, [dispatch]);

	const onClickHandler = useCallback(
		(e) => {
			e.preventDefault();
			e.stopPropagation();

			history.replace(ROUTES.TRACE);

			dispatch({
				type: RESET_TRACE_FILTER,
			});

			setIsChanged((state) => !state);
		},
		[dispatch],
	);

	return (
		<>
			<Search />
			<Container>
				<div>
					<ClearAllFilter onClick={onClickHandler} type="primary">
						Clear all filters
					</ClearAllFilter>
					<LeftContainer>
						<Filters />
					</LeftContainer>
				</div>

				<RightContainer>
					<Card>
						<TraceGraphFilter />
						<TraceGraph />
					</Card>

					<Card style={{ marginTop: '2rem' }}>
						<TraceTable />
					</Card>
				</RightContainer>
			</Container>
		</>
	);
}

interface DispatchProps {
	getSpansAggregate: (props: GetSpansAggregateProps) => void;
	getSpans: (props: GetSpansProps) => void;
	getInitialFilter: (
		minTime: GlobalReducer['minTime'],
		maxTime: GlobalReducer['maxTime'],
	) => void;
}

const mapDispatchToProps = (
	dispatch: ThunkDispatch<unknown, unknown, AppActions>,
): DispatchProps => ({
	getInitialFilter: bindActionCreators(GetInitialTraceFilter, dispatch),
	getSpansAggregate: bindActionCreators(GetSpansAggregate, dispatch),
	getSpans: bindActionCreators(GetSpans, dispatch),
});

type Props = DispatchProps;

export default connect(null, mapDispatchToProps)(Trace);<|MERGE_RESOLUTION|>--- conflicted
+++ resolved
@@ -63,11 +63,7 @@
 			current: spansAggregate.currentPage,
 			pageSize: spansAggregate.pageSize,
 			selectedTags,
-<<<<<<< HEAD
 			order: spansAggregate.order === 'ascend' ? 'ascending' : 'descending',
-=======
-			order: 'ascending',
->>>>>>> 01bad0f1
 		});
 	}, [
 		selectedTags,
@@ -77,6 +73,7 @@
 		getSpansAggregate,
 		spansAggregate.currentPage,
 		spansAggregate.pageSize,
+		spansAggregate.order,
 	]);
 
 	useEffect(() => {
