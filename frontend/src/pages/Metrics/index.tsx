--- conflicted
+++ resolved
@@ -42,11 +42,7 @@
 	const { queries } = useResourceAttribute();
 
 	const selectedTags = useMemo(
-<<<<<<< HEAD
-		() => (convertRawQueriesToTraceSelectedTags(queries) as Tags[]) || [],
-=======
 		() => (convertRawQueriesToTraceSelectedTags(queries, '') as Tags[]) || [],
->>>>>>> 99ed314f
 		[queries],
 	);
 
