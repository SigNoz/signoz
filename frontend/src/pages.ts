--- conflicted
+++ resolved
@@ -1,91 +1,61 @@
-<<<<<<< HEAD
-import React from 'react';
-
-export const ServiceMetrics = React.lazy(
-	() => import('Src/modules/Metrics/ServiceMetricsDef'),
-);
-export const ServiceMap = React.lazy(
-	() => import('Src/modules/Servicemap/ServiceMap'),
-);
-export const TraceDetail = React.lazy(
-	() => import('Src/modules/Traces/TraceDetail'),
-);
-export const TraceGraph = React.lazy(
-	() => import('Src/modules/Traces/TraceGraphDef'),
-);
-export const UsageExplorer = React.lazy(
-	() => import('Src/modules/Usage/UsageExplorerDef'),
-);
-export const ServicesTable = React.lazy(
-	() => import('Src/modules/Metrics/ServicesTableDef'),
-);
-export const Signup = React.lazy(() => import('Src/modules/Auth/Signup'));
-export const SettingsPage = React.lazy(
-	() => import('Src/modules/Settings/settingsPage'),
-);
-
-export const InstrumentationPage = React.lazy(
-	() => import('Src/modules/add-instrumentation/instrumentationPage'),
-=======
-import Loadable from "./components/Loadable";
+import Loadable from './components/Loadable';
 
 export const ServiceMetricsPage = Loadable(
 	() =>
 		import(
-			/* webpackChunkName: "ServiceMetricsPage" */ "modules/Metrics/ServiceMetricsDef"
+			/* webpackChunkName: "ServiceMetricsPage" */ 'modules/Metrics/ServiceMetricsDef'
 		),
 );
 
 export const ServiceMapPage = Loadable(
 	() =>
 		import(
-			/* webpackChunkName: "ServiceMapPage" */ "modules/Servicemap/ServiceMap"
+			/* webpackChunkName: "ServiceMapPage" */ 'modules/Servicemap/ServiceMap'
 		),
 );
 
 export const TraceDetailPage = Loadable(
 	() =>
 		import(
-			/* webpackChunkName: "TraceDetailPage" */ "modules/Traces/TraceDetail"
+			/* webpackChunkName: "TraceDetailPage" */ 'modules/Traces/TraceDetail'
 		),
 );
 
 export const TraceGraphPage = Loadable(
 	() =>
 		import(
-			/* webpackChunkName: "TraceGraphPage" */ "modules/Traces/TraceGraphDef"
+			/* webpackChunkName: "TraceGraphPage" */ 'modules/Traces/TraceGraphDef'
 		),
 );
 
 export const UsageExplorerPage = Loadable(
 	() =>
 		import(
-			/* webpackChunkName: "UsageExplorerPage" */ "modules/Usage/UsageExplorerDef"
+			/* webpackChunkName: "UsageExplorerPage" */ 'modules/Usage/UsageExplorerDef'
 		),
 );
 
 export const ServicesTablePage = Loadable(
 	() =>
 		import(
-			/* webpackChunkName: "ServicesTablePage" */ "modules/Metrics/ServicesTableDef"
+			/* webpackChunkName: "ServicesTablePage" */ 'modules/Metrics/ServicesTableDef'
 		),
 );
 
 export const SignupPage = Loadable(
-	() => import(/* webpackChunkName: "SignupPage" */ "modules/Auth/Signup"),
+	() => import(/* webpackChunkName: "SignupPage" */ 'modules/Auth/Signup'),
 );
 
 export const SettingsPage = Loadable(
 	() =>
 		import(
-			/* webpackChunkName: "SettingsPage" */ "modules/Settings/settingsPage"
+			/* webpackChunkName: "SettingsPage" */ 'modules/Settings/settingsPage'
 		),
 );
 
 export const InstrumentationPage = Loadable(
 	() =>
 		import(
-			/* webpackChunkName: "InstrumentationPage" */ "modules/add-instrumentation/instrumentationPage"
+			/* webpackChunkName: "InstrumentationPage" */ 'modules/add-instrumentation/instrumentationPage'
 		),
->>>>>>> 7f2546ec
 );