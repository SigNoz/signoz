import React from 'react';

export const ServiceMetrics = React.lazy(
<<<<<<< HEAD
	() => import('Src/modules/Metrics/ServiceMetricsDef'),
);
export const ServiceMap = React.lazy(
	() => import('Src/modules/Servicemap/ServiceMap'),
);
export const TraceDetail = React.lazy(
	() => import('Src/modules/Traces/TraceDetail'),
);
export const TraceGraph = React.lazy(
	() => import('Src/modules/Traces/TraceGraphDef'),
);
export const UsageExplorer = React.lazy(
	() => import('Src/modules/Usage/UsageExplorerDef'),
);
export const ServicesTable = React.lazy(
	() => import('Src/modules/Metrics/ServicesTableDef'),
);
export const Signup = React.lazy(() => import('Src/modules/Auth/Signup'));
export const SettingsPage = React.lazy(
	() => import('Src/modules/Settings/settingsPage'),
);

export const InstrumentationPage = React.lazy(
	() => import('Src/modules/add-instrumentation/instrumentationPage'),
=======
	() => import("modules/Metrics/ServiceMetricsDef"),
);
export const ServiceMap = React.lazy(
	() => import("modules/Servicemap/ServiceMap"),
);
export const TraceDetail = React.lazy(
	() => import("modules/Traces/TraceDetail"),
);
export const TraceGraph = React.lazy(
	() => import("modules/Traces/TraceGraphDef"),
);
export const UsageExplorer = React.lazy(
	() => import("modules/Usage/UsageExplorerDef"),
);
export const ServicesTable = React.lazy(
	() => import("modules/Metrics/ServicesTableDef"),
);
export const Signup = React.lazy(() => import("modules/Auth/Signup"));
export const SettingsPage = React.lazy(
	() => import("modules/Settings/settingsPage"),
);

export const InstrumentationPage = React.lazy(
	() => import("modules/add-instrumentation/instrumentationPage"),
>>>>>>> 506c34f3
);<|MERGE_RESOLUTION|>--- conflicted
+++ resolved
@@ -1,32 +1,6 @@
-import React from 'react';
+import React from "react";
 
 export const ServiceMetrics = React.lazy(
-<<<<<<< HEAD
-	() => import('Src/modules/Metrics/ServiceMetricsDef'),
-);
-export const ServiceMap = React.lazy(
-	() => import('Src/modules/Servicemap/ServiceMap'),
-);
-export const TraceDetail = React.lazy(
-	() => import('Src/modules/Traces/TraceDetail'),
-);
-export const TraceGraph = React.lazy(
-	() => import('Src/modules/Traces/TraceGraphDef'),
-);
-export const UsageExplorer = React.lazy(
-	() => import('Src/modules/Usage/UsageExplorerDef'),
-);
-export const ServicesTable = React.lazy(
-	() => import('Src/modules/Metrics/ServicesTableDef'),
-);
-export const Signup = React.lazy(() => import('Src/modules/Auth/Signup'));
-export const SettingsPage = React.lazy(
-	() => import('Src/modules/Settings/settingsPage'),
-);
-
-export const InstrumentationPage = React.lazy(
-	() => import('Src/modules/add-instrumentation/instrumentationPage'),
-=======
 	() => import("modules/Metrics/ServiceMetricsDef"),
 );
 export const ServiceMap = React.lazy(
@@ -51,5 +25,4 @@
 
 export const InstrumentationPage = React.lazy(
 	() => import("modules/add-instrumentation/instrumentationPage"),
->>>>>>> 506c34f3
 );