import NotFound from 'components/NotFound';
import Spinner from 'components/Spinner';
<<<<<<< HEAD
import { IS_LOGGED_IN } from 'constants/auth';
import ROUTES from 'constants/routes';
import AppLayout from 'container/AppLayout';
=======
>>>>>>> 02446579
import history from 'lib/history';
import React, { Suspense } from 'react';
import { Route, Router, Switch } from 'react-router-dom';

import routes from './routes';

const App = (): JSX.Element => (
	<Router history={history}>
<<<<<<< HEAD
		<AppLayout>
			<Suspense fallback={<Spinner size="large" tip="Loading..." />}>
				<Switch>
					{routes.map(({ path, component, exact }, index) => {
						return (
							<Route key={index} exact={exact} path={path} component={component} />
						);
					})}

					{/* This logic should be moved to app layout */}
					<Route
						path="/"
						exact
						render={(): JSX.Element => {
							return localStorage.getItem(IS_LOGGED_IN) === 'yes' ? (
								<Redirect to={ROUTES.APPLICATION} />
							) : (
								<Redirect to={ROUTES.SIGN_UP} />
							);
						}}
					/>
					<Route path="*" exact component={NotFound} />
				</Switch>
			</Suspense>
		</AppLayout>
=======
		<RouteProvider>
			<AppLayout>
				<Suspense fallback={<Spinner size="large" tip="Loading..." />}>
					<Switch>
						{routes.map(({ path, component, exact }, index) => {
							return (
								<Route key={index} exact={exact} path={path} component={component} />
							);
						})}
						<Route path="*" exact component={NotFound} />
					</Switch>
				</Suspense>
			</AppLayout>
		</RouteProvider>
>>>>>>> 02446579
	</Router>
);

export default App;<|MERGE_RESOLUTION|>--- conflicted
+++ resolved
@@ -1,11 +1,6 @@
 import NotFound from 'components/NotFound';
 import Spinner from 'components/Spinner';
-<<<<<<< HEAD
-import { IS_LOGGED_IN } from 'constants/auth';
-import ROUTES from 'constants/routes';
 import AppLayout from 'container/AppLayout';
-=======
->>>>>>> 02446579
 import history from 'lib/history';
 import React, { Suspense } from 'react';
 import { Route, Router, Switch } from 'react-router-dom';
@@ -14,7 +9,6 @@
 
 const App = (): JSX.Element => (
 	<Router history={history}>
-<<<<<<< HEAD
 		<AppLayout>
 			<Suspense fallback={<Spinner size="large" tip="Loading..." />}>
 				<Switch>
@@ -23,39 +17,10 @@
 							<Route key={index} exact={exact} path={path} component={component} />
 						);
 					})}
-
-					{/* This logic should be moved to app layout */}
-					<Route
-						path="/"
-						exact
-						render={(): JSX.Element => {
-							return localStorage.getItem(IS_LOGGED_IN) === 'yes' ? (
-								<Redirect to={ROUTES.APPLICATION} />
-							) : (
-								<Redirect to={ROUTES.SIGN_UP} />
-							);
-						}}
-					/>
 					<Route path="*" exact component={NotFound} />
 				</Switch>
 			</Suspense>
 		</AppLayout>
-=======
-		<RouteProvider>
-			<AppLayout>
-				<Suspense fallback={<Spinner size="large" tip="Loading..." />}>
-					<Switch>
-						{routes.map(({ path, component, exact }, index) => {
-							return (
-								<Route key={index} exact={exact} path={path} component={component} />
-							);
-						})}
-						<Route path="*" exact component={NotFound} />
-					</Switch>
-				</Suspense>
-			</AppLayout>
-		</RouteProvider>
->>>>>>> 02446579
 	</Router>
 );
 
