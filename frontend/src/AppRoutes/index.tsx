--- conflicted
+++ resolved
@@ -1,4 +1,3 @@
-<<<<<<< HEAD
 import NotFound from "components/NotFound";
 import Spinner from "components/Spinner";
 import { IS_LOGGED_IN } from "constants/auth";
@@ -9,18 +8,6 @@
 import { BrowserRouter, Redirect,Route, Switch } from "react-router-dom";
 
 import routes from "./routes";
-=======
-import NotFound from 'components/NotFound';
-import Spinner from 'components/Spinner';
-import { IS_LOGGED_IN } from 'constants/auth';
-import ROUTES from 'constants/routes';
-import AppLayout from 'modules/AppLayout';
-import { RouteProvider } from 'modules/RouteProvider';
-import React, { Suspense } from 'react';
-import { BrowserRouter, Redirect,Route, Switch } from 'react-router-dom';
-
-import routes from './routes';
->>>>>>> 66b42358
 
 const App = () => (
 	<BrowserRouter basename="/">
