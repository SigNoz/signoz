import NotFound from 'components/NotFound';
import Spinner from 'components/Spinner';
<<<<<<< HEAD
import ROUTES from 'constants/routes';
=======
import AppLayout from 'container/AppLayout';
>>>>>>> 53d52254
import history from 'lib/history';
import React, { Suspense } from 'react';
import { Redirect, Route, Router, Switch, } from 'react-router-dom';

import routes from './routes';

const App = (): JSX.Element => (
	<Router history={history}>
<<<<<<< HEAD
		<RouteProvider>
			<AppLayout>
				<Suspense fallback={<Spinner size="large" tip="Loading..." />}>
					<Switch>
						{routes.map(({ path, component, exact }) => {
							return (
								<Route key={path} exact={exact} path={path} component={component} />
							);
						})}
						<Redirect from="/" to={ROUTES.APPLICATION} />
						<Route component={NotFound} />
					</Switch>
				</Suspense>
			</AppLayout>
		</RouteProvider>
=======
		<AppLayout>
			<Suspense fallback={<Spinner size="large" tip="Loading..." />}>
				<Switch>
					{routes.map(({ path, component, exact }, index) => {
						return (
							<Route key={index} exact={exact} path={path} component={component} />
						);
					})}
					<Route path="*" exact component={NotFound} />
				</Switch>
			</Suspense>
		</AppLayout>
>>>>>>> 53d52254
	</Router>
);

export default App;<|MERGE_RESOLUTION|>--- conflicted
+++ resolved
@@ -1,10 +1,7 @@
 import NotFound from 'components/NotFound';
 import Spinner from 'components/Spinner';
-<<<<<<< HEAD
 import ROUTES from 'constants/routes';
-=======
 import AppLayout from 'container/AppLayout';
->>>>>>> 53d52254
 import history from 'lib/history';
 import React, { Suspense } from 'react';
 import { Redirect, Route, Router, Switch, } from 'react-router-dom';
@@ -13,36 +10,19 @@
 
 const App = (): JSX.Element => (
 	<Router history={history}>
-<<<<<<< HEAD
-		<RouteProvider>
-			<AppLayout>
-				<Suspense fallback={<Spinner size="large" tip="Loading..." />}>
-					<Switch>
-						{routes.map(({ path, component, exact }) => {
-							return (
-								<Route key={path} exact={exact} path={path} component={component} />
-							);
-						})}
-						<Redirect from="/" to={ROUTES.APPLICATION} />
-						<Route component={NotFound} />
-					</Switch>
-				</Suspense>
-			</AppLayout>
-		</RouteProvider>
-=======
 		<AppLayout>
 			<Suspense fallback={<Spinner size="large" tip="Loading..." />}>
 				<Switch>
-					{routes.map(({ path, component, exact }, index) => {
+					{routes.map(({ path, component, exact }) => {
 						return (
-							<Route key={index} exact={exact} path={path} component={component} />
+							<Route key={path} exact={exact} path={path} component={component} />
 						);
 					})}
-					<Route path="*" exact component={NotFound} />
+					<Redirect from="/" to={ROUTES.APPLICATION} />
+					<Route component={NotFound} />
 				</Switch>
 			</Suspense>
 		</AppLayout>
->>>>>>> 53d52254
 	</Router>
 );
 
