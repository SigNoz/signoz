import { ConfigProvider } from 'antd';
import NotFound from 'components/NotFound';
import Spinner from 'components/Spinner';
import AppLayout from 'container/AppLayout';
import { useThemeConfig } from 'hooks/useDarkMode';
import { NotificationProvider } from 'hooks/useNotifications';
import { ResourceProvider } from 'hooks/useResourceAttribute';
import history from 'lib/history';
import { QueryBuilderProvider } from 'providers/QueryBuilder';
import React, { Suspense } from 'react';
import { Route, Router, Switch } from 'react-router-dom';

import PrivateRoute from './Private';
import routes from './routes';

function App(): JSX.Element {
	const themeConfig = useThemeConfig();

	return (
		<ConfigProvider theme={themeConfig}>
			<NotificationProvider>
				<Router history={history}>
<<<<<<< HEAD
					<ResourceProvider>
						<PrivateRoute>
=======
					<PrivateRoute>
						<QueryBuilderProvider>
>>>>>>> 6c2faa21
							<AppLayout>
								<Suspense fallback={<Spinner size="large" tip="Loading..." />}>
									<Switch>
										{routes.map(({ path, component, exact }) => (
											<Route
												key={`${path}`}
												exact={exact}
												path={path}
												component={component}
											/>
										))}

										<Route path="*" component={NotFound} />
									</Switch>
								</Suspense>
							</AppLayout>
<<<<<<< HEAD
						</PrivateRoute>
					</ResourceProvider>
=======
						</QueryBuilderProvider>
					</PrivateRoute>
>>>>>>> 6c2faa21
				</Router>
			</NotificationProvider>
		</ConfigProvider>
	);
}

export default App;<|MERGE_RESOLUTION|>--- conflicted
+++ resolved
@@ -19,38 +19,30 @@
 	return (
 		<ConfigProvider theme={themeConfig}>
 			<NotificationProvider>
-				<Router history={history}>
-<<<<<<< HEAD
-					<ResourceProvider>
-						<PrivateRoute>
-=======
-					<PrivateRoute>
-						<QueryBuilderProvider>
->>>>>>> 6c2faa21
-							<AppLayout>
-								<Suspense fallback={<Spinner size="large" tip="Loading..." />}>
-									<Switch>
-										{routes.map(({ path, component, exact }) => (
-											<Route
-												key={`${path}`}
-												exact={exact}
-												path={path}
-												component={component}
-											/>
-										))}
+				<PrivateRoute>
+					<Router history={history}>
+						<ResourceProvider>
+							<QueryBuilderProvider>
+								<AppLayout>
+									<Suspense fallback={<Spinner size="large" tip="Loading..." />}>
+										<Switch>
+											{routes.map(({ path, component, exact }) => (
+												<Route
+													key={`${path}`}
+													exact={exact}
+													path={path}
+													component={component}
+												/>
+											))}
 
-										<Route path="*" component={NotFound} />
-									</Switch>
-								</Suspense>
-							</AppLayout>
-<<<<<<< HEAD
-						</PrivateRoute>
-					</ResourceProvider>
-=======
-						</QueryBuilderProvider>
-					</PrivateRoute>
->>>>>>> 6c2faa21
-				</Router>
+											<Route path="*" component={NotFound} />
+										</Switch>
+									</Suspense>
+								</AppLayout>
+							</QueryBuilderProvider>
+						</ResourceProvider>
+					</Router>
+				</PrivateRoute>
 			</NotificationProvider>
 		</ConfigProvider>
 	);
