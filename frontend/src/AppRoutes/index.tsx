import NotFound from 'components/NotFound';
import Spinner from 'components/Spinner';
import ROUTES from 'constants/routes';
import AppLayout from 'container/AppLayout';
import history from 'lib/history';
import React, { Suspense } from 'react';
import { useSelector } from 'react-redux';
import { Redirect, Route, Router, Switch } from 'react-router-dom';
import { AppState } from 'store/reducers';
import AppReducer from 'types/reducer/app';

import routes from './routes';

<<<<<<< HEAD
const App = (): JSX.Element => {
	const { isLoggedIn } = useSelector<AppState, AppReducer>((state) => state.app);

	return (
		<Router history={history}>
			<AppLayout>
				<Suspense fallback={<Spinner size="large" tip="Loading..." />}>
					<Switch>
						{routes.map(({ path, component, exact }, index) => (
							<Route key={index} exact={exact} path={path} component={component} />
						))}
						<Route
							path="/"
							exact
							render={(): JSX.Element =>
								isLoggedIn ? (
									<Redirect to={ROUTES.APPLICATION} />
								) : (
									<Redirect to={ROUTES.SIGN_UP} />
								)
							}
						/>
						<Route path="*" component={NotFound} />
					</Switch>
				</Suspense>
			</AppLayout>
		</Router>
	);
};
=======
const App = (): JSX.Element => (
	<Router history={history}>
		<AppLayout>
			<Suspense fallback={<Spinner size="large" tip="Loading..." />}>
				<Switch>
					{routes.map(({ path, component, exact }) => (
						<Route key={`${path}`} exact={exact} path={path} component={component} />
					))}
					<Redirect from="/" to={ROUTES.APPLICATION} />
					<Route component={NotFound} />
				</Switch>
			</Suspense>
		</AppLayout>
	</Router>
);
>>>>>>> 3ed4fb2b

export default App;<|MERGE_RESOLUTION|>--- conflicted
+++ resolved
@@ -11,7 +11,7 @@
 
 import routes from './routes';
 
-<<<<<<< HEAD
+
 const App = (): JSX.Element => {
 	const { isLoggedIn } = useSelector<AppState, AppReducer>((state) => state.app);
 
@@ -41,22 +41,6 @@
 		</Router>
 	);
 };
-=======
-const App = (): JSX.Element => (
-	<Router history={history}>
-		<AppLayout>
-			<Suspense fallback={<Spinner size="large" tip="Loading..." />}>
-				<Switch>
-					{routes.map(({ path, component, exact }) => (
-						<Route key={`${path}`} exact={exact} path={path} component={component} />
-					))}
-					<Redirect from="/" to={ROUTES.APPLICATION} />
-					<Route component={NotFound} />
-				</Switch>
-			</Suspense>
-		</AppLayout>
-	</Router>
-);
->>>>>>> 3ed4fb2b
+
 
 export default App;