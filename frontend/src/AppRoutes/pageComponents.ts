import Loadable from 'components/Loadable';

export const ServicesTablePage = Loadable(
	() => import(/* webpackChunkName: "ServicesTablePage" */ 'pages/Metrics'),
);

export const ServiceMetricsPage = Loadable(
	() =>
		import(
			/* webpackChunkName: "ServiceMetricsPage" */ 'pages/MetricApplication'
		),
);

export const ServiceMapPage = Loadable(
	() =>
		import(
			/* webpackChunkName: "ServiceMapPage" */ 'modules/Servicemap/ServiceMap'
		),
);

export const TraceFilter = Loadable(
	() => import(/* webpackChunkName: "Trace Filter Page" */ 'pages/Trace'),
);

export const TraceDetail = Loadable(
	() => import(/* webpackChunkName: "TraceDetail Page" */ 'pages/TraceDetail'),
);

export const UsageExplorerPage = Loadable(
	() =>
		import(
			/* webpackChunkName: "UsageExplorerPage" */ 'modules/Usage/UsageExplorerDef'
		),
);

export const SignupPage = Loadable(
	() => import(/* webpackChunkName: "SignupPage" */ 'pages/SignUp'),
);

export const SettingsPage = Loadable(
	() => import(/* webpackChunkName: "SettingsPage" */ 'pages/Settings'),
);

export const InstrumentationPage = Loadable(
	() =>
		import(
			/* webpackChunkName: "InstrumentationPage" */ 'pages/AddInstrumentation'
		),
);

export const DashboardPage = Loadable(
	() => import(/* webpackChunkName: "DashboardPage" */ 'pages/Dashboard'),
);

export const NewDashboardPage = Loadable(
	() => import(/* webpackChunkName: "New DashboardPage" */ 'pages/NewDashboard'),
);

export const DashboardWidget = Loadable(
	() =>
		import(/* webpackChunkName: "DashboardWidgetPage" */ 'pages/DashboardWidget'),
);

export const EditRulesPage = Loadable(
	() => import(/* webpackChunkName: "Alerts Edit Page" */ 'pages/EditRules'),
);

export const ListAllALertsPage = Loadable(
	() => import(/* webpackChunkName: "All Alerts Page" */ 'pages/AlertList'),
);

export const CreateNewAlerts = Loadable(
	() => import(/* webpackChunkName: "Create Alerts" */ 'pages/CreateAlert'),
);

export const CreateAlertChannelAlerts = Loadable(
	() =>
		import(/* webpackChunkName: "Create Channels" */ 'pages/AlertChannelCreate'),
);

export const EditAlertChannelsAlerts = Loadable(
	() => import(/* webpackChunkName: "Edit Channels" */ 'pages/ChannelsEdit'),
);

export const AllAlertChannels = Loadable(
	() => import(/* webpackChunkName: "All Channels" */ 'pages/AllAlertChannels'),
);

<<<<<<< HEAD
export const AllErrors = Loadable(
	/* webpackChunkName: "All Errors" */ () => import('pages/AllErrors'),
);

export const ErrorDetails = Loadable(
	() => import(/* webpackChunkName: "Error Details" */ 'pages/ErrorDetails'),
=======
export const StatusPage = Loadable(
	() => import(/* webpackChunkName: "All Status" */ 'pages/Status'),
>>>>>>> f6aece63
);<|MERGE_RESOLUTION|>--- conflicted
+++ resolved
@@ -86,15 +86,14 @@
 	() => import(/* webpackChunkName: "All Channels" */ 'pages/AllAlertChannels'),
 );
 
-<<<<<<< HEAD
 export const AllErrors = Loadable(
 	/* webpackChunkName: "All Errors" */ () => import('pages/AllErrors'),
 );
 
 export const ErrorDetails = Loadable(
 	() => import(/* webpackChunkName: "Error Details" */ 'pages/ErrorDetails'),
-=======
+);
+
 export const StatusPage = Loadable(
 	() => import(/* webpackChunkName: "All Status" */ 'pages/Status'),
->>>>>>> f6aece63
 );