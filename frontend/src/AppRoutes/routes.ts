import ROUTES from 'constants/routes';
import DashboardWidget from 'pages/DashboardWidget';
import { RouteProps } from 'react-router-dom';

import {
	DashboardPage,
	InstrumentationPage,
	NewDashboardPage,
	ServiceMapPage,
	ServiceMetricsPage,
	ServicesTablePage,
	SettingsPage,
	SignupPage,
	TraceDetailPage,
	TraceDetailPages,
	TraceGraphPage,
	UsageExplorerPage,
	EditRulesPage,
	ListAllALertsPage,
	CreateNewAlerts,
} from './pageComponents';

const routes: AppRoutes[] = [
	{
		component: SignupPage,
		path: ROUTES.SIGN_UP,
		exact: true,
	},
	{
		component: ServicesTablePage,
		path: ROUTES.APPLICATION,
		exact: true,
	},
	{
		path: ROUTES.SERVICE_METRICS,
		exact: true,
		component: ServiceMetricsPage,
	},
	{
		path: ROUTES.SERVICE_MAP,
		component: ServiceMapPage,
		exact: true,
	},
	{
		path: ROUTES.TRACE_GRAPH,
		exact: true,
		component: TraceGraphPage,
	},
	{
		path: ROUTES.SETTINGS,
		exact: true,
		component: SettingsPage,
	},
	{
		path: ROUTES.USAGE_EXPLORER,
		exact: true,
		component: UsageExplorerPage,
	},
	{
		path: ROUTES.INSTRUMENTATION,
		exact: true,
		component: InstrumentationPage,
	},
	{
		path: ROUTES.TRACES,
		exact: true,
		component: TraceDetailPage,
	},
	{
		path: ROUTES.ALL_DASHBOARD,
		exact: true,
		component: DashboardPage,
	},
	{
		path: ROUTES.DASHBOARD,
		exact: true,
		component: NewDashboardPage,
	},
	{
		path: ROUTES.DASHBOARD_WIDGET,
		exact: true,
		component: DashboardWidget,
	},
	{
<<<<<<< HEAD
		path: ROUTES.EDIT_ALERTS,
		exact: true,
		component: EditRulesPage,
	},
	{
		path: ROUTES.LIST_ALL_LISTS,
		exact: true,
		component: ListAllALertsPage,
	},
	{
		path: ROUTES.ALERTS_NEW,
		exact: true,
		component: CreateNewAlerts,
=======
		path: ROUTES.TRACE,
		exact: true,
		component: TraceDetailPages,
>>>>>>> da5bf3ae
	},
];

interface AppRoutes {
	component: RouteProps['component'];
	path: RouteProps['path'];
	exact: RouteProps['exact'];
	isPrivate?: boolean;
}

export default routes;<|MERGE_RESOLUTION|>--- conflicted
+++ resolved
@@ -82,7 +82,6 @@
 		component: DashboardWidget,
 	},
 	{
-<<<<<<< HEAD
 		path: ROUTES.EDIT_ALERTS,
 		exact: true,
 		component: EditRulesPage,
@@ -96,11 +95,11 @@
 		path: ROUTES.ALERTS_NEW,
 		exact: true,
 		component: CreateNewAlerts,
-=======
+	},
+	{
 		path: ROUTES.TRACE,
 		exact: true,
 		component: TraceDetailPages,
->>>>>>> da5bf3ae
 	},
 ];
 
