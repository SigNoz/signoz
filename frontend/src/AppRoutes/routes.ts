import ROUTES from 'constants/routes';
import { RouteProps } from 'react-router-dom';

import {
	AlertHistory,
	AlertOverview,
	AllAlertChannels,
	AllErrors,
	APIKeys,
	BillingPage,
	CreateAlertChannelAlerts,
	CreateNewAlerts,
	DashboardPage,
	DashboardWidget,
	EditAlertChannelsAlerts,
	EditRulesPage,
	ErrorDetails,
	IngestionSettings,
	InstalledIntegrations,
	LicensePage,
	ListAllALertsPage,
	LiveLogs,
	Login,
	Logs,
	LogsExplorer,
	LogsIndexToFields,
	LogsSaveViews,
<<<<<<< HEAD
	MetricsExplorer,
=======
	MessagingQueues,
	MQDetailPage,
>>>>>>> a023a751
	MySettings,
	NewDashboardPage,
	OldLogsExplorer,
	Onboarding,
	OrganizationSettings,
	PasswordReset,
	PipelinePage,
	ServiceMapPage,
	ServiceMetricsPage,
	ServicesTablePage,
	ServiceTopLevelOperationsPage,
	SettingsPage,
	ShortcutsPage,
	SignupPage,
	SomethingWentWrong,
	StatusPage,
	SupportPage,
	TraceDetail,
	TraceFilter,
	TracesExplorer,
	TracesSaveViews,
	UnAuthorized,
	UsageExplorerPage,
	WorkspaceBlocked,
} from './pageComponents';

const routes: AppRoutes[] = [
	{
		component: SignupPage,
		path: ROUTES.SIGN_UP,
		exact: true,
		isPrivate: false,
		key: 'SIGN_UP',
	},
	{
		path: ROUTES.GET_STARTED,
		exact: false,
		component: Onboarding,
		isPrivate: true,
		key: 'GET_STARTED',
	},
	{
		component: LogsIndexToFields,
		path: ROUTES.LOGS_INDEX_FIELDS,
		exact: true,
		isPrivate: true,
		key: 'LOGS_INDEX_FIELDS',
	},
	{
		component: ServicesTablePage,
		path: ROUTES.APPLICATION,
		exact: true,
		isPrivate: true,
		key: 'APPLICATION',
	},
	{
		path: ROUTES.SERVICE_METRICS,
		exact: true,
		component: ServiceMetricsPage,
		isPrivate: true,
		key: 'SERVICE_METRICS',
	},
	{
		path: ROUTES.SERVICE_TOP_LEVEL_OPERATIONS,
		exact: true,
		component: ServiceTopLevelOperationsPage,
		isPrivate: true,
		key: 'SERVICE_TOP_LEVEL_OPERATIONS',
	},
	{
		path: ROUTES.SERVICE_MAP,
		component: ServiceMapPage,
		isPrivate: true,
		exact: true,
		key: 'SERVICE_MAP',
	},
	{
		path: ROUTES.LOGS_SAVE_VIEWS,
		component: LogsSaveViews,
		isPrivate: true,
		exact: true,
		key: 'LOGS_SAVE_VIEWS',
	},
	{
		path: ROUTES.TRACE_DETAIL,
		exact: true,
		component: TraceDetail,
		isPrivate: true,
		key: 'TRACE_DETAIL',
	},
	{
		path: ROUTES.SETTINGS,
		exact: true,
		component: SettingsPage,
		isPrivate: true,
		key: 'SETTINGS',
	},
	{
		path: ROUTES.USAGE_EXPLORER,
		exact: true,
		component: UsageExplorerPage,
		isPrivate: true,
		key: 'USAGE_EXPLORER',
	},
	{
		path: ROUTES.ALL_DASHBOARD,
		exact: true,
		component: DashboardPage,
		isPrivate: true,
		key: 'ALL_DASHBOARD',
	},
	{
		path: ROUTES.DASHBOARD,
		exact: true,
		component: NewDashboardPage,
		isPrivate: true,
		key: 'DASHBOARD',
	},
	{
		path: ROUTES.DASHBOARD_WIDGET,
		exact: true,
		component: DashboardWidget,
		isPrivate: true,
		key: 'DASHBOARD_WIDGET',
	},
	{
		path: ROUTES.EDIT_ALERTS,
		exact: true,
		component: EditRulesPage,
		isPrivate: true,
		key: 'EDIT_ALERTS',
	},
	{
		path: ROUTES.LIST_ALL_ALERT,
		exact: true,
		component: ListAllALertsPage,
		isPrivate: true,
		key: 'LIST_ALL_ALERT',
	},
	{
		path: ROUTES.ALERTS_NEW,
		exact: true,
		component: CreateNewAlerts,
		isPrivate: true,
		key: 'ALERTS_NEW',
	},
	{
		path: ROUTES.ALERT_HISTORY,
		exact: true,
		component: AlertHistory,
		isPrivate: true,
		key: 'ALERT_HISTORY',
	},
	{
		path: ROUTES.ALERT_OVERVIEW,
		exact: true,
		component: AlertOverview,
		isPrivate: true,
		key: 'ALERT_OVERVIEW',
	},
	{
		path: ROUTES.TRACE,
		exact: true,
		component: TraceFilter,
		isPrivate: true,
		key: 'TRACE',
	},
	{
		path: ROUTES.TRACES_EXPLORER,
		exact: true,
		component: TracesExplorer,
		isPrivate: true,
		key: 'TRACES_EXPLORER',
	},
	{
		path: ROUTES.TRACES_SAVE_VIEWS,
		exact: true,
		component: TracesSaveViews,
		isPrivate: true,
		key: 'TRACES_SAVE_VIEWS',
	},
	{
		path: ROUTES.CHANNELS_NEW,
		exact: true,
		component: CreateAlertChannelAlerts,
		isPrivate: true,
		key: 'CHANNELS_NEW',
	},
	{
		path: ROUTES.CHANNELS_EDIT,
		exact: true,
		component: EditAlertChannelsAlerts,
		isPrivate: true,
		key: 'CHANNELS_EDIT',
	},
	{
		path: ROUTES.ALL_CHANNELS,
		exact: true,
		component: AllAlertChannels,
		isPrivate: true,
		key: 'ALL_CHANNELS',
	},
	{
		path: ROUTES.ALL_ERROR,
		exact: true,
		isPrivate: true,
		component: AllErrors,
		key: 'ALL_ERROR',
	},
	{
		path: ROUTES.ERROR_DETAIL,
		exact: true,
		component: ErrorDetails,
		isPrivate: true,
		key: 'ERROR_DETAIL',
	},
	{
		path: ROUTES.VERSION,
		exact: true,
		component: StatusPage,
		isPrivate: true,
		key: 'VERSION',
	},
	{
		path: ROUTES.ORG_SETTINGS,
		exact: true,
		component: OrganizationSettings,
		isPrivate: true,
		key: 'ORG_SETTINGS',
	},
	{
		path: ROUTES.INGESTION_SETTINGS,
		exact: true,
		component: IngestionSettings,
		isPrivate: true,
		key: 'INGESTION_SETTINGS',
	},
	{
		path: ROUTES.API_KEYS,
		exact: true,
		component: APIKeys,
		isPrivate: true,
		key: 'API_KEYS',
	},
	{
		path: ROUTES.MY_SETTINGS,
		exact: true,
		component: MySettings,
		isPrivate: true,
		key: 'MY_SETTINGS',
	},
	{
		path: ROUTES.LOGS,
		exact: true,
		component: Logs,
		key: 'LOGS',
		isPrivate: true,
	},
	{
		path: ROUTES.LOGS_EXPLORER,
		exact: true,
		component: LogsExplorer,
		key: 'LOGS_EXPLORER',
		isPrivate: true,
	},
	{
		path: ROUTES.OLD_LOGS_EXPLORER,
		exact: true,
		component: OldLogsExplorer,
		key: 'OLD_LOGS_EXPLORER',
		isPrivate: true,
	},
	{
		path: ROUTES.LIVE_LOGS,
		exact: true,
		component: LiveLogs,
		key: 'LIVE_LOGS',
		isPrivate: true,
	},
	{
		path: ROUTES.LOGS_PIPELINES,
		exact: true,
		component: PipelinePage,
		key: 'LOGS_PIPELINES',
		isPrivate: true,
	},
	{
		path: ROUTES.LOGIN,
		exact: true,
		component: Login,
		isPrivate: false,
		key: 'LOGIN',
	},
	{
		path: ROUTES.UN_AUTHORIZED,
		exact: true,
		component: UnAuthorized,
		key: 'UN_AUTHORIZED',
		isPrivate: true,
	},
	{
		path: ROUTES.PASSWORD_RESET,
		exact: true,
		component: PasswordReset,
		key: 'PASSWORD_RESET',
		isPrivate: false,
	},
	{
		path: ROUTES.SOMETHING_WENT_WRONG,
		exact: true,
		component: SomethingWentWrong,
		key: 'SOMETHING_WENT_WRONG',
		isPrivate: false,
	},
	{
		path: ROUTES.BILLING,
		exact: true,
		component: BillingPage,
		key: 'BILLING',
		isPrivate: true,
	},
	{
		path: ROUTES.WORKSPACE_LOCKED,
		exact: true,
		component: WorkspaceBlocked,
		isPrivate: true,
		key: 'WORKSPACE_LOCKED',
	},
	{
		path: ROUTES.SHORTCUTS,
		exact: true,
		component: ShortcutsPage,
		isPrivate: true,
		key: 'SHORTCUTS',
	},
	{
		path: ROUTES.INTEGRATIONS,
		exact: true,
		component: InstalledIntegrations,
		isPrivate: true,
		key: 'INTEGRATIONS',
	},
	{
<<<<<<< HEAD
		path: ROUTES.METRICS_EXPLORER,
		exact: true,
		component: MetricsExplorer,
		isPrivate: true,
		key: 'METRICS_EXPLORER',
=======
		path: ROUTES.MESSAGING_QUEUES,
		exact: true,
		component: MessagingQueues,
		key: 'MESSAGING_QUEUES',
		isPrivate: true,
	},
	{
		path: ROUTES.MESSAGING_QUEUES_DETAIL,
		exact: true,
		component: MQDetailPage,
		key: 'MESSAGING_QUEUES_DETAIL',
		isPrivate: true,
>>>>>>> a023a751
	},
];

export const SUPPORT_ROUTE: AppRoutes = {
	path: ROUTES.SUPPORT,
	exact: true,
	component: SupportPage,
	key: 'SUPPORT',
	isPrivate: true,
};

export const LIST_LICENSES: AppRoutes = {
	path: ROUTES.LIST_LICENSES,
	exact: true,
	component: LicensePage,
	isPrivate: true,
	key: 'LIST_LICENSES',
};

export const oldRoutes = [
	'/pipelines',
	'/logs/old-logs-explorer',
	'/logs-explorer',
	'/logs-explorer/live',
	'/logs-save-views',
	'/traces-save-views',
	'/settings/api-keys',
];

export const oldNewRoutesMapping: Record<string, string> = {
	'/pipelines': '/logs/pipelines',
	'/logs/old-logs-explorer': '/logs/old-logs-explorer',
	'/logs-explorer': '/logs/logs-explorer',
	'/logs-explorer/live': '/logs/logs-explorer/live',
	'/logs-save-views': '/logs/saved-views',
	'/traces-save-views': '/traces/saved-views',
	'/settings/api-keys': '/settings/access-tokens',
};

export interface AppRoutes {
	component: RouteProps['component'];
	path: RouteProps['path'];
	exact: RouteProps['exact'];
	isPrivate: boolean;
	key: keyof typeof ROUTES;
}

export default routes;<|MERGE_RESOLUTION|>--- conflicted
+++ resolved
@@ -25,12 +25,9 @@
 	LogsExplorer,
 	LogsIndexToFields,
 	LogsSaveViews,
-<<<<<<< HEAD
 	MetricsExplorer,
-=======
 	MessagingQueues,
 	MQDetailPage,
->>>>>>> a023a751
 	MySettings,
 	NewDashboardPage,
 	OldLogsExplorer,
@@ -374,13 +371,13 @@
 		key: 'INTEGRATIONS',
 	},
 	{
-<<<<<<< HEAD
 		path: ROUTES.METRICS_EXPLORER,
 		exact: true,
 		component: MetricsExplorer,
 		isPrivate: true,
 		key: 'METRICS_EXPLORER',
-=======
+  },
+  {
 		path: ROUTES.MESSAGING_QUEUES,
 		exact: true,
 		component: MessagingQueues,
@@ -393,7 +390,7 @@
 		component: MQDetailPage,
 		key: 'MESSAGING_QUEUES_DETAIL',
 		isPrivate: true,
->>>>>>> a023a751
+
 	},
 ];
 
