import { Tabs, TabsProps } from 'antd';
<<<<<<< HEAD
import { History } from 'history';
import React from 'react';
=======
import history from 'lib/history';
>>>>>>> b034c608

function RouteTab({
	routes,
	activeKey,
	onChangeHandler,
	history,
	...rest
}: RouteTabProps & TabsProps): JSX.Element {
	const onChange = (activeRoute: string): void => {
		if (onChangeHandler) {
			onChangeHandler();
		}

		const selectedRoute = routes.find((e) => e.name === activeRoute);

		if (selectedRoute) {
			history.push(selectedRoute.route);
		}
	};

	const items = routes.map(({ Component, name, route }) => ({
		label: name,
		key: name,
		tabKey: route,
		children: <Component />,
	}));

	return (
		<Tabs
			onChange={onChange}
			destroyInactiveTabPane
			activeKey={activeKey}
			animated
			items={items}
			// eslint-disable-next-line react/jsx-props-no-spreading
			{...rest}
		/>
	);
}

interface RouteTabProps {
	routes: {
		name: string;
		route: string;
		Component: () => JSX.Element;
	}[];
	activeKey: TabsProps['activeKey'];
	onChangeHandler?: VoidFunction;
	history: History<unknown>;
}

RouteTab.defaultProps = {
	onChangeHandler: undefined,
};

export default RouteTab;<|MERGE_RESOLUTION|>--- conflicted
+++ resolved
@@ -1,10 +1,5 @@
 import { Tabs, TabsProps } from 'antd';
-<<<<<<< HEAD
 import { History } from 'history';
-import React from 'react';
-=======
-import history from 'lib/history';
->>>>>>> b034c608
 
 function RouteTab({
 	routes,
