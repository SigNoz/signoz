--- conflicted
+++ resolved
@@ -6,10 +6,6 @@
 	}
 }
 
-<<<<<<< HEAD
-
-=======
->>>>>>> 824302be
 .quick-filters {
 	display: flex;
 	flex-direction: column;
@@ -79,10 +75,6 @@
 				border: 0;
 				box-shadow: none;
 			}
-<<<<<<< HEAD
-=======
-
->>>>>>> 824302be
 			.right-action-icon-container {
 				position: relative;
 				display: flex;
@@ -94,28 +86,12 @@
 					width: 14px;
 					cursor: pointer;
 				}
-<<<<<<< HEAD
 				
 				&.active, &:hover {
 					background: var(--bg-slate-500);
 				}
 			}
 			
-=======
-
-				&.active,
-				&:hover {
-					background: var(--bg-slate-500);
-				}
-			}
-		}
-	}
-
-	.quick-filters-skeleton {
-		.ant-skeleton-input {
-			width: 236px;
-			margin: 8px 12px;
->>>>>>> 824302be
 		}
 	}
 }
@@ -141,12 +117,7 @@
 			.right-actions {
 				.right-action-icon-container {
 					background-color: var(--bg-vanilla-100);
-<<<<<<< HEAD
 					&.active, &:hover {
-=======
-					&.active,
-					&:hover {
->>>>>>> 824302be
 						background-color: var(--bg-vanilla-200);
 					}
 				}
