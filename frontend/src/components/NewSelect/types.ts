import { SelectProps } from 'antd';

export interface OptionData {
	label: string;
	value?: string;
	disabled?: boolean;
	className?: string;
	style?: React.CSSProperties;
	options?: OptionData[];
	type?: 'defined' | 'custom' | 'regex';
}

export interface CustomSelectProps extends Omit<SelectProps, 'options'> {
	placeholder?: string;
	className?: string;
	loading?: boolean;
	onSearch?: (value: string) => void;
	options?: OptionData[];
	defaultActiveFirstOption?: boolean;
	noDataMessage?: string;
	onClear?: () => void;
	getPopupContainer?: (triggerNode: HTMLElement) => HTMLElement;
	dropdownRender?: (menu: React.ReactElement) => React.ReactElement;
	highlightSearch?: boolean;
	placement?: 'topLeft' | 'topRight' | 'bottomLeft' | 'bottomRight';
	popupMatchSelectWidth?: boolean;
	errorMessage?: string | null;
	allowClear?: SelectProps['allowClear'];
	onRetry?: () => void;
	showIncompleteDataMessage?: boolean;
<<<<<<< HEAD
=======
	showRetryButton?: boolean;
	isDynamicVariable?: boolean;
>>>>>>> cbb24d9a
}

export interface CustomTagProps {
	label: React.ReactNode;
	value: string;
	closable: boolean;
	onClose: () => void;
}

export interface CustomMultiSelectProps
	extends Omit<SelectProps<string[] | string>, 'options'> {
	placeholder?: string;
	className?: string;
	loading?: boolean;
	onSearch?: (value: string) => void;
	options?: OptionData[];
	defaultActiveFirstOption?: boolean;
	dropdownMatchSelectWidth?: boolean | number;
	noDataMessage?: string;
	onClear?: () => void;
	enableAllSelection?: boolean;
	getPopupContainer?: (triggerNode: HTMLElement) => HTMLElement;
	dropdownRender?: (menu: React.ReactElement) => React.ReactElement;
	highlightSearch?: boolean;
	errorMessage?: string | null;
	popupClassName?: string;
	placement?: 'topLeft' | 'topRight' | 'bottomLeft' | 'bottomRight';
	maxTagCount?: number;
	allowClear?: SelectProps['allowClear'];
	onRetry?: () => void;
	maxTagTextLength?: number;
	showIncompleteDataMessage?: boolean;
<<<<<<< HEAD
=======
	showLabels?: boolean;
	enableRegexOption?: boolean;
	isDynamicVariable?: boolean;
	showRetryButton?: boolean;
>>>>>>> cbb24d9a
}<|MERGE_RESOLUTION|>--- conflicted
+++ resolved
@@ -28,11 +28,8 @@
 	allowClear?: SelectProps['allowClear'];
 	onRetry?: () => void;
 	showIncompleteDataMessage?: boolean;
-<<<<<<< HEAD
-=======
 	showRetryButton?: boolean;
 	isDynamicVariable?: boolean;
->>>>>>> cbb24d9a
 }
 
 export interface CustomTagProps {
@@ -65,11 +62,8 @@
 	onRetry?: () => void;
 	maxTagTextLength?: number;
 	showIncompleteDataMessage?: boolean;
-<<<<<<< HEAD
-=======
 	showLabels?: boolean;
 	enableRegexOption?: boolean;
 	isDynamicVariable?: boolean;
 	showRetryButton?: boolean;
->>>>>>> cbb24d9a
 }