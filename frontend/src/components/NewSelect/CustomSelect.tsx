/* eslint-disable no-nested-ternary */
/* eslint-disable sonarjs/cognitive-complexity */
/* eslint-disable react/jsx-props-no-spreading */
/* eslint-disable react/function-component-definition */
import './styles.scss';

import {
	CloseOutlined,
	DownOutlined,
	LoadingOutlined,
	ReloadOutlined,
} from '@ant-design/icons';
import { Color } from '@signozhq/design-tokens';
import { Select } from 'antd';
import cx from 'classnames';
import TextToolTip from 'components/TextToolTip';
import { SOMETHING_WENT_WRONG } from 'constants/api';
import { useIsDarkMode } from 'hooks/useDarkMode';
import { capitalize, isEmpty } from 'lodash-es';
import { ArrowDown, ArrowUp, Info } from 'lucide-react';
import type { BaseSelectRef } from 'rc-select';
import React, {
	useCallback,
	useEffect,
	useMemo,
	useRef,
	useState,
} from 'react';
import { popupContainer } from 'utils/selectPopupContainer';

import { CustomSelectProps, OptionData } from './types';
import {
	filterOptionsBySearch,
	handleScrollToBottom,
	prioritizeOrAddOptionForSingleSelect,
	SPACEKEY,
} from './utils';

/**
 * CustomSelect Component
 *
 */
const CustomSelect: React.FC<CustomSelectProps> = ({
	placeholder = 'Search...',
	className,
	loading = false,
	onSearch,
	options = [],
	value,
	onChange,
	defaultActiveFirstOption = true,
	noDataMessage,
	onClear,
	getPopupContainer,
	dropdownRender,
	highlightSearch = true,
	placement = 'bottomLeft',
	popupMatchSelectWidth = true,
	popupClassName,
	errorMessage,
	allowClear = false,
	onRetry,
	showIncompleteDataMessage = false,
<<<<<<< HEAD
=======
	showRetryButton = true,
	isDynamicVariable = false,
>>>>>>> cbb24d9a
	...rest
}) => {
	// ===== State & Refs =====
	const [isOpen, setIsOpen] = useState(false);
	const [searchText, setSearchText] = useState('');
	const [activeOptionIndex, setActiveOptionIndex] = useState<number>(-1);
	const [isScrolledToBottom, setIsScrolledToBottom] = useState(false);
<<<<<<< HEAD
=======

	const isDarkMode = useIsDarkMode();
>>>>>>> cbb24d9a

	// Refs for element access and scroll behavior
	const selectRef = useRef<BaseSelectRef>(null);
	const dropdownRef = useRef<HTMLDivElement>(null);
	const optionRefs = useRef<Record<number, HTMLDivElement | null>>({});
	// Flag to track if dropdown just opened
	const justOpenedRef = useRef<boolean>(false);

	// Add a scroll handler for the dropdown
	const handleDropdownScroll = useCallback(
		(e: React.UIEvent<HTMLDivElement>): void => {
			setIsScrolledToBottom(handleScrollToBottom(e));
		},
		[],
	);

	// ===== Option Filtering & Processing Utilities =====

	/**
	 * Checks if a label exists in the provided options
	 */
	const isLabelPresent = useCallback(
		(options: OptionData[], label: string): boolean =>
			options.some((option) => {
				const lowerLabel = label.toLowerCase();

				// Check in nested options if they exist
				if ('options' in option && Array.isArray(option.options)) {
					return option.options.some(
						(subOption) => subOption.label.toLowerCase() === lowerLabel,
					);
				}

				// Check top-level option
				return option.label.toLowerCase() === lowerLabel;
			}),
		[],
	);

	/**
	 * Separates section and non-section options
	 */
	const splitOptions = useCallback((options: OptionData[]): {
		sectionOptions: OptionData[];
		nonSectionOptions: OptionData[];
	} => {
		const sectionOptions: OptionData[] = [];
		const nonSectionOptions: OptionData[] = [];

		options.forEach((option) => {
			if ('options' in option && Array.isArray(option.options)) {
				sectionOptions.push(option);
			} else {
				nonSectionOptions.push(option);
			}
		});

		return { sectionOptions, nonSectionOptions };
	}, []);

	/**
	 * Apply search filtering to options
	 */
	const filteredOptions = useMemo(
		(): OptionData[] => filterOptionsBySearch(options, searchText),
		[options, searchText],
	);

	// ===== UI & Rendering Functions =====

	/**
	 * Highlights matched text in search results
	 */
	const highlightMatchedText = useCallback(
		(text: string, searchQuery: string): React.ReactNode => {
			if (!searchQuery || !highlightSearch) return text;

			try {
				const parts = text.split(
					new RegExp(
						`(${searchQuery.replace(/[-[\]{}()*+?.,\\^$|#\s]/g, '\\$&')})`,
						'gi',
					),
				);
				return (
					<>
						{parts.map((part, i) => {
							// Create a deterministic but unique key
							const uniqueKey = `${text.substring(0, 3)}-${part.substring(0, 3)}-${i}`;

							return part.toLowerCase() === searchQuery.toLowerCase() ? (
								<span key={uniqueKey} className="highlight-text">
									{part}
								</span>
							) : (
								part
							);
						})}
					</>
				);
			} catch (error) {
				console.error('Error in text highlighting:', error);
				return text;
			}
		},
		[highlightSearch],
	);

	/**
	 * Renders an individual option with proper keyboard navigation support
	 */
	const renderOptionItem = useCallback(
		(
			option: OptionData,
			isSelected: boolean,
			index?: number,
		): React.ReactElement => {
			const handleSelection = (): void => {
				if (onChange) {
					onChange(option.value, option);
					setIsOpen(false);
				}
			};

			const isActive = index === activeOptionIndex;
			const optionId = `option-${index}`;

			return (
				<div
					key={option.value}
					id={optionId}
					ref={(el): void => {
						if (index !== undefined) {
							optionRefs.current[index] = el;
						}
					}}
					className={cx('option-item', {
						selected: isSelected,
						active: isActive,
					})}
					onClick={(e): void => {
						e.stopPropagation();
						handleSelection();
					}}
					onKeyDown={(e): void => {
						if (e.key === 'Enter' || e.key === SPACEKEY) {
							e.preventDefault();
							handleSelection();
						}
					}}
					onMouseEnter={(): void => setActiveOptionIndex(index || -1)}
					role="option"
					aria-selected={isSelected}
					aria-disabled={option.disabled}
					tabIndex={isActive ? 0 : -1}
				>
					<div className="option-content">
						<div>{highlightMatchedText(String(option.label || ''), searchText)}</div>
						{option.type === 'custom' && (
							<div className="option-badge">{capitalize(option.type)}</div>
						)}
					</div>
				</div>
			);
		},
		[highlightMatchedText, searchText, onChange, activeOptionIndex],
	);

	/**
	 * Helper function to render option with index tracking
	 */
	const renderOptionWithIndex = useCallback(
		(option: OptionData, isSelected: boolean, idx: number) =>
			renderOptionItem(option, isSelected, idx),
		[renderOptionItem],
	);

	/**
	 * Custom clear button renderer
	 */
	const clearIcon = useCallback(
		() => (
			<CloseOutlined
				onClick={(e): void => {
					e.stopPropagation();
					if (onChange) onChange(undefined, []);
					if (onClear) onClear();
				}}
			/>
		),
		[onChange, onClear],
	);

	// ===== Event Handlers =====

	/**
	 * Handles search input changes
	 */
	const handleSearch = useCallback(
		(value: string): void => {
			const trimmedValue = value.trim();
			setSearchText(trimmedValue);

			// Reset active option index when search changes
			if (isOpen) {
				setActiveOptionIndex(0);
			}

			if (onSearch) onSearch(trimmedValue);
		},
		[onSearch, isOpen],
	);

	/**
	 * Prevents event propagation for dropdown clicks
	 */
	const handleDropdownClick = useCallback((e: React.MouseEvent): void => {
		e.stopPropagation();
	}, []);

	/**
	 * Comprehensive keyboard navigation handler
	 */
	const handleKeyDown = useCallback(
		(e: React.KeyboardEvent): void => {
			// Handle keyboard navigation when dropdown is open
			if (isOpen) {
				// Get flattened list of all selectable options
				const getFlatOptions = (): OptionData[] => {
					if (!filteredOptions) return [];

					const flatList: OptionData[] = [];

					// Process options
					let processedOptions = isEmpty(value)
						? filteredOptions
						: prioritizeOrAddOptionForSingleSelect(filteredOptions, value);

					if (!isEmpty(searchText)) {
						processedOptions = filterOptionsBySearch(processedOptions, searchText);
					}

					const { sectionOptions, nonSectionOptions } = splitOptions(
						processedOptions,
					);

					// Add custom option if needed
					if (
						!isEmpty(searchText) &&
						!isLabelPresent(processedOptions, searchText)
					) {
						flatList.push({
							label: searchText,
							value: searchText,
							type: 'custom',
						});
					}

					// Add all options to flat list
					flatList.push(...nonSectionOptions);
					sectionOptions.forEach((section) => {
						if (section.options) {
							flatList.push(...section.options);
						}
					});

					return flatList;
				};

				const options = getFlatOptions();

				// If we just opened the dropdown and have options, set first option as active
				if (justOpenedRef.current && options.length > 0) {
					setActiveOptionIndex(0);
					justOpenedRef.current = false;
				}

				// If no option is active but we have options, activate the first one
				if (activeOptionIndex === -1 && options.length > 0) {
					setActiveOptionIndex(0);
				}

				switch (e.key) {
					case 'ArrowDown':
						e.preventDefault();
						if (options.length > 0) {
							setActiveOptionIndex((prev) =>
								prev < options.length - 1 ? prev + 1 : 0,
							);
						}
						break;

					case 'ArrowUp':
						e.preventDefault();
						if (options.length > 0) {
							setActiveOptionIndex((prev) =>
								prev > 0 ? prev - 1 : options.length - 1,
							);
						}
						break;

					case 'Tab':
						// Tab navigation with Shift key support
						if (e.shiftKey) {
							e.preventDefault();
							if (options.length > 0) {
								setActiveOptionIndex((prev) =>
									prev > 0 ? prev - 1 : options.length - 1,
								);
							}
						} else {
							e.preventDefault();
							if (options.length > 0) {
								setActiveOptionIndex((prev) =>
									prev < options.length - 1 ? prev + 1 : 0,
								);
							}
						}
						break;

					case 'Enter':
						e.preventDefault();
						if (activeOptionIndex >= 0 && activeOptionIndex < options.length) {
							// Select the focused option
							const selectedOption = options[activeOptionIndex];
							if (onChange) {
								onChange(selectedOption.value, selectedOption);
								setIsOpen(false);
								setActiveOptionIndex(-1);
								setSearchText('');
							}
						} else if (!isEmpty(searchText)) {
							// Add custom value when no option is focused
							const customOption = {
								label: searchText,
								value: searchText,
								type: 'custom',
							};
							if (onChange) {
								onChange(customOption.value, customOption);
								setIsOpen(false);
								setActiveOptionIndex(-1);
								setSearchText('');
							}
						}
						break;

					case 'Escape':
						e.preventDefault();
						setIsOpen(false);
						setActiveOptionIndex(-1);
						setSearchText('');
						break;

					case ' ': // Space key
						if (activeOptionIndex >= 0 && activeOptionIndex < options.length) {
							e.preventDefault();
							const selectedOption = options[activeOptionIndex];
							if (onChange) {
								onChange(selectedOption.value, selectedOption);
								setIsOpen(false);
								setActiveOptionIndex(-1);
								setSearchText('');
							}
						}
						break;
					default:
						break;
				}
			} else if (e.key === 'ArrowDown' || e.key === 'Tab') {
				// Open dropdown when Down or Tab is pressed while closed
				e.preventDefault();
				setIsOpen(true);
				justOpenedRef.current = true; // Set flag to initialize active option on next render
			}
		},
		[
			isOpen,
			activeOptionIndex,
			filteredOptions,
			searchText,
			onChange,
			splitOptions,
			value,
			isLabelPresent,
		],
	);

	// ===== Dropdown Rendering =====

	/**
	 * Renders the custom dropdown with sections and keyboard navigation
	 */
	const customDropdownRender = useCallback((): React.ReactElement => {
		// Process options based on current value
		let processedOptions = isEmpty(value)
			? filteredOptions
			: prioritizeOrAddOptionForSingleSelect(filteredOptions, value);

		if (!isEmpty(searchText)) {
			processedOptions = filterOptionsBySearch(processedOptions, searchText);
		}

		const { sectionOptions, nonSectionOptions } = splitOptions(processedOptions);

		// Check if we need to add a custom option based on search text
		const isSearchTextNotPresent =
			!isEmpty(searchText) && !isLabelPresent(processedOptions, searchText);

		let optionIndex = 0;

		// Add custom option if needed
		if (isSearchTextNotPresent) {
			nonSectionOptions.unshift({
				label: searchText,
				value: searchText,
				type: 'custom',
			});
		}

		// Helper function to map options with index tracking
		const mapOptions = (options: OptionData[]): React.ReactNode =>
			options.map((option) => {
				const result = renderOptionWithIndex(
					option,
					option.value === value,
					optionIndex,
				);
				optionIndex += 1;
				return result;
			});

		const customMenu = (
			<div
				ref={dropdownRef}
				className="custom-select-dropdown"
				onClick={handleDropdownClick}
				onKeyDown={handleKeyDown}
				onScroll={handleDropdownScroll}
				role="listbox"
				tabIndex={-1}
				aria-activedescendant={
					activeOptionIndex >= 0 ? `option-${activeOptionIndex}` : undefined
				}
			>
				{/* Non-section options */}
				<div className="no-section-options">
					{nonSectionOptions.length > 0 && mapOptions(nonSectionOptions)}
				</div>
				{/* Section options */}
				{sectionOptions.length > 0 &&
					sectionOptions.map((section) =>
						!isEmpty(section.options) ? (
							<div className="select-group" key={section.label}>
								<div className="group-label" role="heading" aria-level={2}>
									{section.label}
									{isDynamicVariable && (
										<TextToolTip
											text="Related values: Filtered by other variable selections. All values: Unfiltered complete list. Learn more"
											url="https://signoz.io/docs/userguide/manage-variables/#dynamic-variable-dropdowns-display-values-in-two-sections"
											urlText="here"
											useFilledIcon={false}
											outlinedIcon={
												<Info
													size={14}
													style={{
														color: isDarkMode ? Color.BG_VANILLA_100 : Color.BG_INK_500,
														marginTop: 1,
													}}
												/>
											}
										/>
									)}
								</div>
								<div role="group" aria-label={`${section.label} options`}>
									{section.options && mapOptions(section.options)}
								</div>
							</div>
						) : null,
					)}

				{/* Navigation help footer */}
				<div className="navigation-footer" role="note">
					{!loading &&
						!errorMessage &&
						!noDataMessage &&
						!(showIncompleteDataMessage && isScrolledToBottom) && (
							<section className="navigate">
								<ArrowDown size={8} className="icons" />
								<ArrowUp size={8} className="icons" />
								<span className="keyboard-text">to navigate</span>
							</section>
						)}
					{loading && (
						<div className="navigation-loading">
							<div className="navigation-icons">
								<LoadingOutlined />
							</div>
							<div className="navigation-text">Refreshing values...</div>
						</div>
					)}
					{errorMessage && !loading && (
						<div className="navigation-error">
							<div className="navigation-text">
								{errorMessage || SOMETHING_WENT_WRONG}
							</div>
							{onRetry && showRetryButton && (
								<div className="navigation-icons">
									<ReloadOutlined
										twoToneColor={Color.BG_CHERRY_400}
										onClick={(e): void => {
											e.stopPropagation();
											onRetry();
										}}
									/>
								</div>
							)}
						</div>
					)}

					{showIncompleteDataMessage &&
						isScrolledToBottom &&
						!loading &&
						!errorMessage && (
							<div className="navigation-text-incomplete">
<<<<<<< HEAD
								Use search for more options
=======
								Don&apos;t see the value? Use search
>>>>>>> cbb24d9a
							</div>
						)}

					{noDataMessage &&
						!loading &&
						!(showIncompleteDataMessage && isScrolledToBottom) &&
						!errorMessage && <div className="navigation-text">{noDataMessage}</div>}
				</div>
			</div>
		);

		return dropdownRender ? dropdownRender(customMenu) : customMenu;
	}, [
		value,
		filteredOptions,
		searchText,
		splitOptions,
		isLabelPresent,
		handleDropdownClick,
		handleKeyDown,
		handleDropdownScroll,
		activeOptionIndex,
		loading,
		errorMessage,
		noDataMessage,
		dropdownRender,
		renderOptionWithIndex,
		onRetry,
		showIncompleteDataMessage,
		isScrolledToBottom,
<<<<<<< HEAD
=======
		showRetryButton,
		isDarkMode,
		isDynamicVariable,
>>>>>>> cbb24d9a
	]);

	// Handle dropdown visibility changes
	const handleDropdownVisibleChange = useCallback((visible: boolean): void => {
		setIsOpen(visible);
		if (visible) {
			justOpenedRef.current = true;
			setActiveOptionIndex(0);
		} else {
			setSearchText('');
			setActiveOptionIndex(-1);
		}
	}, []);

	// ===== Side Effects =====

	// Clear search text when dropdown closes
	useEffect(() => {
		if (!isOpen) {
			setSearchText('');
			setActiveOptionIndex(-1);
		}
	}, [isOpen]);

	// Auto-scroll to active option for keyboard navigation
	useEffect(() => {
		if (
			isOpen &&
			activeOptionIndex >= 0 &&
			optionRefs.current[activeOptionIndex]
		) {
			optionRefs.current[activeOptionIndex]?.scrollIntoView({
				behavior: 'smooth',
				block: 'nearest',
			});
		}
	}, [isOpen, activeOptionIndex]);

	// ===== Final Processing =====

	// Apply highlight to matched text in options
	const optionsWithHighlight = useMemo(
		() =>
			options
				?.filter((option) =>
					String(option.label || '')
						.toLowerCase()
						.includes(searchText.toLowerCase()),
				)
				?.map((option) => ({
					...option,
					label: highlightMatchedText(String(option.label || ''), searchText),
				})),
		[options, searchText, highlightMatchedText],
	);

	// ===== Component Rendering =====
	return (
		<Select
			ref={selectRef}
			className={cx('custom-select', className)}
			placeholder={placeholder}
			showSearch
			filterOption={false}
			onSearch={handleSearch}
			value={value}
			onChange={onChange}
			onDropdownVisibleChange={handleDropdownVisibleChange}
			open={isOpen}
			options={optionsWithHighlight}
			defaultActiveFirstOption={defaultActiveFirstOption}
			popupMatchSelectWidth={popupMatchSelectWidth}
			allowClear={allowClear ? { clearIcon } : false}
			getPopupContainer={getPopupContainer ?? popupContainer}
			suffixIcon={<DownOutlined style={{ cursor: 'default' }} />}
			dropdownRender={customDropdownRender}
			menuItemSelectedIcon={null}
			popupClassName={cx('custom-select-dropdown-container', popupClassName)}
			listHeight={300}
			placement={placement}
			optionFilterProp="label"
			notFoundContent={<div className="empty-message">{noDataMessage}</div>}
			onKeyDown={handleKeyDown}
			{...rest}
		/>
	);
};

export default CustomSelect;<|MERGE_RESOLUTION|>--- conflicted
+++ resolved
@@ -61,11 +61,8 @@
 	allowClear = false,
 	onRetry,
 	showIncompleteDataMessage = false,
-<<<<<<< HEAD
-=======
 	showRetryButton = true,
 	isDynamicVariable = false,
->>>>>>> cbb24d9a
 	...rest
 }) => {
 	// ===== State & Refs =====
@@ -73,11 +70,8 @@
 	const [searchText, setSearchText] = useState('');
 	const [activeOptionIndex, setActiveOptionIndex] = useState<number>(-1);
 	const [isScrolledToBottom, setIsScrolledToBottom] = useState(false);
-<<<<<<< HEAD
-=======
 
 	const isDarkMode = useIsDarkMode();
->>>>>>> cbb24d9a
 
 	// Refs for element access and scroll behavior
 	const selectRef = useRef<BaseSelectRef>(null);
@@ -603,11 +597,7 @@
 						!loading &&
 						!errorMessage && (
 							<div className="navigation-text-incomplete">
-<<<<<<< HEAD
-								Use search for more options
-=======
 								Don&apos;t see the value? Use search
->>>>>>> cbb24d9a
 							</div>
 						)}
 
@@ -638,12 +628,9 @@
 		onRetry,
 		showIncompleteDataMessage,
 		isScrolledToBottom,
-<<<<<<< HEAD
-=======
 		showRetryButton,
 		isDarkMode,
 		isDynamicVariable,
->>>>>>> cbb24d9a
 	]);
 
 	// Handle dropdown visibility changes
