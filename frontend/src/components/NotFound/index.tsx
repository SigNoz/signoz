import React from 'react';

import { Button, Text, TextContainer, Container } from './styles';

<<<<<<< HEAD
import NotFoundImage from 'Src/assets/NotFound';
import ROUTES from 'Src/constants/routes';
=======
import NotFoundImage from "assets/NotFound";
import ROUTES from "constants/routes";
>>>>>>> 506c34f3

const NotFound = (): JSX.Element => {
	return (
		<Container>
			<NotFoundImage />

			<TextContainer>
				<Text>Ah, seems like we reached a dead end!</Text>
				<Text>Page Not Found</Text>
			</TextContainer>

			<Button to={ROUTES.APPLICATION} tabIndex={0}>
				Return To Metrics Page
			</Button>
		</Container>
	);
};

export default NotFound;<|MERGE_RESOLUTION|>--- conflicted
+++ resolved
@@ -1,14 +1,9 @@
-import React from 'react';
+import React from "react";
 
-import { Button, Text, TextContainer, Container } from './styles';
+import { Button, Text, TextContainer, Container } from "./styles";
 
-<<<<<<< HEAD
-import NotFoundImage from 'Src/assets/NotFound';
-import ROUTES from 'Src/constants/routes';
-=======
 import NotFoundImage from "assets/NotFound";
 import ROUTES from "constants/routes";
->>>>>>> 506c34f3
 
 const NotFound = (): JSX.Element => {
 	return (
