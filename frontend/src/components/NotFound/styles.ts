--- conflicted
+++ resolved
@@ -1,10 +1,5 @@
-<<<<<<< HEAD
-import { Link } from "react-router-dom";
-import styled from "styled-components";
-=======
 import { Link } from 'react-router-dom';
 import styled from 'styled-components';
->>>>>>> 66b42358
 
 export const Button = styled(Link)`
 	height: 100%;
