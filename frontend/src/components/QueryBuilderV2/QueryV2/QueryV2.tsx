--- conflicted
+++ resolved
@@ -26,7 +26,6 @@
 import QueryAggregation from './QueryAggregation/QueryAggregation';
 import QuerySearch from './QuerySearch/QuerySearch';
 
-<<<<<<< HEAD
 export const QueryV2 = forwardRef(function QueryV2(
 	{
 		index,
@@ -42,36 +41,14 @@
 		isMultiQueryAllowed = false,
 		onSignalSourceChange,
 		signalSourceChangeEnabled = false,
+		queriesCount = 1,
 	}: QueryProps & {
 		onSignalSourceChange: (value: string) => void;
 		signalSourceChangeEnabled: boolean;
+		queriesCount: number;
 	},
 	ref: ForwardedRef<HTMLDivElement>,
 ): JSX.Element {
-=======
-export const QueryV2 = memo(function QueryV2({
-	ref,
-	index,
-	queryVariant,
-	query,
-	filterConfigs,
-	isListViewPanel = false,
-	showTraceOperator = false,
-	hasTraceOperator = false,
-	version,
-	showOnlyWhereClause = false,
-	signalSource = '',
-	isMultiQueryAllowed = false,
-	onSignalSourceChange,
-	signalSourceChangeEnabled = false,
-	queriesCount = 1,
-}: QueryProps & {
-	ref: React.RefObject<HTMLDivElement>;
-	onSignalSourceChange: (value: string) => void;
-	signalSourceChangeEnabled: boolean;
-	queriesCount: number;
-}): JSX.Element {
->>>>>>> 09cbe4aa
 	const { cloneQuery, panelType } = useQueryBuilder();
 
 	const showFunctions = query?.functions?.length > 0;
