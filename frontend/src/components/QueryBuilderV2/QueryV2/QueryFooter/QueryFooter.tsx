import './QueryFooter.styles.scss';

/* eslint-disable react/require-default-props */
import { Button, Tooltip, Typography } from 'antd';
import WarningPopover from 'components/WarningPopover/WarningPopover';
import { PANEL_TYPES } from 'constants/queryBuilder';
import { useQueryBuilder } from 'hooks/queryBuilder/useQueryBuilder';
import { DraftingCompass, Plus, Sigma } from 'lucide-react';
import BetaTag from 'periscope/components/BetaTag/BetaTag';
import { useMemo } from 'react';

function TraceOperatorSection({
	addTraceOperator,
}: {
	addTraceOperator?: () => void;
}): JSX.Element {
	const { currentQuery, panelType } = useQueryBuilder();

	const showTraceOperatorWarning = useMemo(() => {
		try {
			const isListViewPanel =
				panelType === PANEL_TYPES.LIST || panelType === PANEL_TYPES.TRACE;
			const hasMultipleQueries = currentQuery.builder.queryData.length > 1;
			const hasTraceOperator =
				currentQuery.builder.queryTraceOperator &&
				currentQuery.builder.queryTraceOperator.length > 0;
			return isListViewPanel && hasMultipleQueries && !hasTraceOperator;
		} catch (error) {
			return false;
		}
	}, [
		currentQuery?.builder?.queryData,
		currentQuery?.builder?.queryTraceOperator,
		panelType,
	]);

	const traceOperatorWarning = useMemo(() => {
		if (currentQuery.builder.queryData.length === 0) return '';
		const firstQuery = currentQuery.builder.queryData[0];
		return `Currently, you are only seeing results from query ${firstQuery.queryName}. Add a trace operator to combine results of multiple queries.`;
	}, [currentQuery]);
	return (
		<div className="qb-trace-operator-button-container">
			<Tooltip
				title={
					<div style={{ textAlign: 'center' }}>
						Add Trace Matching
						<Typography.Link
							href="https://signoz.io/docs/userguide/query-builder-v5/#multi-query-analysis-trace-operators"
							target="_blank"
							style={{ textDecoration: 'underline' }}
						>
							{' '}
							<br />
							Learn more
						</Typography.Link>
					</div>
				}
			>
				<Button
					className="add-trace-operator-button periscope-btn secondary"
					icon={<DraftingCompass size={16} />}
					onClick={(): void => addTraceOperator?.()}
				>
					<div className="qb-trace-operator-button-container-text">
						Add Trace Matching
						<BetaTag />
					</div>
				</Button>
			</Tooltip>
			{showTraceOperatorWarning && (
				<WarningPopover message={traceOperatorWarning} />
			)}
		</div>
	);
}

export default function QueryFooter({
	addNewBuilderQuery,
	addNewFormula,
	addTraceOperator,
	showAddFormula = true,
	showAddTraceOperator = false,
}: {
	addNewBuilderQuery: () => void;
	addNewFormula: () => void;
	addTraceOperator?: () => void;
	showAddTraceOperator: boolean;
	showAddFormula?: boolean;
}): JSX.Element {
	return (
		<div className="qb-footer">
			<div className="qb-footer-container">
				<div className="qb-add-new-query">
					<Tooltip title={<div style={{ textAlign: 'center' }}>Add New Query</div>}>
						<Button
							className="add-new-query-button periscope-btn "
							icon={<Plus size={16} />}
							onClick={addNewBuilderQuery}
						/>
					</Tooltip>
				</div>

				{showAddFormula && (
					<div className="qb-add-formula">
						<Tooltip
							title={
								<div style={{ textAlign: 'center' }}>
									Add New Formula
									<Typography.Link
										href="https://signoz.io/docs/userguide/query-builder-v5/#multi-query-analysis-advanced-comparisons"
										target="_blank"
										style={{ textDecoration: 'underline' }}
									>
										{' '}
										<br />
										Learn more
									</Typography.Link>
								</div>
							}
						>
							<Button
								className="add-formula-button periscope-btn "
								icon={<Sigma size={16} />}
								onClick={addNewFormula}
							>
								Add Formula
							</Button>
						</Tooltip>
					</div>
				)}
				{showAddTraceOperator && (
<<<<<<< HEAD
					<TraceOperatorSection addTraceOperator={addTraceOperator} />
=======
					<div className="qb-trace-operator-button-container">
						<Tooltip
							title={
								<div style={{ textAlign: 'center' }}>
									Add Trace Matching
									<Typography.Link
										href="https://signoz.io/docs/userguide/query-builder-v5/#multi-query-analysis-trace-operators"
										target="_blank"
										style={{ textDecoration: 'underline' }}
									>
										{' '}
										<br />
										Learn more
									</Typography.Link>
								</div>
							}
						>
							<Button
								className="add-trace-operator-button periscope-btn "
								icon={<DraftingCompass size={16} />}
								onClick={(): void => addTraceOperator?.()}
							>
								<div className="qb-trace-operator-button-container-text">
									Add Trace Matching
									<BetaTag />
								</div>
							</Button>
						</Tooltip>
					</div>
>>>>>>> 12c9b921
				)}
			</div>
		</div>
	);
}<|MERGE_RESOLUTION|>--- conflicted
+++ resolved
@@ -58,7 +58,7 @@
 				}
 			>
 				<Button
-					className="add-trace-operator-button periscope-btn secondary"
+					className="add-trace-operator-button periscope-btn"
 					icon={<DraftingCompass size={16} />}
 					onClick={(): void => addTraceOperator?.()}
 				>
@@ -130,39 +130,7 @@
 					</div>
 				)}
 				{showAddTraceOperator && (
-<<<<<<< HEAD
 					<TraceOperatorSection addTraceOperator={addTraceOperator} />
-=======
-					<div className="qb-trace-operator-button-container">
-						<Tooltip
-							title={
-								<div style={{ textAlign: 'center' }}>
-									Add Trace Matching
-									<Typography.Link
-										href="https://signoz.io/docs/userguide/query-builder-v5/#multi-query-analysis-trace-operators"
-										target="_blank"
-										style={{ textDecoration: 'underline' }}
-									>
-										{' '}
-										<br />
-										Learn more
-									</Typography.Link>
-								</div>
-							}
-						>
-							<Button
-								className="add-trace-operator-button periscope-btn "
-								icon={<DraftingCompass size={16} />}
-								onClick={(): void => addTraceOperator?.()}
-							>
-								<div className="qb-trace-operator-button-container-text">
-									Add Trace Matching
-									<BetaTag />
-								</div>
-							</Button>
-						</Tooltip>
-					</div>
->>>>>>> 12c9b921
 				)}
 			</div>
 		</div>
