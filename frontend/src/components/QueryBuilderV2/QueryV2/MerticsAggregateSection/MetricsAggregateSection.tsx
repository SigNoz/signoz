--- conflicted
+++ resolved
@@ -101,7 +101,6 @@
 					<div className="metrics-time-aggregation-section">
 						<div className="metrics-aggregation-section-content">
 							<div className="metrics-aggregation-section-content-item">
-<<<<<<< HEAD
 								<Tooltip
 									title={
 										<a
@@ -118,28 +117,6 @@
 										AGGREGATE WITHIN TIME SERIES{' '}
 									</div>
 								</Tooltip>
-=======
-								<div className="metrics-aggregation-section-content-item-label main-label">
-									AGGREGATE BY TIME{' '}
-									<Tooltip
-										overlay={
-											<div>
-												Learn more about temporal aggregation{' '}
-												<a
-													href="https://signoz.io/docs/metrics-management/types-and-aggregation/#aggregation"
-													target="_blank"
-													rel="noopener noreferrer"
-													onClick={(e): void => e.stopPropagation()}
-												>
-													here
-												</a>
-											</div>
-										}
-									>
-										<Info size={12} />
-									</Tooltip>
-								</div>
->>>>>>> 71c4ead1
 								<div className="metrics-aggregation-section-content-item-value">
 									<OperatorsSelect
 										value={queryAggregation.timeAggregation || ''}
@@ -159,7 +136,7 @@
 												Set the time interval for aggregation
 												<br />
 												<a
-													href="https://signoz.io/docs/userguide/query-builder/#step-interval"
+													href="https://signoz.io/docs/userguide/query-builder-v5/#time-aggregation-windows"
 													target="_blank"
 													rel="noopener noreferrer"
 													style={{ color: '#1890ff', textDecoration: 'underline' }}
@@ -191,7 +168,6 @@
 					<div className="metrics-space-aggregation-section">
 						<div className="metrics-aggregation-section-content">
 							<div className="metrics-aggregation-section-content-item">
-<<<<<<< HEAD
 									<Tooltip
 										title={
 											<a
@@ -207,26 +183,6 @@
 										<div className="metrics-aggregation-section-content-item-label main-label">
 											AGGREGATE ACROSS TIME SERIES
 										</div>
-=======
-								<div className="metrics-aggregation-section-content-item-label main-label">
-									AGGREGATE LABELS
-									<Tooltip
-										overlay={
-											<div>
-												Learn more about spatial aggregation{' '}
-												<a
-													href="https://signoz.io/docs/metrics-management/types-and-aggregation/#aggregation"
-													target="_blank"
-													rel="noopener noreferrer"
-													onClick={(e): void => e.stopPropagation()}
-												>
-													here
-												</a>
-											</div>
-										}
-									>
-										<Info size={12} />
->>>>>>> 71c4ead1
 									</Tooltip>
 								<div className="metrics-aggregation-section-content-item-value">
 									<SpaceAggregationOptions
@@ -298,7 +254,7 @@
 										Set the time interval for aggregation
 										<br />
 										<a
-											href="https://signoz.io/docs/userguide/query-builder/#step-interval"
+											href="https://signoz.io/docs/userguide/query-builder-v5/#time-aggregation-windows"
 											target="_blank"
 											rel="noopener noreferrer"
 											style={{ color: '#1890ff', textDecoration: 'underline' }}
