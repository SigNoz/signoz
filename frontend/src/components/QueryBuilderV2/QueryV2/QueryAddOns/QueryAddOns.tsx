/* eslint-disable react/require-default-props */
import './QueryAddOns.styles.scss';

import { Button, Radio, RadioChangeEvent, Tooltip } from 'antd';
import InputWithLabel from 'components/InputWithLabel/InputWithLabel';
import { PANEL_TYPES } from 'constants/queryBuilder';
import { GroupByFilter } from 'container/QueryBuilder/filters/GroupByFilter/GroupByFilter';
import { OrderByFilter } from 'container/QueryBuilder/filters/OrderByFilter/OrderByFilter';
import { ReduceToFilter } from 'container/QueryBuilder/filters/ReduceToFilter/ReduceToFilter';
import { useQueryBuilder } from 'hooks/queryBuilder/useQueryBuilder';
import { useQueryOperations } from 'hooks/queryBuilder/useQueryBuilderOperations';
import { isEmpty } from 'lodash-es';
import { BarChart2, ChevronUp, ExternalLink, ScrollText } from 'lucide-react';
import { useCallback, useEffect, useState } from 'react';
import { IBuilderQuery } from 'types/api/queryBuilder/queryBuilderData';
import { MetricAggregation } from 'types/api/v5/queryRange';
import { DataSource, ReduceOperators } from 'types/common/queryBuilder';

import HavingFilter from './HavingFilter/HavingFilter';

interface AddOn {
	icon: React.ReactNode;
	label: string;
	key: string;
	description?: string;
	docLink?: string;
}

const ADD_ONS_KEYS = {
	GROUP_BY: 'group_by',
	HAVING: 'having',
	ORDER_BY: 'order_by',
	LIMIT: 'limit',
	LEGEND_FORMAT: 'legend_format',
};

const ADD_ONS = [
	{
		icon: <BarChart2 size={14} />,
		label: 'Group By',
		key: 'group_by',
		description:
			'Break down data by attributes like service name, endpoint, status code, or region. Essential for spotting patterns and comparing performance across different segments.',
		docLink: 'https://signoz.io/docs/userguide/query-builder-v5/#grouping',
	},
	{
		icon: <ScrollText size={14} />,
		label: 'Having',
		key: 'having',
		description:
			'Filter grouped results based on aggregate conditions. Show only groups meeting specific criteria, like error rates > 5% or p99 latency > 500',
		docLink:
			'https://signoz.io/docs/userguide/query-builder-v5/#conditional-filtering-with-having',
	},
	{
		icon: <ScrollText size={14} />,
		label: 'Order By',
		key: 'order_by',
		description:
			'Sort results to surface what matters most. Quickly identify slowest operations, most frequent errors, or highest resource consumers.',
		docLink:
			'https://signoz.io/docs/userguide/query-builder-v5/#sorting--limiting',
	},
	{
		icon: <ScrollText size={14} />,
		label: 'Limit',
		key: 'limit',
		description:
			'Show only the top/bottom N results. Perfect for focusing on outliers, reducing noise, and improving dashboard performance.',
		docLink:
			'https://signoz.io/docs/userguide/query-builder-v5/#sorting--limiting',
	},
	{
		icon: <ScrollText size={14} />,
		label: 'Legend format',
		key: 'legend_format',
		description:
			'Customize series labels using variables like {{service.name}}-{{endpoint}}. Makes charts readable at a glance during incident investigation.',
		docLink:
			'https://signoz.io/docs/userguide/query-builder-v5/#legend-formatting',
	},
];

const REDUCE_TO = {
	icon: <ScrollText size={14} />,
	label: 'Reduce to',
	key: 'reduce_to',
	description:
		'Apply mathematical operations like sum, average, min, max, or percentiles to reduce multiple time series into a single value.',
	docLink:
		'https://signoz.io/docs/userguide/query-builder-v5/#reduce-operations',
};

// Custom tooltip content component
function TooltipContent({
	label,
	description,
	docLink,
}: {
	label: string;
	description?: string;
	docLink?: string;
}): JSX.Element {
	return (
		<div
			style={{
				display: 'flex',
				flexDirection: 'column',
				gap: '8px',
				maxWidth: '300px',
			}}
		>
			<strong style={{ fontSize: '14px' }}>{label}</strong>
			{description && (
				<span style={{ fontSize: '12px', lineHeight: '1.5' }}>{description}</span>
			)}
			{docLink && (
				<a
					href={docLink}
					target="_blank"
					rel="noopener noreferrer"
					onClick={(e): void => e.stopPropagation()}
					style={{
						display: 'flex',
						alignItems: 'center',
						gap: '4px',
						color: '#4096ff',
						fontSize: '12px',
						marginTop: '4px',
					}}
				>
					Learn more
					<ExternalLink size={12} />
				</a>
			)}
		</div>
	);
}

function QueryAddOns({
	query,
	version,
	isListViewPanel,
	showReduceTo,
	panelType,
	index,
	isForTraceOperator = false,
<<<<<<< HEAD
	children,
=======
>>>>>>> b69583d0
}: {
	query: IBuilderQuery;
	version: string;
	isListViewPanel: boolean;
	showReduceTo: boolean;
	panelType: PANEL_TYPES | null;
	index: number;
	isForTraceOperator?: boolean;
<<<<<<< HEAD
	children?: React.ReactNode;
=======
>>>>>>> b69583d0
}): JSX.Element {
	const [addOns, setAddOns] = useState<AddOn[]>(ADD_ONS);

	const [selectedViews, setSelectedViews] = useState<AddOn[]>([]);

	const { handleChangeQueryData } = useQueryOperations({
		index,
		query,
		entityVersion: '',
		isForTraceOperator,
	});

	const { handleSetQueryData } = useQueryBuilder();

	useEffect(() => {
		if (isListViewPanel) {
			setAddOns([]);

			setSelectedViews([
				ADD_ONS.find((addOn) => addOn.key === ADD_ONS_KEYS.ORDER_BY) as AddOn,
			]);

			return;
		}

		let filteredAddOns: AddOn[];
		if (panelType === PANEL_TYPES.VALUE) {
			// Filter out all add-ons except legend format
			filteredAddOns = ADD_ONS.filter(
				(addOn) => addOn.key === ADD_ONS_KEYS.LEGEND_FORMAT,
			);
		} else {
			filteredAddOns = Object.values(ADD_ONS);

			// Filter out group_by for metrics data source
			if (query.dataSource === DataSource.METRICS) {
				filteredAddOns = filteredAddOns.filter(
					(addOn) => addOn.key !== ADD_ONS_KEYS.GROUP_BY,
				);
			}
		}

		// add reduce to if showReduceTo is true
		if (showReduceTo) {
			filteredAddOns = [...filteredAddOns, REDUCE_TO];
		}

		setAddOns(filteredAddOns);

		// Filter selectedViews to only include add-ons present in filteredAddOns
		setSelectedViews((prevSelectedViews) =>
			prevSelectedViews.filter((view) =>
				filteredAddOns.some((addOn) => addOn.key === view.key),
			),
		);
		// eslint-disable-next-line react-hooks/exhaustive-deps
	}, [panelType, isListViewPanel, query.dataSource]);

	const handleOptionClick = (e: RadioChangeEvent): void => {
		if (selectedViews.find((view) => view.key === e.target.value.key)) {
			setSelectedViews(
				selectedViews.filter((view) => view.key !== e.target.value.key),
			);
		} else {
			setSelectedViews([...selectedViews, e.target.value]);
		}
	};

	const handleChangeGroupByKeys = useCallback(
		(value: IBuilderQuery['groupBy']) => {
			handleChangeQueryData('groupBy', value);
		},
		[handleChangeQueryData],
	);

	const handleChangeOrderByKeys = useCallback(
		(value: IBuilderQuery['orderBy']) => {
			handleChangeQueryData('orderBy', value);
		},
		[handleChangeQueryData],
	);

	const handleChangeReduceToV5 = useCallback(
		(value: ReduceOperators) => {
			handleSetQueryData(index, {
				...query,
				aggregations: [
					{
						...(query.aggregations?.[0] as MetricAggregation),
						reduceTo: value,
					},
				],
			});
		},
		[handleSetQueryData, index, query],
	);

	const handleRemoveView = useCallback(
		(key: string): void => {
			setSelectedViews(selectedViews.filter((view) => view.key !== key));
		},
		[selectedViews],
	);

	const handleChangeQueryLegend = useCallback(
		(value: string) => {
			handleChangeQueryData('legend', value);
		},
		[handleChangeQueryData],
	);

	const handleChangeLimit = useCallback(
		(value: string) => {
			handleChangeQueryData('limit', Number(value) || null);
		},
		[handleChangeQueryData],
	);

	const handleChangeHaving = useCallback(
		(value: string) => {
			handleChangeQueryData('having', {
				expression: value,
			});
		},
		[handleChangeQueryData],
	);

	return (
		<div className="query-add-ons">
			{selectedViews.length > 0 && (
				<div className="selected-add-ons-content">
					{selectedViews.find((view) => view.key === 'group_by') && (
						<div className="add-on-content">
							<div className="periscope-input-with-label">
								<Tooltip
									title={
										<TooltipContent
											label="Group By"
											description="Break down data by attributes like service name, endpoint, status code, or region. Essential for spotting patterns and comparing performance across different segments."
											docLink="https://signoz.io/docs/userguide/query-builder-v5/#grouping"
										/>
									}
									placement="top"
									mouseEnterDelay={0.5}
								>
									<div className="label" style={{ cursor: 'help' }}>
										Group By
									</div>
								</Tooltip>
								<div className="input">
									<GroupByFilter
										disabled={
											query.dataSource === DataSource.METRICS &&
											!(query.aggregations?.[0] as MetricAggregation)?.metricName
										}
										query={query}
										onChange={handleChangeGroupByKeys}
									/>
								</div>
								<Button
									className="close-btn periscope-btn ghost"
									icon={<ChevronUp size={16} />}
									onClick={(): void => handleRemoveView('group_by')}
								/>
							</div>
						</div>
					)}
					{selectedViews.find((view) => view.key === 'having') && (
						<div className="add-on-content">
							<div className="periscope-input-with-label">
								<Tooltip
									title={
										<TooltipContent
											label="Having"
											description="Filter grouped results based on aggregate conditions. Show only groups meeting specific criteria, like error rates > 5% or p99 latency > 500"
											docLink="https://signoz.io/docs/userguide/query-builder-v5/#conditional-filtering-with-having"
										/>
									}
									placement="top"
									mouseEnterDelay={0.5}
								>
									<div className="label" style={{ cursor: 'help' }}>
										Having
									</div>
								</Tooltip>
								<div className="input">
									<HavingFilter
										onClose={(): void => {
											setSelectedViews(
												selectedViews.filter((view) => view.key !== 'having'),
											);
										}}
										onChange={handleChangeHaving}
										queryData={query}
									/>
								</div>
							</div>
						</div>
					)}
					{selectedViews.find((view) => view.key === 'limit') && (
						<div className="add-on-content">
							<InputWithLabel
								label="Limit"
								onChange={handleChangeLimit}
								initialValue={query?.limit ?? undefined}
								placeholder="Enter limit"
								onClose={(): void => {
									setSelectedViews(selectedViews.filter((view) => view.key !== 'limit'));
								}}
								closeIcon={<ChevronUp size={16} />}
							/>
						</div>
					)}
					{selectedViews.find((view) => view.key === 'order_by') && (
						<div className="add-on-content">
							<div className="periscope-input-with-label">
								<Tooltip
									title={
										<TooltipContent
											label="Order By"
											description="Sort results to surface what matters most. Quickly identify slowest operations, most frequent errors, or highest resource consumers."
											docLink="https://signoz.io/docs/userguide/query-builder-v5/#sorting--limiting"
										/>
									}
									placement="top"
									mouseEnterDelay={0.5}
								>
									<div className="label" style={{ cursor: 'help' }}>
										Order By
									</div>
								</Tooltip>
								<div className="input">
									<OrderByFilter
										entityVersion={version}
										query={query}
										onChange={handleChangeOrderByKeys}
										isListViewPanel={isListViewPanel}
										isNewQueryV2
									/>
								</div>
								{!isListViewPanel && (
									<Button
										className="close-btn periscope-btn ghost"
										icon={<ChevronUp size={16} />}
										onClick={(): void => handleRemoveView('order_by')}
									/>
								)}
							</div>
						</div>
					)}

					{selectedViews.find((view) => view.key === 'reduce_to') && showReduceTo && (
						<div className="add-on-content">
							<div className="periscope-input-with-label">
								<Tooltip
									title={
										<TooltipContent
											label="Reduce to"
											description="Apply mathematical operations like sum, average, min, max, or percentiles to reduce multiple time series into a single value."
											docLink="https://signoz.io/docs/userguide/query-builder-v5/#reduce-operations"
										/>
									}
									placement="top"
									mouseEnterDelay={0.5}
								>
									<div className="label" style={{ cursor: 'help' }}>
										Reduce to
									</div>
								</Tooltip>
								<div className="input">
									<ReduceToFilter query={query} onChange={handleChangeReduceToV5} />
								</div>

								<Button
									className="close-btn periscope-btn ghost"
									icon={<ChevronUp size={16} />}
									onClick={(): void => handleRemoveView('reduce_to')}
								/>
							</div>
						</div>
					)}

					{selectedViews.find((view) => view.key === 'legend_format') && (
						<div className="add-on-content">
							<InputWithLabel
								label="Legend format"
								placeholder="Write legend format"
								onChange={handleChangeQueryLegend}
								initialValue={isEmpty(query?.legend) ? undefined : query?.legend}
								onClose={(): void => {
									setSelectedViews(
										selectedViews.filter((view) => view.key !== 'legend_format'),
									);
								}}
								closeIcon={<ChevronUp size={16} />}
							/>
						</div>
					)}
				</div>
			)}

			<div className="add-ons-list">
				<Radio.Group
					className="add-ons-tabs"
					onChange={handleOptionClick}
					value={selectedViews}
				>
					{addOns.map((addOn) => (
						<Tooltip
							key={addOn.key}
							title={
								<TooltipContent
									label={addOn.label}
									description={addOn.description}
									docLink={addOn.docLink}
								/>
							}
							placement="top"
							mouseEnterDelay={0.5}
						>
							<Radio.Button
								className={
									selectedViews.find((view) => view.key === addOn.key)
										? 'selected-view tab'
										: 'tab'
								}
								value={addOn}
							>
								<div className="add-on-tab-title">
									{addOn.icon}
									{addOn.label}
								</div>
							</Radio.Button>
						</Tooltip>
					))}
				</Radio.Group>
				{children}
			</div>
		</div>
	);
}

export default QueryAddOns;<|MERGE_RESOLUTION|>--- conflicted
+++ resolved
@@ -145,10 +145,6 @@
 	panelType,
 	index,
 	isForTraceOperator = false,
-<<<<<<< HEAD
-	children,
-=======
->>>>>>> b69583d0
 }: {
 	query: IBuilderQuery;
 	version: string;
@@ -157,10 +153,6 @@
 	panelType: PANEL_TYPES | null;
 	index: number;
 	isForTraceOperator?: boolean;
-<<<<<<< HEAD
-	children?: React.ReactNode;
-=======
->>>>>>> b69583d0
 }): JSX.Element {
 	const [addOns, setAddOns] = useState<AddOn[]>(ADD_ONS);
 
@@ -497,7 +489,6 @@
 						</Tooltip>
 					))}
 				</Radio.Group>
-				{children}
 			</div>
 		</div>
 	);
