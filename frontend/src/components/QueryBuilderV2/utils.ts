/* eslint-disable sonarjs/cognitive-complexity */
import { createAggregation } from 'api/v5/queryRange/prepareQueryRangePayloadV5';
import {
	DEPRECATED_OPERATORS_MAP,
	OPERATORS,
	QUERY_BUILDER_FUNCTIONS,
} from 'constants/antlrQueryConstants';
import { getOperatorValue } from 'container/QueryBuilder/filters/QueryBuilderSearch/utils';
import { cloneDeep, isEqual, sortBy } from 'lodash-es';
import { IQueryPair } from 'types/antlrQueryTypes';
import { BaseAutocompleteData } from 'types/api/queryBuilder/queryAutocompleteResponse';
import {
	Having,
	IBuilderQuery,
	Query,
	TagFilter,
	TagFilterItem,
} from 'types/api/queryBuilder/queryBuilderData';
import {
	LogAggregation,
	MetricAggregation,
	TraceAggregation,
} from 'types/api/v5/queryRange';
import { EQueryType } from 'types/common/dashboard';
import { DataSource } from 'types/common/queryBuilder';
import { extractQueryPairs } from 'utils/queryContextUtils';
import { unquote } from 'utils/stringUtils';
import { isFunctionOperator, isNonValueOperator } from 'utils/tokenUtils';
import { v4 as uuid } from 'uuid';

/**
 * Check if an operator requires array values (like IN, NOT IN)
 * @param operator - The operator to check
 * @returns True if the operator requires array values
 */
const isArrayOperator = (operator: string): boolean => {
	const arrayOperators = ['in', 'not in', 'IN', 'NOT IN'];
	return arrayOperators.includes(operator);
};

/**
 * Format a value for the expression string
 * @param value - The value to format
 * @param operator - The operator being used (to determine if array is needed)
 * @returns Formatted value string
 */
const formatValueForExpression = (
	value: string[] | string | number | boolean,
	operator?: string,
): string => {
	// For IN operators, ensure value is always an array
	if (isArrayOperator(operator || '')) {
		const arrayValue = Array.isArray(value) ? value : [value];
		return `[${arrayValue
			.map((v) =>
				typeof v === 'string' ? `'${v.replace(/'/g, "\\'")}'` : String(v),
			)
			.join(', ')}]`;
	}

	if (Array.isArray(value)) {
		// Handle array values (e.g., for IN operations)
		return `[${value
			.map((v) =>
				typeof v === 'string' ? `'${v.replace(/'/g, "\\'")}'` : String(v),
			)
			.join(', ')}]`;
	}

	if (typeof value === 'string') {
		// Add single quotes around all string values and escape internal single quotes
		return `'${value.replace(/'/g, "\\'")}'`;
	}

	return String(value);
};

export const convertFiltersToExpression = (
	filters: TagFilter,
): { expression: string } => {
	if (!filters?.items || filters.items.length === 0) {
		return { expression: '' };
	}

	const expressions = filters.items
		.map((filter) => {
			const { key, op, value } = filter;

			// Skip if key is not defined
			if (!key?.key) {
				return '';
			}

			let operator = op.trim().toLowerCase();
			if (Object.keys(DEPRECATED_OPERATORS_MAP).includes(operator)) {
				operator =
					DEPRECATED_OPERATORS_MAP[
						operator as keyof typeof DEPRECATED_OPERATORS_MAP
					];
			}

			if (isNonValueOperator(operator)) {
				return `${key.key} ${operator}`;
			}

			if (isFunctionOperator(operator)) {
				// Get the proper function name from QUERY_BUILDER_FUNCTIONS
				const functionOperators = Object.values(QUERY_BUILDER_FUNCTIONS);
				const properFunctionName =
					functionOperators.find(
						(func: string) => func.toLowerCase() === operator.toLowerCase(),
					) || operator;

				const formattedValue = formatValueForExpression(value, operator);
				return `${properFunctionName}(${key.key}, ${formattedValue})`;
			}

			const formattedValue = formatValueForExpression(value, operator);
			return `${key.key} ${operator} ${formattedValue}`;
		})
		.filter((expression) => expression !== ''); // Remove empty expressions

	return {
		expression: expressions.join(' AND '),
	};
};

const formatValuesForFilter = (value: string | string[]): string | string[] => {
	if (Array.isArray(value)) {
		return value.map((v) => (typeof v === 'string' ? unquote(v) : String(v)));
	}
	if (typeof value === 'string') {
		return unquote(value);
	}
	return String(value);
};

export const convertExpressionToFilters = (
	expression: string,
): TagFilterItem[] => {
	if (!expression) return [];

	const queryPairs = extractQueryPairs(expression);
	const filters: TagFilterItem[] = [];

	queryPairs.forEach((pair) => {
		const operator = pair.hasNegation
			? getOperatorValue(`NOT_${pair.operator}`.toUpperCase())
			: getOperatorValue(pair.operator.toUpperCase());
		filters.push({
			id: uuid(),
			op: operator,
			key: {
				id: pair.key,
				key: pair.key,
				type: '',
			},
			value: pair.isMultiValue
				? formatValuesForFilter(pair.valueList as string[]) ?? []
				: formatValuesForFilter(pair.value as string) ?? '',
		});
	});

	return filters;
};
const getQueryPairsMap = (query: string): Map<string, IQueryPair> => {
	const queryPairs = extractQueryPairs(query);
	const queryPairsMap: Map<string, IQueryPair> = new Map();

	queryPairs.forEach((pair) => {
		const key = pair.hasNegation
			? `${pair.key}-not ${pair.operator}`.trim().toLowerCase()
			: `${pair.key}-${pair.operator}`.trim().toLowerCase();
		queryPairsMap.set(key, pair);
	});

	return queryPairsMap;
};

export const convertFiltersToExpressionWithExistingQuery = (
	filters: TagFilter,
	existingQuery: string | undefined,
): { filters: TagFilter; filter: { expression: string } } => {
	// Check for deprecated operators and replace them with new operators
	const updatedFilters = cloneDeep(filters);

	// Replace deprecated operators in filter items
	if (updatedFilters?.items) {
		updatedFilters.items = updatedFilters.items.map((item) => {
			const opLower = item.op?.toLowerCase();
			if (Object.keys(DEPRECATED_OPERATORS_MAP).includes(opLower)) {
				return {
					...item,
					op: DEPRECATED_OPERATORS_MAP[
						opLower as keyof typeof DEPRECATED_OPERATORS_MAP
					].toLowerCase(),
				};
			}
			return item;
		});
	}

	if (!existingQuery) {
		// If no existing query, return filters with a newly generated expression
		return {
			filters: updatedFilters,
			filter: convertFiltersToExpression(updatedFilters),
		};
	}

	const nonExistingFilters: TagFilterItem[] = [];
	let modifiedQuery = existingQuery; // We'll modify this query as we proceed
	const visitedPairs: Set<string> = new Set(); // Set to track visited query pairs

	// Map extracted query pairs to key-specific pair information for faster access
	let queryPairsMap = getQueryPairsMap(existingQuery.trim());

	filters?.items?.forEach((filter) => {
		const { key, op, value } = filter;

		// Skip invalid filters with no key
		if (!key) return;

		let shouldAddToNonExisting = true; // Flag to decide if the filter should be added to non-existing filters
		const sanitizedOperator = op.trim().toUpperCase();

		// Check if the operator is IN or NOT IN
		if (
			[OPERATORS.IN, `${OPERATORS.NOT} ${OPERATORS.IN}`].includes(
				sanitizedOperator,
			)
		) {
			const existingPair = queryPairsMap.get(
				`${key.key}-${op}`.trim().toLowerCase(),
			);
			const formattedValue = formatValueForExpression(value, op);

			// If a matching query pair exists, modify the query
			if (
				existingPair &&
				existingPair.position?.valueStart &&
				existingPair.position?.valueEnd
			) {
				visitedPairs.add(`${key.key}-${op}`.trim().toLowerCase());

<<<<<<< HEAD
				if (existingPair.valueList && filter.value && Array.isArray(filter.value)) {
					// Remove quotes from values before comparison
					const cleanExistingValues = existingPair.valueList.map((val) =>
						typeof val === 'string' ? val.replace(/^['"]|['"]$/g, '') : val,
					);
					const cleanFilterValues = filter.value.map((val) =>
						typeof val === 'string' ? val.replace(/^['"]|['"]$/g, '') : val,
					);

					// Check if the value arrays are the same (order-independent)
					if (
						cleanExistingValues.length === cleanFilterValues.length &&
						isEqual(sortBy(cleanExistingValues), sortBy(cleanFilterValues))
					) {
						// Use existingPair.value instead of formattedValue
=======
				// Check if existing values match current filter values (for array-based operators)
				if (existingPair.valueList && filter.value && Array.isArray(filter.value)) {
					// Clean quotes from string values for comparison
					const cleanValues = (values: any[]): any[] =>
						values.map((val) => (typeof val === 'string' ? unquote(val) : val));

					const cleanExistingValues = cleanValues(existingPair.valueList);
					const cleanFilterValues = cleanValues(filter.value);

					// Compare arrays (order-independent) - if identical, keep existing value
					const isSameValues =
						cleanExistingValues.length === cleanFilterValues.length &&
						isEqual(sortBy(cleanExistingValues), sortBy(cleanFilterValues));

					if (isSameValues) {
						// Values are identical, preserve existing formatting
>>>>>>> 83df91bb
						modifiedQuery =
							modifiedQuery.slice(0, existingPair.position.valueStart) +
							existingPair.value +
							modifiedQuery.slice(existingPair.position.valueEnd + 1);
						return;
					}
				}

				modifiedQuery =
					modifiedQuery.slice(0, existingPair.position.valueStart) +
					formattedValue +
					modifiedQuery.slice(existingPair.position.valueEnd + 1);

				queryPairsMap = getQueryPairsMap(modifiedQuery);
				return;
			}

			// Handle the different cases for IN operator
			switch (sanitizedOperator) {
				case OPERATORS.IN:
					// If there's a NOT IN or equal operator, merge the filter
					if (
						queryPairsMap.has(
							`${key.key}-${OPERATORS.NOT} ${op}`.trim().toLowerCase(),
						)
					) {
						const notInPair = queryPairsMap.get(
							`${key.key}-${OPERATORS.NOT} ${op}`.trim().toLowerCase(),
						);
						visitedPairs.add(
							`${key.key}-${OPERATORS.NOT} ${op}`.trim().toLowerCase(),
						);
						if (notInPair?.position?.valueEnd) {
							modifiedQuery = `${modifiedQuery.slice(
								0,
								notInPair.position.negationStart,
							)}${OPERATORS.IN} ${formattedValue} ${modifiedQuery.slice(
								notInPair.position.valueEnd + 1,
							)}`;
							queryPairsMap = getQueryPairsMap(modifiedQuery.trim());
						}
						shouldAddToNonExisting = false; // Don't add this to non-existing filters
					} else if (
						queryPairsMap.has(`${key.key}-${OPERATORS['=']}`.trim().toLowerCase())
					) {
						const equalsPair = queryPairsMap.get(
							`${key.key}-${OPERATORS['=']}`.trim().toLowerCase(),
						);
						visitedPairs.add(`${key.key}-${OPERATORS['=']}`.trim().toLowerCase());
						if (equalsPair?.position?.valueEnd) {
							modifiedQuery = `${modifiedQuery.slice(
								0,
								equalsPair.position.operatorStart,
							)}${OPERATORS.IN} ${formattedValue} ${modifiedQuery.slice(
								equalsPair.position.valueEnd + 1,
							)}`;
							queryPairsMap = getQueryPairsMap(modifiedQuery);
						}
						shouldAddToNonExisting = false; // Don't add this to non-existing filters
					} else if (
						queryPairsMap.has(`${key.key}-${OPERATORS['!=']}`.trim().toLowerCase())
					) {
						const notEqualsPair = queryPairsMap.get(
							`${key.key}-${OPERATORS['!=']}`.trim().toLowerCase(),
						);
						visitedPairs.add(`${key.key}-${OPERATORS['!=']}`.trim().toLowerCase());
						if (notEqualsPair?.position?.valueEnd) {
							modifiedQuery = `${modifiedQuery.slice(
								0,
								notEqualsPair.position.operatorStart,
							)}${OPERATORS.IN} ${formattedValue} ${modifiedQuery.slice(
								notEqualsPair.position.valueEnd + 1,
							)}`;
							queryPairsMap = getQueryPairsMap(modifiedQuery);
						}
						shouldAddToNonExisting = false; // Don't add this to non-existing filters
					}
					break;
				case `${OPERATORS.NOT} ${OPERATORS.IN}`:
					if (
						queryPairsMap.has(`${key.key}-${OPERATORS['!=']}`.trim().toLowerCase())
					) {
						const notEqualsPair = queryPairsMap.get(
							`${key.key}-${OPERATORS['!=']}`.trim().toLowerCase(),
						);
						visitedPairs.add(`${key.key}-${OPERATORS['!=']}`.trim().toLowerCase());
						if (notEqualsPair?.position?.valueEnd) {
							modifiedQuery = `${modifiedQuery.slice(
								0,
								notEqualsPair.position.operatorStart,
							)}${OPERATORS.NOT} ${
								OPERATORS.IN
							} ${formattedValue} ${modifiedQuery.slice(
								notEqualsPair.position.valueEnd + 1,
							)}`;
							queryPairsMap = getQueryPairsMap(modifiedQuery);
						}
						shouldAddToNonExisting = false; // Don't add this to non-existing filters
					}
					break; // No operation needed for NOT IN case
				default:
					break;
			}
		}

		if (
			queryPairsMap.has(`${filter.key?.key}-${filter.op}`.trim().toLowerCase())
		) {
			const existingPair = queryPairsMap.get(
				`${filter.key?.key}-${filter.op}`.trim().toLowerCase(),
			);
			if (
				existingPair &&
				existingPair.position?.valueStart &&
				existingPair.position?.valueEnd
			) {
				const formattedValue = formatValueForExpression(value, op);
				// replace the value with the new value
				modifiedQuery =
					modifiedQuery.slice(0, existingPair.position.valueStart) +
					formattedValue +
					modifiedQuery.slice(existingPair.position.valueEnd + 1);
				queryPairsMap = getQueryPairsMap(modifiedQuery);
			}

			visitedPairs.add(`${filter.key?.key}-${filter.op}`.trim().toLowerCase());
		}

		// Add filters that don't have an existing pair to non-existing filters
		if (
			shouldAddToNonExisting &&
			!queryPairsMap.has(`${filter.key?.key}-${filter.op}`.trim().toLowerCase())
		) {
			nonExistingFilters.push(filter);
		}
	});

	// Create new filters from non-visited query pairs
	const newFilterItems: TagFilterItem[] = [];
	queryPairsMap.forEach((pair, key) => {
		if (!visitedPairs.has(key)) {
			const operator = pair.hasNegation
				? getOperatorValue(`NOT_${pair.operator}`.toUpperCase())
				: getOperatorValue(pair.operator.toUpperCase());

			newFilterItems.push({
				id: uuid(),
				op: operator,
				key: {
					id: pair.key,
					key: pair.key,
					type: '',
				},
				value: pair.isMultiValue
					? formatValuesForFilter(pair.valueList as string[]) ?? ''
					: formatValuesForFilter(pair.value as string) ?? '',
			});
		}
	});

	// Merge new filter items with existing ones
	if (newFilterItems.length > 0 && updatedFilters?.items) {
		updatedFilters.items = [...updatedFilters.items, ...newFilterItems];
	}

	// If no non-existing filters, return the modified query directly
	if (nonExistingFilters.length === 0) {
		return {
			filters: updatedFilters,
			filter: { expression: modifiedQuery },
		};
	}

	// Convert non-existing filters to an expression and append to the modified query
	const nonExistingFilterExpression = convertFiltersToExpression({
		items: nonExistingFilters,
		op: filters.op || 'AND',
	});

	if (nonExistingFilterExpression.expression) {
		return {
			filters: updatedFilters,
			filter: {
				expression: `${modifiedQuery.trim()} ${
					nonExistingFilterExpression.expression
				}`,
			},
		};
	}

	// Return the final result with the modified query
	return {
		filters: updatedFilters,
		filter: { expression: modifiedQuery || '' },
	};
};

/**
 * Removes specified key-value pairs from a logical query expression string.
 *
 * This function parses the given query expression and removes any query pairs
 * whose keys match those in the `keysToRemove` array. It also removes any trailing
 * logical conjunctions (e.g., `AND`, `OR`) and whitespace that follow the matched pairs,
 * ensuring that the resulting expression remains valid and clean.
 *
 * @param expression - The full query string.
 * @param keysToRemove - An array of keys (case-insensitive) that should be removed from the expression.
 * @returns A new expression string with the specified keys and their associated clauses removed.
 */
export const removeKeysFromExpression = (
	expression: string,
	keysToRemove: string[],
): string => {
	if (!keysToRemove || keysToRemove.length === 0) {
		return expression;
	}

	let updatedExpression = expression;

	if (updatedExpression) {
		keysToRemove.forEach((key) => {
			// Extract key-value query pairs from the expression
			const existingQueryPairs = extractQueryPairs(updatedExpression);

			let queryPairsMap: Map<string, IQueryPair>;

			if (existingQueryPairs.length > 0) {
				// Build a map for quick lookup of query pairs by their lowercase trimmed keys
				queryPairsMap = new Map(
					existingQueryPairs.map((pair) => {
						const key = pair.key.trim().toLowerCase();
						return [key, pair];
					}),
				);

				// Lookup the current query pair using the attribute key (case-insensitive)
				const currentQueryPair = queryPairsMap.get(`${key}`.trim().toLowerCase());
				if (currentQueryPair && currentQueryPair.isComplete) {
					// Determine the start index of the query pair (fallback order: key → operator → value)
					const queryPairStart =
						currentQueryPair.position.keyStart ??
						currentQueryPair.position.operatorStart ??
						currentQueryPair.position.valueStart;
					// Determine the end index of the query pair (fallback order: value → operator → key)
					let queryPairEnd =
						currentQueryPair.position.valueEnd ??
						currentQueryPair.position.operatorEnd ??
						currentQueryPair.position.keyEnd;
					// Get the part of the expression that comes after the current query pair
					const expressionAfterPair = `${updatedExpression.slice(queryPairEnd + 1)}`;
					// Match optional spaces and an optional conjunction (AND/OR), case-insensitive
					const conjunctionOrSpacesRegex = /^(\s*((AND|OR)\s+)?)/i;
					const match = expressionAfterPair.match(conjunctionOrSpacesRegex);
					if (match && match.length > 0) {
						// If match is found, extend the queryPairEnd to include the matched part
						queryPairEnd += match[0].length;
					}
					// Remove the full query pair (including any conjunction/whitespace) from the expression
					updatedExpression = `${updatedExpression.slice(
						0,
						queryPairStart,
					)}${updatedExpression.slice(queryPairEnd + 1)}`.trim();
				}
			}
		});
	}

	return updatedExpression;
};

/**
 * Convert old having format to new having format
 * @param having - Array of old having objects with columnName, op, and value
 * @returns New having format with expression string
 */
export const convertHavingToExpression = (
	having: Having[],
): { expression: string } => {
	if (!having || having.length === 0) {
		return { expression: '' };
	}

	const expressions = having
		.map((havingItem) => {
			const { columnName, op, value } = havingItem;

			// Skip if columnName is not defined
			if (!columnName) {
				return '';
			}

			// Format value based on its type
			let formattedValue: string;
			if (Array.isArray(value)) {
				// For array values, format as [val1, val2, ...]
				formattedValue = `[${value.join(', ')}]`;
			} else {
				// For single values, just convert to string
				formattedValue = String(value);
			}

			return `${columnName} ${op} ${formattedValue}`;
		})
		.filter((expression) => expression !== ''); // Remove empty expressions

	return {
		expression: expressions.join(' AND '),
	};
};

/**
 * Convert old aggregation format to new aggregation format
 * @param aggregateOperator - The aggregate operator (e.g., 'sum', 'count', 'avg')
 * @param aggregateAttribute - The attribute to aggregate
 * @param dataSource - The data source type
 * @param timeAggregation - Time aggregation for metrics (optional)
 * @param spaceAggregation - Space aggregation for metrics (optional)
 * @param alias - Optional alias for the aggregation
 * @returns New aggregation format based on data source
 *
 */
export const convertAggregationToExpression = (
	aggregateOperator: string,
	aggregateAttribute: BaseAutocompleteData,
	dataSource: DataSource,
	timeAggregation?: string,
	spaceAggregation?: string,
	alias?: string,
): (TraceAggregation | LogAggregation | MetricAggregation)[] | undefined => {
	// Skip if no operator or attribute key
	if (!aggregateOperator) {
		return undefined;
	}

	// Replace noop with count as default
	const normalizedOperator =
		aggregateOperator === 'noop' ? 'count' : aggregateOperator;
	const normalizedTimeAggregation =
		timeAggregation === 'noop' ? 'count' : timeAggregation;
	const normalizedSpaceAggregation =
		spaceAggregation === 'noop' ? 'count' : spaceAggregation;

	// For metrics, use the MetricAggregation format
	if (dataSource === DataSource.METRICS) {
		return [
			{
				metricName: aggregateAttribute.key,
				timeAggregation: (normalizedTimeAggregation || normalizedOperator) as any,
				spaceAggregation: (normalizedSpaceAggregation || normalizedOperator) as any,
			} as MetricAggregation,
		];
	}

	// For traces and logs, use expression format
	const expression = `${normalizedOperator}(${aggregateAttribute.key})`;

	if (dataSource === DataSource.TRACES) {
		return [
			{
				expression,
				...(alias && { alias }),
			} as TraceAggregation,
		];
	}

	// For logs
	return [
		{
			expression,
			...(alias && { alias }),
		} as LogAggregation,
	];
};

function getColId(
	queryName: string,
	aggregation: { alias?: string; expression?: string },
	isMultipleAggregations: boolean,
): string {
	if (isMultipleAggregations && aggregation.expression) {
		return `${queryName}.${aggregation.expression}`;
	}

	return queryName;
}

// function to give you label value for query name taking multiaggregation into account
export function getQueryLabelWithAggregation(
	queryData: IBuilderQuery[],
): { label: string; value: string }[] {
	const labels: { label: string; value: string }[] = [];

	const aggregationPerQuery =
		queryData.reduce((acc, query) => {
			if (query.queryName && query.aggregations?.length) {
				acc[query.queryName] = createAggregation(query).map((a: any) => ({
					alias: a.alias,
					expression: a.expression,
				}));
			}
			return acc;
		}, {} as Record<string, any>) || {};

	Object.entries(aggregationPerQuery).forEach(([queryName, aggregations]) => {
		const isMultipleAggregations = aggregations.length > 1;

		aggregations.forEach((agg: any, index: number) => {
			const columnId = getColId(queryName, agg, isMultipleAggregations);

			// For display purposes, show the aggregation index for multiple aggregations
			const displayLabel = isMultipleAggregations
				? `${queryName}.${index}`
				: queryName;

			labels.push({
				label: displayLabel,
				value: columnId, // This matches the ID format used in table columns
			});
		});
	});

	return labels;
}

export const adjustQueryForV5 = (currentQuery: Query): Query => {
	if (currentQuery.queryType === EQueryType.QUERY_BUILDER) {
		const newQueryData = currentQuery.builder.queryData.map((query) => {
			const aggregations = query.aggregations?.map((aggregation) => {
				if (query.dataSource === DataSource.METRICS) {
					const metricAggregation = aggregation as MetricAggregation;
					return {
						...aggregation,
						metricName:
							metricAggregation.metricName || query.aggregateAttribute?.key || '',
						timeAggregation:
							metricAggregation.timeAggregation || query.timeAggregation || '',
						spaceAggregation:
							metricAggregation.spaceAggregation || query.spaceAggregation || '',
						reduceTo: metricAggregation.reduceTo || query.reduceTo || 'avg',
					};
				}
				return aggregation;
			});

			const {
				aggregateAttribute,
				aggregateOperator,
				timeAggregation,
				spaceAggregation,
				reduceTo,
				filters,
				...retainedQuery
			} = query;

			const newAggregations =
				query.dataSource === DataSource.METRICS
					? (aggregations as MetricAggregation[])
					: (aggregations as (TraceAggregation | LogAggregation)[]);

			return {
				...retainedQuery,
				aggregations: newAggregations,
			};
		});

		return {
			...currentQuery,
			builder: {
				...currentQuery.builder,
				queryData: newQueryData,
			},
		};
	}

	return currentQuery;
};<|MERGE_RESOLUTION|>--- conflicted
+++ resolved
@@ -243,23 +243,6 @@
 			) {
 				visitedPairs.add(`${key.key}-${op}`.trim().toLowerCase());
 
-<<<<<<< HEAD
-				if (existingPair.valueList && filter.value && Array.isArray(filter.value)) {
-					// Remove quotes from values before comparison
-					const cleanExistingValues = existingPair.valueList.map((val) =>
-						typeof val === 'string' ? val.replace(/^['"]|['"]$/g, '') : val,
-					);
-					const cleanFilterValues = filter.value.map((val) =>
-						typeof val === 'string' ? val.replace(/^['"]|['"]$/g, '') : val,
-					);
-
-					// Check if the value arrays are the same (order-independent)
-					if (
-						cleanExistingValues.length === cleanFilterValues.length &&
-						isEqual(sortBy(cleanExistingValues), sortBy(cleanFilterValues))
-					) {
-						// Use existingPair.value instead of formattedValue
-=======
 				// Check if existing values match current filter values (for array-based operators)
 				if (existingPair.valueList && filter.value && Array.isArray(filter.value)) {
 					// Clean quotes from string values for comparison
@@ -276,7 +259,6 @@
 
 					if (isSameValues) {
 						// Values are identical, preserve existing formatting
->>>>>>> 83df91bb
 						modifiedQuery =
 							modifiedQuery.slice(0, existingPair.position.valueStart) +
 							existingPair.value +
