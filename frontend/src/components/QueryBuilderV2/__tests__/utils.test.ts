--- conflicted
+++ resolved
@@ -1,8 +1,5 @@
 /* eslint-disable sonarjs/no-duplicate-string */
-<<<<<<< HEAD
-=======
 /* eslint-disable import/no-unresolved */
->>>>>>> 85c671c8
 import { negateOperator, OPERATORS } from 'constants/antlrQueryConstants';
 import { TagFilter } from 'types/api/queryBuilder/queryBuilderData';
 import { extractQueryPairs } from 'utils/queryContextUtils';
@@ -11,18 +8,6 @@
 	convertFiltersToExpression,
 	convertFiltersToExpressionWithExistingQuery,
 } from '../utils';
-<<<<<<< HEAD
-
-jest.mock('utils/queryContextUtils', () => ({
-	extractQueryPairs: jest.fn(),
-}));
-
-// Type the mocked functions
-const mockExtractQueryPairs = extractQueryPairs as jest.MockedFunction<
-	typeof extractQueryPairs
->;
-=======
->>>>>>> 85c671c8
 
 describe('convertFiltersToExpression', () => {
 	beforeEach(() => {
@@ -611,28 +596,6 @@
 
 		const existingQuery = "service.name = 'old-service'";
 
-<<<<<<< HEAD
-		mockExtractQueryPairs.mockReturnValue([
-			{
-				key: 'service.name',
-				operator: OPERATORS['='],
-				value: "'old-service'",
-				hasNegation: false,
-				isMultiValue: false,
-				isComplete: true,
-				position: {
-					keyStart: 0,
-					keyEnd: 11,
-					operatorStart: 13,
-					operatorEnd: 13,
-					valueStart: 15,
-					valueEnd: 28,
-				},
-			},
-		]);
-
-=======
->>>>>>> 85c671c8
 		const result = convertFiltersToExpressionWithExistingQuery(
 			filters,
 			existingQuery,
@@ -641,10 +604,6 @@
 		expect(result.filters).toBeDefined();
 		expect(result.filter).toBeDefined();
 		expect(result.filter.expression).toBe("service.name = 'updated-service'");
-<<<<<<< HEAD
-		expect(mockExtractQueryPairs).toHaveBeenCalledWith(
-			"service.name = 'old-service'",
-=======
 		// Ensure parser can parse the existing query
 		expect(extractQueryPairs(existingQuery)).toEqual(
 			expect.arrayContaining([
@@ -654,7 +613,6 @@
 					value: "'old-service'",
 				}),
 			]),
->>>>>>> 85c671c8
 		);
 	});
 
@@ -673,37 +631,6 @@
 
 		const existingQuery = "service.name IN ['old-service']";
 
-<<<<<<< HEAD
-		mockExtractQueryPairs.mockReturnValue([
-			{
-				key: 'service.name',
-				operator: 'IN',
-				value: "['old-service']",
-				valueList: ["'old-service'"],
-				valuesPosition: [
-					{
-						start: 17,
-						end: 29,
-					},
-				],
-				hasNegation: false,
-				isMultiValue: true,
-				position: {
-					keyStart: 0,
-					keyEnd: 11,
-					operatorStart: 13,
-					operatorEnd: 14,
-					valueStart: 16,
-					valueEnd: 30,
-					negationStart: 0,
-					negationEnd: 0,
-				},
-				isComplete: true,
-			},
-		]);
-
-=======
->>>>>>> 85c671c8
 		const result = convertFiltersToExpressionWithExistingQuery(
 			filters,
 			existingQuery,
@@ -731,28 +658,6 @@
 
 		const existingQuery = "service.name = 'old-service'";
 
-<<<<<<< HEAD
-		mockExtractQueryPairs.mockReturnValue([
-			{
-				key: 'service.name',
-				operator: OPERATORS['='],
-				value: "'old-service'",
-				hasNegation: false,
-				isMultiValue: false,
-				isComplete: true,
-				position: {
-					keyStart: 0,
-					keyEnd: 11,
-					operatorStart: 13,
-					operatorEnd: 13,
-					valueStart: 15,
-					valueEnd: 28,
-				},
-			},
-		]);
-
-=======
->>>>>>> 85c671c8
 		const result = convertFiltersToExpressionWithExistingQuery(
 			filters,
 			existingQuery,
@@ -779,28 +684,6 @@
 
 		const existingQuery = "service.name != 'old-service'";
 
-<<<<<<< HEAD
-		mockExtractQueryPairs.mockReturnValue([
-			{
-				key: 'service.name',
-				operator: OPERATORS['!='],
-				value: "'old-service'",
-				hasNegation: false,
-				isMultiValue: false,
-				isComplete: true,
-				position: {
-					keyStart: 0,
-					keyEnd: 11,
-					operatorStart: 13,
-					operatorEnd: 14,
-					valueStart: 16,
-					valueEnd: 28,
-				},
-			},
-		]);
-
-=======
->>>>>>> 85c671c8
 		const result = convertFiltersToExpressionWithExistingQuery(
 			filters,
 			existingQuery,
@@ -827,28 +710,6 @@
 
 		const existingQuery = "service.name = 'old-service'";
 
-<<<<<<< HEAD
-		mockExtractQueryPairs.mockReturnValue([
-			{
-				key: 'service.name',
-				operator: OPERATORS['='],
-				value: "'old-service'",
-				hasNegation: false,
-				isMultiValue: false,
-				isComplete: true,
-				position: {
-					keyStart: 0,
-					keyEnd: 11,
-					operatorStart: 13,
-					operatorEnd: 13,
-					valueStart: 15,
-					valueEnd: 28,
-				},
-			},
-		]);
-
-=======
->>>>>>> 85c671c8
 		const result = convertFiltersToExpressionWithExistingQuery(
 			filters,
 			existingQuery,
@@ -875,28 +736,6 @@
 
 		const existingQuery = "status = 'success'";
 
-<<<<<<< HEAD
-		mockExtractQueryPairs.mockReturnValue([
-			{
-				key: 'status',
-				operator: OPERATORS['='],
-				value: "'success'",
-				hasNegation: false,
-				isMultiValue: false,
-				isComplete: true,
-				position: {
-					keyStart: 0,
-					keyEnd: 6,
-					operatorStart: 7,
-					operatorEnd: 7,
-					valueStart: 9,
-					valueEnd: 19,
-				},
-			},
-		]);
-
-=======
->>>>>>> 85c671c8
 		const result = convertFiltersToExpressionWithExistingQuery(
 			filters,
 			existingQuery,
@@ -921,28 +760,6 @@
 
 		const existingQuery = "service.name = 'old-service'";
 
-<<<<<<< HEAD
-		mockExtractQueryPairs.mockReturnValue([
-			{
-				key: 'service.name',
-				operator: OPERATORS['='],
-				value: "'old-service'",
-				hasNegation: false,
-				isMultiValue: false,
-				isComplete: true,
-				position: {
-					keyStart: 0,
-					keyEnd: 11,
-					operatorStart: 13,
-					operatorEnd: 13,
-					valueStart: 15,
-					valueEnd: 28,
-				},
-			},
-		]);
-
-=======
->>>>>>> 85c671c8
 		const result = convertFiltersToExpressionWithExistingQuery(
 			filters,
 			existingQuery,
