--- conflicted
+++ resolved
@@ -156,12 +156,8 @@
 							filterConfigs={queryFilterConfigs}
 							queryComponents={queryComponents}
 							isMultiQueryAllowed={isMultiQueryAllowed}
-<<<<<<< HEAD
-							showTraceOperator={shouldShowTraceOperator}
-=======
 							showTraceOperator={showTraceOperator}
 							hasTraceOperator={shouldShowTraceOperator}
->>>>>>> 6c0b5abb
 							version={version}
 							isAvailableToDisable={false}
 							queryVariant={config?.queryVariant || 'dropdown'}
@@ -180,12 +176,8 @@
 								version={version}
 								isMultiQueryAllowed={isMultiQueryAllowed}
 								isAvailableToDisable={false}
-<<<<<<< HEAD
-								showTraceOperator={shouldShowTraceOperator}
-=======
 								showTraceOperator={showTraceOperator}
 								hasTraceOperator={shouldShowTraceOperator}
->>>>>>> 6c0b5abb
 								queryVariant={config?.queryVariant || 'dropdown'}
 								showOnlyWhereClause={showOnlyWhereClause}
 								isListViewPanel={isListViewPanel}
