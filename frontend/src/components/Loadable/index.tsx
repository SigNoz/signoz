<<<<<<< HEAD
import { ComponentType,lazy } from "react";
=======
import { ComponentType,lazy } from 'react';
>>>>>>> 66b42358

function Loadable(importPath: {
	(): LoadableProps;
}): React.LazyExoticComponent<LazyComponent> {
	const LazyComponent = lazy(() => importPath());

	return LazyComponent;
}

type LazyComponent = ComponentType<Record<string, unknown>>;

type LoadableProps = Promise<{
	default: LazyComponent;
}>;

export default Loadable;<|MERGE_RESOLUTION|>--- conflicted
+++ resolved
@@ -1,8 +1,4 @@
-<<<<<<< HEAD
-import { ComponentType,lazy } from "react";
-=======
-import { ComponentType,lazy } from 'react';
->>>>>>> 66b42358
+import { ComponentType, lazy } from 'react';
 
 function Loadable(importPath: {
 	(): LoadableProps;
