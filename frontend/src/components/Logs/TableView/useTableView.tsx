--- conflicted
+++ resolved
@@ -5,12 +5,7 @@
 import dayjs from 'dayjs';
 import dompurify from 'dompurify';
 import { FlatLogData } from 'lib/logs/flatLogData';
-<<<<<<< HEAD
 import { useCallback, useMemo } from 'react';
-import { ILog } from 'types/api/logs/log';
-=======
-import { useMemo } from 'react';
->>>>>>> ef0e63c3
 
 import { ExpandIconWrapper } from '../RawLogView/styles';
 import { defaultCellStyle, defaultTableStyle } from './config';
@@ -140,18 +135,15 @@
 				  ] as ColumnsType<Record<string, unknown>>)
 				: []),
 		];
-<<<<<<< HEAD
 	}, [
+		logs,
 		fields,
+		appendTo,
 		linesPerRow,
-		appendTo,
 		onClickExpand,
 		onCopyLogLink,
 		handleCopyLink,
 	]);
-=======
-	}, [fields, appendTo, linesPerRow, onClickExpand, logs]);
->>>>>>> ef0e63c3
 
 	return { columns, dataSource: flattenLogData };
 };