--- conflicted
+++ resolved
@@ -13,7 +13,6 @@
 	CustomTimeType,
 	Time,
 } from 'container/TopNav/DateTimeSelectionV2/config';
-import { useGetDynamicVariables } from 'hooks/dashboard/useGetDynamicVariables';
 import { useQueryBuilder } from 'hooks/queryBuilder/useQueryBuilder';
 import { useIsDarkMode } from 'hooks/useDarkMode';
 import { useResizeObserver } from 'hooks/useDimensions';
@@ -72,8 +71,6 @@
 		[hostName, timeRange.startTime, timeRange.endTime, dotMetricsEnabled],
 	);
 
-	const { dynamicVariables } = useGetDynamicVariables();
-
 	const queries = useQueries(
 		queryPayloads.map((payload, index) => ({
 			queryKey: ['host-metrics', payload, ENTITY_VERSION_V4, 'HOST'],
@@ -81,12 +78,7 @@
 				signal,
 			}: QueryFunctionContext): Promise<
 				SuccessResponse<MetricRangePayloadProps>
-<<<<<<< HEAD
-			> =>
-				GetMetricQueryRange(payload, ENTITY_VERSION_V4, dynamicVariables, signal),
-=======
 			> => GetMetricQueryRange(payload, ENTITY_VERSION_V4, undefined, signal),
->>>>>>> 9ad6ab49
 			enabled: !!payload && visibilities[index],
 			keepPreviousData: true,
 		})),
