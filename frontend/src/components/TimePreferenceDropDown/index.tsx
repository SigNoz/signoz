--- conflicted
+++ resolved
@@ -1,9 +1,9 @@
-import { Button, Dropdown, Menu } from 'antd';
+import { Button, Dropdown } from 'antd';
 import TimeItems, {
 	timePreferance,
 	timePreferenceType,
 } from 'container/NewWidget/RightContainer/timeItems';
-import React, { useCallback } from 'react';
+import React, { useCallback, useMemo } from 'react';
 
 import { menuItems } from './config';
 import { TextContainer } from './styles';
@@ -22,15 +22,17 @@
 		[setSelectedTime],
 	);
 
+	const menu = useMemo(
+		() => ({
+			items: menuItems,
+			onClick: timeMenuItemOnChangeHandler,
+		}),
+		[timeMenuItemOnChangeHandler],
+	);
+
 	return (
 		<TextContainer noButtonMargin>
-<<<<<<< HEAD
-			<Dropdown
-				overlay={<Menu onClick={timeMenuItemOnChangeHandler} items={menuItems} />}
-			>
-=======
 			<Dropdown menu={menu}>
->>>>>>> 6c2faa21
 				<Button>{selectedTime.name}</Button>
 			</Dropdown>
 		</TextContainer>
