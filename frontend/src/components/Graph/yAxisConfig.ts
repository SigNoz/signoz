/* eslint-disable sonarjs/cognitive-complexity */
import { formattedValueToString, getValueFormat } from '@grafana/data';
import * as Sentry from '@sentry/react';
import { UniversalYAxisUnit } from 'components/YAxisUnitSelector/types';
import { isUniversalUnit } from 'components/YAxisUnitSelector/utils';
import { isNaN } from 'lodash-es';

import { formatUniversalUnit } from '../YAxisUnitSelector/formatter';
import {
	DEFAULT_SIGNIFICANT_DIGITS,
	PrecisionOption,
	PrecisionOptionsEnum,
} from './types';
import { formatDecimalWithLeadingZeros } from './utils';

/**
 * Formats a Y-axis value based on a given format string.
 *
 * @param value The string value from the axis.
 * @param format The format identifier (e.g. 'none', 'ms', 'bytes', 'short').
 * @returns A formatted string ready for display.
 */
export const getYAxisFormattedValue = (
	value: string,
	format: string,
	precision: PrecisionOption = 2, // default precision requested
): string => {
	const numValue = parseFloat(value);

	// Handle non-numeric or special values first.
	if (isNaN(numValue)) return 'NaN';
	if (numValue === Infinity) return '∞';
	if (numValue === -Infinity) return '-∞';

	// For all other standard formats, delegate to grafana/data's built-in formatter.
	const computeDecimals = (): number | undefined => {
		if (precision === PrecisionOptionsEnum.FULL) {
			return DEFAULT_SIGNIFICANT_DIGITS;
		}
		return precision;
	};

	const fallbackFormat = (): string => {
		if (precision === PrecisionOptionsEnum.FULL) return numValue.toString();
		if (precision === 0) return Math.round(numValue).toString();
		return precision !== undefined
			? numValue
					.toFixed(precision)
					.replace(/(\.[0-9]*[1-9])0+$/, '$1') // trimming zeros
					.replace(/\.$/, '')
			: numValue.toString();
	};

	try {
		// Use custom formatter for the 'none' format honoring precision
		if (format === 'none') {
			return formatDecimalWithLeadingZeros(numValue, precision);
		}

<<<<<<< HEAD
=======
		// Separate logic for universal units// Separate logic for universal units
		if (format && isUniversalUnit(format)) {
			const decimals = computeDecimals();
			return formatUniversalUnit(
				numValue,
				format as UniversalYAxisUnit,
				precision,
				decimals,
			);
		}

>>>>>>> 204cc4e5
		const formatter = getValueFormat(format);
		const formattedValue = formatter(numValue, computeDecimals(), undefined);
		if (formattedValue.text && formattedValue.text.includes('.')) {
			formattedValue.text = formatDecimalWithLeadingZeros(
				parseFloat(formattedValue.text),
				precision,
			);
		}

		return formattedValueToString(formattedValue);
	} catch (error) {
		Sentry.captureEvent({
			message: `Error applying formatter: ${
				error instanceof Error ? error.message : 'Unknown error'
			}`,
			level: 'error',
		});
		return fallbackFormat();
	}
};

export const getToolTipValue = (
	value: string | number,
	format?: string,
	precision?: PrecisionOption,
): string =>
	getYAxisFormattedValue(value?.toString(), format || 'none', precision);<|MERGE_RESOLUTION|>--- conflicted
+++ resolved
@@ -57,8 +57,6 @@
 			return formatDecimalWithLeadingZeros(numValue, precision);
 		}
 
-<<<<<<< HEAD
-=======
 		// Separate logic for universal units// Separate logic for universal units
 		if (format && isUniversalUnit(format)) {
 			const decimals = computeDecimals();
@@ -70,7 +68,6 @@
 			);
 		}
 
->>>>>>> 204cc4e5
 		const formatter = getValueFormat(format);
 		const formattedValue = formatter(numValue, computeDecimals(), undefined);
 		if (formattedValue.text && formattedValue.text.includes('.')) {
