import {
	ActiveElement,
	BarController,
	BarElement,
	CategoryScale,
	Chart,
	ChartData,
	ChartEvent,
	ChartOptions,
	ChartType,
	Decimation,
	Filler,
	Legend,
	LinearScale,
	LineController,
	LineElement,
	PointElement,
	SubTitle,
	TimeScale,
	TimeSeriesScale,
	Title,
	Tooltip,
} from 'chart.js';
import * as chartjsAdapter from 'chartjs-adapter-date-fns';
import annotationPlugin from 'chartjs-plugin-annotation';
import React, { useCallback, useEffect, useRef } from 'react';
import { useSelector } from 'react-redux';
import { AppState } from 'store/reducers';
import AppReducer from 'types/reducer/app';

import { hasData } from './hasData';
import { legend } from './Plugin';
import { emptyGraph } from './Plugin/EmptyGraph';
import { LegendsContainer } from './styles';
import { useXAxisTimeUnit } from './xAxisConfig';
import { getToolTipValue, getYAxisFormattedValue } from './yAxisConfig';

Chart.register(
	LineElement,
	PointElement,
	LineController,
	CategoryScale,
	LinearScale,
	TimeScale,
	TimeSeriesScale,
	Decimation,
	Filler,
	Legend,
	Title,
	Tooltip,
	SubTitle,
	BarController,
	BarElement,
	annotationPlugin,
);

function Graph({
	animate = true,
	data,
	type,
	title,
	isStacked,
	onClickHandler,
	name,
	yAxisUnit = 'short',
	forceReRender,
<<<<<<< HEAD
	annotations,
=======
	staticLine,
>>>>>>> a8c7237b
}: GraphProps): JSX.Element {
	const { isDarkMode } = useSelector<AppState, AppReducer>((state) => state.app);
	const chartRef = useRef<HTMLCanvasElement>(null);
	const currentTheme = isDarkMode ? 'dark' : 'light';
	const xAxisTimeUnit = useXAxisTimeUnit(data); // Computes the relevant time unit for x axis by analyzing the time stamp data

	const lineChartRef = useRef<Chart>();
	const getGridColor = useCallback(() => {
		if (currentTheme === undefined) {
			return 'rgba(231,233,237,0.1)';
		}

		if (currentTheme === 'dark') {
			return 'rgba(231,233,237,0.1)';
		}

		return 'rgba(231,233,237,0.8)';
	}, [currentTheme]);

	// eslint-disable-next-line sonarjs/cognitive-complexity
	const buildChart = useCallback(() => {
		if (lineChartRef.current !== undefined) {
			lineChartRef.current.destroy();
		}

		if (chartRef.current !== null) {
			const options: ChartOptions = {
				animation: {
					duration: animate ? 200 : 0,
				},
				responsive: true,
				maintainAspectRatio: false,
				interaction: {
					mode: 'index',
					intersect: false,
				},
				plugins: {
<<<<<<< HEAD
					annotation:
						annotations && annotations.length > 0
							? {
									annotations,
							  }
							: undefined,
=======
					annotation: staticLine
						? {
								annotations: [
									{
										type: 'line',
										yMin: staticLine.yMin,
										yMax: staticLine.yMax,
										borderColor: staticLine.borderColor,
										borderWidth: staticLine.borderWidth,
										label: {
											content: staticLine.lineText,
											enabled: true,
											font: {
												size: 10,
											},
											borderWidth: 0,
											position: 'start',
											backgroundColor: 'transparent',
											color: staticLine.textColor,
										},
									},
								],
						  }
						: undefined,
>>>>>>> a8c7237b
					title: {
						display: title !== undefined,
						text: title,
					},
					legend: {
						display: false,
					},
					tooltip: {
						callbacks: {
							label(context) {
								let label = context.dataset.label || '';

								if (label) {
									label += ': ';
								}
								if (context.parsed.y !== null) {
									label += getToolTipValue(context.parsed.y.toString(), yAxisUnit);
								}
								return label;
							},
						},
					},
				},
				layout: {
					padding: 0,
				},
				scales: {
					x: {
						grid: {
							display: true,
							color: getGridColor(),
							drawTicks: true,
						},
						adapters: {
							date: chartjsAdapter,
						},
						time: {
							unit: xAxisTimeUnit?.unitName || 'minute',
							stepSize: xAxisTimeUnit?.stepSize || 1,
							displayFormats: {
								millisecond: 'HH:mm:ss',
								second: 'HH:mm:ss',
								minute: 'HH:mm',
								hour: 'MM/dd HH:mm',
								day: 'MM/dd',
								week: 'MM/dd',
								month: 'yy-MM',
								year: 'yy',
							},
						},
						type: 'time',
					},
					y: {
						display: true,
						grid: {
							display: true,
							color: getGridColor(),
						},
						ticks: {
							// Include a dollar sign in the ticks
							callback(value) {
								return getYAxisFormattedValue(value.toString(), yAxisUnit);
							},
						},
					},
					stacked: {
						display: isStacked === undefined ? false : 'auto',
					},
				},
				elements: {
					line: {
						tension: 0,
						cubicInterpolationMode: 'monotone',
					},
				},
				onClick: (event, element, chart) => {
					if (onClickHandler) {
						onClickHandler(event, element, chart, data);
					}
				},
			};

			const chartHasData = hasData(data);
			const chartPlugins = [];

			if (!chartHasData) chartPlugins.push(emptyGraph);
			chartPlugins.push(legend(name, data.datasets.length > 3));

			lineChartRef.current = new Chart(chartRef.current, {
				type,
				data,
				options,
				plugins: chartPlugins,
			});
		}
	}, [
		animate,
		title,
		getGridColor,
		xAxisTimeUnit?.unitName,
		xAxisTimeUnit?.stepSize,
		isStacked,
		type,
		data,
		name,
		yAxisUnit,
		onClickHandler,
<<<<<<< HEAD
		annotations,
=======
		staticLine,
>>>>>>> a8c7237b
	]);

	useEffect(() => {
		buildChart();
	}, [buildChart, forceReRender]);

	return (
		<div style={{ height: '85%' }}>
			<canvas ref={chartRef} />
			<LegendsContainer id={name} />
		</div>
	);
}

interface GraphProps {
	animate?: boolean;
	type: ChartType;
	data: Chart['data'];
	title?: string;
	isStacked?: boolean;
	onClickHandler?: GraphOnClickHandler;
	name: string;
	yAxisUnit?: string;
	forceReRender?: boolean | null | number;
<<<<<<< HEAD
	annotations?: [];
=======
	staticLine?: StaticLineProps | undefined;
}

export interface StaticLineProps {
	yMin: number | undefined;
	yMax: number | undefined;
	borderColor: string;
	borderWidth: number;
	lineText: string;
	textColor: string;
>>>>>>> a8c7237b
}

export type GraphOnClickHandler = (
	event: ChartEvent,
	elements: ActiveElement[],
	chart: Chart,
	data: ChartData,
) => void;

Graph.defaultProps = {
	animate: undefined,
	title: undefined,
	isStacked: undefined,
	onClickHandler: undefined,
	yAxisUnit: undefined,
	forceReRender: undefined,
<<<<<<< HEAD
	annotations: undefined,
=======
	staticLine: undefined,
>>>>>>> a8c7237b
};
export default Graph;<|MERGE_RESOLUTION|>--- conflicted
+++ resolved
@@ -64,11 +64,7 @@
 	name,
 	yAxisUnit = 'short',
 	forceReRender,
-<<<<<<< HEAD
-	annotations,
-=======
 	staticLine,
->>>>>>> a8c7237b
 }: GraphProps): JSX.Element {
 	const { isDarkMode } = useSelector<AppState, AppReducer>((state) => state.app);
 	const chartRef = useRef<HTMLCanvasElement>(null);
@@ -106,14 +102,6 @@
 					intersect: false,
 				},
 				plugins: {
-<<<<<<< HEAD
-					annotation:
-						annotations && annotations.length > 0
-							? {
-									annotations,
-							  }
-							: undefined,
-=======
 					annotation: staticLine
 						? {
 								annotations: [
@@ -138,7 +126,6 @@
 								],
 						  }
 						: undefined,
->>>>>>> a8c7237b
 					title: {
 						display: title !== undefined,
 						text: title,
@@ -246,11 +233,7 @@
 		name,
 		yAxisUnit,
 		onClickHandler,
-<<<<<<< HEAD
-		annotations,
-=======
 		staticLine,
->>>>>>> a8c7237b
 	]);
 
 	useEffect(() => {
@@ -275,9 +258,6 @@
 	name: string;
 	yAxisUnit?: string;
 	forceReRender?: boolean | null | number;
-<<<<<<< HEAD
-	annotations?: [];
-=======
 	staticLine?: StaticLineProps | undefined;
 }
 
@@ -288,7 +268,6 @@
 	borderWidth: number;
 	lineText: string;
 	textColor: string;
->>>>>>> a8c7237b
 }
 
 export type GraphOnClickHandler = (
@@ -305,10 +284,6 @@
 	onClickHandler: undefined,
 	yAxisUnit: undefined,
 	forceReRender: undefined,
-<<<<<<< HEAD
-	annotations: undefined,
-=======
 	staticLine: undefined,
->>>>>>> a8c7237b
 };
 export default Graph;