import {
	BarController,
	BarElement,
	CategoryScale,
	Chart,
	ChartType,
	Decimation,
	Filler,
	Legend,
	LinearScale,
	LineController,
	LineElement,
	PointElement,
	SubTitle,
	TimeScale,
	TimeSeriesScale,
	Title,
	Tooltip,
} from 'chart.js';
import annotationPlugin from 'chartjs-plugin-annotation';
import { useIsDarkMode } from 'hooks/useDarkMode';
import isEqual from 'lodash-es/isEqual';
import {
	forwardRef,
	memo,
	useCallback,
	useEffect,
	useImperativeHandle,
	useRef,
} from 'react';

import { hasData } from './hasData';
import { legend } from './Plugin';
import { createDragSelectPlugin } from './Plugin/DragSelect';
import { emptyGraph } from './Plugin/EmptyGraph';
import { createIntersectionCursorPlugin } from './Plugin/IntersectionCursor';
import { TooltipPosition as TooltipPositionHandler } from './Plugin/Tooltip';
import { LegendsContainer } from './styles';
import { CustomChartOptions, GraphProps, ToggleGraphProps } from './types';
import { getGraphOptions, toggleGraph } from './utils';
import { useXAxisTimeUnit } from './xAxisConfig';

Chart.register(
	LineElement,
	PointElement,
	LineController,
	CategoryScale,
	LinearScale,
	TimeScale,
	TimeSeriesScale,
	Decimation,
	Filler,
	Legend,
	Title,
	Tooltip,
	SubTitle,
	BarController,
	BarElement,
	annotationPlugin,
);

Tooltip.positioners.custom = TooltipPositionHandler;

const Graph = forwardRef<ToggleGraphProps | undefined, GraphProps>(
	(
		{
			animate = true,
			data,
			type,
			title,
			isStacked,
			onClickHandler,
			name,
			yAxisUnit = 'short',
			forceReRender,
			staticLine,
			containerHeight,
			onDragSelect,
			dragSelectColor,
		},
		ref,
	): JSX.Element => {
		const nearestDatasetIndex = useRef<null | number>(null);
		const chartRef = useRef<HTMLCanvasElement>(null);
		const isDarkMode = useIsDarkMode();

		const currentTheme = isDarkMode ? 'dark' : 'light';
		const xAxisTimeUnit = useXAxisTimeUnit(data); // Computes the relevant time unit for x axis by analyzing the time stamp data

		const lineChartRef = useRef<Chart>();

		useImperativeHandle(
			ref,
			(): ToggleGraphProps => ({
				toggleGraph(graphIndex: number, isVisible: boolean): void {
					toggleGraph(graphIndex, isVisible, lineChartRef);
				},
			}),
		);

		const getGridColor = useCallback(() => {
			if (currentTheme === undefined) {
				return 'rgba(231,233,237,0.1)';
			}

			if (currentTheme === 'dark') {
				return 'rgba(231,233,237,0.1)';
			}

			return 'rgba(231,233,237,0.8)';
		}, [currentTheme]);

		const buildChart = useCallback(() => {
			if (lineChartRef.current !== undefined) {
				lineChartRef.current.destroy();
			}

			if (chartRef.current !== null) {
				const options: CustomChartOptions = getGraphOptions(
					animate,
					staticLine,
					title,
					nearestDatasetIndex,
					yAxisUnit,
					onDragSelect,
					dragSelectColor,
					currentTheme,
					getGridColor,
					xAxisTimeUnit,
					isStacked,
					onClickHandler,
					data,
				);

				const chartHasData = hasData(data);
				const chartPlugins = [];

				if (chartHasData) {
					chartPlugins.push(createIntersectionCursorPlugin());
					chartPlugins.push(createDragSelectPlugin());
				} else {
					chartPlugins.push(emptyGraph);
				}

				chartPlugins.push(legend(name, data.datasets.length > 3));

				lineChartRef.current = new Chart(chartRef.current, {
					type,
					data,
					options,
					plugins: chartPlugins,
				});
			}
		}, [
			animate,
			staticLine,
			title,
			yAxisUnit,
			onDragSelect,
			dragSelectColor,
			currentTheme,
			getGridColor,
			xAxisTimeUnit,
			isStacked,
			onClickHandler,
			data,
			name,
			type,
		]);

		useEffect(() => {
			buildChart();
		}, [buildChart, forceReRender]);

		return (
			<div style={{ height: containerHeight }}>
				<canvas ref={chartRef} />
				<LegendsContainer id={name} />
			</div>
		);
	},
);

declare module 'chart.js' {
	interface TooltipPositionerMap {
		custom: TooltipPositionerFunction<ChartType>;
	}
}

<<<<<<< HEAD
type CustomChartOptions = ChartOptions & {
	plugins: {
		[dragSelectPluginId]: DragSelectPluginOptions | false;
		[intersectionCursorPluginId]: IntersectionCursorPluginOptions | false;
	};
};

export interface GraphProps {
	animate?: boolean;
	type: ChartType;
	data: Chart['data'];
	title?: string;
	isStacked?: boolean;
	onClickHandler?: GraphOnClickHandler;
	name: string;
	yAxisUnit?: string;
	forceReRender?: boolean | null | number;
	staticLine?: StaticLineProps | undefined;
	containerHeight?: string | number;
	onDragSelect?: (start: number, end: number) => void;
	dragSelectColor?: string;
}

export interface StaticLineProps {
	yMin: number | undefined;
	yMax: number | undefined;
	borderColor: string;
	borderWidth: number;
	lineText: string;
	textColor: string;
}

export type GraphOnClickHandler = (
	event: ChartEvent,
	elements: ActiveElement[],
	chart: Chart,
	data: ChartData,
) => void;

=======
>>>>>>> fa6e5f02
Graph.defaultProps = {
	animate: undefined,
	title: undefined,
	isStacked: undefined,
	onClickHandler: undefined,
	yAxisUnit: undefined,
	forceReRender: undefined,
	staticLine: undefined,
	containerHeight: '90%',
	onDragSelect: undefined,
	dragSelectColor: undefined,
};

Graph.displayName = 'Graph';

export default memo(Graph, (prevProps, nextProps) =>
	isEqual(prevProps.data, nextProps.data),
);<|MERGE_RESOLUTION|>--- conflicted
+++ resolved
@@ -187,48 +187,6 @@
 	}
 }
 
-<<<<<<< HEAD
-type CustomChartOptions = ChartOptions & {
-	plugins: {
-		[dragSelectPluginId]: DragSelectPluginOptions | false;
-		[intersectionCursorPluginId]: IntersectionCursorPluginOptions | false;
-	};
-};
-
-export interface GraphProps {
-	animate?: boolean;
-	type: ChartType;
-	data: Chart['data'];
-	title?: string;
-	isStacked?: boolean;
-	onClickHandler?: GraphOnClickHandler;
-	name: string;
-	yAxisUnit?: string;
-	forceReRender?: boolean | null | number;
-	staticLine?: StaticLineProps | undefined;
-	containerHeight?: string | number;
-	onDragSelect?: (start: number, end: number) => void;
-	dragSelectColor?: string;
-}
-
-export interface StaticLineProps {
-	yMin: number | undefined;
-	yMax: number | undefined;
-	borderColor: string;
-	borderWidth: number;
-	lineText: string;
-	textColor: string;
-}
-
-export type GraphOnClickHandler = (
-	event: ChartEvent,
-	elements: ActiveElement[],
-	chart: Chart,
-	data: ChartData,
-) => void;
-
-=======
->>>>>>> fa6e5f02
 Graph.defaultProps = {
 	animate: undefined,
 	title: undefined,
