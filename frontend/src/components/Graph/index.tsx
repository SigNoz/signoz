import {
	ActiveElement,
	BarController,
	BarElement,
	CategoryScale,
	Chart,
	ChartData,
	ChartEvent,
	ChartOptions,
	ChartType,
	Decimation,
	Filler,
	Legend,
	LinearScale,
	LineController,
	LineElement,
	PointElement,
	SubTitle,
	TimeScale,
	TimeSeriesScale,
	Title,
	Tooltip,
} from 'chart.js';
import * as chartjsAdapter from 'chartjs-adapter-date-fns';
import React, { useCallback, useEffect, useRef } from 'react';
import { useSelector } from 'react-redux';
import { AppState } from 'store/reducers';
import AppReducer from 'types/reducer/app';

import { legend } from './Plugin';
import { LegendsContainer } from './styles';
import { useXAxisTimeUnit } from './xAxisConfig';
import { getYAxisFormattedValue } from './yAxisConfig';

Chart.register(
	LineElement,
	PointElement,
	LineController,
	CategoryScale,
	LinearScale,
	TimeScale,
	TimeSeriesScale,
	Decimation,
	Filler,
	Legend,
	Title,
	Tooltip,
	SubTitle,
	BarController,
	BarElement,
);

<<<<<<< HEAD
const Graph = ({
	animate = true,
=======
function Graph({
>>>>>>> f1f60684
	data,
	type,
	title,
	isStacked,
	onClickHandler,
	name,
	yAxisUnit = 'short',
<<<<<<< HEAD
	forceReRender,
}: GraphProps): JSX.Element => {
=======
}: GraphProps): JSX.Element {
>>>>>>> f1f60684
	const { isDarkMode } = useSelector<AppState, AppReducer>((state) => state.app);
	const chartRef = useRef<HTMLCanvasElement>(null);
	const currentTheme = isDarkMode ? 'dark' : 'light';
	const xAxisTimeUnit = useXAxisTimeUnit(data); // Computes the relevant time unit for x axis by analyzing the time stamp data

	const lineChartRef = useRef<Chart>();
	const getGridColor = useCallback(() => {
		if (currentTheme === undefined) {
			return 'rgba(231,233,237,0.1)';
		}

		if (currentTheme === 'dark') {
			return 'rgba(231,233,237,0.1)';
		}

		return 'rgba(231,233,237,0.8)';
	}, [currentTheme]);

	const buildChart = useCallback(() => {
		if (lineChartRef.current !== undefined) {
			lineChartRef.current.destroy();
		}

		if (chartRef.current !== null) {
			const options: ChartOptions = {
				animation: {
					duration: animate ? 200 : 0,
				},
				responsive: true,
				maintainAspectRatio: false,
				interaction: {
					mode: 'index',
					intersect: false,
				},
				plugins: {
					title: {
						display: title !== undefined,
						text: title,
					},
					legend: {
						display: false,
					},
				},
				layout: {
					padding: 0,
				},
				scales: {
					x: {
						grid: {
							display: true,
							color: getGridColor(),
						},
						adapters: {
							date: chartjsAdapter,
						},
						time: {
							unit: xAxisTimeUnit?.unitName || 'minute',
							stepSize: xAxisTimeUnit?.stepSize || 1,
							displayFormats: {
								millisecond: 'hh:mm:ss',
								second: 'hh:mm:ss',
								minute: 'HH:mm',
								hour: 'MM/dd HH:mm',
								day: 'MM/dd',
								week: 'MM/dd',
								month: 'yy-MM',
								year: 'yy',
							},
						},
						type: 'time',
					},
					y: {
						display: true,
						grid: {
							display: true,
							color: getGridColor(),
						},
						ticks: {
							// Include a dollar sign in the ticks
							callback(value, index, ticks) {
								return getYAxisFormattedValue(value, yAxisUnit);
							},
						},
					},
					stacked: {
						display: isStacked === undefined ? false : 'auto',
					},
				},
				elements: {
					line: {
						tension: 0,
						cubicInterpolationMode: 'monotone',
					},
				},
				onClick: (event, element, chart) => {
					if (onClickHandler) {
						onClickHandler(event, element, chart, data);
					}
				},
			};

			lineChartRef.current = new Chart(chartRef.current, {
				type,
				data,
				options,
				plugins: [legend(name, data.datasets.length > 3)],
			});
		}
	}, [
		animate,
		title,
		getGridColor,
		xAxisTimeUnit?.unitName,
		xAxisTimeUnit?.stepSize,
		isStacked,
		type,
		data,
		name,
		yAxisUnit,
		onClickHandler,
	]);

	useEffect(() => {
		buildChart();
	}, [buildChart]);

	return (
		<div style={{ height: '85%' }}>
			<canvas ref={chartRef} />
			<LegendsContainer id={name} />
		</div>
	);
}

interface GraphProps {
	animate?: boolean;
	type: ChartType;
	data: Chart['data'];
	title?: string;
	isStacked?: boolean;
	label?: string[];
	onClickHandler?: graphOnClickHandler;
	name: string;
	yAxisUnit?: string;
	forceReRender?: boolean | null | number;
}

export type graphOnClickHandler = (
	event: ChartEvent,
	elements: ActiveElement[],
	chart: Chart,
	data: ChartData,
) => void;

export default Graph;<|MERGE_RESOLUTION|>--- conflicted
+++ resolved
@@ -50,12 +50,8 @@
 	BarElement,
 );
 
-<<<<<<< HEAD
-const Graph = ({
+function Graph({
 	animate = true,
-=======
-function Graph({
->>>>>>> f1f60684
 	data,
 	type,
 	title,
@@ -63,12 +59,8 @@
 	onClickHandler,
 	name,
 	yAxisUnit = 'short',
-<<<<<<< HEAD
 	forceReRender,
-}: GraphProps): JSX.Element => {
-=======
 }: GraphProps): JSX.Element {
->>>>>>> f1f60684
 	const { isDarkMode } = useSelector<AppState, AppReducer>((state) => state.app);
 	const chartRef = useRef<HTMLCanvasElement>(null);
 	const currentTheme = isDarkMode ? 'dark' : 'light';
@@ -193,7 +185,7 @@
 
 	useEffect(() => {
 		buildChart();
-	}, [buildChart]);
+	}, [buildChart, forceReRender]);
 
 	return (
 		<div style={{ height: '85%' }}>
