import './DropDown.styles.scss';

import { EllipsisOutlined } from '@ant-design/icons';
<<<<<<< HEAD
import { Button, Dropdown, MenuProps } from 'antd';
=======
import { Button, Dropdown, MenuProps, Space } from 'antd';
import { useIsDarkMode } from 'hooks/useDarkMode';
>>>>>>> 9c214492

function DropDown({ element }: { element: JSX.Element[] }): JSX.Element {
	const isDarkMode = useIsDarkMode();

	const items: MenuProps['items'] = element.map(
		(e: JSX.Element, index: number) => ({
			label: e,
			key: index,
		}),
	);

	return (
		<Dropdown menu={{ items }}>
			<Button
				type="link"
				className={!isDarkMode ? 'Dropdown-button--dark' : 'Dropdown-button'}
				onClick={(e): void => e.preventDefault()}
			>
				<EllipsisOutlined className="Dropdown-icon" />
			</Button>
		</Dropdown>
	);
}

export default DropDown;<|MERGE_RESOLUTION|>--- conflicted
+++ resolved
@@ -1,12 +1,8 @@
 import './DropDown.styles.scss';
 
 import { EllipsisOutlined } from '@ant-design/icons';
-<<<<<<< HEAD
-import { Button, Dropdown, MenuProps } from 'antd';
-=======
 import { Button, Dropdown, MenuProps, Space } from 'antd';
 import { useIsDarkMode } from 'hooks/useDarkMode';
->>>>>>> 9c214492
 
 function DropDown({ element }: { element: JSX.Element[] }): JSX.Element {
 	const isDarkMode = useIsDarkMode();
