import { PANEL_TYPES } from 'constants/queryBuilder';
import {
	IBuilderFormula,
	IBuilderQuery,
	IClickHouseQuery,
	IPromQLQuery,
	Query,
	QueryState,
} from 'types/api/queryBuilder/queryBuilderData';

import { EQueryType } from './dashboard';

export enum DataSource {
	METRICS = 'metrics',
	TRACES = 'traces',
	LOGS = 'logs',
}

export enum StringOperators {
	NOOP = 'noop',
	COUNT = 'count',
	COUNT_DISTINCT = 'count_distinct',
}

export enum NumberOperators {
	SUM = 'sum',
	AVG = 'avg',
	MAX = 'max',
	MIN = 'min',
	P05 = 'p05',
	P10 = 'p10',
	P20 = 'p20',
	P25 = 'p25',
	P50 = 'p50',
	P75 = 'p75',
	P90 = 'p90',
	P95 = 'p95',
	P99 = 'p99',
	RATE = 'rate',
	SUM_RATE = 'sum_rate',
	AVG_RATE = 'avg_rate',
	MAX_RATE = 'max_rate',
	MIN_RATE = 'min_rate',
	RATE_SUM = 'rate_sum',
	RATE_AVG = 'rate_avg',
	RATE_MIN = 'rate_min',
	RATE_MAX = 'rate_max',
	HIST_QUANTILE_50 = 'hist_quantile_50',
	HIST_QUANTILE_75 = 'hist_quantile_75',
	HIST_QUANTILE_90 = 'hist_quantile_90',
	HIST_QUANTILE_95 = 'hist_quantile_95',
	HIST_QUANTILE_99 = 'hist_quantile_99',
}

export enum BoolOperators {
	NOOP = 'noop',
	COUNT = 'count',
	COUNT_DISTINCT = 'count_distinct',
}

export enum MetricAggregateOperator {
	NOOP = 'noop',
	COUNT = 'count',
	COUNT_DISTINCT = 'count_distinct',
	SUM = 'sum',
	AVG = 'avg',
	MAX = 'max',
	MIN = 'min',
	P05 = 'p05',
	P10 = 'p10',
	P20 = 'p20',
	P25 = 'p25',
	P50 = 'p50',
	P75 = 'p75',
	P90 = 'p90',
	P95 = 'p95',
	P99 = 'p99',
	RATE = 'rate',
	SUM_RATE = 'sum_rate',
	AVG_RATE = 'avg_rate',
	MAX_RATE = 'max_rate',
	MIN_RATE = 'min_rate',
	RATE_SUM = 'rate_sum',
	RATE_AVG = 'rate_avg',
	RATE_MIN = 'rate_min',
	RATE_MAX = 'rate_max',
	HIST_QUANTILE_50 = 'hist_quantile_50',
	HIST_QUANTILE_75 = 'hist_quantile_75',
	HIST_QUANTILE_90 = 'hist_quantile_90',
	HIST_QUANTILE_95 = 'hist_quantile_95',
	HIST_QUANTILE_99 = 'hist_quantile_99',
}

export enum TracesAggregatorOperator {
	NOOP = 'noop',
	COUNT = 'count',
	COUNT_DISTINCT = 'count_distinct',
	SUM = 'sum',
	AVG = 'avg',
	MAX = 'max',
	MIN = 'min',
	P05 = 'p05',
	P10 = 'p10',
	P20 = 'p20',
	P25 = 'p25',
	P50 = 'p50',
	P75 = 'p75',
	P90 = 'p90',
	P95 = 'p95',
	P99 = 'p99',
	RATE = 'rate',
	RATE_SUM = 'rate_sum',
	RATE_AVG = 'rate_avg',
	RATE_MIN = 'rate_min',
	RATE_MAX = 'rate_max',
}

export enum LogsAggregatorOperator {
	NOOP = 'noop',
	COUNT = 'count',
	COUNT_DISTINCT = 'count_distinct',
	SUM = 'sum',
	AVG = 'avg',
	MAX = 'max',
	MIN = 'min',
	P05 = 'p05',
	P10 = 'p10',
	P20 = 'p20',
	P25 = 'p25',
	P50 = 'p50',
	P75 = 'p75',
	P90 = 'p90',
	P95 = 'p95',
	P99 = 'p99',
	RATE = 'rate',
	RATE_SUM = 'rate_sum',
	RATE_AVG = 'rate_avg',
	RATE_MIN = 'rate_min',
	RATE_MAX = 'rate_max',
}

export type PanelTypeKeys =
	| 'TIME_SERIES'
	| 'VALUE'
	| 'TABLE'
	| 'LIST'
	| 'TRACE'
	| 'EMPTY_WIDGET';

export type ReduceOperators = 'last' | 'sum' | 'avg' | 'max' | 'min';

export type QueryBuilderData = {
	queryData: IBuilderQuery[];
	queryFormulas: IBuilderFormula[];
};

export type QueryBuilderContextType = {
	currentQuery: Query;
	stagedQuery: Query | null;
	initialDataSource: DataSource | null;
	panelType: PANEL_TYPES | null;
	isEnabledQuery: boolean;
	handleSetQueryData: (index: number, queryData: IBuilderQuery) => void;
	handleSetFormulaData: (index: number, formulaData: IBuilderFormula) => void;
	handleSetQueryItemData: (
		index: number,
		type: EQueryType.PROM | EQueryType.CLICKHOUSE,
		newQueryData: IPromQLQuery | IClickHouseQuery,
	) => void;
	handleSetConfig: (
		newPanelType: PANEL_TYPES,
		dataSource: DataSource | null,
	) => void;
	removeQueryBuilderEntityByIndex: (
		type: keyof QueryBuilderData,
		index: number,
	) => void;
	removeQueryTypeItemByIndex: (
		type: EQueryType.PROM | EQueryType.CLICKHOUSE,
		index: number,
	) => void;
	addNewBuilderQuery: () => void;
	addNewFormula: () => void;
	addNewQueryItem: (type: EQueryType.PROM | EQueryType.CLICKHOUSE) => void;
	redirectWithQueryBuilderData: (
		query: Query,
		searchParams?: Record<string, unknown>,
	) => void;
	handleRunQuery: () => void;
<<<<<<< HEAD
=======
	handleOnUnitsChange: (units: Format['id']) => void;
>>>>>>> dcd0d95f
	resetQuery: (newCurrentQuery?: QueryState) => void;
	updateAllQueriesOperators: (
		queryData: Query,
		panelType: PANEL_TYPES,
		dataSource: DataSource,
	) => Query;
	updateQueriesData: <T extends keyof QueryBuilderData>(
		query: Query,
		type: T,
		updateCallback: (
			item: QueryBuilderData[T][number],
			index: number,
		) => QueryBuilderData[T][number],
	) => Query;
	initQueryBuilderData: (query: Query) => void;
};

export type QueryAdditionalFilter = {
	field: keyof IBuilderQuery;
	text: string;
};<|MERGE_RESOLUTION|>--- conflicted
+++ resolved
@@ -187,10 +187,9 @@
 		searchParams?: Record<string, unknown>,
 	) => void;
 	handleRunQuery: () => void;
-<<<<<<< HEAD
-=======
-	handleOnUnitsChange: (units: Format['id']) => void;
->>>>>>> dcd0d95f
+	// eslint-disable-next-line @typescript-eslint/ban-ts-comment
+	// @ts-ignore
+	handleOnUnitsChange: (units: FormData['id']) => void;
 	resetQuery: (newCurrentQuery?: QueryState) => void;
 	updateAllQueriesOperators: (
 		queryData: Query,
