--- conflicted
+++ resolved
@@ -55,10 +55,6 @@
 	dynamicVariablesAttribute?: string;
 	dynamicVariablesSource?: string;
 	haveCustomValuesSelected?: boolean;
-<<<<<<< HEAD
-	dynamicVariablesWidgetIds?: string[];
-=======
->>>>>>> 9ad6ab49
 }
 export interface Dashboard {
 	id: string;
