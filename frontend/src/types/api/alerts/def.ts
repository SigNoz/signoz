import { ICompositeMetricQuery } from 'types/api/alerts/compositeQuery';

// default match type for threshold
export const defaultMatchType = '1';

// default eval window
export const defaultEvalWindow = '5m0s';

// default compare op: above
export const defaultCompareOp = '1';

export interface AlertDef {
	id?: number;
	alertType?: string;
	alert?: string;
	ruleType?: string;
	condition: RuleCondition;
	labels?: Labels;
	annotations?: Labels;
	evalWindow?: string;
	source?: string;
	disabled?: boolean;
	preferredChannels?: string[];
}

export interface RuleCondition {
	compositeQuery: ICompositeMetricQuery;
<<<<<<< HEAD
	op?: string | undefined;
	target?: number | undefined;
	matchType?: string | undefined;
	alertOnAbsent?: boolean | undefined;
	for?: number | undefined;
	targetUnit?: string | undefined;
=======
	op?: string;
	target?: number;
	matchType?: string;
	targetUnit?: string;
	selectedQueryName?: string;
>>>>>>> 3072b7eb
}

export interface Labels {
	[key: string]: string;
}<|MERGE_RESOLUTION|>--- conflicted
+++ resolved
@@ -25,20 +25,13 @@
 
 export interface RuleCondition {
 	compositeQuery: ICompositeMetricQuery;
-<<<<<<< HEAD
-	op?: string | undefined;
-	target?: number | undefined;
-	matchType?: string | undefined;
-	alertOnAbsent?: boolean | undefined;
-	for?: number | undefined;
-	targetUnit?: string | undefined;
-=======
 	op?: string;
 	target?: number;
 	matchType?: string;
 	targetUnit?: string;
 	selectedQueryName?: string;
->>>>>>> 3072b7eb
+	alertOnAbsent?: boolean | undefined;
+	for?: number | undefined;
 }
 
 export interface Labels {
