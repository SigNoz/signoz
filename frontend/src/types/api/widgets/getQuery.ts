import { ILog } from '../logs/log';

export interface PayloadProps {
	status: 'success' | 'error';
	result: QueryData[];
}

export type ListItem = { timestamp: string; data: Omit<ILog, 'timestamp'> };

export interface QueryData {
	lowerBoundSeries?: [number, string][];
	upperBoundSeries?: [number, string][];
	predictedSeries?: [number, string][];
	anomalyScores?: [number, string][];
	metric: {
		[key: string]: string;
	};
	queryName: string;
	legend?: string;
	values: [number, string][];
	quantity?: number[];
	unit?: string;
	table?: {
		rows: {
			data: {
				[key: string]: any;
			};
		}[];
		columns: {
			[key: string]: string;
		}[];
	};
	metaData?: {
		alias: string;
		index: number;
		queryName: string;
	};
}

export interface SeriesItem {
	labels: {
		[key: string]: string;
	};
	labelsArray: { [key: string]: string }[];
	values: { timestamp: number; value: string }[];
	metaData?: {
		alias: string;
		index: number;
		queryName: string;
	};
}

export interface Column {
	name: string;
	queryName: string;
	isValueColumn: boolean;
	id?: string;
}

export interface QueryDataV3 {
	list: ListItem[] | null;
	queryName: string;
	legend?: string;
	series: SeriesItem[] | null;
	quantity?: number;
	unitPrice?: number;
	unit?: string;
	lowerBoundSeries?: SeriesItem[] | null;
	upperBoundSeries?: SeriesItem[] | null;
	predictedSeries?: SeriesItem[] | null;
	anomalyScores?: SeriesItem[] | null;
	isAnomaly?: boolean;
	table?: {
		rows: {
			data: {
				[key: string]: any;
			};
		}[];
<<<<<<< HEAD
		columns: {
			name: string;
			queryName: string;
			isValueColumn: boolean;
		}[];
=======
		columns: Column[];
>>>>>>> 090538f1
	};
}

export interface Props {
	query: string;
	step: string;
	start: string;
	end: string;
}<|MERGE_RESOLUTION|>--- conflicted
+++ resolved
@@ -76,15 +76,7 @@
 				[key: string]: any;
 			};
 		}[];
-<<<<<<< HEAD
-		columns: {
-			name: string;
-			queryName: string;
-			isValueColumn: boolean;
-		}[];
-=======
 		columns: Column[];
->>>>>>> 090538f1
 	};
 }
 
