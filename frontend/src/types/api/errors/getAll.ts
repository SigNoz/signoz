--- conflicted
+++ resolved
@@ -18,11 +18,7 @@
 	offset?: number;
 	exceptionType?: string;
 	serviceName?: string;
-<<<<<<< HEAD
-	tags?: string;
-=======
 	tags?: Tags[];
->>>>>>> 3bd28842
 }
 
 export interface Exception {
