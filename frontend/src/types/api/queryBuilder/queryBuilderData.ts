--- conflicted
+++ resolved
@@ -19,12 +19,7 @@
 }
 
 export interface TagFilter {
-<<<<<<< HEAD
-	items: TagFilterItem[] | [];
-=======
 	items: TagFilterItem[];
-	// TODO: type it in the future
->>>>>>> 8679f2c3
 	op: string;
 }
 
