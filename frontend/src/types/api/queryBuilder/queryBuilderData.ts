import { TelemetryFieldKey } from 'api/v5/v5';
import { Format } from 'container/NewWidget/RightContainer/types';
import { EQueryType } from 'types/common/dashboard';
import {
	DataSource,
	QueryBuilderData,
	ReduceOperators,
} from 'types/common/queryBuilder';

import {
	Filter,
	Having as HavingV5,
	LogAggregation,
	MetricAggregation,
	TraceAggregation,
} from '../v5/queryRange';
import { BaseAutocompleteData } from './queryAutocompleteResponse';

// Type for Formula
export interface IBuilderFormula {
	expression: string;
	disabled: boolean;
	queryName: string;
	legend: string;
	limit?: number | null;
	having?: Having[];
	stepInterval?: number;
	orderBy?: OrderByPayload[];
}

export interface TagFilterItem {
	id: string;
	key?: BaseAutocompleteData;
	op: string;
	value: string[] | string | number | boolean;
}

export interface TagFilter {
	items: TagFilterItem[];
	op: string;
}

export type Having = {
	columnName: string;
	op: string;
	value: number | number[];
};

export type HavingForm = Omit<Having, 'value'> & {
	value: string[];
};

export type OrderByPayload = {
	columnName: string;
	order: string;
};

export interface QueryFunctionProps {
	name: string;
	args: (string | number)[];
	namedArgs?: Record<string, any>;
}

// Type for query builder
export type IBuilderQuery = {
	queryName: string;
	dataSource: DataSource;
<<<<<<< HEAD
	aggregateOperator: string;
	aggregateAttribute: BaseAutocompleteData;
	aggregations?: TraceAggregation[] | LogAggregation[] | MetricAggregation[];
	timeAggregation: string;
=======
	aggregateOperator?: string;
	aggregateAttribute?: BaseAutocompleteData;
	aggregations?: TraceAggregation[] | LogAggregation[] | MetricAggregation[];
	timeAggregation?: string;
>>>>>>> 090538f1
	spaceAggregation?: string;
	temporality?: string;
	functions: QueryFunctionProps[];
	filter?: Filter;
<<<<<<< HEAD
	filters: TagFilter;
	groupBy: BaseAutocompleteData[];
	expression: string;
	disabled: boolean;
	having: Having[];
	havingExpression?: HavingV5;
=======
	filters?: TagFilter;
	groupBy: BaseAutocompleteData[];
	expression: string;
	disabled: boolean;
	having: Having[] | HavingV5;
>>>>>>> 090538f1
	limit: number | null;
	stepInterval: number | undefined;
	orderBy: OrderByPayload[];
	reduceTo?: ReduceOperators;
	legend: string;
	pageSize?: number;
	offset?: number;
	selectColumns?: BaseAutocompleteData[] | TelemetryFieldKey[];
};

export interface IClickHouseQuery {
	name: string;
	legend: string;
	disabled: boolean;
	query: string;
}
export interface IPromQLQuery {
	query: string;
	legend: string;
	disabled: boolean;
	name: string;
}

export interface Query {
	queryType: EQueryType;
	promql: IPromQLQuery[];
	builder: QueryBuilderData;
	clickhouse_sql: IClickHouseQuery[];
	id: string;
	unit?: Format['id'];
}

export type QueryState = Omit<Query, 'queryType'>;

export type BuilderClickHouseResource = Record<string, IClickHouseQuery>;
export type BuilderPromQLResource = Record<string, IPromQLQuery>;
export type BuilderQueryDataResourse = Record<
	string,
	IBuilderQuery | IBuilderFormula
>;

export type MapData =
	| IBuilderQuery
	| IBuilderFormula
	| IClickHouseQuery
	| IPromQLQuery;

export type MapQueryDataToApiResult<T> = {
	data: T;
	newLegendMap: Record<string, string>;
};<|MERGE_RESOLUTION|>--- conflicted
+++ resolved
@@ -65,35 +65,19 @@
 export type IBuilderQuery = {
 	queryName: string;
 	dataSource: DataSource;
-<<<<<<< HEAD
-	aggregateOperator: string;
-	aggregateAttribute: BaseAutocompleteData;
-	aggregations?: TraceAggregation[] | LogAggregation[] | MetricAggregation[];
-	timeAggregation: string;
-=======
 	aggregateOperator?: string;
 	aggregateAttribute?: BaseAutocompleteData;
 	aggregations?: TraceAggregation[] | LogAggregation[] | MetricAggregation[];
 	timeAggregation?: string;
->>>>>>> 090538f1
 	spaceAggregation?: string;
 	temporality?: string;
 	functions: QueryFunctionProps[];
 	filter?: Filter;
-<<<<<<< HEAD
-	filters: TagFilter;
-	groupBy: BaseAutocompleteData[];
-	expression: string;
-	disabled: boolean;
-	having: Having[];
-	havingExpression?: HavingV5;
-=======
 	filters?: TagFilter;
 	groupBy: BaseAutocompleteData[];
 	expression: string;
 	disabled: boolean;
 	having: Having[] | HavingV5;
->>>>>>> 090538f1
 	limit: number | null;
 	stepInterval: number | undefined;
 	orderBy: OrderByPayload[];
