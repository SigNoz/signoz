import { ColumnsType } from 'antd/es/table';
import { ColumnType } from 'antd/lib/table';
import { FORMULA_REGEXP } from 'constants/regExp';
import { QueryTableProps } from 'container/QueryTable/QueryTable.intefaces';
import { toCapitalize } from 'lib/toCapitalize';
import { ReactNode } from 'react';
import { IBuilderQuery, Query } from 'types/api/queryBuilder/queryBuilderData';
import { ListItem, QueryDataV3, SeriesItem } from 'types/api/widgets/getQuery';
import { v4 as uuid } from 'uuid';

type CreateTableDataFromQueryParams = Pick<
	QueryTableProps,
	'queryTableData' | 'query' | 'renderActionCell'
>;

export type RowData = {
	timestamp: number;
	key: string;
	[key: string]: string | number;
};

type DynamicColumn = {
	key: keyof RowData;
	data: (string | number)[];
	type: 'field' | 'operator';
	// sortable: boolean;
};

type DynamicColumns = DynamicColumn[];

type CreateTableDataFromQuery = (
	params: CreateTableDataFromQueryParams,
) => {
	columns: ColumnsType<RowData>;
	dataSource: RowData[];
	rowsLength: number;
};

type FillColumnData = (
	queryTableData: QueryDataV3[],
	dynamicColumns: DynamicColumns,
) => { filledDynamicColumns: DynamicColumns; rowsLength: number };

type GetDynamicColumns = (
	queryTableData: QueryDataV3[],
	query: Query,
) => DynamicColumns;

type ListItemData = ListItem['data'];
type ListItemKey = keyof ListItemData;
type SeriesItemLabels = SeriesItem['labels'];

const isFormula = (queryName: string): boolean =>
	FORMULA_REGEXP.test(queryName);

const isColumnExist = (
	columnName: string,
	columns: DynamicColumns,
): boolean => {
	const columnKeys = columns.map((item) => item.key);

	return columnKeys.includes(columnName);
};

const prepareColumnTitle = (title: string): string => {
	const haveUnderscore = title.includes('_');

	if (haveUnderscore) {
		return title
			.split('_')
			.map((str) => toCapitalize(str))
			.join(' ');
	}

	return toCapitalize(title);
};

const getQueryOperator = (
	queryData: IBuilderQuery[],
	currentQueryName: string,
): string => {
	const builderQuery = queryData.find((q) => q.queryName === currentQueryName);

	return builderQuery ? builderQuery.aggregateOperator : '';
};

const createLabels = <T extends ListItemData | SeriesItemLabels>(
	labels: T,
	label: keyof T,
	dynamicColumns: DynamicColumns,
): void => {
	if (isColumnExist(label as string, dynamicColumns)) return;

	// const labelValue = labels[label];

	// const isNumber = !Number.isNaN(parseFloat(String(labelValue)));

	const fieldObj: DynamicColumn = {
		key: label as string,
		data: [],
		type: 'field',
		// sortable: isNumber,
	};

	dynamicColumns.push(fieldObj);
};

const getDynamicColumns: GetDynamicColumns = (queryTableData, query) => {
	const dynamicColumns: DynamicColumns = [];

	queryTableData.forEach((currentQuery) => {
		if (currentQuery.list) {
			currentQuery.list.forEach((listItem) => {
				Object.keys(listItem.data).forEach((label) => {
					createLabels<ListItemData>(
						listItem.data,
						label as ListItemKey,
						dynamicColumns,
					);
				});
			});
		}

		if (currentQuery.series) {
			if (!isColumnExist('timestamp', dynamicColumns)) {
				dynamicColumns.push({
					key: 'timestamp',
					data: [],
					type: 'field',
					// sortable: true,
				});
			}

			currentQuery.series.forEach((seria) => {
				Object.keys(seria.labels).forEach((label) => {
					createLabels<SeriesItemLabels>(seria.labels, label, dynamicColumns);
				});
			});

			const operator = getQueryOperator(
				query.builder.queryData,
				currentQuery.queryName,
			);

			if (operator === '' || isColumnExist(operator, dynamicColumns)) return;

<<<<<<< HEAD
				if (isColumnExist(operator, dynamicColumns)) return;

				const operatorColumn: DynamicColumn = {
					key: operator,
					data: [],
					type: 'operator',
					// sortable: true,
				};
				dynamicColumns.push(operatorColumn);
			}
=======
			const operatorColumn: DynamicColumn = {
				key: operator,
				data: [],
				type: 'operator',
				// sortable: true,
			};
			dynamicColumns.push(operatorColumn);
>>>>>>> e6662523
		}
	});

	return dynamicColumns;
};

const fillEmptyRowCells = (
	unusedColumnsKeys: Set<keyof RowData>,
	sourceColumns: DynamicColumns,
	currentColumn: DynamicColumn,
): void => {
	unusedColumnsKeys.forEach((key) => {
		if (key === currentColumn.key) {
			const unusedCol = sourceColumns.find((item) => item.key === key);

			if (unusedCol) {
				unusedCol.data.push('N/A');
				unusedColumnsKeys.delete(key);
			}
		}
	});
};

const fillDataFromSeria = (
	seria: SeriesItem,
	columns: DynamicColumns,
	currentQueryName: string,
): void => {
	const labelEntries = Object.entries(seria.labels);

	seria.values.forEach((value) => {
		const unusedColumnsKeys = new Set<keyof RowData>(
			columns.map((item) => item.key),
		);

		columns.forEach((column) => {
			if (column.key === 'timestamp') {
				column.data.push(value.timestamp);
				unusedColumnsKeys.delete('timestamp');
				return;
			}

			if (currentQueryName === column.key) {
				column.data.push(parseFloat(value.value).toFixed(2));
				unusedColumnsKeys.delete(column.key);
				return;
			}

			labelEntries.forEach(([key, currentValue]) => {
				if (column.key === key) {
					column.data.push(currentValue);
					unusedColumnsKeys.delete(key);
				}
			});

			fillEmptyRowCells(unusedColumnsKeys, columns, column);
		});
	});
};

const fillDataFromList = (
	listItem: ListItem,
	columns: DynamicColumns,
): void => {
	columns.forEach((column) => {
		if (isFormula(column.key as string)) return;

		Object.keys(listItem.data).forEach((label) => {
			if (column.key === label) {
				if (listItem.data[label as ListItemKey] !== '') {
					column.data.push(listItem.data[label as ListItemKey].toString());
				} else {
					column.data.push('N/A');
				}
			}
		});
	});
};

const fillColumnsData: FillColumnData = (queryTableData, cols) => {
	const fields = cols.filter((item) => item.type === 'field');
	const operators = cols.filter((item) => item.type === 'operator');
	const resultColumns = [...fields, ...operators];

	queryTableData.forEach((currentQuery) => {
		// const currentOperator = getQueryOperator(
		// 	query.builder.queryData,
		// 	currentQuery.queryName,
		// );

		if (currentQuery.series) {
			currentQuery.series.forEach((seria) => {
				fillDataFromSeria(seria, resultColumns, currentQuery.queryName);
			});
		}

		if (currentQuery.list) {
			currentQuery.list.forEach((listItem) => {
				fillDataFromList(listItem, resultColumns);
			});
		}
	});

	const rowsLength = resultColumns.length > 0 ? resultColumns[0].data.length : 0;

	return { filledDynamicColumns: resultColumns, rowsLength };
};

const generateData = (
	dynamicColumns: DynamicColumns,
	rowsLength: number,
): RowData[] => {
	const data: RowData[] = [];

	for (let i = 0; i < rowsLength; i += 1) {
		const rowData: RowData = dynamicColumns.reduce((acc, item) => {
			const { key } = item;

			acc[key] = item.data[i];
			acc.key = uuid();

			return acc;
		}, {} as RowData);

		data.push(rowData);
	}

	return data;
};

const generateTableColumns = (
	dynamicColumns: DynamicColumns,
): ColumnsType<RowData> => {
	const columns: ColumnsType<RowData> = dynamicColumns.reduce<
		ColumnsType<RowData>
	>((acc, item) => {
		const column: ColumnType<RowData> = {
			dataIndex: item.key,
			key: item.key,
			title: prepareColumnTitle(item.key as string),
			// sorter: item.sortable
			// 	? (a: RowData, b: RowData): number =>
			// 			(a[item.key] as number) - (b[item.key] as number)
			// 	: false,
		};

		return [...acc, column];
	}, []);

	return columns;
};

export const createTableColumnsFromQuery: CreateTableDataFromQuery = ({
	query,
	queryTableData,
	renderActionCell,
}) => {
	const dynamicColumns = getDynamicColumns(queryTableData, query);

	const { filledDynamicColumns, rowsLength } = fillColumnsData(
		queryTableData,
		dynamicColumns,
	);

	const dataSource = generateData(filledDynamicColumns, rowsLength);

	const columns = generateTableColumns(filledDynamicColumns);

	const actionsCell: ColumnType<RowData> | null = renderActionCell
		? {
				key: 'actions',
				title: 'Actions',
				render: (_, record): ReactNode => renderActionCell(record),
		  }
		: null;

	if (actionsCell && dataSource.length > 0) {
		columns.push(actionsCell);
	}

	return { columns, dataSource, rowsLength };
};<|MERGE_RESOLUTION|>--- conflicted
+++ resolved
@@ -144,18 +144,6 @@
 
 			if (operator === '' || isColumnExist(operator, dynamicColumns)) return;
 
-<<<<<<< HEAD
-				if (isColumnExist(operator, dynamicColumns)) return;
-
-				const operatorColumn: DynamicColumn = {
-					key: operator,
-					data: [],
-					type: 'operator',
-					// sortable: true,
-				};
-				dynamicColumns.push(operatorColumn);
-			}
-=======
 			const operatorColumn: DynamicColumn = {
 				key: operator,
 				data: [],
@@ -163,7 +151,6 @@
 				// sortable: true,
 			};
 			dynamicColumns.push(operatorColumn);
->>>>>>> e6662523
 		}
 	});
 
