/* eslint-disable @typescript-eslint/ban-ts-comment */
// @ts-nocheck
/* eslint-disable sonarjs/cognitive-complexity */
import './uPlotLib.styles.scss';

import { FullViewProps } from 'container/GridCardLayout/GridCard/FullView/types';
import { ThresholdProps } from 'container/NewWidget/RightContainer/Threshold/types';
import { Dimensions } from 'hooks/useDimensions';
import { convertValue } from 'lib/getConvertedValue';
import _noop from 'lodash-es/noop';
import { MetricRangePayloadProps } from 'types/api/metrics/getQueryRange';
import uPlot from 'uplot';

import onClickPlugin, { OnClickPluginOpts } from './plugins/onClickPlugin';
import tooltipPlugin from './plugins/tooltipPlugin';
import getAxes from './utils/getAxes';
import getSeries from './utils/getSeriesData';

interface GetUPlotChartOptions {
	id?: string;
	apiResponse?: MetricRangePayloadProps;
	dimensions: Dimensions;
	isDarkMode: boolean;
	onDragSelect?: (startTime: number, endTime: number) => void;
	yAxisUnit?: string;
	onClickHandler?: OnClickPluginOpts['onClick'];
	graphsVisibilityStates?: boolean[];
	setGraphsVisibilityStates?: FullViewProps['setGraphsVisibilityStates'];
<<<<<<< HEAD
	thresholds?: ThresholdProps[];
=======
	thresholdValue?: number;
	thresholdText?: string;
	fillSpans?: boolean;
>>>>>>> 58ccbdbe
}

export const getUPlotChartOptions = ({
	id,
	dimensions,
	isDarkMode,
	apiResponse,
	onDragSelect,
	yAxisUnit,
	onClickHandler = _noop,
	graphsVisibilityStates,
	setGraphsVisibilityStates,
<<<<<<< HEAD
	thresholds,
=======
	thresholdValue,
	thresholdText,
	fillSpans,
>>>>>>> 58ccbdbe
}: GetUPlotChartOptions): uPlot.Options => ({
	id,
	width: dimensions.width,
	height: dimensions.height - 45,
	// tzDate: (ts) => uPlot.tzDate(new Date(ts * 1e3), ''), //  Pass timezone for 2nd param
	legend: {
		show: true,
		live: false,
	},
	focus: {
		alpha: 0.3,
	},
	cursor: {
		focus: {
			prox: 1e6,
			bias: 1,
		},
		points: {
			size: (u, seriesIdx): number => u.series[seriesIdx].points.size * 2.5,
			width: (u, seriesIdx, size): number => size / 4,
			stroke: (u, seriesIdx): string =>
				`${u.series[seriesIdx].points.stroke(u, seriesIdx)}90`,
			fill: (): string => '#fff',
		},
	},
	padding: [16, 16, 16, 16],
	scales: {
		x: {
			time: true,
			auto: true, // Automatically adjust scale range
		},
		y: {
			auto: true,
		},
	},
	plugins: [
		tooltipPlugin(apiResponse, yAxisUnit, fillSpans),
		onClickPlugin({
			onClick: onClickHandler,
		}),
	],
	hooks: {
		draw: [
			(u): void => {
				thresholds?.forEach((threshold) => {
					if (threshold.thresholdValue !== undefined) {
						const { ctx } = u;
						ctx.save();

						const yPos = u.valToPos(
							convertValue(
								threshold.thresholdValue,
								threshold.thresholdUnit,
								yAxisUnit,
							),
							'y',
							true,
						);

						ctx.strokeStyle = threshold.thresholdColor || 'red';
						ctx.lineWidth = 2;
						ctx.setLineDash([10, 5]);

						ctx.beginPath();

						const plotLeft = u.bbox.left; // left edge of the plot area
						const plotRight = plotLeft + u.bbox.width; // right edge of the plot area

						ctx.moveTo(plotLeft, yPos);
						ctx.lineTo(plotRight, yPos);

						ctx.stroke();

						// Text configuration
						if (threshold.thresholdLabel) {
							const text = threshold.thresholdLabel;
							const textX = plotRight - ctx.measureText(text).width - 20;
							const textY = yPos - 15;
							ctx.fillStyle = threshold.thresholdColor || 'red';
							ctx.fillText(text, textX, textY);
						}

						ctx.restore();
					}
				});
			},
		],
		setSelect: [
			(self): void => {
				const selection = self.select;
				if (selection) {
					const startTime = self.posToVal(selection.left, 'x');
					const endTime = self.posToVal(selection.left + selection.width, 'x');

					const diff = endTime - startTime;

					if (typeof onDragSelect === 'function' && diff > 0) {
						onDragSelect(startTime * 1000, endTime * 1000);
					}
				}
			},
		],
		ready: [
			(self): void => {
				const legend = self.root.querySelector('.u-legend');
				if (legend) {
					const seriesEls = legend.querySelectorAll('.u-label');
					const seriesArray = Array.from(seriesEls);
					seriesArray.forEach((seriesEl, index) => {
						seriesEl.addEventListener('click', () => {
							if (graphsVisibilityStates) {
								setGraphsVisibilityStates?.((prev) => {
									const newGraphVisibilityStates = [...prev];
									newGraphVisibilityStates[index + 1] = !newGraphVisibilityStates[
										index + 1
									];
									return newGraphVisibilityStates;
								});
							}
						});
					});
				}
			},
		],
	},
	series: getSeries(
		apiResponse,
		apiResponse?.data.result,
		graphsVisibilityStates,
		fillSpans,
	),
	axes: getAxes(isDarkMode, yAxisUnit),
});<|MERGE_RESOLUTION|>--- conflicted
+++ resolved
@@ -26,13 +26,10 @@
 	onClickHandler?: OnClickPluginOpts['onClick'];
 	graphsVisibilityStates?: boolean[];
 	setGraphsVisibilityStates?: FullViewProps['setGraphsVisibilityStates'];
-<<<<<<< HEAD
 	thresholds?: ThresholdProps[];
-=======
 	thresholdValue?: number;
 	thresholdText?: string;
 	fillSpans?: boolean;
->>>>>>> 58ccbdbe
 }
 
 export const getUPlotChartOptions = ({
@@ -45,13 +42,10 @@
 	onClickHandler = _noop,
 	graphsVisibilityStates,
 	setGraphsVisibilityStates,
-<<<<<<< HEAD
 	thresholds,
-=======
 	thresholdValue,
 	thresholdText,
 	fillSpans,
->>>>>>> 58ccbdbe
 }: GetUPlotChartOptions): uPlot.Options => ({
 	id,
 	width: dimensions.width,
