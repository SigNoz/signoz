/* eslint-disable sonarjs/no-duplicate-string */
/* eslint-disable no-param-reassign */
/* eslint-disable @typescript-eslint/ban-ts-comment */
// @ts-nocheck
/* eslint-disable sonarjs/cognitive-complexity */
import './uPlotLib.styles.scss';

import { PANEL_TYPES } from 'constants/queryBuilder';
import { FullViewProps } from 'container/GridCardLayout/GridCard/FullView/types';
import { saveLegendEntriesToLocalStorage } from 'container/GridCardLayout/GridCard/FullView/utils';
import { ThresholdProps } from 'container/NewWidget/RightContainer/Threshold/types';
import {
	applyEnhancedLegendStyling,
	calculateEnhancedLegendConfig,
} from 'container/PanelWrapper/enhancedLegend';
import { Dimensions } from 'hooks/useDimensions';
import { convertValue } from 'lib/getConvertedValue';
import getLabelName from 'lib/getLabelName';
import { cloneDeep, isUndefined } from 'lodash-es';
import _noop from 'lodash-es/noop';
import { LegendPosition } from 'types/api/dashboard/getAll';
import { MetricRangePayloadProps } from 'types/api/metrics/getQueryRange';
import { Query } from 'types/api/queryBuilder/queryBuilderData';
import { QueryData, QueryDataV3 } from 'types/api/widgets/getQuery';
import uPlot from 'uplot';

import onClickPlugin, { OnClickPluginOpts } from './plugins/onClickPlugin';
import tooltipPlugin from './plugins/tooltipPlugin';
import getAxes from './utils/getAxes';
import getSeries from './utils/getSeriesData';
import { getXAxisScale } from './utils/getXAxisScale';
import { getYAxisScale } from './utils/getYAxisScale';

export interface GetUPlotChartOptions {
	id?: string;
	apiResponse?: MetricRangePayloadProps;
	dimensions: Dimensions;
	isDarkMode: boolean;
	panelType?: PANEL_TYPES;
	onDragSelect?: (startTime: number, endTime: number) => void;
	yAxisUnit?: string;
	onClickHandler?: OnClickPluginOpts['onClick'];
	graphsVisibilityStates?: boolean[];
	setGraphsVisibilityStates?: FullViewProps['setGraphsVisibilityStates'];
	thresholds?: ThresholdProps[];
	thresholdValue?: number;
	thresholdText?: string;
	fillSpans?: boolean;
	minTimeScale?: number;
	maxTimeScale?: number;
	softMin: number | null;
	softMax: number | null;
	currentQuery?: Query;
	stackBarChart?: boolean;
	hiddenGraph?: {
		[key: string]: boolean;
	};
	setHiddenGraph?: Dispatch<
		SetStateAction<{
			[key: string]: boolean;
		}>
	>;
	customTooltipElement?: HTMLDivElement;
	verticalLineTimestamp?: number;
	tzDate?: (timestamp: number) => Date;
	timezone?: string;
	customSeries?: (data: QueryData[]) => uPlot.Series[];
	isLogScale?: boolean;
	colorMapping?: Record<string, string>;
<<<<<<< HEAD
	enhancedLegend?: boolean;
	legendPosition?: LegendPosition;
=======
	enableZoom?: boolean;
>>>>>>> 4d484b22
}

/** the function converts series A , series B , series C to
 *  series A , series A + series B , series A + series B + series C
 *  which helps us to always ensure the bar in the front is always
 *  of the smallest value.
 */

function getStackedSeries(apiResponse: QueryData[]): QueryData[] {
	const series = cloneDeep(apiResponse);

	if (!series) {
		return series;
	}

	for (let i = series.length - 2; i >= 0; i--) {
		const { values } = series[i];
		for (let j = 0; j < values.length; j++) {
			values[j][1] = String(
				parseFloat(values[j]?.[1] || '0') +
					parseFloat(series[i + 1].values[j]?.[1] || '0'),
			);
		}

		series[i].values = values;
	}

	return series;
}

/** this does the exact same operations as the function above for a different
 *  response format.
 */
function getStackedSeriesQueryFormat(apiResponse: QueryData[]): QueryData[] {
	const series = cloneDeep(apiResponse);
	if (!series) {
		return apiResponse;
	}

	for (let i = series.length - 2; i >= 0; i--) {
		const { values } = series[i];
		for (let j = 0; j < values.length; j++) {
			values[j].value = String(
				parseFloat(values[j]?.value || '0') +
					parseFloat(series[i + 1].values[j]?.value || '0'),
			);
		}

		series[i].values = values;
	}

	return series;
}

function getStackedSeriesYAxis(apiResponse: QueryDataV3[]): QueryDataV3[] {
	const series = cloneDeep(apiResponse);
	if (!series) {
		return apiResponse;
	}

	for (let i = 0; i < series.length; i++) {
		series[i].series = getStackedSeriesQueryFormat(series[i].series || []);
	}

	return series;
}

/**
 * here we define the different series bands which should get highlighted based
 * on cursor hover. basically the to and the from destination of a particular band.
 */
function getBands(series): any[] {
	const bands = [];
	for (let i = 0; i < series.length; i++) {
		bands.push({
			series: [i === 0 ? -1 : i, i + 1],
		});
	}
	return bands;
}

export const getUPlotChartOptions = ({
	id,
	dimensions,
	isDarkMode,
	apiResponse,
	onDragSelect,
	yAxisUnit,
	minTimeScale,
	maxTimeScale,
	onClickHandler = _noop,
	graphsVisibilityStates,
	setGraphsVisibilityStates,
	thresholds,
	softMax,
	softMin,
	panelType,
	currentQuery,
	stackBarChart: stackChart,
	hiddenGraph,
	setHiddenGraph,
	customTooltipElement,
	verticalLineTimestamp,
	tzDate,
	timezone,
	customSeries,
	isLogScale,
	colorMapping,
<<<<<<< HEAD
	enhancedLegend = true,
	legendPosition = LegendPosition.BOTTOM,
=======
	enableZoom,
>>>>>>> 4d484b22
}: GetUPlotChartOptions): uPlot.Options => {
	const timeScaleProps = getXAxisScale(minTimeScale, maxTimeScale);

	const stackBarChart = stackChart && isUndefined(hiddenGraph);

	const isAnomalyRule =
		apiResponse?.data?.newResult?.data?.result[0]?.isAnomaly || false;

	const series = getStackedSeries(apiResponse?.data?.result || []);

	const bands = stackBarChart ? getBands(series) : null;

	// Calculate dynamic legend configuration based on panel dimensions and series count
	const seriesCount = (apiResponse?.data?.result || []).length;
	const seriesLabels = enhancedLegend
		? (apiResponse?.data?.result || []).map((item) =>
				getLabelName(item.metric || {}, item.queryName || '', item.legend || ''),
		  )
		: [];
	const legendConfig = enhancedLegend
		? calculateEnhancedLegendConfig(
				dimensions,
				seriesCount,
				seriesLabels,
				legendPosition,
		  )
		: {
				calculatedHeight: 30,
				minHeight: 30,
				maxHeight: 30,
				itemsPerRow: 3,
				showScrollbar: false,
		  };

	// Calculate chart dimensions based on legend position
	const chartWidth =
		legendPosition === LegendPosition.RIGHT && legendConfig.calculatedWidth
			? dimensions.width - legendConfig.calculatedWidth - 10
			: dimensions.width;
	const chartHeight =
		legendPosition === LegendPosition.BOTTOM
			? dimensions.height - legendConfig.calculatedHeight - 10
			: dimensions.height;

	return {
		id,
		width: chartWidth,
		height: chartHeight,
		legend: {
			show: true,
			live: false,
			isolate: true,
		},
		focus: {
			alpha: 0.3,
		},
		cursor: {
			lock: false,
			focus: {
				prox: 1e6,
				bias: 1,
			},
			points: {
				size: (u, seriesIdx): number => u.series[seriesIdx].points.size * 3,
				width: (u, seriesIdx, size): number => size / 4,
				stroke: (u, seriesIdx): string =>
					`${u.series[seriesIdx].points.stroke(u, seriesIdx)}90`,
				fill: (): string => '#fff',
			},
			...(enableZoom
				? {
						drag: {
							x: true,
							y: true,
						},
						focus: {
							prox: 30,
						},
				  }
				: {}),
		},
		...(enableZoom
			? {
					select: {
						show: true,
					},
			  }
			: {}),
		tzDate,
		padding: [16, 16, 8, 8],
		bands,
		scales: {
			x: {
				spanGaps: true,
				...timeScaleProps,
			},
			y: {
				...getYAxisScale({
					thresholds,
					series: stackBarChart
						? getStackedSeriesYAxis(apiResponse?.data?.newResult?.data?.result || [])
						: apiResponse?.data?.newResult?.data?.result || [],
					yAxisUnit,
					softMax,
					softMin,
				}),
				distr: isLogScale ? 3 : 1,
			},
		},
		plugins: [
			tooltipPlugin({
				apiResponse,
				yAxisUnit,
				isDarkMode,
				stackBarChart,
				timezone,
				colorMapping,
				customTooltipElement,
			}),
			onClickPlugin({
				onClick: onClickHandler,
				apiResponse,
			}),
			{
				hooks: {
					draw: [
						(u): void => {
							if (verticalLineTimestamp) {
								const { ctx } = u;
								ctx.save();
								ctx.setLineDash([4, 2]);
								ctx.strokeStyle = 'white';
								ctx.lineWidth = 1;
								const x = u.valToPos(verticalLineTimestamp, 'x', true);

								ctx.beginPath();
								ctx.moveTo(x, u.bbox.top);
								ctx.lineTo(x, u.bbox.top + u.bbox.height);
								ctx.stroke();
								ctx.setLineDash([]);
								ctx.restore();
							}
						},
					],
				},
			},
		],
		hooks: {
			draw: [
				(u): void => {
					if (isAnomalyRule) {
						return;
					}

					thresholds?.forEach((threshold) => {
						if (threshold.thresholdValue !== undefined) {
							const { ctx } = u;
							ctx.save();
							const yPos = u.valToPos(
								convertValue(
									threshold.thresholdValue,
									threshold.thresholdUnit,
									yAxisUnit,
								),
								'y',
								true,
							);
							ctx.strokeStyle = threshold.thresholdColor || 'red';
							ctx.lineWidth = 2;
							ctx.setLineDash([10, 5]);
							ctx.beginPath();
							const plotLeft = u.bbox.left; // left edge of the plot area
							const plotRight = plotLeft + u.bbox.width; // right edge of the plot area
							ctx.moveTo(plotLeft, yPos);
							ctx.lineTo(plotRight, yPos);
							ctx.stroke();
							// Text configuration
							if (threshold.thresholdLabel) {
								const text = threshold.thresholdLabel;
								const textX = plotRight - ctx.measureText(text).width - 20;
								const canvasHeight = ctx.canvas.height;
								const yposHeight = canvasHeight - yPos;
								const isHeightGreaterThan90Percent = canvasHeight * 0.9 < yposHeight;
								// Adjust textY based on the condition
								let textY;
								if (isHeightGreaterThan90Percent) {
									textY = yPos + 15; // Below the threshold line
								} else {
									textY = yPos - 15; // Above the threshold line
								}
								ctx.fillStyle = threshold.thresholdColor || 'red';
								ctx.fillText(text, textX, textY);
							}
							ctx.restore();
						}
					});
				},
			],
			setSelect: [
				(self): void => {
					const selection = self.select;
					if (selection) {
						const startTime = self.posToVal(selection.left, 'x');
						const endTime = self.posToVal(selection.left + selection.width, 'x');

						const diff = endTime - startTime;

						if (typeof onDragSelect === 'function' && diff > 0) {
							onDragSelect(startTime * 1000, endTime * 1000);
						}
					}
				},
			],
			ready: [
				(self): void => {
					// Add CSS classes to the uPlot container based on legend position
					const uplotContainer = self.root;
					if (uplotContainer) {
						uplotContainer.classList.remove(
							'u-plot-right-legend',
							'u-plot-bottom-legend',
						);
						if (legendPosition === LegendPosition.RIGHT) {
							uplotContainer.classList.add('u-plot-right-legend');
						} else {
							uplotContainer.classList.add('u-plot-bottom-legend');
						}
					}

					const legend = self.root.querySelector('.u-legend');
					if (legend) {
						// Apply enhanced legend styling
						if (enhancedLegend) {
							applyEnhancedLegendStyling(
								legend as HTMLElement,
								legendConfig,
								legendConfig.requiredRows,
								legendPosition,
							);
						}

						// Global cleanup function for all legend tooltips
						const cleanupAllTooltips = (): void => {
							const existingTooltips = document.querySelectorAll('.legend-tooltip');
							existingTooltips.forEach((tooltip) => tooltip.remove());
						};

						// Add single global cleanup listener for this chart
						const globalCleanupHandler = (e: MouseEvent): void => {
							const target = e.target as HTMLElement;
							if (
								!target.closest('.u-legend') &&
								!target.classList.contains('legend-tooltip')
							) {
								cleanupAllTooltips();
							}
						};
						document.addEventListener('mousemove', globalCleanupHandler);

						// Store cleanup function for potential removal later
						(self as any)._tooltipCleanup = (): void => {
							cleanupAllTooltips();
							document.removeEventListener('mousemove', globalCleanupHandler);
						};

						const seriesEls = legend.querySelectorAll('.u-series');
						const seriesArray = Array.from(seriesEls);
						seriesArray.forEach((seriesEl, index) => {
							// Add tooltip and proper text wrapping for legends
							const thElement = seriesEl.querySelector('th');
							if (thElement && seriesLabels[index]) {
								// Store the original marker element before clearing
								const markerElement = thElement.querySelector('.u-marker');
								const markerClone = markerElement
									? (markerElement.cloneNode(true) as HTMLElement)
									: null;

								// Get the current text content
								const legendText = seriesLabels[index];

								// Clear the th content and rebuild it
								thElement.innerHTML = '';

								// Add back the marker
								if (markerClone) {
									thElement.appendChild(markerClone);
								}

								// Create text wrapper
								const textSpan = document.createElement('span');
								textSpan.className = 'legend-text';
								textSpan.textContent = legendText;
								thElement.appendChild(textSpan);

								// Setup tooltip functionality - check truncation on hover
								let tooltipElement: HTMLElement | null = null;
								let isHovering = false;

								const showTooltip = (e: MouseEvent): void => {
									// Check if text is actually truncated at the time of hover
									const isTextTruncated = (): boolean => {
										// For right-side legends, check if text overflows the container
										if (legendPosition === LegendPosition.RIGHT) {
											return textSpan.scrollWidth > textSpan.clientWidth;
										}
										// For bottom legends, check if text is longer than reasonable display length
										return legendText.length > 20;
									};

									// Only show tooltip if text is actually truncated
									if (!isTextTruncated()) {
										return;
									}

									isHovering = true;

									// Clean up any existing tooltips first
									cleanupAllTooltips();

									// Small delay to ensure cleanup is complete and DOM is ready
									setTimeout(() => {
										if (!isHovering) return; // Don't show if mouse already left

										// Double-check no tooltip exists
										if (document.querySelector('.legend-tooltip')) {
											return;
										}

										// Create tooltip element
										tooltipElement = document.createElement('div');
										tooltipElement.className = 'legend-tooltip';
										tooltipElement.textContent = legendText;
										tooltipElement.style.cssText = `
											position: fixed;
											padding: 8px 12px;
											border-radius: 6px;
											font-size: 12px;
											z-index: 10000;
											pointer-events: none;
											white-space: nowrap;
											box-shadow: 0 4px 12px rgba(0, 0, 0, 0.4);
											border: 1px solid #374151;
										`;

										// Position tooltip near cursor
										const rect = (e.target as HTMLElement).getBoundingClientRect();
										tooltipElement.style.left = `${e.clientX + 10}px`;
										tooltipElement.style.top = `${rect.top - 35}px`;

										document.body.appendChild(tooltipElement);
									}, 15);
								};

								const hideTooltip = (): void => {
									isHovering = false;

									// Simple cleanup with a reasonable delay
									setTimeout(() => {
										if (!isHovering && tooltipElement) {
											tooltipElement.remove();
											tooltipElement = null;
										}
									}, 200);
								};

								// Simple tooltip events
								thElement.addEventListener('mouseenter', showTooltip);
								thElement.addEventListener('mouseleave', hideTooltip);

								// Add click handlers for marker and text separately
								const currentMarker = thElement.querySelector('.u-marker');
								const textElement = thElement.querySelector('.legend-text');

								// Helper function to handle stack chart logic
								const handleStackChart = (): void => {
									setHiddenGraph((prev) => {
										if (isUndefined(prev)) {
											return { [index]: true };
										}
										if (prev[index] === true) {
											return undefined;
										}
										return { [index]: true };
									});
								};

								// Marker click handler - checkbox behavior (toggle individual series)
								if (currentMarker) {
									currentMarker.addEventListener('click', (e) => {
										e.stopPropagation(); // Prevent event bubbling to text handler

										if (stackChart) {
											handleStackChart();
										}
										if (graphsVisibilityStates) {
											setGraphsVisibilityStates?.((prev) => {
												const newGraphVisibilityStates = [...prev];
												// Toggle the specific series visibility (checkbox behavior)
												newGraphVisibilityStates[index + 1] = !newGraphVisibilityStates[
													index + 1
												];

												saveLegendEntriesToLocalStorage({
													options: self,
													graphVisibilityState: newGraphVisibilityStates,
													name: id || '',
												});
												return newGraphVisibilityStates;
											});
										}
									});
								}

								// Text click handler - show only/show all behavior (existing behavior)
								if (textElement) {
									textElement.addEventListener('click', (e) => {
										e.stopPropagation(); // Prevent event bubbling

										if (stackChart) {
											handleStackChart();
										}
										if (graphsVisibilityStates) {
											setGraphsVisibilityStates?.((prev) => {
												const newGraphVisibilityStates = [...prev];
												// Show only this series / show all behavior
												if (
													newGraphVisibilityStates[index + 1] &&
													newGraphVisibilityStates.every((value, i) =>
														i === index + 1 ? value : !value,
													)
												) {
													// If only this series is visible, show all
													newGraphVisibilityStates.fill(true);
												} else {
													// Otherwise, show only this series
													newGraphVisibilityStates.fill(false);
													newGraphVisibilityStates[index + 1] = true;
												}
												saveLegendEntriesToLocalStorage({
													options: self,
													graphVisibilityState: newGraphVisibilityStates,
													name: id || '',
												});
												return newGraphVisibilityStates;
											});
										}
									});
								}
							}
						});
					}
				},
			],
		},
		series: customSeries
			? customSeries(apiResponse?.data?.result || [])
			: getSeries({
					series:
						stackBarChart && isUndefined(hiddenGraph)
							? series || []
							: apiResponse?.data?.result || [],
					widgetMetaData: apiResponse?.data?.result || [],
					graphsVisibilityStates,
					panelType,
					currentQuery,
					stackBarChart,
					hiddenGraph,
					isDarkMode,
					colorMapping,
			  }),
		axes: getAxes({ isDarkMode, yAxisUnit, panelType, isLogScale }),
	};
};<|MERGE_RESOLUTION|>--- conflicted
+++ resolved
@@ -67,12 +67,9 @@
 	customSeries?: (data: QueryData[]) => uPlot.Series[];
 	isLogScale?: boolean;
 	colorMapping?: Record<string, string>;
-<<<<<<< HEAD
 	enhancedLegend?: boolean;
 	legendPosition?: LegendPosition;
-=======
 	enableZoom?: boolean;
->>>>>>> 4d484b22
 }
 
 /** the function converts series A , series B , series C to
@@ -181,12 +178,9 @@
 	customSeries,
 	isLogScale,
 	colorMapping,
-<<<<<<< HEAD
 	enhancedLegend = true,
 	legendPosition = LegendPosition.BOTTOM,
-=======
 	enableZoom,
->>>>>>> 4d484b22
 }: GetUPlotChartOptions): uPlot.Options => {
 	const timeScaleProps = getXAxisScale(minTimeScale, maxTimeScale);
 
