<<<<<<< HEAD
export const toCapitalize = (str = ''): string =>
	(str[0] || '').toUpperCase() + str.slice(1);
=======
export const toCapitalize = (str: string): string => {
	if (!str) return '';

	return str[0].toUpperCase() + str.slice(1);
};
>>>>>>> 433f9309
<|MERGE_RESOLUTION|>--- conflicted
+++ resolved
@@ -1,10 +1,5 @@
-<<<<<<< HEAD
-export const toCapitalize = (str = ''): string =>
-	(str[0] || '').toUpperCase() + str.slice(1);
-=======
 export const toCapitalize = (str: string): string => {
 	if (!str) return '';
 
 	return str[0].toUpperCase() + str.slice(1);
-};
->>>>>>> 433f9309
+};