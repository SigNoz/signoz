--- conflicted
+++ resolved
@@ -63,21 +63,9 @@
 		.reduce((a, b) => [...a, ...b], []);
 
 	return {
-<<<<<<< HEAD
-		datasets: alldata.map((e, index) => ({
-			index,
-			data: e,
-			label: allLabels[index],
-			borderWidth: 1.5,
-			spanGaps: true,
-			animations: false,
-			borderColor: colors[index % colors.length] || 'red',
-			showLine: true,
-			pointRadius: 0,
-		})),
-=======
 		datasets: alldata.map((e, index) => {
 			const datasetBaseConfig = {
+        index,
 				label: allLabels[index],
 				borderColor: colors[index % colors.length] || 'red',
 				data: e,
@@ -92,7 +80,6 @@
 				? createDataset(e, index, allLabels)
 				: datasetBaseConfig;
 		}),
->>>>>>> 1d00ac9d
 		labels: response
 			.map((e) => e.map((e) => e.first))
 			.reduce((a, b) => [...a, ...b], [])[0],
