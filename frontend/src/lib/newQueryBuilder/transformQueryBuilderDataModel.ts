--- conflicted
+++ resolved
@@ -2,12 +2,7 @@
 	initialFormulaBuilderFormValues,
 	initialQueryBuilderFormValuesMap,
 } from 'constants/queryBuilder';
-<<<<<<< HEAD
 import { FORMULA_REGEXP, TRACE_OPERATOR_REGEXP } from 'constants/regExp';
-import { isUndefined } from 'lodash-es';
-=======
-import { FORMULA_REGEXP } from 'constants/regExp';
->>>>>>> c0a99481
 import {
 	BuilderQueryDataResourse,
 	IBuilderFormula,
@@ -31,23 +26,10 @@
 
 		if (isFormula) {
 			const formula = value as IBuilderFormula;
-<<<<<<< HEAD
-			const baseFormula = query?.queryFormulas?.find(
-				(f) => f.queryName === value.queryName,
-			);
-			if (!isUndefined(baseFormula)) {
-				// this is part of the flow where we create alerts from dashboard.
-				// we pass the formula as is from the widget query as we do not want anything to update in formula from the format api call
-				queryFormulas.push({ ...baseFormula });
-			} else {
-				queryFormulas.push({ ...initialFormulaBuilderFormValues, ...formula });
-			}
+			queryFormulas.push({ ...initialFormulaBuilderFormValues, ...formula });
 		} else if (TRACE_OPERATOR_REGEXP.test(value.queryName)) {
 			const traceOperator = value as IBuilderTraceOperator;
 			queryTraceOperator.push({ ...traceOperator });
-=======
-			queryFormulas.push({ ...initialFormulaBuilderFormValues, ...formula });
->>>>>>> c0a99481
 		} else {
 			const queryFromData = value as IBuilderQuery;
 			queryData.push({
