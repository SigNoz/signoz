import {
	initialFormulaBuilderFormValues,
	initialQueryBuilderFormValuesMap,
} from 'constants/queryBuilder';
import { FORMULA_REGEXP } from 'constants/regExp';
import {
	BuilderQueryDataResourse,
	IBuilderFormula,
	IBuilderQuery,
} from 'types/api/queryBuilder/queryBuilderData';
import { QueryBuilderData } from 'types/common/queryBuilder';

export const transformQueryBuilderDataModel = (
	data: BuilderQueryDataResourse,
	queryTypes?: Record<string, 'builder_query' | 'builder_formula'>,
): QueryBuilderData => {
	const queryData: QueryBuilderData['queryData'] = [];
	const queryFormulas: QueryBuilderData['queryFormulas'] = [];

	Object.entries(data).forEach(([key, value]) => {
		const isFormula = queryTypes
			? queryTypes[key] === 'builder_formula'
			: FORMULA_REGEXP.test(value.queryName);

		if (isFormula) {
			const formula = value as IBuilderFormula;
			queryFormulas.push({ ...initialFormulaBuilderFormValues, ...formula });
		} else {
			const queryFromData = value as IBuilderQuery;
<<<<<<< HEAD
			const baseQuery = query?.queryData?.find(
				(q) => q.queryName === queryFromData.queryName,
			);

			if (!isUndefined(baseQuery)) {
				// this is part of the flow where we create alerts from dashboard.
				// we pass the widget query as the base query and accept the filters from the format API response.
				// which fills the variable values inside the same and is used to create alerts
				// do not accept the full object as the stepInterval field is subject to changes
				queryData.push({
					...baseQuery,
					filters: queryFromData.filters,
					filter: queryFromData.filter,
				});
			} else {
				queryData.push({
					...initialQueryBuilderFormValuesMap.metrics,
					...queryFromData,
				});
			}
=======
			queryData.push({
				...initialQueryBuilderFormValuesMap.metrics,
				...queryFromData,
			});
>>>>>>> 85c671c8
		}
	});

	return { queryData, queryFormulas };
};<|MERGE_RESOLUTION|>--- conflicted
+++ resolved
@@ -27,33 +27,10 @@
 			queryFormulas.push({ ...initialFormulaBuilderFormValues, ...formula });
 		} else {
 			const queryFromData = value as IBuilderQuery;
-<<<<<<< HEAD
-			const baseQuery = query?.queryData?.find(
-				(q) => q.queryName === queryFromData.queryName,
-			);
-
-			if (!isUndefined(baseQuery)) {
-				// this is part of the flow where we create alerts from dashboard.
-				// we pass the widget query as the base query and accept the filters from the format API response.
-				// which fills the variable values inside the same and is used to create alerts
-				// do not accept the full object as the stepInterval field is subject to changes
-				queryData.push({
-					...baseQuery,
-					filters: queryFromData.filters,
-					filter: queryFromData.filter,
-				});
-			} else {
-				queryData.push({
-					...initialQueryBuilderFormValuesMap.metrics,
-					...queryFromData,
-				});
-			}
-=======
 			queryData.push({
 				...initialQueryBuilderFormValuesMap.metrics,
 				...queryFromData,
 			});
->>>>>>> 85c671c8
 		}
 	});
 
