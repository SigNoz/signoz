--- conflicted
+++ resolved
@@ -26,11 +26,8 @@
 				variablesTuple[value.name] =
 					value?.type === 'DYNAMIC' &&
 					value?.allSelected &&
-<<<<<<< HEAD
-=======
 					value?.showALLOption &&
 					value?.multiSelect &&
->>>>>>> 0215b713
 					!value?.haveCustomValuesSelected
 						? '__all__'
 						: value?.selectedValue;
