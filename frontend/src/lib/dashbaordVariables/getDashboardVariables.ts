import getStartEndRangeTime from 'lib/getStartEndRangeTime';
import store from 'store';
import { Dashboard } from 'types/api/dashboard/getAll';

export const getDashboardVariables = (
	variables?: Dashboard['data']['variables'],
): Record<string, unknown> => {
	if (!variables) {
		return {};
	}

	try {
		const { globalTime } = store.getState();
		const { start, end } = getStartEndRangeTime({
			type: 'GLOBAL_TIME',
			interval: globalTime.selectedTime,
		});

		const variablesTuple: Record<string, unknown> = {
			SIGNOZ_START_TIME: parseInt(start, 10) * 1e3,
			SIGNOZ_END_TIME: parseInt(end, 10) * 1e3,
		};

		Object.entries(variables).forEach(([, value]) => {
			if (value?.name) {
				variablesTuple[value.name] =
					value?.type === 'DYNAMIC' &&
					value?.allSelected &&
					value?.showALLOption &&
<<<<<<< HEAD
					value?.multiSelect &&
					!value?.haveCustomValuesSelected
=======
					value?.multiSelect
>>>>>>> 9ad6ab49
						? '__all__'
						: value?.selectedValue;
			}
		});

		return variablesTuple;
	} catch (e) {
		console.error(e);
	}
	return {};
};<|MERGE_RESOLUTION|>--- conflicted
+++ resolved
@@ -27,12 +27,7 @@
 					value?.type === 'DYNAMIC' &&
 					value?.allSelected &&
 					value?.showALLOption &&
-<<<<<<< HEAD
-					value?.multiSelect &&
-					!value?.haveCustomValuesSelected
-=======
 					value?.multiSelect
->>>>>>> 9ad6ab49
 						? '__all__'
 						: value?.selectedValue;
 			}
