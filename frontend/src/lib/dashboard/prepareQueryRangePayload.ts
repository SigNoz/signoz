import getStartEndRangeTime from 'lib/getStartEndRangeTime';
import getStep from 'lib/getStep';
import { mapQueryDataToApi } from 'lib/newQueryBuilder/queryBuilderMappers/mapQueryDataToApi';
import { isUndefined } from 'lodash-es';
import store from 'store';
import { QueryRangePayload } from 'types/api/metrics/getQueryRange';
import { EQueryType } from 'types/common/dashboard';

import { GetQueryResultsProps } from './getQueryResults';

type PrepareQueryRangePayload = {
	queryPayload: QueryRangePayload;
	legendMap: Record<string, string>;
};

export const prepareQueryRangePayload = ({
	query,
	globalSelectedInterval,
	graphType,
	formatForWeb,
	selectedTime,
	tableParams,
	variables = {},
	params = {},
	fillGaps = false,
	start: startTime,
	end: endTime,
}: GetQueryResultsProps): PrepareQueryRangePayload => {
	let legendMap: Record<string, string> = {};
	const {
		allowSelectedIntervalForStepGen,
		lastLogLineTimestamp,
		...restParams
	} = params;

	const compositeQuery: QueryRangePayload['compositeQuery'] = {
		queryType: query.queryType,
		panelType: graphType,
		fillGaps,
	};

	switch (query.queryType) {
		case EQueryType.QUERY_BUILDER: {
			const { queryData: data, queryFormulas } = query.builder;
			const currentQueryData = mapQueryDataToApi(data, 'queryName', tableParams);
			const currentFormulas = mapQueryDataToApi(queryFormulas, 'queryName');

			const builderQueries = {
				...currentQueryData.data,
				...currentFormulas.data,
			};
			legendMap = {
				...currentQueryData.newLegendMap,
				...currentFormulas.newLegendMap,
			};

			compositeQuery.builderQueries = builderQueries;
			break;
		}
		case EQueryType.CLICKHOUSE: {
			const chQueries = query[query.queryType].reduce((acc, query) => {
				if (!query.query) return acc;

				acc[query.name] = query;

				legendMap[query.name] = query.legend;

				return acc;
			}, {} as NonNullable<QueryRangePayload['compositeQuery']['chQueries']>);

			compositeQuery.chQueries = chQueries;

			break;
		}
		case EQueryType.PROM: {
			// eslint-disable-next-line sonarjs/no-identical-functions
			const promQueries = query[query.queryType].reduce((acc, query) => {
				if (!query.query) return acc;

				acc[query.name] = query;

				legendMap[query.name] = query.legend;

				return acc;
			}, {} as NonNullable<QueryRangePayload['compositeQuery']['promQueries']>);

			compositeQuery.promQueries = promQueries;
			break;
		}

		default:
			break;
	}

	const { start, end } = getStartEndRangeTime({
		type: selectedTime,
		interval: globalSelectedInterval,
	});

	const endLogTimeStamp = !isUndefined(lastLogLineTimestamp)
		? new Date(lastLogLineTimestamp as string | number)?.getTime() || undefined
		: undefined;

	const queryPayload: QueryRangePayload = {
<<<<<<< HEAD
		start: startTime ? startTime * 1e3 : parseInt(start, 10) * 1e3,
		end: endTime ? endTime * 1e3 : parseInt(end, 10) * 1e3,
=======
		start: parseInt(start, 10) * 1e3,
		end: endLogTimeStamp || parseInt(end, 10) * 1e3,
>>>>>>> fe0d2a96
		step: getStep({
			start: allowSelectedIntervalForStepGen
				? start
				: store.getState().globalTime.minTime,
			end: allowSelectedIntervalForStepGen
				? end
				: store.getState().globalTime.maxTime,
			inputFormat: 'ns',
		}),
		variables,
		formatForWeb,
		compositeQuery,
		...restParams,
	};

	return { legendMap, queryPayload };
};<|MERGE_RESOLUTION|>--- conflicted
+++ resolved
@@ -102,13 +102,8 @@
 		: undefined;
 
 	const queryPayload: QueryRangePayload = {
-<<<<<<< HEAD
 		start: startTime ? startTime * 1e3 : parseInt(start, 10) * 1e3,
-		end: endTime ? endTime * 1e3 : parseInt(end, 10) * 1e3,
-=======
-		start: parseInt(start, 10) * 1e3,
-		end: endLogTimeStamp || parseInt(end, 10) * 1e3,
->>>>>>> fe0d2a96
+		end: endTime ? endTime * 1e3 : endLogTimeStamp || parseInt(end, 10) * 1e3,
 		step: getStep({
 			start: allowSelectedIntervalForStepGen
 				? start
