/* eslint-disable  */
// @ts-ignore
// @ts-nocheck

import { getMetricsQueryRange } from 'api/metrics/getQueryRange';
import {
	convertV5ResponseToLegacy,
	getQueryRangeV5,
	prepareQueryRangePayloadV5,
} from 'api/v5/v5';
import { ENTITY_VERSION_V5 } from 'constants/app';
import { PANEL_TYPES } from 'constants/queryBuilder';
import { timePreferenceType } from 'container/NewWidget/RightContainer/timeItems';
import { Time } from 'container/TopNav/DateTimeSelection/config';
import {
	CustomTimeType,
	Time as TimeV2,
} from 'container/TopNav/DateTimeSelectionV2/config';
import { Pagination } from 'hooks/queryPagination';
import { convertNewDataToOld } from 'lib/newQueryBuilder/convertNewDataToOld';
import { isEmpty } from 'lodash-es';
import { SuccessResponse } from 'types/api';
import { MetricRangePayloadProps } from 'types/api/metrics/getQueryRange';
import { Query } from 'types/api/queryBuilder/queryBuilderData';
import { DataSource } from 'types/common/queryBuilder';

import { prepareQueryRangePayload } from './prepareQueryRangePayload';
import { QueryData } from 'types/api/widgets/getQuery';
import { createAggregation } from 'api/v5/queryRange/prepareQueryRangePayloadV5';

/**
 * Validates if metric name is available for METRICS data source
 */
function validateMetricNameForMetricsDataSource(query: Query): boolean {
	if (query.queryType !== 'builder') {
		return true; // Non-builder queries don't need this validation
	}

	const { queryData } = query.builder;

	// Check if any METRICS data source queries exist
	const metricsQueries = queryData.filter(
		(queryItem) => queryItem.dataSource === DataSource.METRICS,
	);

	// If no METRICS queries, validation passes
	if (metricsQueries.length === 0) {
		return true;
	}

	// Check if ALL METRICS queries are missing metric names
	const allMetricsQueriesMissingNames = metricsQueries.every((queryItem) => {
		const metricName =
			queryItem.aggregations?.[0]?.metricName || queryItem.aggregateAttribute?.key;
		return !metricName || metricName.trim() === '';
	});

	// Return false only if ALL METRICS queries are missing metric names
	return !allMetricsQueriesMissingNames;
}

/**
 * Helper function to get the data source for a specific query
 */
const getQueryDataSource = (
	queryData: QueryData,
	payloadQuery: Query,
): DataSource | null => {
	const queryItem = payloadQuery.builder?.queryData.find(
		(query) => query.queryName === queryData.queryName,
	);
	return queryItem?.dataSource || null;
};

export const getLegend = (
	queryData: QueryData,
	payloadQuery: Query,
	labelName: string,
) => {
	const aggregationPerQuery = payloadQuery?.builder?.queryData.reduce(
		(acc, query) => {
			if (query.queryName === queryData.queryName) {
				acc[query.queryName] = createAggregation(query);
			}
			return acc;
		},
		{},
	);

	const metaData = queryData?.metaData;
	const aggregation =
		aggregationPerQuery?.[metaData?.queryName]?.[metaData?.index];

	const aggregationName = aggregation?.alias || aggregation?.expression || '';

	// Check if there's only one total query (queryData + queryFormulas)
	const totalQueries =
		(payloadQuery?.builder?.queryData?.length || 0) +
		(payloadQuery?.builder?.queryFormulas?.length || 0);
	const showSingleAggregationName =
		totalQueries === 1 && labelName === metaData?.queryName;

	if (aggregationName) {
		return showSingleAggregationName
			? aggregationName
			: `${aggregationName}-${labelName}`;
	}
	return labelName || metaData?.queryName;
};

/**
 * Validates if metric name is available for METRICS data source
 */
function validateMetricNameForMetricsDataSource(query: Query): boolean {
	if (query.queryType !== 'builder') {
		return true; // Non-builder queries don't need this validation
	}

	const { queryData } = query.builder;

	// Check if any METRICS data source queries exist
	const metricsQueries = queryData.filter(
		(queryItem) => queryItem.dataSource === DataSource.METRICS,
	);

	// If no METRICS queries, validation passes
	if (metricsQueries.length === 0) {
		return true;
	}

	// Check if ALL METRICS queries are missing metric names
	const allMetricsQueriesMissingNames = metricsQueries.every((queryItem) => {
		const metricName = queryItem.aggregateAttribute?.key;
		return !metricName || metricName.trim() === '';
	});

	// Return false only if ALL METRICS queries are missing metric names
	return !allMetricsQueriesMissingNames;
}

export async function GetMetricQueryRange(
	props: GetQueryResultsProps,
	version: string,
	signal?: AbortSignal,
	headers?: Record<string, string>,
	isInfraMonitoring?: boolean,
): Promise<SuccessResponse<MetricRangePayloadProps>> {
	let legendMap: Record<string, string>;
<<<<<<< HEAD
	let response: SuccessResponse<MetricRangePayloadProps>;
=======
	let response:
		| SuccessResponse<MetricRangePayloadProps>
		| SuccessResponseV2<MetricRangePayloadV5>;

	const panelType = props.originalGraphType || props.graphType;

	const finalFormatForWeb =
		props.formatForWeb || panelType === PANEL_TYPES.TABLE;
>>>>>>> 090538f1

	// Validate metric name for METRICS data source before making the API call
	if (
		version === ENTITY_VERSION_V5 &&
		!validateMetricNameForMetricsDataSource(props.query)
	) {
		// Return empty response to avoid 400 error when metric name is missing
		return {
			statusCode: 200,
			error: null,
			message: 'Metric name is required for metrics data source',
			payload: {
				data: {
					result: [],
					resultType: '',
					newResult: {
						data: {
							result: [],
							resultType: '',
						},
					},
				},
			},
			params: props,
		};
	}

	if (version === ENTITY_VERSION_V5) {
		const v5Result = prepareQueryRangePayloadV5(props);
		legendMap = v5Result.legendMap;

<<<<<<< HEAD
=======
		// atleast one query should be there to make call to v5 api
		if (v5Result.queryPayload.compositeQuery.queries.length === 0) {
			return {
				statusCode: 200,
				error: null,
				message: 'At least one query is required',
				payload: {
					data: {
						result: [],
						resultType: '',
						newResult: {
							data: {
								result: [],
								resultType: '',
							},
						},
					},
				},
				params: props,
			};
		}

>>>>>>> 090538f1
		const v5Response = await getQueryRangeV5(
			v5Result.queryPayload,
			version,
			signal,
			headers,
		);

		// Convert V5 response to legacy format for components
<<<<<<< HEAD
		response = convertV5ResponseToLegacy(v5Response, legendMap);
=======
		response = convertV5ResponseToLegacy(
			{
				payload: v5Response.data,
				params: v5Result.queryPayload,
			},
			legendMap,
			finalFormatForWeb,
		);
>>>>>>> 090538f1
	} else {
		const legacyResult = prepareQueryRangePayload(props);
		legendMap = legacyResult.legendMap;

		response = await getMetricsQueryRange(
			legacyResult.queryPayload,
			version || 'v3',
			signal,
			headers,
		);
	}
<<<<<<< HEAD

	// todo: Sagar
	if (response.statusCode >= 400 && version === ENTITY_VERSION_V5) {
		let error = `API responded with ${response.statusCode} -  ${response.error?.message} status: ${response?.status}`;
		if (response.body && !isEmpty(response.body)) {
			error = `${error}, errors: ${response.body}`;
		}
		throw new Error(error);
	}
=======
>>>>>>> 090538f1

	if (response.statusCode >= 400 && version !== ENTITY_VERSION_V5) {
		let error = `API responded with ${response.statusCode} -  ${response.error} status: ${response.message}`;
		if (response.body && !isEmpty(response.body)) {
			error = `${error}, errors: ${response.body}`;
		}
		throw new Error(error);
	}

	if (finalFormatForWeb) {
		return response;
	}

	if (response.payload?.data?.result) {
		const v2Range = convertNewDataToOld(response.payload);

		response.payload = v2Range;

		response.payload.data.result = response.payload.data.result.map(
			(queryData) => {
				const newQueryData = queryData;
				newQueryData.legend = legendMap[queryData.queryName]; // Adds the legend if it is already defined by the user.
				// If metric names is an empty object
				if (isEmpty(queryData.metric)) {
					// If metrics list is empty && the user haven't defined a legend then add the legend equal to the name of the query.
					if (!newQueryData.legend) {
						newQueryData.legend = queryData.queryName;
					}
					// If name of the query and the legend if inserted is same then add the same to the metrics object.
					if (queryData.queryName === newQueryData.legend) {
						newQueryData.metric[queryData.queryName] = queryData.queryName;
					}
				}

				return newQueryData;
			},
		);
	}

	if (response.payload?.data?.newResult?.data?.resultType === 'anomaly') {
		response.payload.data.newResult.data.result = response.payload.data.newResult.data.result.map(
			(queryData) => {
				if (legendMap[queryData.queryName]) {
					queryData.legend = legendMap[queryData.queryName];
				}

				return queryData;
			},
		);
	}

	return response;
}

export interface GetQueryResultsProps {
	query: Query;
	graphType: PANEL_TYPES;
	selectedTime: timePreferenceType;
	globalSelectedInterval?: Time | TimeV2 | CustomTimeType;
	variables?: Record<string, unknown>;
	params?: Record<string, unknown>;
	fillGaps?: boolean;
	formatForWeb?: boolean;
	tableParams?: {
		pagination?: Pagination;
		selectColumns?: any;
	};
	start?: number;
	end?: number;
	step?: number;
	originalGraphType?: PANEL_TYPES;
}<|MERGE_RESOLUTION|>--- conflicted
+++ resolved
@@ -108,36 +108,6 @@
 	return labelName || metaData?.queryName;
 };
 
-/**
- * Validates if metric name is available for METRICS data source
- */
-function validateMetricNameForMetricsDataSource(query: Query): boolean {
-	if (query.queryType !== 'builder') {
-		return true; // Non-builder queries don't need this validation
-	}
-
-	const { queryData } = query.builder;
-
-	// Check if any METRICS data source queries exist
-	const metricsQueries = queryData.filter(
-		(queryItem) => queryItem.dataSource === DataSource.METRICS,
-	);
-
-	// If no METRICS queries, validation passes
-	if (metricsQueries.length === 0) {
-		return true;
-	}
-
-	// Check if ALL METRICS queries are missing metric names
-	const allMetricsQueriesMissingNames = metricsQueries.every((queryItem) => {
-		const metricName = queryItem.aggregateAttribute?.key;
-		return !metricName || metricName.trim() === '';
-	});
-
-	// Return false only if ALL METRICS queries are missing metric names
-	return !allMetricsQueriesMissingNames;
-}
-
 export async function GetMetricQueryRange(
 	props: GetQueryResultsProps,
 	version: string,
@@ -146,9 +116,6 @@
 	isInfraMonitoring?: boolean,
 ): Promise<SuccessResponse<MetricRangePayloadProps>> {
 	let legendMap: Record<string, string>;
-<<<<<<< HEAD
-	let response: SuccessResponse<MetricRangePayloadProps>;
-=======
 	let response:
 		| SuccessResponse<MetricRangePayloadProps>
 		| SuccessResponseV2<MetricRangePayloadV5>;
@@ -157,7 +124,6 @@
 
 	const finalFormatForWeb =
 		props.formatForWeb || panelType === PANEL_TYPES.TABLE;
->>>>>>> 090538f1
 
 	// Validate metric name for METRICS data source before making the API call
 	if (
@@ -189,8 +155,6 @@
 		const v5Result = prepareQueryRangePayloadV5(props);
 		legendMap = v5Result.legendMap;
 
-<<<<<<< HEAD
-=======
 		// atleast one query should be there to make call to v5 api
 		if (v5Result.queryPayload.compositeQuery.queries.length === 0) {
 			return {
@@ -213,7 +177,6 @@
 			};
 		}
 
->>>>>>> 090538f1
 		const v5Response = await getQueryRangeV5(
 			v5Result.queryPayload,
 			version,
@@ -222,9 +185,6 @@
 		);
 
 		// Convert V5 response to legacy format for components
-<<<<<<< HEAD
-		response = convertV5ResponseToLegacy(v5Response, legendMap);
-=======
 		response = convertV5ResponseToLegacy(
 			{
 				payload: v5Response.data,
@@ -233,7 +193,6 @@
 			legendMap,
 			finalFormatForWeb,
 		);
->>>>>>> 090538f1
 	} else {
 		const legacyResult = prepareQueryRangePayload(props);
 		legendMap = legacyResult.legendMap;
@@ -245,18 +204,6 @@
 			headers,
 		);
 	}
-<<<<<<< HEAD
-
-	// todo: Sagar
-	if (response.statusCode >= 400 && version === ENTITY_VERSION_V5) {
-		let error = `API responded with ${response.statusCode} -  ${response.error?.message} status: ${response?.status}`;
-		if (response.body && !isEmpty(response.body)) {
-			error = `${error}, errors: ${response.body}`;
-		}
-		throw new Error(error);
-	}
-=======
->>>>>>> 090538f1
 
 	if (response.statusCode >= 400 && version !== ENTITY_VERSION_V5) {
 		let error = `API responded with ${response.statusCode} -  ${response.error} status: ${response.message}`;
