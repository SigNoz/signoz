--- conflicted
+++ resolved
@@ -32,7 +32,7 @@
 
 const getSeries = (
 	apiResponse?: MetricRangePayloadV3['data'],
-	widgetMetaData = [],
+	widgetMetaData: QueryData[] = [],
 ): uPlot.Options['series'] => {
 	const configurations: uPlot.Series[] = [
 		{ label: 'Timestamp', stroke: 'purple' },
@@ -73,72 +73,19 @@
 	return 'rgba(231,233,237,0.8)';
 };
 
-<<<<<<< HEAD
 interface GetUPlotChartOptions {
 	apiResponse?: MetricRangePayloadV3['data'];
 	dimensions: Dimensions;
 	isDarkMode: boolean;
 	onDragSelect: (startTime: number, endTime: number) => void;
+	yAxisUnit?: string;
+	widgetMetaData?: QueryData[];
 }
-
-export const getUPlotChartOptions = ({
-	dimensions,
-	isDarkMode,
-	apiResponse,
-	onDragSelect,
-}: GetUPlotChartOptions): uPlot.Options => ({
-	width: dimensions.width,
-	height: dimensions.height - 30,
-	legend: {
-		live: false,
-		isolate: true,
-		show: false,
-	},
-	scales: {
-		x: {
-			time: true,
-		},
-	},
-	hooks: {
-		setSelect: [
-			(self): void => {
-				const selection = self.select;
-				if (selection) {
-					const startTime = self.posToVal(selection.left, 'x');
-					const endTime = self.posToVal(selection.left + selection.width, 'x');
-
-					const diff = endTime - startTime;
-
-					if (diff > 0) {
-						onDragSelect(startTime * 1000, endTime * 1000);
-					}
-				}
-			},
-		],
-	},
-	series: getSeries(apiResponse),
-	axes: [
-		{
-			// label: 'Date',
-			stroke: isDarkMode ? 'white' : 'black', // Color of the axis line
-			grid: {
-				stroke: getGridColor(isDarkMode), // Color of the grid lines
-				dash: [10, 10], // Dash pattern for grid lines,
-				width: 0.3, // Width of the grid lines,
-				show: true,
-=======
-type GetUPlotChartOptions = {
-	yAxisUnit: string;
-	apiResponse?: MetricRangePayloadV3['data'];
-	widgetMetaData?: QueryData[];
-	dimensions?: Dimensions;
-	isDarkMode?: boolean;
-};
 
 const createDivsFromArray = (
 	data: any[],
 	idx: string | number,
-	yAxisUnit: string,
+	yAxisUnit?: string,
 ): HTMLElement => {
 	const container = document.createElement('div');
 	container.classList.add('tooltip-container');
@@ -176,7 +123,7 @@
 	return container;
 };
 
-const tooltipPlugin = (yAxisUnit: string): any => {
+const tooltipPlugin = (yAxisUnit?: string): any => {
 	let over: HTMLElement;
 	let bound: HTMLElement;
 	let bLeft: any;
@@ -238,35 +185,63 @@
 };
 
 export const getUPlotChartOptions = ({
+	dimensions,
+	isDarkMode,
+	apiResponse,
+	onDragSelect,
+	widgetMetaData = [],
 	yAxisUnit,
-	apiResponse,
-	widgetMetaData = [],
-	dimensions = { height: 0, width: 0 },
-	isDarkMode = false,
-}: GetUPlotChartOptions): // eslint-disable-next-line arrow-body-style
-uPlot.Options => {
-	return {
-		width: dimensions.width,
-		height: dimensions.height - 30,
+}: GetUPlotChartOptions): uPlot.Options => ({
+	width: dimensions.width,
+	height: dimensions.height - 30,
+	legend: {
+		live: false,
+		isolate: true,
+		show: false,
+	},
+	focus: {
+		alpha: 1,
+	},
+	cursor: {
 		focus: {
-			alpha: 1,
-		},
-		cursor: {
-			focus: {
-				prox: 1e6,
-				bias: 1,
-			},
-		},
-		padding: [10, 10, 10, 10],
-		legend: {
-			live: false,
-			isolate: true,
-		},
-		plugins: [tooltipPlugin(yAxisUnit)],
-		scales: {
-			x: {
-				time: true,
->>>>>>> 97ea88d7
+			prox: 1e6,
+			bias: 1,
+		},
+	},
+	padding: [10, 10, 10, 10],
+	scales: {
+		x: {
+			time: true,
+		},
+	},
+	plugins: [tooltipPlugin(yAxisUnit)],
+	hooks: {
+		setSelect: [
+			(self): void => {
+				const selection = self.select;
+				if (selection) {
+					const startTime = self.posToVal(selection.left, 'x');
+					const endTime = self.posToVal(selection.left + selection.width, 'x');
+
+					const diff = endTime - startTime;
+
+					if (diff > 0) {
+						onDragSelect(startTime * 1000, endTime * 1000);
+					}
+				}
+			},
+		],
+	},
+	series: getSeries(apiResponse, widgetMetaData),
+	axes: [
+		{
+			// label: 'Date',
+			stroke: isDarkMode ? 'white' : 'black', // Color of the axis line
+			grid: {
+				stroke: getGridColor(isDarkMode), // Color of the grid lines
+				dash: [10, 10], // Dash pattern for grid lines,
+				width: 0.5, // Width of the grid lines,
+				show: true,
 			},
 			ticks: {
 				stroke: isDarkMode ? 'white' : 'black', // Color of the tick lines
@@ -275,7 +250,6 @@
 			},
 			gap: 5,
 		},
-<<<<<<< HEAD
 		{
 			// label: 'Value',
 			stroke: isDarkMode ? 'white' : 'black', // Color of the axis line
@@ -288,43 +262,13 @@
 				stroke: isDarkMode ? 'white' : 'black', // Color of the tick lines
 				width: 0.3, // Width of the tick lines
 				show: true,
-=======
-		series: getSeries(apiResponse, widgetMetaData),
-		axes: [
-			{
-				// label: 'Date',
-				stroke: 'white', // Color of the axis line
-				grid: {
-					stroke: getGridColor(isDarkMode), // Color of the grid lines
-					dash: [10, 10], // Dash pattern for grid lines,
-					width: 0.5, // Width of the grid lines,
-					show: true,
-				},
-				ticks: {
-					stroke: 'white', // Color of the tick lines
-					width: 0.5, // Width of the tick lines,
-					show: true,
-				},
-				gap: 5,
-			},
-			{
-				// label: 'Value',
-				stroke: 'white', // Color of the axis line
-				grid: {
-					stroke: getGridColor(isDarkMode), // Color of the grid lines
-					dash: [10, 10], // Dash pattern for grid lines,
-					width: 0.5, // Width of the grid lines
-				},
-				ticks: {},
-				gap: 5,
-				values: (_, t): string[] =>
-					t.map((v) => {
-						const value = getToolTipValue(v.toString(), yAxisUnit);
-
-						return `${value}`;
-					}),
->>>>>>> 97ea88d7
-			},
+			},
+			values: (_, t): string[] =>
+				t.map((v) => {
+					const value = getToolTipValue(v.toString(), yAxisUnit);
+
+					return `${value}`;
+				}),
 			gap: 5,
 		},
 	],
