--- conflicted
+++ resolved
@@ -85,12 +85,8 @@
 	entry: resolve(__dirname, './src/index.tsx'),
 	output: {
 		path: resolve(__dirname, './build'),
-<<<<<<< HEAD
 		publicPath: '/website/',
 		// publicPath: '/',
-=======
-		publicPath: '/',
->>>>>>> 13688354
 		filename: '[name].[contenthash].js',
 	},
 	resolve: {
