--- conflicted
+++ resolved
@@ -25,14 +25,8 @@
 const plugins = [
 	new HtmlWebpackPlugin({
 		template: 'src/index.html.ejs',
-<<<<<<< HEAD
 		PYLON_APP_ID: process.env.PYLON_APP_ID,
-		CUSTOMERIO_SITE_ID: process.env.CUSTOMERIO_SITE_ID,
-		CUSTOMERIO_ID: process.env.CUSTOMERIO_ID,
-=======
-		INTERCOM_APP_ID: process.env.INTERCOM_APP_ID,
 		APPCUES_APP_ID: process.env.APPCUES_APP_ID,
->>>>>>> 9c843511
 		POSTHOG_KEY: process.env.POSTHOG_KEY,
 		USERPILOT_KEY: process.env.USERPILOT_KEY,
 		SENTRY_AUTH_TOKEN: process.env.SENTRY_AUTH_TOKEN,
@@ -55,14 +49,8 @@
 		'process.env': JSON.stringify({
 			FRONTEND_API_ENDPOINT: process.env.FRONTEND_API_ENDPOINT,
 			WEBSOCKET_API_ENDPOINT: process.env.WEBSOCKET_API_ENDPOINT,
-<<<<<<< HEAD
 			PYLON_APP_ID: process.env.PYLON_APP_ID,
-			CUSTOMERIO_SITE_ID: process.env.CUSTOMERIO_SITE_ID,
-			CUSTOMERIO_ID: process.env.CUSTOMERIO_ID,
-=======
-			INTERCOM_APP_ID: process.env.INTERCOM_APP_ID,
 			APPCUES_APP_ID: process.env.APPCUES_APP_ID,
->>>>>>> 9c843511
 			POSTHOG_KEY: process.env.POSTHOG_KEY,
 			USERPILOT_KEY: process.env.USERPILOT_KEY,
 			SENTRY_AUTH_TOKEN: process.env.SENTRY_AUTH_TOKEN,
