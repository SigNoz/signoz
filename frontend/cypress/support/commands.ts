<<<<<<< HEAD
import "@testing-library/cypress/add-commands";
import Login, { LoginProps } from "../CustomFunctions/Login";

Cypress.Commands.add("login", Login);

declare global {
	namespace Cypress {
		interface Chainable<Subject> {
			login(props: LoginProps): void;
		}
	}
}
=======
// ***********************************************
// This example commands.js shows you how to
// create various custom commands and overwrite
// existing commands.
//
// For more comprehensive examples of custom
// commands please read more here:
// https://on.cypress.io/custom-commands
// ***********************************************
//
//
// -- This is a parent command --
// Cypress.Commands.add('login', (email, password) => { ... })
//
//
// -- This is a child command --
// Cypress.Commands.add('drag', { prevSubject: 'element'}, (subject, options) => { ... })
//
//
// -- This is a dual command --
// Cypress.Commands.add('dismiss', { prevSubject: 'optional'}, (subject, options) => { ... })
//
//
// -- This will overwrite an existing command --
// Cypress.Commands.overwrite('visit', (originalFn, url, options) => { ... })
import '@testing-library/cypress/add-commands';
>>>>>>> 4143e313
<|MERGE_RESOLUTION|>--- conflicted
+++ resolved
@@ -1,8 +1,7 @@
-<<<<<<< HEAD
-import "@testing-library/cypress/add-commands";
-import Login, { LoginProps } from "../CustomFunctions/Login";
+import '@testing-library/cypress/add-commands';
+import Login, { LoginProps } from '../CustomFunctions/Login';
 
-Cypress.Commands.add("login", Login);
+Cypress.Commands.add('login', Login);
 
 declare global {
 	namespace Cypress {
@@ -10,32 +9,4 @@
 			login(props: LoginProps): void;
 		}
 	}
-}
-=======
-// ***********************************************
-// This example commands.js shows you how to
-// create various custom commands and overwrite
-// existing commands.
-//
-// For more comprehensive examples of custom
-// commands please read more here:
-// https://on.cypress.io/custom-commands
-// ***********************************************
-//
-//
-// -- This is a parent command --
-// Cypress.Commands.add('login', (email, password) => { ... })
-//
-//
-// -- This is a child command --
-// Cypress.Commands.add('drag', { prevSubject: 'element'}, (subject, options) => { ... })
-//
-//
-// -- This is a dual command --
-// Cypress.Commands.add('dismiss', { prevSubject: 'optional'}, (subject, options) => { ... })
-//
-//
-// -- This will overwrite an existing command --
-// Cypress.Commands.overwrite('visit', (originalFn, url, options) => { ... })
-import '@testing-library/cypress/add-commands';
->>>>>>> 4143e313
+}