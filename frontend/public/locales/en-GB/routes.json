--- conflicted
+++ resolved
@@ -6,11 +6,8 @@
 	"overview_metrics": "Overview Metrics",
 	"dbcall_metrics": "Database Calls",
 	"external_metrics": "External Calls",
-<<<<<<< HEAD
-	"pipeline": "Pipeline"
-=======
+	"pipeline": "Pipeline",
 	"pipelines": "Pipelines",
 	"archives": "Archives",
 	"logs_to_metrics": "Logs To Metrics"
->>>>>>> aada9060
 }