--- conflicted
+++ resolved
@@ -68,29 +68,20 @@
 	return sql, aliasBytes
 }
 
-<<<<<<< HEAD
-func (f *formatter) JSONKeys(column, path, alias string) (string, string) {
-	var b strings.Builder
-	b.WriteString("jsonb_each(")
-	b.WriteString(column)
-=======
-func (f *Formatter) JSONKeys(column, path, alias string) []byte {
+func (f *Formatter) JSONKeys(column, path, alias string) ([]byte, []byte) {
 	sql := []byte{}
 	sql = append(sql, "jsonb_each("...)
 	sql = f.bunf.AppendIdent(sql, column)
->>>>>>> fbcb1700
 	if path != "$" && path != "" {
 		sql = append(sql, convertJSONPathToPostgresWithMode(path, false)...)
 	}
-<<<<<<< HEAD
-	b.WriteString(") AS ")
-	b.WriteString(alias)
-	return b.String(), alias + ".key"
-=======
 	sql = append(sql, ") AS "...)
 	sql = f.bunf.AppendIdent(sql, alias)
-	return sql
->>>>>>> fbcb1700
+
+	aliasBytes := []byte{}
+	aliasBytes = f.bunf.AppendIdent(aliasBytes, alias)
+	aliasBytes = append(aliasBytes, ".key"...)
+	return sql, aliasBytes
 }
 
 func (f *Formatter) JSONArrayAgg(expression string) []byte {
@@ -164,7 +155,7 @@
 	return result.String()
 }
 
-func (f *formatter) Lower(path string) string {
+func (f *Formatter) Lower(path string) string {
 	var result strings.Builder
 	result.WriteString("lower(")
 	result.WriteString(path)
