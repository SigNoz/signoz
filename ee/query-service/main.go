package main

import (
	"context"
	"flag"
	"log"
	"os"
	"os/signal"
	"strconv"
	"syscall"
	"time"

	"go.opentelemetry.io/collector/confmap"
	"go.opentelemetry.io/otel/sdk/resource"
	semconv "go.opentelemetry.io/otel/semconv/v1.4.0"
	"go.signoz.io/signoz/ee/query-service/app"
	signozconfig "go.signoz.io/signoz/pkg/config"
	"go.signoz.io/signoz/pkg/confmap/provider/signozenvprovider"
	"go.signoz.io/signoz/pkg/query-service/auth"
	baseconst "go.signoz.io/signoz/pkg/query-service/constants"
	"go.signoz.io/signoz/pkg/query-service/migrate"
	"go.signoz.io/signoz/pkg/query-service/version"
	"go.signoz.io/signoz/pkg/signoz"
	"google.golang.org/grpc"
	"google.golang.org/grpc/credentials/insecure"

	prommodel "github.com/prometheus/common/model"

	zapotlpencoder "github.com/SigNoz/zap_otlp/zap_otlp_encoder"
	zapotlpsync "github.com/SigNoz/zap_otlp/zap_otlp_sync"

	"go.uber.org/zap"
	"go.uber.org/zap/zapcore"
)

func initZapLog(enableQueryServiceLogOTLPExport bool) *zap.Logger {
	config := zap.NewProductionConfig()
	ctx, stop := signal.NotifyContext(context.Background(), os.Interrupt)
	defer stop()

	config.EncoderConfig.EncodeDuration = zapcore.MillisDurationEncoder
	config.EncoderConfig.EncodeLevel = zapcore.CapitalLevelEncoder
	config.EncoderConfig.TimeKey = "timestamp"
	config.EncoderConfig.EncodeTime = zapcore.ISO8601TimeEncoder

	otlpEncoder := zapotlpencoder.NewOTLPEncoder(config.EncoderConfig)
	consoleEncoder := zapcore.NewJSONEncoder(config.EncoderConfig)
	defaultLogLevel := zapcore.InfoLevel

	res := resource.NewWithAttributes(
		semconv.SchemaURL,
		semconv.ServiceNameKey.String("query-service"),
	)

	core := zapcore.NewTee(
		zapcore.NewCore(consoleEncoder, os.Stdout, defaultLogLevel),
	)

	if enableQueryServiceLogOTLPExport {
		ctx, cancel := context.WithTimeout(ctx, time.Second*30)
		defer cancel()
		conn, err := grpc.DialContext(ctx, baseconst.OTLPTarget, grpc.WithBlock(), grpc.WithTransportCredentials(insecure.NewCredentials()))
		if err != nil {
			log.Fatalf("failed to establish connection: %v", err)
		} else {
			logExportBatchSizeInt, err := strconv.Atoi(baseconst.LogExportBatchSize)
			if err != nil {
				logExportBatchSizeInt = 512
			}
			ws := zapcore.AddSync(zapotlpsync.NewOtlpSyncer(conn, zapotlpsync.Options{
				BatchSize:      logExportBatchSizeInt,
				ResourceSchema: semconv.SchemaURL,
				Resource:       res,
			}))
			core = zapcore.NewTee(
				zapcore.NewCore(consoleEncoder, os.Stdout, defaultLogLevel),
				zapcore.NewCore(otlpEncoder, zapcore.NewMultiWriteSyncer(ws), defaultLogLevel),
			)
		}
	}
	logger := zap.New(core, zap.AddCaller(), zap.AddStacktrace(zapcore.ErrorLevel))

	return logger
}

func init() {
	prommodel.NameValidationScheme = prommodel.UTF8Validation
}

func main() {
	var promConfigPath, skipTopLvlOpsPath string

	// disables rule execution but allows change to the rule definition
	var disableRules bool

	// the url used to build link in the alert messages in slack and other systems
	var ruleRepoURL string
	var cluster string

	var useLogsNewSchema bool
	var useTraceNewSchema bool
	var cacheConfigPath, fluxInterval string
	var enableQueryServiceLogOTLPExport bool
	var preferSpanMetrics bool

	var maxIdleConns int
	var maxOpenConns int
	var dialTimeout time.Duration
	var gatewayUrl string
	var useLicensesV3 bool
	var skipWebFrontend bool

	flag.BoolVar(&useLogsNewSchema, "use-logs-new-schema", false, "use logs_v2 schema for logs")
	flag.BoolVar(&useTraceNewSchema, "use-trace-new-schema", false, "use new schema for traces")
	flag.StringVar(&promConfigPath, "config", "./config/prometheus.yml", "(prometheus config to read metrics)")
	flag.StringVar(&skipTopLvlOpsPath, "skip-top-level-ops", "", "(config file to skip top level operations)")
	flag.BoolVar(&disableRules, "rules.disable", false, "(disable rule evaluation)")
	flag.BoolVar(&preferSpanMetrics, "prefer-span-metrics", false, "(prefer span metrics for service level metrics)")
	flag.IntVar(&maxIdleConns, "max-idle-conns", 50, "(number of connections to maintain in the pool.)")
	flag.IntVar(&maxOpenConns, "max-open-conns", 100, "(max connections for use at any time.)")
	flag.DurationVar(&dialTimeout, "dial-timeout", 5*time.Second, "(the maximum time to establish a connection.)")
	flag.StringVar(&ruleRepoURL, "rules.repo-url", baseconst.AlertHelpPage, "(host address used to build rule link in alert messages)")
	flag.StringVar(&cacheConfigPath, "experimental.cache-config", "", "(cache config to use)")
	flag.StringVar(&fluxInterval, "flux-interval", "5m", "(the interval to exclude data from being cached to avoid incorrect cache for data in motion)")
	flag.BoolVar(&enableQueryServiceLogOTLPExport, "enable.query.service.log.otlp.export", false, "(enable query service log otlp export)")
	flag.StringVar(&cluster, "cluster", "cluster", "(cluster name - defaults to 'cluster')")
	flag.StringVar(&gatewayUrl, "gateway-url", "", "(url to the gateway)")
	flag.BoolVar(&useLicensesV3, "use-licenses-v3", false, "use licenses_v3 schema for licenses")
	flag.BoolVar(&skipWebFrontend, "skip-web-frontend", false, "skip web frontend")
	flag.Parse()

	loggerMgr := initZapLog(enableQueryServiceLogOTLPExport)

	zap.ReplaceGlobals(loggerMgr)
	defer loggerMgr.Sync() // flushes buffer, if any

	version.PrintVersion()

	config, err := signozconfig.New(context.Background(), signozconfig.ProviderSettings{
		ResolverSettings: confmap.ResolverSettings{
			URIs: []string{"signozenv:"},
			ProviderFactories: []confmap.ProviderFactory{
				signozenvprovider.NewFactory(),
			},
		},
	})
	if err != nil {
		zap.L().Fatal("Failed to create config", zap.Error(err))
	}

<<<<<<< HEAD
	signoz, err := signoz.New(config)
	if err != nil {
		zap.L().Fatal("Failed to create signoz struct", zap.Error(err))
=======
	web, err := signozweb.New(zap.L(), config.Web)
	if err != nil && !skipWebFrontend {
		zap.L().Fatal("Failed to create web", zap.Error(err))
>>>>>>> c5938b6c
	}

	serverOptions := &app.ServerOptions{
		SigNoz:            signoz,
		HTTPHostPort:      baseconst.HTTPHostPort,
		PromConfigPath:    promConfigPath,
		SkipTopLvlOpsPath: skipTopLvlOpsPath,
		PreferSpanMetrics: preferSpanMetrics,
		PrivateHostPort:   baseconst.PrivateHostPort,
		DisableRules:      disableRules,
		RuleRepoURL:       ruleRepoURL,
		MaxIdleConns:      maxIdleConns,
		MaxOpenConns:      maxOpenConns,
		DialTimeout:       dialTimeout,
		CacheConfigPath:   cacheConfigPath,
		FluxInterval:      fluxInterval,
		Cluster:           cluster,
		GatewayUrl:        gatewayUrl,
		UseLogsNewSchema:  useLogsNewSchema,
		UseTraceNewSchema: useTraceNewSchema,
		SkipWebFrontend:   skipWebFrontend,
	}

	// Read the jwt secret key
	auth.JwtSecret = os.Getenv("SIGNOZ_JWT_SECRET")

	if len(auth.JwtSecret) == 0 {
		zap.L().Warn("No JWT secret key is specified.")
	} else {
		zap.L().Info("JWT secret key set successfully.")
	}

	if err := migrate.Migrate(baseconst.RELATIONAL_DATASOURCE_PATH); err != nil {
		zap.L().Error("Failed to migrate", zap.Error(err))
	} else {
		zap.L().Info("Migration successful")
	}

	server, err := app.NewServer(serverOptions)
	if err != nil {
		zap.L().Fatal("Failed to create server", zap.Error(err))
	}

	if err := server.Start(); err != nil {
		zap.L().Fatal("Could not start server", zap.Error(err))
	}

	if err := auth.InitAuthCache(context.Background()); err != nil {
		zap.L().Fatal("Failed to initialize auth cache", zap.Error(err))
	}

	signalsChannel := make(chan os.Signal, 1)
	signal.Notify(signalsChannel, os.Interrupt, syscall.SIGTERM)

	for {
		select {
		case status := <-server.HealthCheckStatus():
			zap.L().Info("Received HealthCheck status: ", zap.Int("status", int(status)))
		case <-signalsChannel:
			zap.L().Fatal("Received OS Interrupt Signal ... ")
			server.Stop()
		}
	}
}<|MERGE_RESOLUTION|>--- conflicted
+++ resolved
@@ -148,15 +148,9 @@
 		zap.L().Fatal("Failed to create config", zap.Error(err))
 	}
 
-<<<<<<< HEAD
 	signoz, err := signoz.New(config)
 	if err != nil {
 		zap.L().Fatal("Failed to create signoz struct", zap.Error(err))
-=======
-	web, err := signozweb.New(zap.L(), config.Web)
-	if err != nil && !skipWebFrontend {
-		zap.L().Fatal("Failed to create web", zap.Error(err))
->>>>>>> c5938b6c
 	}
 
 	serverOptions := &app.ServerOptions{
