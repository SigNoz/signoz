package main

import (
	"context"
	"flag"
	"log"
	"os"
	"os/signal"
	"strconv"
	"syscall"
	"time"

	"go.opentelemetry.io/otel/sdk/resource"
	semconv "go.opentelemetry.io/otel/semconv/v1.4.0"
	"go.signoz.io/signoz/ee/query-service/app"
	"go.signoz.io/signoz/pkg/query-service/auth"
	"go.signoz.io/signoz/pkg/query-service/constants"
	baseconst "go.signoz.io/signoz/pkg/query-service/constants"
	"go.signoz.io/signoz/pkg/query-service/version"
	"google.golang.org/grpc"

	zapotlpencoder "github.com/SigNoz/zap_otlp/zap_otlp_encoder"
	zapotlpsync "github.com/SigNoz/zap_otlp/zap_otlp_sync"

	"go.uber.org/zap"
	"go.uber.org/zap/zapcore"
)

func initZapLog(enableQueryServiceLogOTLPExport bool) *zap.Logger {
	config := zap.NewDevelopmentConfig()
	ctx, stop := signal.NotifyContext(context.Background(), os.Interrupt)
	defer stop()

	config.EncoderConfig.EncodeDuration = zapcore.StringDurationEncoder
	otlpEncoder := zapotlpencoder.NewOTLPEncoder(config.EncoderConfig)
	consoleEncoder := zapcore.NewConsoleEncoder(config.EncoderConfig)
	defaultLogLevel := zapcore.DebugLevel
	config.EncoderConfig.EncodeLevel = zapcore.CapitalColorLevelEncoder
	config.EncoderConfig.TimeKey = "timestamp"
	config.EncoderConfig.EncodeTime = zapcore.ISO8601TimeEncoder

	res := resource.NewWithAttributes(
		semconv.SchemaURL,
		semconv.ServiceNameKey.String("query-service"),
	)

	core := zapcore.NewTee(
		zapcore.NewCore(consoleEncoder, os.Stdout, defaultLogLevel),
	)

	if enableQueryServiceLogOTLPExport == true {
		conn, err := grpc.DialContext(ctx, constants.OTLPTarget, grpc.WithBlock(), grpc.WithInsecure(), grpc.WithTimeout(time.Second*30))
		if err != nil {
			log.Println("failed to connect to otlp collector to export query service logs with error:", err)
		} else {
			logExportBatchSizeInt, err := strconv.Atoi(baseconst.LogExportBatchSize)
			if err != nil {
				logExportBatchSizeInt = 1000
			}
			ws := zapcore.AddSync(zapotlpsync.NewOtlpSyncer(conn, zapotlpsync.Options{
				BatchSize:      logExportBatchSizeInt,
				ResourceSchema: semconv.SchemaURL,
				Resource:       res,
			}))
			core = zapcore.NewTee(
				zapcore.NewCore(consoleEncoder, os.Stdout, defaultLogLevel),
				zapcore.NewCore(otlpEncoder, zapcore.NewMultiWriteSyncer(ws), defaultLogLevel),
			)
		}
	}
	logger := zap.New(core, zap.AddCaller(), zap.AddStacktrace(zapcore.ErrorLevel))

	return logger
}

func main() {
	var promConfigPath, skipTopLvlOpsPath string

	// disables rule execution but allows change to the rule definition
	var disableRules bool

	// the url used to build link in the alert messages in slack and other systems
	var ruleRepoURL string

	var cacheConfigPath, fluxInterval string
	var enableQueryServiceLogOTLPExport bool
	var preferDelta bool
	var preferSpanMetrics bool

	var maxIdleConns int
	var maxOpenConns int
	var dialTimeout time.Duration

	flag.StringVar(&promConfigPath, "config", "./config/prometheus.yml", "(prometheus config to read metrics)")
	flag.StringVar(&skipTopLvlOpsPath, "skip-top-level-ops", "", "(config file to skip top level operations)")
	flag.BoolVar(&disableRules, "rules.disable", false, "(disable rule evaluation)")
	flag.BoolVar(&preferDelta, "prefer-delta", false, "(prefer delta over cumulative metrics)")
	flag.BoolVar(&preferSpanMetrics, "prefer-span-metrics", false, "(prefer span metrics for service level metrics)")
	flag.IntVar(&maxIdleConns, "max-idle-conns", 50, "(number of connections to maintain in the pool.)")
	flag.IntVar(&maxOpenConns, "max-open-conns", 100, "(max connections for use at any time.)")
	flag.DurationVar(&dialTimeout, "dial-timeout", 5*time.Second, "(the maximum time to establish a connection.)")
	flag.StringVar(&ruleRepoURL, "rules.repo-url", baseconst.AlertHelpPage, "(host address used to build rule link in alert messages)")
	flag.StringVar(&cacheConfigPath, "experimental.cache-config", "", "(cache config to use)")
	flag.StringVar(&fluxInterval, "flux-interval", "5m", "(cache config to use)")
	flag.BoolVar(&enableQueryServiceLogOTLPExport, "enable.query.service.log.otlp.export", false, "(enable query service log otlp export)")

	flag.Parse()

	loggerMgr := initZapLog(enableQueryServiceLogOTLPExport)

	zap.ReplaceGlobals(loggerMgr)
	defer loggerMgr.Sync() // flushes buffer, if any

	logger := loggerMgr.Sugar()
	version.PrintVersion()

	serverOptions := &app.ServerOptions{
<<<<<<< HEAD
		HTTPHostPort:    baseconst.HTTPHostPort,
		PromConfigPath:  promConfigPath,
		PrivateHostPort: baseconst.PrivateHostPort,
		DisableRules:    disableRules,
		RuleRepoURL:     ruleRepoURL,
		CacheConfigPath: cacheConfigPath,
		FluxInterval:    fluxInterval,
=======
		HTTPHostPort:      baseconst.HTTPHostPort,
		PromConfigPath:    promConfigPath,
		SkipTopLvlOpsPath: skipTopLvlOpsPath,
		PreferDelta:       preferDelta,
		PreferSpanMetrics: preferSpanMetrics,
		PrivateHostPort:   baseconst.PrivateHostPort,
		DisableRules:      disableRules,
		RuleRepoURL:       ruleRepoURL,
		MaxIdleConns:      maxIdleConns,
		MaxOpenConns:      maxOpenConns,
		DialTimeout:       dialTimeout,
>>>>>>> 5ac105be
	}

	// Read the jwt secret key
	auth.JwtSecret = os.Getenv("SIGNOZ_JWT_SECRET")

	if len(auth.JwtSecret) == 0 {
		zap.S().Warn("No JWT secret key is specified.")
	} else {
		zap.S().Info("No JWT secret key set successfully.")
	}

	server, err := app.NewServer(serverOptions)
	if err != nil {
		logger.Fatal("Failed to create server", zap.Error(err))
	}

	if err := server.Start(); err != nil {
		logger.Fatal("Could not start servers", zap.Error(err))
	}

	if err := auth.InitAuthCache(context.Background()); err != nil {
		logger.Fatal("Failed to initialize auth cache", zap.Error(err))
	}

	signalsChannel := make(chan os.Signal, 1)
	signal.Notify(signalsChannel, os.Interrupt, syscall.SIGTERM)

	for {
		select {
		case status := <-server.HealthCheckStatus():
			logger.Info("Received HealthCheck status: ", zap.Int("status", int(status)))
		case <-signalsChannel:
			logger.Fatal("Received OS Interrupt Signal ... ")
			server.Stop()
		}
	}
}<|MERGE_RESOLUTION|>--- conflicted
+++ resolved
@@ -115,15 +115,6 @@
 	version.PrintVersion()
 
 	serverOptions := &app.ServerOptions{
-<<<<<<< HEAD
-		HTTPHostPort:    baseconst.HTTPHostPort,
-		PromConfigPath:  promConfigPath,
-		PrivateHostPort: baseconst.PrivateHostPort,
-		DisableRules:    disableRules,
-		RuleRepoURL:     ruleRepoURL,
-		CacheConfigPath: cacheConfigPath,
-		FluxInterval:    fluxInterval,
-=======
 		HTTPHostPort:      baseconst.HTTPHostPort,
 		PromConfigPath:    promConfigPath,
 		SkipTopLvlOpsPath: skipTopLvlOpsPath,
@@ -135,7 +126,8 @@
 		MaxIdleConns:      maxIdleConns,
 		MaxOpenConns:      maxOpenConns,
 		DialTimeout:       dialTimeout,
->>>>>>> 5ac105be
+		CacheConfigPath:   cacheConfigPath,
+		FluxInterval:      fluxInterval,
 	}
 
 	// Read the jwt secret key
