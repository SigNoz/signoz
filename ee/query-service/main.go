--- conflicted
+++ resolved
@@ -152,7 +152,7 @@
 	}
 
 	serverOptions := &app.ServerOptions{
-<<<<<<< HEAD
+		Config:                     config,
 		SigNoz:                     signoz,
 		HTTPHostPort:               baseconst.HTTPHostPort,
 		PromConfigPath:             promConfigPath,
@@ -171,26 +171,6 @@
 		GatewayUrl:                 gatewayUrl,
 		UseLogsNewSchema:           useLogsNewSchema,
 		UseTraceNewSchema:          useTraceNewSchema,
-=======
-		Config:            config,
-		SigNoz:            signoz,
-		HTTPHostPort:      baseconst.HTTPHostPort,
-		PromConfigPath:    promConfigPath,
-		SkipTopLvlOpsPath: skipTopLvlOpsPath,
-		PreferSpanMetrics: preferSpanMetrics,
-		PrivateHostPort:   baseconst.PrivateHostPort,
-		DisableRules:      disableRules,
-		RuleRepoURL:       ruleRepoURL,
-		MaxIdleConns:      maxIdleConns,
-		MaxOpenConns:      maxOpenConns,
-		DialTimeout:       dialTimeout,
-		CacheConfigPath:   cacheConfigPath,
-		FluxInterval:      fluxInterval,
-		Cluster:           cluster,
-		GatewayUrl:        gatewayUrl,
-		UseLogsNewSchema:  useLogsNewSchema,
-		UseTraceNewSchema: useTraceNewSchema,
->>>>>>> df5ab64c
 	}
 
 	// Read the jwt secret key
