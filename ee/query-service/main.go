package main

import (
	"context"
	"flag"
<<<<<<< HEAD
	"fmt"
=======
	"log"
>>>>>>> 2ee78176
	"os"
	"os/signal"
	"strconv"
	"syscall"
	"time"

	"go.opentelemetry.io/otel/sdk/resource"
	semconv "go.opentelemetry.io/otel/semconv/v1.4.0"
	"go.signoz.io/signoz/ee/query-service/app"
	"go.signoz.io/signoz/pkg/query-service/auth"
	"go.signoz.io/signoz/pkg/query-service/constants"
	baseconst "go.signoz.io/signoz/pkg/query-service/constants"
	"go.signoz.io/signoz/pkg/query-service/version"
	"google.golang.org/grpc"

	zapotlpencoder "github.com/SigNoz/zap_otlp/zap_otlp_encoder"
	zapotlpsync "github.com/SigNoz/zap_otlp/zap_otlp_sync"

	"go.uber.org/zap"
	"go.uber.org/zap/zapcore"
)

func initZapLog(enableQueryServiceLogOTLPExport bool) *zap.Logger {
	config := zap.NewDevelopmentConfig()
	ctx, stop := signal.NotifyContext(context.Background(), os.Interrupt)
	defer stop()

	config.EncoderConfig.EncodeDuration = zapcore.StringDurationEncoder
	otlpEncoder := zapotlpencoder.NewOTLPEncoder(config.EncoderConfig)
	consoleEncoder := zapcore.NewConsoleEncoder(config.EncoderConfig)
	defaultLogLevel := zapcore.DebugLevel
	config.EncoderConfig.EncodeLevel = zapcore.CapitalColorLevelEncoder
	config.EncoderConfig.TimeKey = "timestamp"
	config.EncoderConfig.EncodeTime = zapcore.ISO8601TimeEncoder

	res := resource.NewWithAttributes(
		semconv.SchemaURL,
		semconv.ServiceNameKey.String("query-service"),
	)

	core := zapcore.NewTee(
		zapcore.NewCore(consoleEncoder, os.Stdout, defaultLogLevel),
	)

	if enableQueryServiceLogOTLPExport == true {
		conn, err := grpc.DialContext(ctx, constants.OTLPTarget, grpc.WithBlock(), grpc.WithInsecure(), grpc.WithTimeout(time.Second*30))
		if err != nil {
			log.Println("failed to connect to otlp collector to export query service logs with error:", err)
		} else {
			logExportBatchSizeInt, err := strconv.Atoi(baseconst.LogExportBatchSize)
			if err != nil {
				logExportBatchSizeInt = 1000
			}
			ws := zapcore.AddSync(zapotlpsync.NewOtlpSyncer(conn, zapotlpsync.Options{
				BatchSize:      logExportBatchSizeInt,
				ResourceSchema: semconv.SchemaURL,
				Resource:       res,
			}))
			core = zapcore.NewTee(
				zapcore.NewCore(consoleEncoder, os.Stdout, defaultLogLevel),
				zapcore.NewCore(otlpEncoder, zapcore.NewMultiWriteSyncer(ws), defaultLogLevel),
			)
		}
	}
	logger := zap.New(core, zap.AddCaller(), zap.AddStacktrace(zapcore.ErrorLevel))

	return logger
}

func main() {
	var promConfigPath string

	// disables rule execution but allows change to the rule definition
	var disableRules bool

	// the url used to build link in the alert messages in slack and other systems
	var ruleRepoURL string

<<<<<<< HEAD
	var cacheConfigPath, fluxInterval string
=======
	var enableQueryServiceLogOTLPExport bool
>>>>>>> 2ee78176

	flag.StringVar(&promConfigPath, "config", "./config/prometheus.yml", "(prometheus config to read metrics)")
	flag.BoolVar(&disableRules, "rules.disable", false, "(disable rule evaluation)")
	flag.StringVar(&ruleRepoURL, "rules.repo-url", baseconst.AlertHelpPage, "(host address used to build rule link in alert messages)")
<<<<<<< HEAD
	flag.StringVar(&cacheConfigPath, "experimental.cache-config", "", "(cache config to use)")
	flag.StringVar(&fluxInterval, "flux-interval", "5m", "(cache config to use)")

	flag.Parse()

	fmt.Println(disableRules, ruleRepoURL, cacheConfigPath, fluxInterval)
	os.Exit(1)

	loggerMgr := initZapLog()
=======
	flag.BoolVar(&enableQueryServiceLogOTLPExport, "enable.query.service.log.otlp.export", false, "(enable query service log otlp export)")
	flag.Parse()

	loggerMgr := initZapLog(enableQueryServiceLogOTLPExport)
>>>>>>> 2ee78176
	zap.ReplaceGlobals(loggerMgr)
	defer loggerMgr.Sync() // flushes buffer, if any

	logger := loggerMgr.Sugar()
	version.PrintVersion()

	serverOptions := &app.ServerOptions{
		HTTPHostPort:    baseconst.HTTPHostPort,
		PromConfigPath:  promConfigPath,
		PrivateHostPort: baseconst.PrivateHostPort,
		DisableRules:    disableRules,
		RuleRepoURL:     ruleRepoURL,
		CacheConfigPath: cacheConfigPath,
		FluxInterval:    fluxInterval,
	}

	// Read the jwt secret key
	auth.JwtSecret = os.Getenv("SIGNOZ_JWT_SECRET")

	if len(auth.JwtSecret) == 0 {
		zap.S().Warn("No JWT secret key is specified.")
	} else {
		zap.S().Info("No JWT secret key set successfully.")
	}

	server, err := app.NewServer(serverOptions)
	if err != nil {
		logger.Fatal("Failed to create server", zap.Error(err))
	}

	if err := server.Start(); err != nil {
		logger.Fatal("Could not start servers", zap.Error(err))
	}

	if err := auth.InitAuthCache(context.Background()); err != nil {
		logger.Fatal("Failed to initialize auth cache", zap.Error(err))
	}

	signalsChannel := make(chan os.Signal, 1)
	signal.Notify(signalsChannel, os.Interrupt, syscall.SIGTERM)

	for {
		select {
		case status := <-server.HealthCheckStatus():
			logger.Info("Received HealthCheck status: ", zap.Int("status", int(status)))
		case <-signalsChannel:
			logger.Fatal("Received OS Interrupt Signal ... ")
		}
	}
}<|MERGE_RESOLUTION|>--- conflicted
+++ resolved
@@ -3,11 +3,7 @@
 import (
 	"context"
 	"flag"
-<<<<<<< HEAD
-	"fmt"
-=======
 	"log"
->>>>>>> 2ee78176
 	"os"
 	"os/signal"
 	"strconv"
@@ -86,31 +82,20 @@
 	// the url used to build link in the alert messages in slack and other systems
 	var ruleRepoURL string
 
-<<<<<<< HEAD
 	var cacheConfigPath, fluxInterval string
-=======
 	var enableQueryServiceLogOTLPExport bool
->>>>>>> 2ee78176
 
 	flag.StringVar(&promConfigPath, "config", "./config/prometheus.yml", "(prometheus config to read metrics)")
 	flag.BoolVar(&disableRules, "rules.disable", false, "(disable rule evaluation)")
 	flag.StringVar(&ruleRepoURL, "rules.repo-url", baseconst.AlertHelpPage, "(host address used to build rule link in alert messages)")
-<<<<<<< HEAD
 	flag.StringVar(&cacheConfigPath, "experimental.cache-config", "", "(cache config to use)")
 	flag.StringVar(&fluxInterval, "flux-interval", "5m", "(cache config to use)")
+	flag.BoolVar(&enableQueryServiceLogOTLPExport, "enable.query.service.log.otlp.export", false, "(enable query service log otlp export)")
 
 	flag.Parse()
 
-	fmt.Println(disableRules, ruleRepoURL, cacheConfigPath, fluxInterval)
-	os.Exit(1)
+	loggerMgr := initZapLog(enableQueryServiceLogOTLPExport)
 
-	loggerMgr := initZapLog()
-=======
-	flag.BoolVar(&enableQueryServiceLogOTLPExport, "enable.query.service.log.otlp.export", false, "(enable query service log otlp export)")
-	flag.Parse()
-
-	loggerMgr := initZapLog(enableQueryServiceLogOTLPExport)
->>>>>>> 2ee78176
 	zap.ReplaceGlobals(loggerMgr)
 	defer loggerMgr.Sync() // flushes buffer, if any
 
