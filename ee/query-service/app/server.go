package app

import (
	"bytes"
	"context"
	"encoding/json"
	"fmt"
	"io/ioutil"
	"net"
	"net/http"
	_ "net/http/pprof" // http profiler
	"os"
	"time"

	"github.com/gorilla/handlers"
	"github.com/gorilla/mux"
	"github.com/jmoiron/sqlx"

	"github.com/rs/cors"
	"github.com/soheilhy/cmux"
	"go.signoz.io/signoz/ee/query-service/app/api"
	"go.signoz.io/signoz/ee/query-service/app/db"
	"go.signoz.io/signoz/ee/query-service/dao"
	"go.signoz.io/signoz/ee/query-service/interfaces"
	baseInterface "go.signoz.io/signoz/pkg/query-service/interfaces"

	licensepkg "go.signoz.io/signoz/ee/query-service/license"
	"go.signoz.io/signoz/ee/query-service/usage"

	"go.signoz.io/signoz/pkg/query-service/agentConf"
	baseapp "go.signoz.io/signoz/pkg/query-service/app"
	"go.signoz.io/signoz/pkg/query-service/app/dashboards"
	baseexplorer "go.signoz.io/signoz/pkg/query-service/app/explorer"
	"go.signoz.io/signoz/pkg/query-service/app/logparsingpipeline"
	"go.signoz.io/signoz/pkg/query-service/app/opamp"
	opAmpModel "go.signoz.io/signoz/pkg/query-service/app/opamp/model"
	baseauth "go.signoz.io/signoz/pkg/query-service/auth"
	baseconst "go.signoz.io/signoz/pkg/query-service/constants"
	"go.signoz.io/signoz/pkg/query-service/healthcheck"
	basealm "go.signoz.io/signoz/pkg/query-service/integrations/alertManager"
	baseint "go.signoz.io/signoz/pkg/query-service/interfaces"
	basemodel "go.signoz.io/signoz/pkg/query-service/model"
	pqle "go.signoz.io/signoz/pkg/query-service/pqlEngine"
	rules "go.signoz.io/signoz/pkg/query-service/rules"
	"go.signoz.io/signoz/pkg/query-service/telemetry"
	"go.signoz.io/signoz/pkg/query-service/utils"
	"go.uber.org/zap"
)

const AppDbEngine = "sqlite"

type ServerOptions struct {
	PromConfigPath    string
	SkipTopLvlOpsPath string
	HTTPHostPort      string
	PrivateHostPort   string
	// alert specific params
	DisableRules      bool
	RuleRepoURL       string
	PreferDelta       bool
	PreferSpanMetrics bool
}

// Server runs HTTP api service
type Server struct {
	serverOptions *ServerOptions
	conn          net.Listener
	ruleManager   *rules.Manager
	separatePorts bool

	// public http router
	httpConn   net.Listener
	httpServer *http.Server

	// private http
	privateConn net.Listener
	privateHTTP *http.Server

	// feature flags
	featureLookup baseint.FeatureLookup

	unavailableChannel chan healthcheck.Status
}

// HealthCheckStatus returns health check status channel a client can subscribe to
func (s Server) HealthCheckStatus() chan healthcheck.Status {
	return s.unavailableChannel
}

// NewServer creates and initializes Server
func NewServer(serverOptions *ServerOptions) (*Server, error) {

	modelDao, err := dao.InitDao("sqlite", baseconst.RELATIONAL_DATASOURCE_PATH)
	if err != nil {
		return nil, err
	}

	baseexplorer.InitWithDSN(baseconst.RELATIONAL_DATASOURCE_PATH)

	localDB, err := dashboards.InitDB(baseconst.RELATIONAL_DATASOURCE_PATH)

	if err != nil {
		return nil, err
	}

	localDB.SetMaxOpenConns(10)

	// initiate license manager
	lm, err := licensepkg.StartManager("sqlite", localDB)
	if err != nil {
		return nil, err
	}

	// set license manager as feature flag provider in dao
	modelDao.SetFlagProvider(lm)
	readerReady := make(chan bool)

	var reader interfaces.DataConnector
	storage := os.Getenv("STORAGE")
	if storage == "clickhouse" {
		zap.S().Info("Using ClickHouse as datastore ...")
		qb := db.NewDataConnector(localDB, serverOptions.PromConfigPath, lm)
		go qb.Start(readerReady)
		reader = qb
	} else {
		return nil, fmt.Errorf("storage type: %s is not supported in query service", storage)
	}
	skipConfig := &basemodel.SkipConfig{}
	if serverOptions.SkipTopLvlOpsPath != "" {
		// read skip config
		skipConfig, err = basemodel.ReadSkipConfig(serverOptions.SkipTopLvlOpsPath)
		if err != nil {
			return nil, err
		}
	}

	<-readerReady
	rm, err := makeRulesManager(serverOptions.PromConfigPath,
		baseconst.GetAlertManagerApiPrefix(),
		serverOptions.RuleRepoURL,
		localDB,
		reader,
		serverOptions.DisableRules,
		lm)

	if err != nil {
		return nil, err
	}

	// initiate opamp
	_, err = opAmpModel.InitDB(baseconst.RELATIONAL_DATASOURCE_PATH)
	if err != nil {
		return nil, err
	}

	// initiate agent config handler
	if err := agentConf.Initiate(localDB, AppDbEngine); err != nil {
		return nil, err
	}

	// ingestion pipelines manager
	logParsingPipelineController, err := logparsingpipeline.NewLogParsingPipelinesController(localDB, "sqlite")
	if err != nil {
		return nil, err
	}

	// start the usagemanager
	usageManager, err := usage.New("sqlite", localDB, lm.GetRepo(), reader.GetConn())
	if err != nil {
		return nil, err
	}
	err = usageManager.Start()
	if err != nil {
		return nil, err
	}

	telemetry.GetInstance().SetReader(reader)

	apiOpts := api.APIHandlerOptions{
<<<<<<< HEAD
		DataConnector:                 reader,
		AppDao:                        modelDao,
		RulesManager:                  rm,
		FeatureFlags:                  lm,
		LicenseManager:                lm,
		LogsParsingPipelineController: logParsingPipelineController,
=======
		DataConnector:     reader,
		SkipConfig:        skipConfig,
		PreferDelta:       serverOptions.PreferDelta,
		PreferSpanMetrics: serverOptions.PreferSpanMetrics,
		AppDao:            modelDao,
		RulesManager:      rm,
		FeatureFlags:      lm,
		LicenseManager:    lm,
>>>>>>> 4397c534
	}

	apiHandler, err := api.NewAPIHandler(apiOpts)
	if err != nil {
		return nil, err
	}

	s := &Server{
		// logger: logger,
		// tracer: tracer,
		ruleManager:        rm,
		serverOptions:      serverOptions,
		unavailableChannel: make(chan healthcheck.Status),
	}

	httpServer, err := s.createPublicServer(apiHandler)

	if err != nil {
		return nil, err
	}

	s.httpServer = httpServer

	privateServer, err := s.createPrivateServer(apiHandler)
	if err != nil {
		return nil, err
	}

	s.privateHTTP = privateServer

	return s, nil
}

func (s *Server) createPrivateServer(apiHandler *api.APIHandler) (*http.Server, error) {

	r := mux.NewRouter()

	r.Use(setTimeoutMiddleware)
	r.Use(s.analyticsMiddleware)
	r.Use(loggingMiddlewarePrivate)

	apiHandler.RegisterPrivateRoutes(r)

	c := cors.New(cors.Options{
		//todo(amol): find out a way to add exact domain or
		// ip here for alert manager
		AllowedOrigins: []string{"*"},
		AllowedMethods: []string{"GET", "DELETE", "POST", "PUT", "PATCH"},
		AllowedHeaders: []string{"Accept", "Authorization", "Content-Type", "SIGNOZ-API-KEY"},
	})

	handler := c.Handler(r)
	handler = handlers.CompressHandler(handler)

	return &http.Server{
		Handler: handler,
	}, nil
}

func (s *Server) createPublicServer(apiHandler *api.APIHandler) (*http.Server, error) {

	r := mux.NewRouter()

	getUserFromRequest := func(r *http.Request) (*basemodel.UserPayload, error) {
		patToken := r.Header.Get("SIGNOZ-API-KEY")
		if len(patToken) > 0 {
			zap.S().Debugf("Received a non-zero length PAT token")
			ctx := context.Background()
			dao := apiHandler.AppDao()

			user, err := dao.GetUserByPAT(ctx, patToken)
			if err == nil && user != nil {
				zap.S().Debugf("Found valid PAT user: %+v", user)
				return user, nil
			}
			if err != nil {
				zap.S().Debugf("Error while getting user for PAT: %+v", err)
			}
		}
		return baseauth.GetUserFromRequest(r)
	}
	am := baseapp.NewAuthMiddleware(getUserFromRequest)
	r.Use(setTimeoutMiddleware)
	r.Use(s.analyticsMiddleware)
	r.Use(loggingMiddleware)

	apiHandler.RegisterRoutes(r, am)
	apiHandler.RegisterMetricsRoutes(r, am)
	apiHandler.RegisterLogsRoutes(r, am)
	apiHandler.RegisterQueryRangeV3Routes(r, am)

	c := cors.New(cors.Options{
		AllowedOrigins: []string{"*"},
		AllowedMethods: []string{"GET", "DELETE", "POST", "PUT", "PATCH", "OPTIONS"},
		AllowedHeaders: []string{"Accept", "Authorization", "Content-Type", "cache-control"},
	})

	handler := c.Handler(r)

	handler = handlers.CompressHandler(handler)

	return &http.Server{
		Handler: handler,
	}, nil
}

// loggingMiddleware is used for logging public api calls
func loggingMiddleware(next http.Handler) http.Handler {
	return http.HandlerFunc(func(w http.ResponseWriter, r *http.Request) {
		route := mux.CurrentRoute(r)
		path, _ := route.GetPathTemplate()
		startTime := time.Now()
		next.ServeHTTP(w, r)
		zap.L().Info(path+"\ttimeTaken:"+time.Now().Sub(startTime).String(), zap.Duration("timeTaken", time.Now().Sub(startTime)), zap.String("path", path))
	})
}

// loggingMiddlewarePrivate is used for logging private api calls
// from internal services like alert manager
func loggingMiddlewarePrivate(next http.Handler) http.Handler {
	return http.HandlerFunc(func(w http.ResponseWriter, r *http.Request) {
		route := mux.CurrentRoute(r)
		path, _ := route.GetPathTemplate()
		startTime := time.Now()
		next.ServeHTTP(w, r)
		zap.L().Info(path+"\tprivatePort: true \ttimeTaken"+time.Now().Sub(startTime).String(), zap.Duration("timeTaken", time.Now().Sub(startTime)), zap.String("path", path), zap.Bool("tprivatePort", true))
	})
}

type loggingResponseWriter struct {
	http.ResponseWriter
	statusCode int
}

func NewLoggingResponseWriter(w http.ResponseWriter) *loggingResponseWriter {
	// WriteHeader(int) is not called if our response implicitly returns 200 OK, so
	// we default to that status code.
	return &loggingResponseWriter{w, http.StatusOK}
}

func (lrw *loggingResponseWriter) WriteHeader(code int) {
	lrw.statusCode = code
	lrw.ResponseWriter.WriteHeader(code)
}

// Flush implements the http.Flush interface.
func (lrw *loggingResponseWriter) Flush() {
	lrw.ResponseWriter.(http.Flusher).Flush()
}

func extractDashboardMetaData(path string, r *http.Request) (map[string]interface{}, bool) {
	pathToExtractBodyFrom := "/api/v2/metrics/query_range"

	data := map[string]interface{}{}
	var postData *basemodel.QueryRangeParamsV2

	if path == pathToExtractBodyFrom && (r.Method == "POST") {
		if r.Body != nil {
			bodyBytes, err := ioutil.ReadAll(r.Body)
			if err != nil {
				return nil, false
			}
			r.Body.Close() //  must close
			r.Body = ioutil.NopCloser(bytes.NewBuffer(bodyBytes))
			json.Unmarshal(bodyBytes, &postData)

		} else {
			return nil, false
		}

	} else {
		return nil, false
	}

	signozMetricNotFound := false

	if postData != nil {
		signozMetricNotFound = telemetry.GetInstance().CheckSigNozMetricsV2(postData.CompositeMetricQuery)

		if postData.CompositeMetricQuery != nil {
			data["queryType"] = postData.CompositeMetricQuery.QueryType
			data["panelType"] = postData.CompositeMetricQuery.PanelType
		}

		data["datasource"] = postData.DataSource
	}

	if signozMetricNotFound {
		telemetry.GetInstance().AddActiveMetricsUser()
		telemetry.GetInstance().SendEvent(telemetry.TELEMETRY_EVENT_DASHBOARDS_METADATA, data, true)
	}

	return data, true
}

func getActiveLogs(path string, r *http.Request) {
	// if path == "/api/v1/dashboards/{uuid}" {
	// 	telemetry.GetInstance().AddActiveMetricsUser()
	// }
	if path == "/api/v1/logs" {
		hasFilters := len(r.URL.Query().Get("q"))
		if hasFilters > 0 {
			telemetry.GetInstance().AddActiveLogsUser()
		}

	}

}

func (s *Server) analyticsMiddleware(next http.Handler) http.Handler {
	return http.HandlerFunc(func(w http.ResponseWriter, r *http.Request) {
		route := mux.CurrentRoute(r)
		path, _ := route.GetPathTemplate()

		dashboardMetadata, metadataExists := extractDashboardMetaData(path, r)
		getActiveLogs(path, r)

		lrw := NewLoggingResponseWriter(w)
		next.ServeHTTP(lrw, r)

		data := map[string]interface{}{"path": path, "statusCode": lrw.statusCode}
		if metadataExists {
			for key, value := range dashboardMetadata {
				data[key] = value
			}
		}

		if _, ok := telemetry.IgnoredPaths()[path]; !ok {
			telemetry.GetInstance().SendEvent(telemetry.TELEMETRY_EVENT_PATH, data)
		}

	})
}

func setTimeoutMiddleware(next http.Handler) http.Handler {
	return http.HandlerFunc(func(w http.ResponseWriter, r *http.Request) {
		ctx := r.Context()
		var cancel context.CancelFunc
		// check if route is not excluded
		url := r.URL.Path
		if _, ok := baseconst.TimeoutExcludedRoutes[url]; !ok {
			ctx, cancel = context.WithTimeout(r.Context(), baseconst.ContextTimeout)
			defer cancel()
		}

		r = r.WithContext(ctx)
		next.ServeHTTP(w, r)
	})
}

// initListeners initialises listeners of the server
func (s *Server) initListeners() error {
	// listen on public port
	var err error
	publicHostPort := s.serverOptions.HTTPHostPort
	if publicHostPort == "" {
		return fmt.Errorf("baseconst.HTTPHostPort is required")
	}

	s.httpConn, err = net.Listen("tcp", publicHostPort)
	if err != nil {
		return err
	}

	zap.S().Info(fmt.Sprintf("Query server started listening on %s...", s.serverOptions.HTTPHostPort))

	// listen on private port to support internal services
	privateHostPort := s.serverOptions.PrivateHostPort

	if privateHostPort == "" {
		return fmt.Errorf("baseconst.PrivateHostPort is required")
	}

	s.privateConn, err = net.Listen("tcp", privateHostPort)
	if err != nil {
		return err
	}
	zap.S().Info(fmt.Sprintf("Query server started listening on private port %s...", s.serverOptions.PrivateHostPort))

	return nil
}

// Start listening on http and private http port concurrently
func (s *Server) Start() error {

	// initiate rule manager first
	if !s.serverOptions.DisableRules {
		s.ruleManager.Start()
	} else {
		zap.S().Info("msg: Rules disabled as rules.disable is set to TRUE")
	}

	err := s.initListeners()
	if err != nil {
		return err
	}

	var httpPort int
	if port, err := utils.GetPort(s.httpConn.Addr()); err == nil {
		httpPort = port
	}

	go func() {
		zap.S().Info("Starting HTTP server", zap.Int("port", httpPort), zap.String("addr", s.serverOptions.HTTPHostPort))

		switch err := s.httpServer.Serve(s.httpConn); err {
		case nil, http.ErrServerClosed, cmux.ErrListenerClosed:
			// normal exit, nothing to do
		default:
			zap.S().Error("Could not start HTTP server", zap.Error(err))
		}
		s.unavailableChannel <- healthcheck.Unavailable
	}()

	go func() {
		zap.S().Info("Starting pprof server", zap.String("addr", baseconst.DebugHttpPort))

		err = http.ListenAndServe(baseconst.DebugHttpPort, nil)
		if err != nil {
			zap.S().Error("Could not start pprof server", zap.Error(err))
		}
	}()

	var privatePort int
	if port, err := utils.GetPort(s.privateConn.Addr()); err == nil {
		privatePort = port
	}

	go func() {
		zap.S().Info("Starting Private HTTP server", zap.Int("port", privatePort), zap.String("addr", s.serverOptions.PrivateHostPort))

		switch err := s.privateHTTP.Serve(s.privateConn); err {
		case nil, http.ErrServerClosed, cmux.ErrListenerClosed:
			// normal exit, nothing to do
			zap.S().Info("private http server closed")
		default:
			zap.S().Error("Could not start private HTTP server", zap.Error(err))
		}

		s.unavailableChannel <- healthcheck.Unavailable

	}()

	go func() {
		zap.S().Info("Starting OpAmp Websocket server", zap.String("addr", baseconst.OpAmpWsEndpoint))
		err := opamp.InitalizeServer(baseconst.OpAmpWsEndpoint, &opAmpModel.AllAgents)
		if err != nil {
			zap.S().Info("opamp ws server failed to start", err)
			s.unavailableChannel <- healthcheck.Unavailable
		}
	}()

	return nil
}

func (s *Server) Stop() error {
	if s.httpServer != nil {
		if err := s.httpServer.Shutdown(context.Background()); err != nil {
			return err
		}
	}

	if s.privateHTTP != nil {
		if err := s.privateHTTP.Shutdown(context.Background()); err != nil {
			return err
		}
	}

	opamp.StopServer()

	if s.ruleManager != nil {
		s.ruleManager.Stop()
	}

	return nil
}

func makeRulesManager(
	promConfigPath,
	alertManagerURL string,
	ruleRepoURL string,
	db *sqlx.DB,
	ch baseint.Reader,
	disableRules bool,
	fm baseInterface.FeatureLookup) (*rules.Manager, error) {

	// create engine
	pqle, err := pqle.FromConfigPath(promConfigPath)
	if err != nil {
		return nil, fmt.Errorf("failed to create pql engine : %v", err)
	}

	// notifier opts
	notifierOpts := basealm.NotifierOptions{
		QueueCapacity:    10000,
		Timeout:          1 * time.Second,
		AlertManagerURLs: []string{alertManagerURL},
	}

	// create manager opts
	managerOpts := &rules.ManagerOptions{
		NotifierOpts: notifierOpts,
		Queriers: &rules.Queriers{
			PqlEngine: pqle,
			Ch:        ch.GetConn(),
		},
		RepoURL:      ruleRepoURL,
		DBConn:       db,
		Context:      context.Background(),
		Logger:       nil,
		DisableRules: disableRules,
		FeatureFlags: fm,
	}

	// create Manager
	manager, err := rules.NewManager(managerOpts)
	if err != nil {
		return nil, fmt.Errorf("rule manager error: %v", err)
	}

	zap.S().Info("rules manager is ready")

	return manager, nil
}<|MERGE_RESOLUTION|>--- conflicted
+++ resolved
@@ -177,23 +177,15 @@
 	telemetry.GetInstance().SetReader(reader)
 
 	apiOpts := api.APIHandlerOptions{
-<<<<<<< HEAD
 		DataConnector:                 reader,
+		SkipConfig:                    skipConfig,
+		PreferDelta:                   serverOptions.PreferDelta,
+		PreferSpanMetrics:             serverOptions.PreferSpanMetrics,
 		AppDao:                        modelDao,
 		RulesManager:                  rm,
 		FeatureFlags:                  lm,
 		LicenseManager:                lm,
 		LogsParsingPipelineController: logParsingPipelineController,
-=======
-		DataConnector:     reader,
-		SkipConfig:        skipConfig,
-		PreferDelta:       serverOptions.PreferDelta,
-		PreferSpanMetrics: serverOptions.PreferSpanMetrics,
-		AppDao:            modelDao,
-		RulesManager:      rm,
-		FeatureFlags:      lm,
-		LicenseManager:    lm,
->>>>>>> 4397c534
 	}
 
 	apiHandler, err := api.NewAPIHandler(apiOpts)
