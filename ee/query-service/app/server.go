--- conflicted
+++ resolved
@@ -1,16 +1,22 @@
 package app
 
 import (
+	"bufio"
+	"bytes"
 	"context"
+	"encoding/json"
 	"errors"
 	"fmt"
+	"io"
 	"net"
 	"net/http"
 	_ "net/http/pprof" // http profiler
 	"os"
+	"regexp"
 	"time"
 
 	"github.com/gorilla/handlers"
+	"github.com/gorilla/mux"
 	"github.com/jmoiron/sqlx"
 
 	"github.com/rs/cors"
@@ -24,6 +30,8 @@
 	"go.signoz.io/signoz/ee/query-service/interfaces"
 	"go.signoz.io/signoz/ee/query-service/rules"
 	"go.signoz.io/signoz/pkg/http/middleware"
+	baseauth "go.signoz.io/signoz/pkg/query-service/auth"
+	v3 "go.signoz.io/signoz/pkg/query-service/model/v3"
 	"go.signoz.io/signoz/pkg/signoz"
 	"go.signoz.io/signoz/pkg/web"
 
@@ -309,17 +317,12 @@
 
 	r := baseapp.NewRouter()
 
-<<<<<<< HEAD
-	r.Use(setTimeoutMiddleware)
-	r.Use(middleware.NewAnalyticsMiddleware(zap.L()).Wrap)
-=======
 	r.Use(middleware.NewTimeout(zap.L(),
 		s.serverOptions.Config.APIServer.Timeout.ExcludedRoutes,
 		s.serverOptions.Config.APIServer.Timeout.Default,
 		s.serverOptions.Config.APIServer.Timeout.Max,
 	).Wrap)
-	r.Use(s.analyticsMiddleware)
->>>>>>> 7f256746
+	r.Use(middleware.NewAnalyticsMiddleware(zap.L()).Wrap)
 	r.Use(middleware.NewLogging(zap.L()).Wrap)
 
 	apiHandler.RegisterPrivateRoutes(r)
@@ -360,17 +363,12 @@
 	}
 	am := baseapp.NewAuthMiddleware(getUserFromRequest)
 
-<<<<<<< HEAD
-	r.Use(setTimeoutMiddleware)
-	r.Use(middleware.NewAnalyticsMiddleware(zap.L()).Wrap)
-=======
 	r.Use(middleware.NewTimeout(zap.L(),
 		s.serverOptions.Config.APIServer.Timeout.ExcludedRoutes,
 		s.serverOptions.Config.APIServer.Timeout.Default,
 		s.serverOptions.Config.APIServer.Timeout.Max,
 	).Wrap)
-	r.Use(s.analyticsMiddleware)
->>>>>>> 7f256746
+	r.Use(middleware.NewAnalyticsMiddleware(zap.L()).Wrap)
 	r.Use(middleware.NewLogging(zap.L()).Wrap)
 
 	apiHandler.RegisterRoutes(r, am)
@@ -403,22 +401,6 @@
 	}, nil
 }
 
-<<<<<<< HEAD
-// TODO(remove): Implemented at pkg/http/middleware/timeout.go
-func setTimeoutMiddleware(next http.Handler) http.Handler {
-	return http.HandlerFunc(func(w http.ResponseWriter, r *http.Request) {
-		ctx := r.Context()
-		var cancel context.CancelFunc
-		// check if route is not excluded
-		url := r.URL.Path
-		if _, ok := baseconst.TimeoutExcludedRoutes[url]; !ok {
-			ctx, cancel = context.WithTimeout(r.Context(), baseconst.ContextTimeout)
-			defer cancel()
-		}
-
-		r = r.WithContext(ctx)
-		next.ServeHTTP(w, r)
-=======
 // TODO(remove): Implemented at pkg/http/middleware/logging.go
 type loggingResponseWriter struct {
 	http.ResponseWriter
@@ -584,7 +566,6 @@
 			}
 		}
 
->>>>>>> 7f256746
 	})
 }
 
