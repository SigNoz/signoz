--- conflicted
+++ resolved
@@ -38,15 +38,10 @@
 	Cache                         cache.Cache
 	Gateway                       *httputil.ReverseProxy
 	// Querier Influx Interval
-<<<<<<< HEAD
 	FluxInterval      time.Duration
 	UseLogsNewSchema  bool
 	UseTraceNewSchema bool
-=======
-	FluxInterval     time.Duration
-	UseLogsNewSchema bool
-	UseLicensesV3    bool
->>>>>>> 2faa0c6d
+	UseLicensesV3     bool
 }
 
 type APIHandler struct {
@@ -72,11 +67,8 @@
 		Cache:                         opts.Cache,
 		FluxInterval:                  opts.FluxInterval,
 		UseLogsNewSchema:              opts.UseLogsNewSchema,
-<<<<<<< HEAD
 		UseTraceNewSchema:             opts.UseTraceNewSchema,
-=======
 		UseLicensesV3:                 opts.UseLicensesV3,
->>>>>>> 2faa0c6d
 	})
 
 	if err != nil {
