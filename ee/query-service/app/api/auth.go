--- conflicted
+++ resolved
@@ -153,11 +153,7 @@
 			return
 		}
 
-<<<<<<< HEAD
-		_, registerError := baseauth.Register(ctx, req, ah.Signoz.Alertmanager, ah.Signoz.Modules.Organization, ah.Signoz.Modules.User)
-=======
-		_, registerError := baseauth.Register(ctx, req, ah.Signoz.Alertmanager, ah.Signoz.Modules.Organization, ah.QuickFilterModule)
->>>>>>> 5ad68a33
+		_, registerError := baseauth.Register(ctx, req, ah.Signoz.Alertmanager, ah.Signoz.Modules.Organization, ah.Signoz.Modules.User, ah.QuickFilterModule)
 		if !registerError.IsNil() {
 			RespondError(w, apierr, nil)
 			return
