--- conflicted
+++ resolved
@@ -134,11 +134,7 @@
 			return
 		}
 
-<<<<<<< HEAD
-		_, registerError := baseauth.Register(ctx, req, ah.Signoz.Alertmanager, ah.QuickFilterModule)
-=======
-		_, registerError := baseauth.Register(ctx, req, ah.Signoz.Alertmanager, ah.Signoz.Modules.Organization)
->>>>>>> a7cad0f1
+		_, registerError := baseauth.Register(ctx, req, ah.Signoz.Alertmanager, ah.Signoz.Modules.Organization, ah.QuickFilterModule)
 		if !registerError.IsNil() {
 			RespondError(w, apierr, nil)
 			return
