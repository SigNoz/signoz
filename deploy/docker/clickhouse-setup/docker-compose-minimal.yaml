--- conflicted
+++ resolved
@@ -162,11 +162,7 @@
   # Notes for Maintainers/Contributors who will change Line Numbers of Frontend & Query-Section. Please Update Line Numbers in `./scripts/commentLinesForSetup.sh` & `./CONTRIBUTING.md`
 
   query-service:
-<<<<<<< HEAD
-    image: signoz/query-service:${DOCKER_TAG:-0.62.0}
-=======
     image: signoz/query-service:${DOCKER_TAG:-0.63.0}
->>>>>>> 46bc7c7a
     container_name: signoz-query-service
     command:
       [
@@ -205,11 +201,7 @@
     <<: *db-depend
 
   frontend:
-<<<<<<< HEAD
-    image: signoz/frontend:${DOCKER_TAG:-0.62.0}
-=======
     image: signoz/frontend:${DOCKER_TAG:-0.63.0}
->>>>>>> 46bc7c7a
     container_name: signoz-frontend
     restart: on-failure
     depends_on:
@@ -221,11 +213,7 @@
       - ../common/nginx-config.conf:/etc/nginx/conf.d/default.conf
 
   otel-collector-migrator-sync:
-<<<<<<< HEAD
-    image: signoz/signoz-schema-migrator:${OTELCOL_TAG:-0.111.15}
-=======
     image: signoz/signoz-schema-migrator:${OTELCOL_TAG:-0.111.16}
->>>>>>> 46bc7c7a
     container_name: otel-migrator-sync
     command:
       - "sync"
@@ -240,11 +228,7 @@
       #   condition: service_healthy
 
   otel-collector-migrator-async:
-<<<<<<< HEAD
-    image: signoz/signoz-schema-migrator:${OTELCOL_TAG:-0.111.15}
-=======
     image: signoz/signoz-schema-migrator:${OTELCOL_TAG:-0.111.16}
->>>>>>> 46bc7c7a
     container_name: otel-migrator-async
     command:
       - "async"
@@ -261,11 +245,7 @@
       #   condition: service_healthy
 
   otel-collector:
-<<<<<<< HEAD
-    image: signoz/signoz-otel-collector:${OTELCOL_TAG:-0.111.15}
-=======
     image: signoz/signoz-otel-collector:${OTELCOL_TAG:-0.111.16}
->>>>>>> 46bc7c7a
     container_name: signoz-otel-collector
     command:
       [
