version: "2.4"

services:
  clickhouse:
    image: yandex/clickhouse-server:21.12.3.32
    volumes:
      - ./clickhouse-config.xml:/etc/clickhouse-server/config.xml
      - ./data/clickhouse/:/var/lib/clickhouse/
    restart: on-failure
    healthcheck:
      # "clickhouse", "client", "-u ${CLICKHOUSE_USER}", "--password ${CLICKHOUSE_PASSWORD}", "-q 'SELECT 1'"
      test: ["CMD", "wget", "--spider", "-q", "localhost:8123/ping"]
      interval: 30s
      timeout: 5s
      retries: 3

  alertmanager:
    image: signoz/alertmanager:0.6.0
    volumes:
<<<<<<< HEAD
    # we no longer need the config file as query services delivers 
    # the required config now 
    # - ./alertmanager.yml:/prometheus/alertmanager.yml
      - ./data/alertmanager:/data
    depends_on: 
      - query-service
    command:
      - '--queryService.url=http://query-service:8080'
      - '--storage.path=/data'
=======
      - ./data/alertmanager:/data
    depends_on:
      - query-service
    command:
      - --queryService.url=http://query-service:8080
      - --storage.path=/data
>>>>>>> a8c5934f

# Notes for Maintainers/Contributors who will change Line Numbers of Frontend & Query-Section. Please Update Line Numbers in `./scripts/commentLinesForSetup.sh` & `./CONTRIBUTING.md`

  query-service:
    image: signoz/query-service:0.7.4
    container_name: query-service
    command: ["-config=/root/config/prometheus.yml"]
    volumes:
      - ./prometheus.yml:/root/config/prometheus.yml
      - ../dashboards:/root/config/dashboards
      - ./data/signoz/:/var/lib/signoz/
    environment:
      - ClickHouseUrl=tcp://clickhouse:9000
      - STORAGE=clickhouse
      - GODEBUG=netdns=go
      - TELEMETRY_ENABLED=true
      - DEPLOYMENT_TYPE=docker-standalone-amd
    restart: on-failure
    depends_on:
      clickhouse:
        condition: service_healthy

  frontend:
    image: signoz/frontend:0.7.4
    container_name: frontend
    depends_on:
      - query-service
    ports:
      - "3301:3301"
    volumes:
      - ../common/nginx-config.conf:/etc/nginx/conf.d/default.conf

  otel-collector:
    image: signoz/otelcontribcol:0.43.0
    command: ["--config=/etc/otel-collector-config.yaml"]
    volumes:
      - ./otel-collector-config.yaml:/etc/otel-collector-config.yaml
    ports:
      - "4317:4317"     # OTLP gRPC receiver
      - "4318:4318"     # OTLP HTTP receiver
      # - "8889:8889"     # Prometheus metrics exposed by the agent
      # - "13133"         # health_check
      # - "14268:14268"   # Jaeger receiver
      # - "55678:55678"   # OpenCensus receiver
      # - "55679:55679"   # zpages extension
      # - "55680:55680"   # OTLP gRPC legacy receiver
      # - "55681:55681"   # OTLP HTTP legacy receiver
    mem_limit: 2000m
    restart: on-failure
    depends_on:
      clickhouse:
        condition: service_healthy

  otel-collector-metrics:
    image: signoz/otelcontribcol:0.43.0
    command: ["--config=/etc/otel-collector-metrics-config.yaml"]
    volumes:
      - ./otel-collector-metrics-config.yaml:/etc/otel-collector-metrics-config.yaml
    restart: on-failure
    depends_on:
      clickhouse:
        condition: service_healthy

  hotrod:
    image: jaegertracing/example-hotrod:1.30
    container_name: hotrod
    logging:
      options:
        max-size: 50m
        max-file: "3"
    command: ["all"]
    environment:
      - JAEGER_ENDPOINT=http://otel-collector:14268/api/traces

  load-hotrod:
    image: "grubykarol/locust:1.2.3-python3.9-alpine3.12"
    container_name: load-hotrod
    hostname: load-hotrod
    environment:
      ATTACKED_HOST: http://hotrod:8080
      LOCUST_MODE: standalone
      NO_PROXY: standalone
      TASK_DELAY_FROM: 5
      TASK_DELAY_TO: 30
      QUIET_MODE: "${QUIET_MODE:-false}"
      LOCUST_OPTS: "--headless -u 10 -r 1"
    volumes:
      - ../common/locust-scripts:/locust<|MERGE_RESOLUTION|>--- conflicted
+++ resolved
@@ -17,24 +17,12 @@
   alertmanager:
     image: signoz/alertmanager:0.6.0
     volumes:
-<<<<<<< HEAD
-    # we no longer need the config file as query services delivers 
-    # the required config now 
-    # - ./alertmanager.yml:/prometheus/alertmanager.yml
-      - ./data/alertmanager:/data
-    depends_on: 
-      - query-service
-    command:
-      - '--queryService.url=http://query-service:8080'
-      - '--storage.path=/data'
-=======
       - ./data/alertmanager:/data
     depends_on:
       - query-service
     command:
       - --queryService.url=http://query-service:8080
       - --storage.path=/data
->>>>>>> a8c5934f
 
 # Notes for Maintainers/Contributors who will change Line Numbers of Frontend & Query-Section. Please Update Line Numbers in `./scripts/commentLinesForSetup.sh` & `./CONTRIBUTING.md`
 
