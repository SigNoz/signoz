version: "2.4"

x-clickhouse-defaults:
  &clickhouse-defaults
  restart: on-failure
  image: clickhouse/clickhouse-server:22.8.8-alpine
  tty: true
  depends_on:
    - zookeeper-1
    # - zookeeper-2
    # - zookeeper-3
  logging:
    options:
      max-size: 50m
      max-file: "3"
  healthcheck:
    # "clickhouse", "client", "-u ${CLICKHOUSE_USER}", "--password ${CLICKHOUSE_PASSWORD}", "-q 'SELECT 1'"
    test:
      [
        "CMD",
        "wget",
        "--spider",
        "-q",
        "localhost:8123/ping"
      ]
    interval: 30s
    timeout: 5s
    retries: 3
  ulimits:
    nproc: 65535
    nofile:
      soft: 262144
      hard: 262144

x-clickhouse-depend:
  &clickhouse-depend
  depends_on:
    clickhouse:
      condition: service_healthy
    # clickhouse-2:
    #   condition: service_healthy
    # clickhouse-3:
    #   condition: service_healthy

services:

  zookeeper-1:
    image: bitnami/zookeeper:3.7.1
    container_name: signoz-zookeeper-1
    hostname: zookeeper-1
    user: root
    ports:
      - "2181:2181"
      - "2888:2888"
      - "3888:3888"
    volumes:
      - ./data/zookeeper-1:/bitnami/zookeeper
    environment:
      - ZOO_SERVER_ID=1
      # - ZOO_SERVERS=0.0.0.0:2888:3888,zookeeper-2:2888:3888,zookeeper-3:2888:3888
      - ALLOW_ANONYMOUS_LOGIN=yes
      - ZOO_AUTOPURGE_INTERVAL=1

  # zookeeper-2:
  #   image: bitnami/zookeeper:3.7.0
  #   container_name: signoz-zookeeper-2
  #   hostname: zookeeper-2
  #   user: root
  #   ports:
  #     - "2182:2181"
  #     - "2889:2888"
  #     - "3889:3888"
  #   volumes:
  #     - ./data/zookeeper-2:/bitnami/zookeeper
  #   environment:
  #     - ZOO_SERVER_ID=2
  #     - ZOO_SERVERS=zookeeper-1:2888:3888,0.0.0.0:2888:3888,zookeeper-3:2888:3888
  #     - ALLOW_ANONYMOUS_LOGIN=yes
  #     - ZOO_AUTOPURGE_INTERVAL=1

  # zookeeper-3:
  #   image: bitnami/zookeeper:3.7.0
  #   container_name: signoz-zookeeper-3
  #   hostname: zookeeper-3
  #   user: root
  #   ports:
  #     - "2183:2181"
  #     - "2890:2888"
  #     - "3890:3888"
  #   volumes:
  #     - ./data/zookeeper-3:/bitnami/zookeeper
  #   environment:
  #     - ZOO_SERVER_ID=3
  #     - ZOO_SERVERS=zookeeper-1:2888:3888,zookeeper-2:2888:3888,0.0.0.0:2888:3888
  #     - ALLOW_ANONYMOUS_LOGIN=yes
  #     - ZOO_AUTOPURGE_INTERVAL=1

  clickhouse:
    <<: *clickhouse-defaults
    container_name: signoz-clickhouse
    hostname: clickhouse
    ports:
      - "9000:9000"
      - "8123:8123"
      - "9181:9181"
    volumes:
      - ./clickhouse-config.xml:/etc/clickhouse-server/config.xml
      - ./clickhouse-users.xml:/etc/clickhouse-server/users.xml
      - ./custom-function.xml:/etc/clickhouse-server/custom-function.xml
      - ./clickhouse-cluster.xml:/etc/clickhouse-server/config.d/cluster.xml
      # - ./clickhouse-storage.xml:/etc/clickhouse-server/config.d/storage.xml
      - ./data/clickhouse/:/var/lib/clickhouse/
      - ./user_scripts:/var/lib/clickhouse/user_scripts/

  # clickhouse-2:
  #   <<: *clickhouse-defaults
  #   container_name: signoz-clickhouse-2
  #   hostname: clickhouse-2
  #   ports:
  #     - "9001:9000"
  #     - "8124:8123"
  #     - "9182:9181"
  #   volumes:
  #     - ./clickhouse-config.xml:/etc/clickhouse-server/config.xml
  #     - ./clickhouse-users.xml:/etc/clickhouse-server/users.xml
  #     - ./custom-function.xml:/etc/clickhouse-server/custom-function.xml
  #     - ./clickhouse-cluster.xml:/etc/clickhouse-server/config.d/cluster.xml
  #     # - ./clickhouse-storage.xml:/etc/clickhouse-server/config.d/storage.xml
  #     - ./data/clickhouse-2/:/var/lib/clickhouse/
  #     - ./user_scripts:/var/lib/clickhouse/user_scripts/


  # clickhouse-3:
  #   <<: *clickhouse-defaults
  #   container_name: signoz-clickhouse-3
  #   hostname: clickhouse-3
  #   ports:
  #     - "9002:9000"
  #     - "8125:8123"
  #     - "9183:9181"
  #   volumes:
  #     - ./clickhouse-config.xml:/etc/clickhouse-server/config.xml
  #     - ./clickhouse-users.xml:/etc/clickhouse-server/users.xml
  #     - ./custom-function.xml:/etc/clickhouse-server/custom-function.xml
  #     - ./clickhouse-cluster.xml:/etc/clickhouse-server/config.d/cluster.xml
  #     # - ./clickhouse-storage.xml:/etc/clickhouse-server/config.d/storage.xml
  #     - ./data/clickhouse-3/:/var/lib/clickhouse/
  #     - ./user_scripts:/var/lib/clickhouse/user_scripts/

  alertmanager:
    image: signoz/alertmanager:${ALERTMANAGER_TAG:-0.23.1}
    container_name: signoz-alertmanager
    volumes:
      - ./data/alertmanager:/data
    depends_on:
      query-service:
        condition: service_healthy
    restart: on-failure
    command:
      - --queryService.url=http://query-service:8085
      - --storage.path=/data

  # Notes for Maintainers/Contributors who will change Line Numbers of Frontend & Query-Section. Please Update Line Numbers in `./scripts/commentLinesForSetup.sh` & `./CONTRIBUTING.md`

  query-service:
<<<<<<< HEAD
    image: signoz/query-service:${DOCKER_TAG:-0.25.1}
    container_name: signoz-query-service
    command: [ "-config=/root/config/prometheus.yml" ]
=======
    image: signoz/query-service:${DOCKER_TAG:-0.25.3}
    container_name: query-service
    command: ["-config=/root/config/prometheus.yml"]
>>>>>>> 3d5dc05c
    # ports:
    #   - "6060:6060"     # pprof port
    #   - "8080:8080"     # query-service port
    volumes:
      - ./prometheus.yml:/root/config/prometheus.yml
      - ../dashboards:/root/config/dashboards
      - ./data/signoz/:/var/lib/signoz/
    environment:
      - ClickHouseUrl=tcp://clickhouse:9000/?database=signoz_traces
      - ALERTMANAGER_API_PREFIX=http://alertmanager:9093/api/
      - SIGNOZ_LOCAL_DB_PATH=/var/lib/signoz/signoz.db
      - DASHBOARDS_PATH=/root/config/dashboards
      - STORAGE=clickhouse
      - GODEBUG=netdns=go
      - TELEMETRY_ENABLED=true
      - DEPLOYMENT_TYPE=docker-standalone-amd
    restart: on-failure
    healthcheck:
      test:
        [
          "CMD",
          "wget",
          "--spider",
          "-q",
          "localhost:8080/api/v1/health"
        ]
      interval: 30s
      timeout: 5s
      retries: 3
    <<: *clickhouse-depend

  frontend:
<<<<<<< HEAD
    image: signoz/frontend:${DOCKER_TAG:-0.25.0}
    container_name: signoz-frontend
=======
    image: signoz/frontend:${DOCKER_TAG:-0.25.3}
    container_name: frontend
>>>>>>> 3d5dc05c
    restart: on-failure
    depends_on:
      - alertmanager
      - query-service
    ports:
      - "3301:3301"
    volumes:
      - ../common/nginx-config.conf:/etc/nginx/conf.d/default.conf

  otel-collector:
    image: signoz/signoz-otel-collector:${OTELCOL_TAG:-0.79.4}
    container_name: signoz-otel-collector
    command:
      [
        "--config=/etc/otel-collector-config.yaml",
        "--feature-gates=-pkg.translator.prometheus.NormalizeName"
      ]
    user: root # required for reading docker container logs
    volumes:
      - ./otel-collector-config.yaml:/etc/otel-collector-config.yaml
      - /var/lib/docker/containers:/var/lib/docker/containers:ro
    environment:
      - OTEL_RESOURCE_ATTRIBUTES=host.name=signoz-host,os.type=linux
      - DOCKER_MULTI_NODE_CLUSTER=false
      - LOW_CARDINAL_EXCEPTION_GROUPING=false
    ports:
      # - "1777:1777"     # pprof extension
      - "4317:4317" # OTLP gRPC receiver
      - "4318:4318" # OTLP HTTP receiver
      # - "8888:8888"     # OtelCollector internal metrics
      # - "8889:8889"     # signoz spanmetrics exposed by the agent
      # - "9411:9411"     # Zipkin port
      # - "13133:13133"   # health check extension
      # - "14250:14250"   # Jaeger gRPC
      # - "14268:14268"   # Jaeger thrift HTTP
      # - "55678:55678"   # OpenCensus receiver
      # - "55679:55679"   # zPages extension
    restart: on-failure
    <<: *clickhouse-depend

  otel-collector-metrics:
    image: signoz/signoz-otel-collector:${OTELCOL_TAG:-0.79.4}
    container_name: signoz-otel-collector-metrics
    command:
      [
        "--config=/etc/otel-collector-metrics-config.yaml",
        "--feature-gates=-pkg.translator.prometheus.NormalizeName"
      ]
    volumes:
      - ./otel-collector-metrics-config.yaml:/etc/otel-collector-metrics-config.yaml
    # ports:
    #   - "1777:1777"     # pprof extension
    #   - "8888:8888"     # OtelCollector internal metrics
    #   - "13133:13133"   # Health check extension
    #   - "55679:55679"   # zPages extension
    restart: on-failure
    <<: *clickhouse-depend

  logspout:
    image: "gliderlabs/logspout:v3.2.14"
    container_name: signoz-logspout
    volumes:
      - /etc/hostname:/etc/host_hostname:ro
      - /var/run/docker.sock:/var/run/docker.sock
    command: syslog+tcp://otel-collector:2255
    depends_on:
      - otel-collector
    restart: on-failure

  hotrod:
    image: jaegertracing/example-hotrod:1.30
    container_name: hotrod
    logging:
      options:
        max-size: 50m
        max-file: "3"
    command: [ "all" ]
    environment:
      - JAEGER_ENDPOINT=http://otel-collector:14268/api/traces

  load-hotrod:
    image: "signoz/locust:1.2.3"
    container_name: load-hotrod
    hostname: load-hotrod
    environment:
      ATTACKED_HOST: http://hotrod:8080
      LOCUST_MODE: standalone
      NO_PROXY: standalone
      TASK_DELAY_FROM: 5
      TASK_DELAY_TO: 30
      QUIET_MODE: "${QUIET_MODE:-false}"
      LOCUST_OPTS: "--headless -u 10 -r 1"
    volumes:
      - ../common/locust-scripts:/locust<|MERGE_RESOLUTION|>--- conflicted
+++ resolved
@@ -163,15 +163,9 @@
   # Notes for Maintainers/Contributors who will change Line Numbers of Frontend & Query-Section. Please Update Line Numbers in `./scripts/commentLinesForSetup.sh` & `./CONTRIBUTING.md`
 
   query-service:
-<<<<<<< HEAD
-    image: signoz/query-service:${DOCKER_TAG:-0.25.1}
+    image: signoz/query-service:${DOCKER_TAG:-0.25.3}
     container_name: signoz-query-service
     command: [ "-config=/root/config/prometheus.yml" ]
-=======
-    image: signoz/query-service:${DOCKER_TAG:-0.25.3}
-    container_name: query-service
-    command: ["-config=/root/config/prometheus.yml"]
->>>>>>> 3d5dc05c
     # ports:
     #   - "6060:6060"     # pprof port
     #   - "8080:8080"     # query-service port
@@ -204,13 +198,8 @@
     <<: *clickhouse-depend
 
   frontend:
-<<<<<<< HEAD
-    image: signoz/frontend:${DOCKER_TAG:-0.25.0}
+    image: signoz/frontend:${DOCKER_TAG:-0.25.3}
     container_name: signoz-frontend
-=======
-    image: signoz/frontend:${DOCKER_TAG:-0.25.3}
-    container_name: frontend
->>>>>>> 3d5dc05c
     restart: on-failure
     depends_on:
       - alertmanager
