<<<<<<< HEAD
version: "2.4"

x-clickhouse-defaults: &clickhouse-defaults
  restart: on-failure
  # addding non LTS version due to this fix https://github.com/ClickHouse/ClickHouse/commit/32caf8716352f45c1b617274c7508c86b7d1afab
  image: clickhouse/clickhouse-server:24.1.2-alpine
  tty: true
  depends_on:
    - zookeeper-1
    # - zookeeper-2
    # - zookeeper-3
  logging:
    options:
      max-size: 50m
      max-file: "3"
  healthcheck:
    # "clickhouse", "client", "-u ${CLICKHOUSE_USER}", "--password ${CLICKHOUSE_PASSWORD}", "-q 'SELECT 1'"
    test:
      [
        "CMD",
        "wget",
        "--spider",
        "-q",
        "0.0.0.0:8123/ping"
      ]
    interval: 30s
    timeout: 5s
    retries: 3
  ulimits:
    nproc: 65535
    nofile:
      soft: 262144
      hard: 262144

x-db-depend: &db-depend
  depends_on:
    clickhouse:
      condition: service_healthy
    otel-collector-migrator-sync:
      condition: service_completed_successfully
    # clickhouse-2:
    #   condition: service_healthy
    # clickhouse-3:
    #   condition: service_healthy

services:

  zookeeper-1:
    image: bitnami/zookeeper:3.7.1
    container_name: signoz-zookeeper-1
    hostname: zookeeper-1
    user: root
    ports:
      - "2181:2181"
      - "2888:2888"
      - "3888:3888"
    volumes:
      - ./data/zookeeper-1:/bitnami/zookeeper
    environment:
      - ZOO_SERVER_ID=1
      # - ZOO_SERVERS=0.0.0.0:2888:3888,zookeeper-2:2888:3888,zookeeper-3:2888:3888
      - ALLOW_ANONYMOUS_LOGIN=yes
      - ZOO_AUTOPURGE_INTERVAL=1

  # zookeeper-2:
  #   image: bitnami/zookeeper:3.7.0
  #   container_name: signoz-zookeeper-2
  #   hostname: zookeeper-2
  #   user: root
  #   ports:
  #     - "2182:2181"
  #     - "2889:2888"
  #     - "3889:3888"
  #   volumes:
  #     - ./data/zookeeper-2:/bitnami/zookeeper
  #   environment:
  #     - ZOO_SERVER_ID=2
  #     - ZOO_SERVERS=zookeeper-1:2888:3888,0.0.0.0:2888:3888,zookeeper-3:2888:3888
  #     - ALLOW_ANONYMOUS_LOGIN=yes
  #     - ZOO_AUTOPURGE_INTERVAL=1

  # zookeeper-3:
  #   image: bitnami/zookeeper:3.7.0
  #   container_name: signoz-zookeeper-3
  #   hostname: zookeeper-3
  #   user: root
  #   ports:
  #     - "2183:2181"
  #     - "2890:2888"
  #     - "3890:3888"
  #   volumes:
  #     - ./data/zookeeper-3:/bitnami/zookeeper
  #   environment:
  #     - ZOO_SERVER_ID=3
  #     - ZOO_SERVERS=zookeeper-1:2888:3888,zookeeper-2:2888:3888,0.0.0.0:2888:3888
  #     - ALLOW_ANONYMOUS_LOGIN=yes
  #     - ZOO_AUTOPURGE_INTERVAL=1

  clickhouse:
    <<: *clickhouse-defaults
    container_name: signoz-clickhouse
    hostname: clickhouse
    ports:
      - "9000:9000"
      - "8123:8123"
      - "9181:9181"
    volumes:
      - ./clickhouse-config.xml:/etc/clickhouse-server/config.xml
      - ./clickhouse-users.xml:/etc/clickhouse-server/users.xml
      - ./custom-function.xml:/etc/clickhouse-server/custom-function.xml
      - ./clickhouse-cluster.xml:/etc/clickhouse-server/config.d/cluster.xml
      # - ./clickhouse-storage.xml:/etc/clickhouse-server/config.d/storage.xml
      - ./data/clickhouse/:/var/lib/clickhouse/
      - ./user_scripts:/var/lib/clickhouse/user_scripts/

  # clickhouse-2:
  #   <<: *clickhouse-defaults
  #   container_name: signoz-clickhouse-2
  #   hostname: clickhouse-2
  #   ports:
  #     - "9001:9000"
  #     - "8124:8123"
  #     - "9182:9181"
  #   volumes:
  #     - ./clickhouse-config.xml:/etc/clickhouse-server/config.xml
  #     - ./clickhouse-users.xml:/etc/clickhouse-server/users.xml
  #     - ./custom-function.xml:/etc/clickhouse-server/custom-function.xml
  #     - ./clickhouse-cluster.xml:/etc/clickhouse-server/config.d/cluster.xml
  #     # - ./clickhouse-storage.xml:/etc/clickhouse-server/config.d/storage.xml
  #     - ./data/clickhouse-2/:/var/lib/clickhouse/
  #     - ./user_scripts:/var/lib/clickhouse/user_scripts/


  # clickhouse-3:
  #   <<: *clickhouse-defaults
  #   container_name: signoz-clickhouse-3
  #   hostname: clickhouse-3
  #   ports:
  #     - "9002:9000"
  #     - "8125:8123"
  #     - "9183:9181"
  #   volumes:
  #     - ./clickhouse-config.xml:/etc/clickhouse-server/config.xml
  #     - ./clickhouse-users.xml:/etc/clickhouse-server/users.xml
  #     - ./custom-function.xml:/etc/clickhouse-server/custom-function.xml
  #     - ./clickhouse-cluster.xml:/etc/clickhouse-server/config.d/cluster.xml
  #     # - ./clickhouse-storage.xml:/etc/clickhouse-server/config.d/storage.xml
  #     - ./data/clickhouse-3/:/var/lib/clickhouse/
  #     - ./user_scripts:/var/lib/clickhouse/user_scripts/

  alertmanager:
    image: signoz/alertmanager:${ALERTMANAGER_TAG:-0.23.5}
    container_name: signoz-alertmanager
    volumes:
      - ./data/alertmanager:/data
    depends_on:
      query-service:
        condition: service_healthy
    restart: on-failure
    command:
      - --queryService.url=http://query-service:8085
      - --storage.path=/data

  # Notes for Maintainers/Contributors who will change Line Numbers of Frontend & Query-Section. Please Update Line Numbers in `./scripts/commentLinesForSetup.sh` & `./CONTRIBUTING.md`

  query-service:
    image: signoz/query-service:${DOCKER_TAG:-0.55.0}
    container_name: signoz-query-service
    command:
      [
        "-config=/root/config/prometheus.yml",
        "--use-logs-new-schema=true"
      ]
    # ports:
    #   - "6060:6060"     # pprof port
    #   - "8080:8080"     # query-service port
    volumes:
      - ./prometheus.yml:/root/config/prometheus.yml
      - ../dashboards:/root/config/dashboards
      - ./data/signoz/:/var/lib/signoz/
    environment:
      - ClickHouseUrl=tcp://clickhouse:9000
      - ALERTMANAGER_API_PREFIX=http://alertmanager:9093/api/
      - SIGNOZ_LOCAL_DB_PATH=/var/lib/signoz/signoz.db
      - DASHBOARDS_PATH=/root/config/dashboards
      - STORAGE=clickhouse
      - GODEBUG=netdns=go
      - TELEMETRY_ENABLED=true
      - DEPLOYMENT_TYPE=docker-standalone-amd
    restart: on-failure
    healthcheck:
      test:
        [
          "CMD",
          "wget",
          "--spider",
          "-q",
          "localhost:8080/api/v1/health"
        ]
      interval: 30s
      timeout: 5s
      retries: 3
    <<: *db-depend

  frontend:
    image: signoz/frontend:${DOCKER_TAG:-0.55.0}
    container_name: signoz-frontend
    restart: on-failure
    depends_on:
      - alertmanager
      - query-service
    ports:
      - "3301:3301"
    volumes:
      - ../common/nginx-config.conf:/etc/nginx/conf.d/default.conf

  otel-collector-migrator-sync:
    image: signoz/signoz-schema-migrator:${OTELCOL_TAG:-0.102.10}
    container_name: otel-migrator-sync
    command:
      - "sync"
      - "--dsn=tcp://clickhouse:9000"
      - "--up="
    depends_on:
      clickhouse:
        condition: service_healthy
      # clickhouse-2:
      #   condition: service_healthy
      # clickhouse-3:
      #   condition: service_healthy

  otel-collector-migrator-async:
    image: signoz/signoz-schema-migrator:${OTELCOL_TAG:-0.102.10}
    container_name: otel-migrator-async
    command:
      - "async"
      - "--dsn=tcp://clickhouse:9000"
      - "--up="
    depends_on:
      clickhouse:
        condition: service_healthy
      otel-collector-migrator-sync:
        condition: service_completed_successfully
      # clickhouse-2:
      #   condition: service_healthy
      # clickhouse-3:
      #   condition: service_healthy


  otel-collector:
    image: signoz/signoz-otel-collector:${OTELCOL_TAG:-0.102.10}
    container_name: signoz-otel-collector
    command:
      [
        "--config=/etc/otel-collector-config.yaml",
        "--manager-config=/etc/manager-config.yaml",
        "--copy-path=/var/tmp/collector-config.yaml",
        "--feature-gates=-pkg.translator.prometheus.NormalizeName"
      ]
    user: root # required for reading docker container logs
    volumes:
      - ./otel-collector-config.yaml:/etc/otel-collector-config.yaml
      - ./otel-collector-opamp-config.yaml:/etc/manager-config.yaml
      - /var/lib/docker/containers:/var/lib/docker/containers:ro
      - /:/hostfs:ro
    environment:
      - OTEL_RESOURCE_ATTRIBUTES=host.name=signoz-host,os.type=linux
      - DOCKER_MULTI_NODE_CLUSTER=false
      - LOW_CARDINAL_EXCEPTION_GROUPING=false
    ports:
      # - "1777:1777"     # pprof extension
      - "4317:4317" # OTLP gRPC receiver
      - "4318:4318" # OTLP HTTP receiver
      # - "8888:8888"     # OtelCollector internal metrics
      # - "8889:8889"     # signoz spanmetrics exposed by the agent
      # - "9411:9411"     # Zipkin port
      # - "13133:13133"   # health check extension
      # - "14250:14250"   # Jaeger gRPC
      # - "14268:14268"   # Jaeger thrift HTTP
      # - "55678:55678"   # OpenCensus receiver
      # - "55679:55679"   # zPages extension
    restart: on-failure
    depends_on:
      clickhouse:
        condition: service_healthy
      otel-collector-migrator-sync:
        condition: service_completed_successfully
      query-service:
        condition: service_healthy

  logspout:
    image: "gliderlabs/logspout:v3.2.14"
    container_name: signoz-logspout
    volumes:
      - /etc/hostname:/etc/host_hostname:ro
      - /var/run/docker.sock:/var/run/docker.sock
    command: syslog+tcp://otel-collector:2255
    depends_on:
      - otel-collector
    restart: on-failure

  hotrod:
    image: jaegertracing/example-hotrod:1.30
    container_name: hotrod
    logging:
      options:
        max-size: 50m
        max-file: "3"
    command: [ "all" ]
    environment:
      - JAEGER_ENDPOINT=http://otel-collector:14268/api/traces

  load-hotrod:
    image: "signoz/locust:1.2.3"
    container_name: load-hotrod
    hostname: load-hotrod
    environment:
      ATTACKED_HOST: http://hotrod:8080
      LOCUST_MODE: standalone
      NO_PROXY: standalone
      TASK_DELAY_FROM: 5
      TASK_DELAY_TO: 30
      QUIET_MODE: "${QUIET_MODE:-false}"
      LOCUST_OPTS: "--headless -u 10 -r 1"
    volumes:
      - ../common/locust-scripts:/locust
=======
include:
  - test-app-docker-compose.yaml
  - docker-compose-minimal.yaml
>>>>>>> 2d732ae4
<|MERGE_RESOLUTION|>--- conflicted
+++ resolved
@@ -1,332 +1,3 @@
-<<<<<<< HEAD
-version: "2.4"
-
-x-clickhouse-defaults: &clickhouse-defaults
-  restart: on-failure
-  # addding non LTS version due to this fix https://github.com/ClickHouse/ClickHouse/commit/32caf8716352f45c1b617274c7508c86b7d1afab
-  image: clickhouse/clickhouse-server:24.1.2-alpine
-  tty: true
-  depends_on:
-    - zookeeper-1
-    # - zookeeper-2
-    # - zookeeper-3
-  logging:
-    options:
-      max-size: 50m
-      max-file: "3"
-  healthcheck:
-    # "clickhouse", "client", "-u ${CLICKHOUSE_USER}", "--password ${CLICKHOUSE_PASSWORD}", "-q 'SELECT 1'"
-    test:
-      [
-        "CMD",
-        "wget",
-        "--spider",
-        "-q",
-        "0.0.0.0:8123/ping"
-      ]
-    interval: 30s
-    timeout: 5s
-    retries: 3
-  ulimits:
-    nproc: 65535
-    nofile:
-      soft: 262144
-      hard: 262144
-
-x-db-depend: &db-depend
-  depends_on:
-    clickhouse:
-      condition: service_healthy
-    otel-collector-migrator-sync:
-      condition: service_completed_successfully
-    # clickhouse-2:
-    #   condition: service_healthy
-    # clickhouse-3:
-    #   condition: service_healthy
-
-services:
-
-  zookeeper-1:
-    image: bitnami/zookeeper:3.7.1
-    container_name: signoz-zookeeper-1
-    hostname: zookeeper-1
-    user: root
-    ports:
-      - "2181:2181"
-      - "2888:2888"
-      - "3888:3888"
-    volumes:
-      - ./data/zookeeper-1:/bitnami/zookeeper
-    environment:
-      - ZOO_SERVER_ID=1
-      # - ZOO_SERVERS=0.0.0.0:2888:3888,zookeeper-2:2888:3888,zookeeper-3:2888:3888
-      - ALLOW_ANONYMOUS_LOGIN=yes
-      - ZOO_AUTOPURGE_INTERVAL=1
-
-  # zookeeper-2:
-  #   image: bitnami/zookeeper:3.7.0
-  #   container_name: signoz-zookeeper-2
-  #   hostname: zookeeper-2
-  #   user: root
-  #   ports:
-  #     - "2182:2181"
-  #     - "2889:2888"
-  #     - "3889:3888"
-  #   volumes:
-  #     - ./data/zookeeper-2:/bitnami/zookeeper
-  #   environment:
-  #     - ZOO_SERVER_ID=2
-  #     - ZOO_SERVERS=zookeeper-1:2888:3888,0.0.0.0:2888:3888,zookeeper-3:2888:3888
-  #     - ALLOW_ANONYMOUS_LOGIN=yes
-  #     - ZOO_AUTOPURGE_INTERVAL=1
-
-  # zookeeper-3:
-  #   image: bitnami/zookeeper:3.7.0
-  #   container_name: signoz-zookeeper-3
-  #   hostname: zookeeper-3
-  #   user: root
-  #   ports:
-  #     - "2183:2181"
-  #     - "2890:2888"
-  #     - "3890:3888"
-  #   volumes:
-  #     - ./data/zookeeper-3:/bitnami/zookeeper
-  #   environment:
-  #     - ZOO_SERVER_ID=3
-  #     - ZOO_SERVERS=zookeeper-1:2888:3888,zookeeper-2:2888:3888,0.0.0.0:2888:3888
-  #     - ALLOW_ANONYMOUS_LOGIN=yes
-  #     - ZOO_AUTOPURGE_INTERVAL=1
-
-  clickhouse:
-    <<: *clickhouse-defaults
-    container_name: signoz-clickhouse
-    hostname: clickhouse
-    ports:
-      - "9000:9000"
-      - "8123:8123"
-      - "9181:9181"
-    volumes:
-      - ./clickhouse-config.xml:/etc/clickhouse-server/config.xml
-      - ./clickhouse-users.xml:/etc/clickhouse-server/users.xml
-      - ./custom-function.xml:/etc/clickhouse-server/custom-function.xml
-      - ./clickhouse-cluster.xml:/etc/clickhouse-server/config.d/cluster.xml
-      # - ./clickhouse-storage.xml:/etc/clickhouse-server/config.d/storage.xml
-      - ./data/clickhouse/:/var/lib/clickhouse/
-      - ./user_scripts:/var/lib/clickhouse/user_scripts/
-
-  # clickhouse-2:
-  #   <<: *clickhouse-defaults
-  #   container_name: signoz-clickhouse-2
-  #   hostname: clickhouse-2
-  #   ports:
-  #     - "9001:9000"
-  #     - "8124:8123"
-  #     - "9182:9181"
-  #   volumes:
-  #     - ./clickhouse-config.xml:/etc/clickhouse-server/config.xml
-  #     - ./clickhouse-users.xml:/etc/clickhouse-server/users.xml
-  #     - ./custom-function.xml:/etc/clickhouse-server/custom-function.xml
-  #     - ./clickhouse-cluster.xml:/etc/clickhouse-server/config.d/cluster.xml
-  #     # - ./clickhouse-storage.xml:/etc/clickhouse-server/config.d/storage.xml
-  #     - ./data/clickhouse-2/:/var/lib/clickhouse/
-  #     - ./user_scripts:/var/lib/clickhouse/user_scripts/
-
-
-  # clickhouse-3:
-  #   <<: *clickhouse-defaults
-  #   container_name: signoz-clickhouse-3
-  #   hostname: clickhouse-3
-  #   ports:
-  #     - "9002:9000"
-  #     - "8125:8123"
-  #     - "9183:9181"
-  #   volumes:
-  #     - ./clickhouse-config.xml:/etc/clickhouse-server/config.xml
-  #     - ./clickhouse-users.xml:/etc/clickhouse-server/users.xml
-  #     - ./custom-function.xml:/etc/clickhouse-server/custom-function.xml
-  #     - ./clickhouse-cluster.xml:/etc/clickhouse-server/config.d/cluster.xml
-  #     # - ./clickhouse-storage.xml:/etc/clickhouse-server/config.d/storage.xml
-  #     - ./data/clickhouse-3/:/var/lib/clickhouse/
-  #     - ./user_scripts:/var/lib/clickhouse/user_scripts/
-
-  alertmanager:
-    image: signoz/alertmanager:${ALERTMANAGER_TAG:-0.23.5}
-    container_name: signoz-alertmanager
-    volumes:
-      - ./data/alertmanager:/data
-    depends_on:
-      query-service:
-        condition: service_healthy
-    restart: on-failure
-    command:
-      - --queryService.url=http://query-service:8085
-      - --storage.path=/data
-
-  # Notes for Maintainers/Contributors who will change Line Numbers of Frontend & Query-Section. Please Update Line Numbers in `./scripts/commentLinesForSetup.sh` & `./CONTRIBUTING.md`
-
-  query-service:
-    image: signoz/query-service:${DOCKER_TAG:-0.55.0}
-    container_name: signoz-query-service
-    command:
-      [
-        "-config=/root/config/prometheus.yml",
-        "--use-logs-new-schema=true"
-      ]
-    # ports:
-    #   - "6060:6060"     # pprof port
-    #   - "8080:8080"     # query-service port
-    volumes:
-      - ./prometheus.yml:/root/config/prometheus.yml
-      - ../dashboards:/root/config/dashboards
-      - ./data/signoz/:/var/lib/signoz/
-    environment:
-      - ClickHouseUrl=tcp://clickhouse:9000
-      - ALERTMANAGER_API_PREFIX=http://alertmanager:9093/api/
-      - SIGNOZ_LOCAL_DB_PATH=/var/lib/signoz/signoz.db
-      - DASHBOARDS_PATH=/root/config/dashboards
-      - STORAGE=clickhouse
-      - GODEBUG=netdns=go
-      - TELEMETRY_ENABLED=true
-      - DEPLOYMENT_TYPE=docker-standalone-amd
-    restart: on-failure
-    healthcheck:
-      test:
-        [
-          "CMD",
-          "wget",
-          "--spider",
-          "-q",
-          "localhost:8080/api/v1/health"
-        ]
-      interval: 30s
-      timeout: 5s
-      retries: 3
-    <<: *db-depend
-
-  frontend:
-    image: signoz/frontend:${DOCKER_TAG:-0.55.0}
-    container_name: signoz-frontend
-    restart: on-failure
-    depends_on:
-      - alertmanager
-      - query-service
-    ports:
-      - "3301:3301"
-    volumes:
-      - ../common/nginx-config.conf:/etc/nginx/conf.d/default.conf
-
-  otel-collector-migrator-sync:
-    image: signoz/signoz-schema-migrator:${OTELCOL_TAG:-0.102.10}
-    container_name: otel-migrator-sync
-    command:
-      - "sync"
-      - "--dsn=tcp://clickhouse:9000"
-      - "--up="
-    depends_on:
-      clickhouse:
-        condition: service_healthy
-      # clickhouse-2:
-      #   condition: service_healthy
-      # clickhouse-3:
-      #   condition: service_healthy
-
-  otel-collector-migrator-async:
-    image: signoz/signoz-schema-migrator:${OTELCOL_TAG:-0.102.10}
-    container_name: otel-migrator-async
-    command:
-      - "async"
-      - "--dsn=tcp://clickhouse:9000"
-      - "--up="
-    depends_on:
-      clickhouse:
-        condition: service_healthy
-      otel-collector-migrator-sync:
-        condition: service_completed_successfully
-      # clickhouse-2:
-      #   condition: service_healthy
-      # clickhouse-3:
-      #   condition: service_healthy
-
-
-  otel-collector:
-    image: signoz/signoz-otel-collector:${OTELCOL_TAG:-0.102.10}
-    container_name: signoz-otel-collector
-    command:
-      [
-        "--config=/etc/otel-collector-config.yaml",
-        "--manager-config=/etc/manager-config.yaml",
-        "--copy-path=/var/tmp/collector-config.yaml",
-        "--feature-gates=-pkg.translator.prometheus.NormalizeName"
-      ]
-    user: root # required for reading docker container logs
-    volumes:
-      - ./otel-collector-config.yaml:/etc/otel-collector-config.yaml
-      - ./otel-collector-opamp-config.yaml:/etc/manager-config.yaml
-      - /var/lib/docker/containers:/var/lib/docker/containers:ro
-      - /:/hostfs:ro
-    environment:
-      - OTEL_RESOURCE_ATTRIBUTES=host.name=signoz-host,os.type=linux
-      - DOCKER_MULTI_NODE_CLUSTER=false
-      - LOW_CARDINAL_EXCEPTION_GROUPING=false
-    ports:
-      # - "1777:1777"     # pprof extension
-      - "4317:4317" # OTLP gRPC receiver
-      - "4318:4318" # OTLP HTTP receiver
-      # - "8888:8888"     # OtelCollector internal metrics
-      # - "8889:8889"     # signoz spanmetrics exposed by the agent
-      # - "9411:9411"     # Zipkin port
-      # - "13133:13133"   # health check extension
-      # - "14250:14250"   # Jaeger gRPC
-      # - "14268:14268"   # Jaeger thrift HTTP
-      # - "55678:55678"   # OpenCensus receiver
-      # - "55679:55679"   # zPages extension
-    restart: on-failure
-    depends_on:
-      clickhouse:
-        condition: service_healthy
-      otel-collector-migrator-sync:
-        condition: service_completed_successfully
-      query-service:
-        condition: service_healthy
-
-  logspout:
-    image: "gliderlabs/logspout:v3.2.14"
-    container_name: signoz-logspout
-    volumes:
-      - /etc/hostname:/etc/host_hostname:ro
-      - /var/run/docker.sock:/var/run/docker.sock
-    command: syslog+tcp://otel-collector:2255
-    depends_on:
-      - otel-collector
-    restart: on-failure
-
-  hotrod:
-    image: jaegertracing/example-hotrod:1.30
-    container_name: hotrod
-    logging:
-      options:
-        max-size: 50m
-        max-file: "3"
-    command: [ "all" ]
-    environment:
-      - JAEGER_ENDPOINT=http://otel-collector:14268/api/traces
-
-  load-hotrod:
-    image: "signoz/locust:1.2.3"
-    container_name: load-hotrod
-    hostname: load-hotrod
-    environment:
-      ATTACKED_HOST: http://hotrod:8080
-      LOCUST_MODE: standalone
-      NO_PROXY: standalone
-      TASK_DELAY_FROM: 5
-      TASK_DELAY_TO: 30
-      QUIET_MODE: "${QUIET_MODE:-false}"
-      LOCUST_OPTS: "--headless -u 10 -r 1"
-    volumes:
-      - ../common/locust-scripts:/locust
-=======
 include:
   - test-app-docker-compose.yaml
-  - docker-compose-minimal.yaml
->>>>>>> 2d732ae4
+  - docker-compose-minimal.yaml