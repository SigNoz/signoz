--- conflicted
+++ resolved
@@ -39,10 +39,8 @@
       - STORAGE=clickhouse
       - GODEBUG=netdns=go
       - TELEMETRY_ENABLED=true
-<<<<<<< HEAD
-=======
       - DEPLOYMENT_TYPE=docker-standalone-amd
->>>>>>> 044f02c7
+
     restart: on-failure
     depends_on:
       clickhouse:
