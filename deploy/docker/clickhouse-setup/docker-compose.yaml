version: "2.4"

x-clickhouse-defaults: &clickhouse-defaults
  restart: on-failure
  image: clickhouse/clickhouse-server:22.8.8-alpine
  tty: true
  depends_on:
    - zookeeper-1
    # - zookeeper-2
    # - zookeeper-3
  logging:
    options:
      max-size: 50m
      max-file: "3"
  healthcheck:
    # "clickhouse", "client", "-u ${CLICKHOUSE_USER}", "--password ${CLICKHOUSE_PASSWORD}", "-q 'SELECT 1'"
    test: ["CMD", "wget", "--spider", "-q", "localhost:8123/ping"]
    interval: 30s
    timeout: 5s
    retries: 3
  ulimits:
    nproc: 65535
    nofile:
      soft: 262144
      hard: 262144

x-clickhouse-depend: &clickhouse-depend
  depends_on:
    clickhouse:
      condition: service_healthy
    # clickhouse-2:
    #   condition: service_healthy
    # clickhouse-3:
    #   condition: service_healthy

services:
  
  zookeeper-1:
    image: bitnami/zookeeper:3.7.0
    container_name: zookeeper-1
    hostname: zookeeper-1
    user: root
    ports:
      - "2181:2181"
      - "2888:2888"
      - "3888:3888"
    volumes:
      - ./data/zookeeper-1:/bitnami/zookeeper
    environment:
      - ZOO_SERVER_ID=1
      # - ZOO_SERVERS=0.0.0.0:2888:3888,zookeeper-2:2888:3888,zookeeper-3:2888:3888
      - ALLOW_ANONYMOUS_LOGIN=yes
      - ZOO_AUTOPURGE_INTERVAL=1

  # zookeeper-2:
  #   image: bitnami/zookeeper:3.7.0
  #   container_name: zookeeper-2
  #   hostname: zookeeper-2
  #   user: root
  #   ports:
  #     - "2182:2181"
  #     - "2889:2888"
  #     - "3889:3888"
  #   volumes:
  #     - ./data/zookeeper-2:/bitnami/zookeeper
  #   environment:
  #     - ZOO_SERVER_ID=2
  #     - ZOO_SERVERS=zookeeper-1:2888:3888,0.0.0.0:2888:3888,zookeeper-3:2888:3888
  #     - ALLOW_ANONYMOUS_LOGIN=yes
  #     - ZOO_AUTOPURGE_INTERVAL=1

  # zookeeper-3:
  #   image: bitnami/zookeeper:3.7.0
  #   container_name: zookeeper-3
  #   hostname: zookeeper-3
  #   user: root
  #   ports:
  #     - "2183:2181"
  #     - "2890:2888"
  #     - "3890:3888"
  #   volumes:
  #     - ./data/zookeeper-3:/bitnami/zookeeper
  #   environment:
  #     - ZOO_SERVER_ID=3
  #     - ZOO_SERVERS=zookeeper-1:2888:3888,zookeeper-2:2888:3888,0.0.0.0:2888:3888
  #     - ALLOW_ANONYMOUS_LOGIN=yes
  #     - ZOO_AUTOPURGE_INTERVAL=1

  clickhouse:
    <<: *clickhouse-defaults
    container_name: clickhouse
    hostname: clickhouse
    ports:
      - "9000:9000"
      - "8123:8123"
      - "9181:9181"
    volumes:
      - ./clickhouse-config.xml:/etc/clickhouse-server/config.xml
      - ./clickhouse-users.xml:/etc/clickhouse-server/users.xml
<<<<<<< HEAD
      - ./custom-function.xml:/etc/clickhouse-server/custom-function.xml
      # - ./clickhouse-storage.xml:/etc/clickhouse-server/config.d/storage.xml
      - ./data/clickhouse/:/var/lib/clickhouse/
      - ./user_scripts:/var/lib/clickhouse/user_scripts/
    restart: on-failure
    logging:
      options:
        max-size: 50m
        max-file: "3"
    healthcheck:
      # "clickhouse", "client", "-u ${CLICKHOUSE_USER}", "--password ${CLICKHOUSE_PASSWORD}", "-q 'SELECT 1'"
      test: ["CMD", "wget", "--spider", "-q", "localhost:8123/ping"]
      interval: 30s
      timeout: 5s
      retries: 3
=======
      - ./runnDiff-custom-function.xml:/etc/clickhouse-server/runnDiff-custom-function.xml
      - ./clickhouse-cluster.xml:/etc/clickhouse-server/config.d/cluster.xml
      # - ./clickhouse-storage.xml:/etc/clickhouse-server/config.d/storage.xml
      - ./data/clickhouse/:/var/lib/clickhouse/
      - ./user_scripts:/var/lib/clickhouse/user_scripts/

  # clickhouse-2:
  #   <<: *clickhouse-defaults
  #   container_name: clickhouse-2
  #   hostname: clickhouse-2
  #   ports:
  #     - "9001:9000"
  #     - "8124:8123"
  #     - "9182:9181"
  #   volumes:
  #     - ./clickhouse-config.xml:/etc/clickhouse-server/config.xml
  #     - ./clickhouse-users.xml:/etc/clickhouse-server/users.xml
  #     - ./runnDiff-custom-function.xml:/etc/clickhouse-server/runnDiff-custom-function.xml
  #     - ./clickhouse-cluster.xml:/etc/clickhouse-server/config.d/cluster.xml
  #     # - ./clickhouse-storage.xml:/etc/clickhouse-server/config.d/storage.xml
  #     - ./data/clickhouse-2/:/var/lib/clickhouse/
  #     - ./user_scripts:/var/lib/clickhouse/user_scripts/


  # clickhouse-3:
  #   <<: *clickhouse-defaults
  #   container_name: clickhouse-3
  #   hostname: clickhouse-3
  #   ports:
  #     - "9002:9000"
  #     - "8125:8123"
  #     - "9183:9181"
  #   volumes:
  #     - ./clickhouse-config.xml:/etc/clickhouse-server/config.xml
  #     - ./clickhouse-users.xml:/etc/clickhouse-server/users.xml
  #     - ./runnDiff-custom-function.xml:/etc/clickhouse-server/runnDiff-custom-function.xml
  #     - ./clickhouse-cluster.xml:/etc/clickhouse-server/config.d/cluster.xml
  #     # - ./clickhouse-storage.xml:/etc/clickhouse-server/config.d/storage.xml
  #     - ./data/clickhouse-3/:/var/lib/clickhouse/
  #     - ./user_scripts:/var/lib/clickhouse/user_scripts/
>>>>>>> c0ebb1d0

  alertmanager:
    image: signoz/alertmanager:0.23.0-0.2
    volumes:
      - ./data/alertmanager:/data
    depends_on:
      query-service:
        condition: service_healthy
    restart: on-failure
    command:
      - --queryService.url=http://query-service:8085
      - --storage.path=/data

# Notes for Maintainers/Contributors who will change Line Numbers of Frontend & Query-Section. Please Update Line Numbers in `./scripts/commentLinesForSetup.sh` & `./CONTRIBUTING.md`

  query-service:
    image: signoz/query-service:0.12.0
    container_name: query-service
    command: ["-config=/root/config/prometheus.yml"]
    # ports:
    #   - "6060:6060"     # pprof port
    #   - "8080:8080"     # query-service port
    volumes:
      - ./prometheus.yml:/root/config/prometheus.yml
      - ../dashboards:/root/config/dashboards
      - ./data/signoz/:/var/lib/signoz/
    environment:
      - ClickHouseUrl=tcp://clickhouse:9000/?database=signoz_traces
      - ALERTMANAGER_API_PREFIX=http://alertmanager:9093/api/
      - SIGNOZ_LOCAL_DB_PATH=/var/lib/signoz/signoz.db
      - DASHBOARDS_PATH=/root/config/dashboards
      - STORAGE=clickhouse
      - GODEBUG=netdns=go
      - TELEMETRY_ENABLED=true
      - DEPLOYMENT_TYPE=docker-standalone-amd
    restart: on-failure
    healthcheck:
      test: ["CMD", "wget", "--spider", "-q", "localhost:8080/api/v1/version"]
      interval: 30s
      timeout: 5s
      retries: 3
    <<: *clickhouse-depend

  frontend:
    image: signoz/frontend:0.12.0
    container_name: frontend
    restart: on-failure
    depends_on:
      - alertmanager
      - query-service
    ports:
      - "3301:3301"
    volumes:
      - ../common/nginx-config.conf:/etc/nginx/conf.d/default.conf

  otel-collector:
    image: signoz/signoz-otel-collector:0.66.0
    command: ["--config=/etc/otel-collector-config.yaml"]
    user: root # required for reading docker container logs
    volumes:
      - ./otel-collector-config.yaml:/etc/otel-collector-config.yaml
      - /var/lib/docker/containers:/var/lib/docker/containers:ro
    environment:
      - OTEL_RESOURCE_ATTRIBUTES=host.name=signoz-host,os.type=linux
      - DOCKER_MULTI_NODE_CLUSTER=false
    ports:
      # - "1777:1777"     # pprof extension
      - "4317:4317"     # OTLP gRPC receiver
      - "4318:4318"     # OTLP HTTP receiver
      # - "8888:8888"     # OtelCollector internal metrics
      # - "8889:8889"     # signoz spanmetrics exposed by the agent
      # - "9411:9411"     # Zipkin port
      # - "13133:13133"   # health check extension
      # - "14250:14250"   # Jaeger gRPC
      # - "14268:14268"   # Jaeger thrift HTTP
      # - "55678:55678"   # OpenCensus receiver
      # - "55679:55679"   # zPages extension
    restart: on-failure
    <<: *clickhouse-depend

  otel-collector-metrics:
    image: signoz/signoz-otel-collector:0.66.0
    command: ["--config=/etc/otel-collector-metrics-config.yaml"]
    volumes:
      - ./otel-collector-metrics-config.yaml:/etc/otel-collector-metrics-config.yaml
    # ports:
    #   - "1777:1777"     # pprof extension
    #   - "8888:8888"     # OtelCollector internal metrics
    #   - "13133:13133"   # Health check extension
    #   - "55679:55679"   # zPages extension
    restart: on-failure
    <<: *clickhouse-depend

  hotrod:
   image: jaegertracing/example-hotrod:1.30
   container_name: hotrod
   logging:
     options:
       max-size: 50m
       max-file: "3"
   command: ["all"]
   environment:
     - JAEGER_ENDPOINT=http://otel-collector:14268/api/traces

  load-hotrod:
    image: "grubykarol/locust:1.2.3-python3.9-alpine3.12"
    container_name: load-hotrod
    hostname: load-hotrod
    environment:
      ATTACKED_HOST: http://hotrod:8080
      LOCUST_MODE: standalone
      NO_PROXY: standalone
      TASK_DELAY_FROM: 5
      TASK_DELAY_TO: 30
      QUIET_MODE: "${QUIET_MODE:-false}"
      LOCUST_OPTS: "--headless -u 10 -r 1"
    volumes:
      - ../common/locust-scripts:/locust<|MERGE_RESOLUTION|>--- conflicted
+++ resolved
@@ -97,23 +97,7 @@
     volumes:
       - ./clickhouse-config.xml:/etc/clickhouse-server/config.xml
       - ./clickhouse-users.xml:/etc/clickhouse-server/users.xml
-<<<<<<< HEAD
       - ./custom-function.xml:/etc/clickhouse-server/custom-function.xml
-      # - ./clickhouse-storage.xml:/etc/clickhouse-server/config.d/storage.xml
-      - ./data/clickhouse/:/var/lib/clickhouse/
-      - ./user_scripts:/var/lib/clickhouse/user_scripts/
-    restart: on-failure
-    logging:
-      options:
-        max-size: 50m
-        max-file: "3"
-    healthcheck:
-      # "clickhouse", "client", "-u ${CLICKHOUSE_USER}", "--password ${CLICKHOUSE_PASSWORD}", "-q 'SELECT 1'"
-      test: ["CMD", "wget", "--spider", "-q", "localhost:8123/ping"]
-      interval: 30s
-      timeout: 5s
-      retries: 3
-=======
       - ./runnDiff-custom-function.xml:/etc/clickhouse-server/runnDiff-custom-function.xml
       - ./clickhouse-cluster.xml:/etc/clickhouse-server/config.d/cluster.xml
       # - ./clickhouse-storage.xml:/etc/clickhouse-server/config.d/storage.xml
@@ -154,7 +138,6 @@
   #     # - ./clickhouse-storage.xml:/etc/clickhouse-server/config.d/storage.xml
   #     - ./data/clickhouse-3/:/var/lib/clickhouse/
   #     - ./user_scripts:/var/lib/clickhouse/user_scripts/
->>>>>>> c0ebb1d0
 
   alertmanager:
     image: signoz/alertmanager:0.23.0-0.2
