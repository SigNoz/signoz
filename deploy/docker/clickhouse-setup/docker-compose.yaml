--- conflicted
+++ resolved
@@ -216,16 +216,12 @@
   #     - ../common/nginx-config.conf:/etc/nginx/conf.d/default.conf
 
   frontend:
-<<<<<<< HEAD
     build:
       context: "../../../frontend"
       dockerfile: "./Dockerfile"
       # args:
       #   TARGETOS: "${GOOS}"
       #   TARGETPLATFORM: "${GOARCH}"
-=======
-    image: signoz/frontend:${DOCKER_TAG:-0.36.2}
->>>>>>> cf6dc827
     container_name: signoz-frontend
     environment:
       - FRONTEND_API_ENDPOINT=http://query-service:8080
