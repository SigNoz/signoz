version: "2.4"

x-clickhouse-defaults: &clickhouse-defaults
  restart: on-failure
  # addding non LTS version due to this fix https://github.com/ClickHouse/ClickHouse/commit/32caf8716352f45c1b617274c7508c86b7d1afab
  image: clickhouse/clickhouse-server:23.11.1-alpine
  tty: true
  depends_on:
    - zookeeper-1
    # - zookeeper-2
    # - zookeeper-3
  logging:
    options:
      max-size: 50m
      max-file: "3"
  healthcheck:
    # "clickhouse", "client", "-u ${CLICKHOUSE_USER}", "--password ${CLICKHOUSE_PASSWORD}", "-q 'SELECT 1'"
    test:
      [
        "CMD",
        "wget",
        "--spider",
        "-q",
        "localhost:8123/ping"
      ]
    interval: 30s
    timeout: 5s
    retries: 3
  ulimits:
    nproc: 65535
    nofile:
      soft: 262144
      hard: 262144

x-db-depend: &db-depend
  depends_on:
    clickhouse:
      condition: service_healthy
    otel-collector-migrator:
      condition: service_completed_successfully
    # clickhouse-2:
    #   condition: service_healthy
    # clickhouse-3:
    #   condition: service_healthy

services:

  zookeeper-1:
    image: bitnami/zookeeper:3.7.1
    container_name: signoz-zookeeper-1
    hostname: zookeeper-1
    user: root
    ports:
      - "2181:2181"
      - "2888:2888"
      - "3888:3888"
    volumes:
      - ./data/zookeeper-1:/bitnami/zookeeper
    environment:
      - ZOO_SERVER_ID=1
      # - ZOO_SERVERS=0.0.0.0:2888:3888,zookeeper-2:2888:3888,zookeeper-3:2888:3888
      - ALLOW_ANONYMOUS_LOGIN=yes
      - ZOO_AUTOPURGE_INTERVAL=1

  # zookeeper-2:
  #   image: bitnami/zookeeper:3.7.0
  #   container_name: signoz-zookeeper-2
  #   hostname: zookeeper-2
  #   user: root
  #   ports:
  #     - "2182:2181"
  #     - "2889:2888"
  #     - "3889:3888"
  #   volumes:
  #     - ./data/zookeeper-2:/bitnami/zookeeper
  #   environment:
  #     - ZOO_SERVER_ID=2
  #     - ZOO_SERVERS=zookeeper-1:2888:3888,0.0.0.0:2888:3888,zookeeper-3:2888:3888
  #     - ALLOW_ANONYMOUS_LOGIN=yes
  #     - ZOO_AUTOPURGE_INTERVAL=1

  # zookeeper-3:
  #   image: bitnami/zookeeper:3.7.0
  #   container_name: signoz-zookeeper-3
  #   hostname: zookeeper-3
  #   user: root
  #   ports:
  #     - "2183:2181"
  #     - "2890:2888"
  #     - "3890:3888"
  #   volumes:
  #     - ./data/zookeeper-3:/bitnami/zookeeper
  #   environment:
  #     - ZOO_SERVER_ID=3
  #     - ZOO_SERVERS=zookeeper-1:2888:3888,zookeeper-2:2888:3888,0.0.0.0:2888:3888
  #     - ALLOW_ANONYMOUS_LOGIN=yes
  #     - ZOO_AUTOPURGE_INTERVAL=1

  clickhouse:
    <<: *clickhouse-defaults
    container_name: signoz-clickhouse
    hostname: clickhouse
    ports:
      - "9000:9000"
      - "8123:8123"
      - "9181:9181"
    volumes:
      - ./clickhouse-config.xml:/etc/clickhouse-server/config.xml
      - ./clickhouse-users.xml:/etc/clickhouse-server/users.xml
      - ./custom-function.xml:/etc/clickhouse-server/custom-function.xml
      - ./clickhouse-cluster.xml:/etc/clickhouse-server/config.d/cluster.xml
      # - ./clickhouse-storage.xml:/etc/clickhouse-server/config.d/storage.xml
      - ./data/clickhouse/:/var/lib/clickhouse/
      - ./user_scripts:/var/lib/clickhouse/user_scripts/

  # clickhouse-2:
  #   <<: *clickhouse-defaults
  #   container_name: signoz-clickhouse-2
  #   hostname: clickhouse-2
  #   ports:
  #     - "9001:9000"
  #     - "8124:8123"
  #     - "9182:9181"
  #   volumes:
  #     - ./clickhouse-config.xml:/etc/clickhouse-server/config.xml
  #     - ./clickhouse-users.xml:/etc/clickhouse-server/users.xml
  #     - ./custom-function.xml:/etc/clickhouse-server/custom-function.xml
  #     - ./clickhouse-cluster.xml:/etc/clickhouse-server/config.d/cluster.xml
  #     # - ./clickhouse-storage.xml:/etc/clickhouse-server/config.d/storage.xml
  #     - ./data/clickhouse-2/:/var/lib/clickhouse/
  #     - ./user_scripts:/var/lib/clickhouse/user_scripts/


  # clickhouse-3:
  #   <<: *clickhouse-defaults
  #   container_name: signoz-clickhouse-3
  #   hostname: clickhouse-3
  #   ports:
  #     - "9002:9000"
  #     - "8125:8123"
  #     - "9183:9181"
  #   volumes:
  #     - ./clickhouse-config.xml:/etc/clickhouse-server/config.xml
  #     - ./clickhouse-users.xml:/etc/clickhouse-server/users.xml
  #     - ./custom-function.xml:/etc/clickhouse-server/custom-function.xml
  #     - ./clickhouse-cluster.xml:/etc/clickhouse-server/config.d/cluster.xml
  #     # - ./clickhouse-storage.xml:/etc/clickhouse-server/config.d/storage.xml
  #     - ./data/clickhouse-3/:/var/lib/clickhouse/
  #     - ./user_scripts:/var/lib/clickhouse/user_scripts/

  alertmanager:
    image: signoz/alertmanager:${ALERTMANAGER_TAG:-0.23.4}
    container_name: signoz-alertmanager
    volumes:
      - ./data/alertmanager:/data
    depends_on:
      query-service:
        condition: service_healthy
    restart: on-failure
    command:
      - --queryService.url=http://query-service:8085
      - --storage.path=/data

  # Notes for Maintainers/Contributors who will change Line Numbers of Frontend & Query-Section. Please Update Line Numbers in `./scripts/commentLinesForSetup.sh` & `./CONTRIBUTING.md`

  query-service:
    image: signoz/query-service:${DOCKER_TAG:-0.36.0}
    container_name: signoz-query-service
    command:
      [
        "-config=/root/config/prometheus.yml",
        # "--prefer-delta=true"
      ]
    # ports:
    #   - "6060:6060"     # pprof port
    #   - "8080:8080"     # query-service port
    volumes:
      - ./prometheus.yml:/root/config/prometheus.yml
      - ../dashboards:/root/config/dashboards
      - ./data/signoz/:/var/lib/signoz/
    environment:
      - ClickHouseUrl=tcp://clickhouse:9000/?database=signoz_traces
      - ALERTMANAGER_API_PREFIX=http://alertmanager:9093/api/
      - SIGNOZ_LOCAL_DB_PATH=/var/lib/signoz/signoz.db
      - DASHBOARDS_PATH=/root/config/dashboards
      - STORAGE=clickhouse
      - GODEBUG=netdns=go
      - TELEMETRY_ENABLED=true
      - DEPLOYMENT_TYPE=docker-standalone-amd
    restart: on-failure
    healthcheck:
      test:
        [
          "CMD",
          "wget",
          "--spider",
          "-q",
          "localhost:8080/api/v1/health"
        ]
      interval: 30s
      timeout: 5s
      retries: 3
    <<: *db-depend

  frontend:
    image: signoz/frontend:${DOCKER_TAG:-0.36.0}
    container_name: signoz-frontend
    restart: on-failure
    depends_on:
      - alertmanager
      - query-service
    ports:
      - "3301:3301"
    volumes:
      - ../common/nginx-config.conf:/etc/nginx/conf.d/default.conf

  otel-collector-migrator:
<<<<<<< HEAD
    image: signoz/signoz-schema-migrator:${SCHEMA_MIGRATOR_TAG:-0.79.11}
=======
    image: signoz/signoz-schema-migrator:${OTELCOL_TAG:-0.88.4}
>>>>>>> 16b84600
    container_name: otel-migrator
    command:
      - "--dsn=tcp://clickhouse:9000"
    depends_on:
      clickhouse:
        condition: service_healthy
      # clickhouse-2:
      #   condition: service_healthy
      # clickhouse-3:
      #   condition: service_healthy


  otel-collector:
    image: signoz/signoz-otel-collector:${OTELCOL_TAG:-0.88.4}
    container_name: signoz-otel-collector
    command:
      [
        "--config=/etc/otel-collector-config.yaml",
        "--manager-config=/etc/manager-config.yaml",
        "--copy-path=/var/tmp/collector-config.yaml",
        "--feature-gates=-pkg.translator.prometheus.NormalizeName"
      ]
    user: root # required for reading docker container logs
    volumes:
      - ./otel-collector-config.yaml:/etc/otel-collector-config.yaml
      - ./otel-collector-opamp-config.yaml:/etc/manager-config.yaml
      - /var/lib/docker/containers:/var/lib/docker/containers:ro
    environment:
      - OTEL_RESOURCE_ATTRIBUTES=host.name=signoz-host,os.type=linux
      - DOCKER_MULTI_NODE_CLUSTER=false
      - LOW_CARDINAL_EXCEPTION_GROUPING=false
    ports:
      # - "1777:1777"     # pprof extension
      - "4317:4317" # OTLP gRPC receiver
      - "4318:4318" # OTLP HTTP receiver
      # - "8888:8888"     # OtelCollector internal metrics
      # - "8889:8889"     # signoz spanmetrics exposed by the agent
      # - "9411:9411"     # Zipkin port
      # - "13133:13133"   # health check extension
      # - "14250:14250"   # Jaeger gRPC
      # - "14268:14268"   # Jaeger thrift HTTP
      # - "55678:55678"   # OpenCensus receiver
      # - "55679:55679"   # zPages extension
    restart: on-failure
    depends_on:
      clickhouse:
        condition: service_healthy
      otel-collector-migrator:
        condition: service_completed_successfully
      query-service:
        condition: service_healthy

  otel-collector-metrics:
    image: signoz/signoz-otel-collector:${OTELCOL_TAG:-0.88.4}
    container_name: signoz-otel-collector-metrics
    command:
      [
        "--config=/etc/otel-collector-metrics-config.yaml",
        "--feature-gates=-pkg.translator.prometheus.NormalizeName"
      ]
    volumes:
      - ./otel-collector-metrics-config.yaml:/etc/otel-collector-metrics-config.yaml
    # ports:
    #   - "1777:1777"     # pprof extension
    #   - "8888:8888"     # OtelCollector internal metrics
    #   - "13133:13133"   # Health check extension
    #   - "55679:55679"   # zPages extension
    restart: on-failure
    <<: *db-depend

  logspout:
    image: "gliderlabs/logspout:v3.2.14"
    container_name: signoz-logspout
    volumes:
      - /etc/hostname:/etc/host_hostname:ro
      - /var/run/docker.sock:/var/run/docker.sock
    command: syslog+tcp://otel-collector:2255
    depends_on:
      - otel-collector
    restart: on-failure

  hotrod:
    image: jaegertracing/example-hotrod:1.30
    container_name: hotrod
    logging:
      options:
        max-size: 50m
        max-file: "3"
    command: [ "all" ]
    environment:
      - JAEGER_ENDPOINT=http://otel-collector:14268/api/traces

  load-hotrod:
    image: "signoz/locust:1.2.3"
    container_name: load-hotrod
    hostname: load-hotrod
    environment:
      ATTACKED_HOST: http://hotrod:8080
      LOCUST_MODE: standalone
      NO_PROXY: standalone
      TASK_DELAY_FROM: 5
      TASK_DELAY_TO: 30
      QUIET_MODE: "${QUIET_MODE:-false}"
      LOCUST_OPTS: "--headless -u 10 -r 1"
    volumes:
      - ../common/locust-scripts:/locust<|MERGE_RESOLUTION|>--- conflicted
+++ resolved
@@ -215,11 +215,7 @@
       - ../common/nginx-config.conf:/etc/nginx/conf.d/default.conf
 
   otel-collector-migrator:
-<<<<<<< HEAD
-    image: signoz/signoz-schema-migrator:${SCHEMA_MIGRATOR_TAG:-0.79.11}
-=======
     image: signoz/signoz-schema-migrator:${OTELCOL_TAG:-0.88.4}
->>>>>>> 16b84600
     container_name: otel-migrator
     command:
       - "--dsn=tcp://clickhouse:9000"
