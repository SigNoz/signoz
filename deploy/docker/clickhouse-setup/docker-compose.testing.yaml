--- conflicted
+++ resolved
@@ -167,11 +167,7 @@
   # Notes for Maintainers/Contributors who will change Line Numbers of Frontend & Query-Section. Please Update Line Numbers in `./scripts/commentLinesForSetup.sh` & `./CONTRIBUTING.md`
 
   query-service:
-<<<<<<< HEAD
-    image: signoz/query-service:${DOCKER_TAG:-0.62.0}
-=======
     image: signoz/query-service:${DOCKER_TAG:-0.63.0}
->>>>>>> 46bc7c7a
     container_name: signoz-query-service
     command:
       [
@@ -212,11 +208,7 @@
     <<: *db-depend
 
   frontend:
-<<<<<<< HEAD
-    image: signoz/frontend:${DOCKER_TAG:-0.62.0}
-=======
     image: signoz/frontend:${DOCKER_TAG:-0.63.0}
->>>>>>> 46bc7c7a
     container_name: signoz-frontend
     restart: on-failure
     depends_on:
@@ -228,11 +220,7 @@
       - ../common/nginx-config.conf:/etc/nginx/conf.d/default.conf
 
   otel-collector-migrator:
-<<<<<<< HEAD
-    image: signoz/signoz-schema-migrator:${OTELCOL_TAG:-0.111.15}
-=======
     image: signoz/signoz-schema-migrator:${OTELCOL_TAG:-0.111.16}
->>>>>>> 46bc7c7a
     container_name: otel-migrator
     command:
       - "--dsn=tcp://clickhouse:9000"
@@ -246,11 +234,7 @@
 
 
   otel-collector:
-<<<<<<< HEAD
-    image: signoz/signoz-otel-collector:${OTELCOL_TAG:-0.111.15}
-=======
     image: signoz/signoz-otel-collector:${OTELCOL_TAG:-0.111.16}
->>>>>>> 46bc7c7a
     container_name: signoz-otel-collector
     command:
       [
