version: "2.4"

include:
  - test-app-docker-compose.yaml

x-clickhouse-defaults: &clickhouse-defaults
  restart: on-failure
  # addding non LTS version due to this fix https://github.com/ClickHouse/ClickHouse/commit/32caf8716352f45c1b617274c7508c86b7d1afab
  image: clickhouse/clickhouse-server:24.1.2-alpine
  tty: true
  depends_on:
    - zookeeper-1
    # - zookeeper-2
    # - zookeeper-3
  logging:
    options:
      max-size: 50m
      max-file: "3"
  healthcheck:
    # "clickhouse", "client", "-u ${CLICKHOUSE_USER}", "--password ${CLICKHOUSE_PASSWORD}", "-q 'SELECT 1'"
    test:
      [
        "CMD",
        "wget",
        "--spider",
        "-q",
        "0.0.0.0:8123/ping"
      ]
    interval: 30s
    timeout: 5s
    retries: 3
  ulimits:
    nproc: 65535
    nofile:
      soft: 262144
      hard: 262144

x-db-depend: &db-depend
  depends_on:
    clickhouse:
      condition: service_healthy
    otel-collector-migrator:
      condition: service_completed_successfully
    # clickhouse-2:
    #   condition: service_healthy
    # clickhouse-3:
    #   condition: service_healthy

services:

  zookeeper-1:
    image: bitnami/zookeeper:3.7.1
    container_name: signoz-zookeeper-1
    hostname: zookeeper-1
    user: root
    ports:
      - "2181:2181"
      - "2888:2888"
      - "3888:3888"
    volumes:
      - ./data/zookeeper-1:/bitnami/zookeeper
    environment:
      - ZOO_SERVER_ID=1
      # - ZOO_SERVERS=0.0.0.0:2888:3888,zookeeper-2:2888:3888,zookeeper-3:2888:3888
      - ALLOW_ANONYMOUS_LOGIN=yes
      - ZOO_AUTOPURGE_INTERVAL=1

  # zookeeper-2:
  #   image: bitnami/zookeeper:3.7.0
  #   container_name: signoz-zookeeper-2
  #   hostname: zookeeper-2
  #   user: root
  #   ports:
  #     - "2182:2181"
  #     - "2889:2888"
  #     - "3889:3888"
  #   volumes:
  #     - ./data/zookeeper-2:/bitnami/zookeeper
  #   environment:
  #     - ZOO_SERVER_ID=2
  #     - ZOO_SERVERS=zookeeper-1:2888:3888,0.0.0.0:2888:3888,zookeeper-3:2888:3888
  #     - ALLOW_ANONYMOUS_LOGIN=yes
  #     - ZOO_AUTOPURGE_INTERVAL=1

  # zookeeper-3:
  #   image: bitnami/zookeeper:3.7.0
  #   container_name: signoz-zookeeper-3
  #   hostname: zookeeper-3
  #   user: root
  #   ports:
  #     - "2183:2181"
  #     - "2890:2888"
  #     - "3890:3888"
  #   volumes:
  #     - ./data/zookeeper-3:/bitnami/zookeeper
  #   environment:
  #     - ZOO_SERVER_ID=3
  #     - ZOO_SERVERS=zookeeper-1:2888:3888,zookeeper-2:2888:3888,0.0.0.0:2888:3888
  #     - ALLOW_ANONYMOUS_LOGIN=yes
  #     - ZOO_AUTOPURGE_INTERVAL=1

  clickhouse:
    <<: *clickhouse-defaults
    container_name: signoz-clickhouse
    hostname: clickhouse
    ports:
      - "9000:9000"
      - "8123:8123"
      - "9181:9181"
    volumes:
      - ./clickhouse-config.xml:/etc/clickhouse-server/config.xml
      - ./clickhouse-users.xml:/etc/clickhouse-server/users.xml
      - ./custom-function.xml:/etc/clickhouse-server/custom-function.xml
      - ./clickhouse-cluster.xml:/etc/clickhouse-server/config.d/cluster.xml
      # - ./clickhouse-storage.xml:/etc/clickhouse-server/config.d/storage.xml
      - ./data/clickhouse/:/var/lib/clickhouse/
      - ./user_scripts:/var/lib/clickhouse/user_scripts/

  # clickhouse-2:
  #   <<: *clickhouse-defaults
  #   container_name: signoz-clickhouse-2
  #   hostname: clickhouse-2
  #   ports:
  #     - "9001:9000"
  #     - "8124:8123"
  #     - "9182:9181"
  #   volumes:
  #     - ./clickhouse-config.xml:/etc/clickhouse-server/config.xml
  #     - ./clickhouse-users.xml:/etc/clickhouse-server/users.xml
  #     - ./custom-function.xml:/etc/clickhouse-server/custom-function.xml
  #     - ./clickhouse-cluster.xml:/etc/clickhouse-server/config.d/cluster.xml
  #     # - ./clickhouse-storage.xml:/etc/clickhouse-server/config.d/storage.xml
  #     - ./data/clickhouse-2/:/var/lib/clickhouse/
  #     - ./user_scripts:/var/lib/clickhouse/user_scripts/


  # clickhouse-3:
  #   <<: *clickhouse-defaults
  #   container_name: signoz-clickhouse-3
  #   hostname: clickhouse-3
  #   ports:
  #     - "9002:9000"
  #     - "8125:8123"
  #     - "9183:9181"
  #   volumes:
  #     - ./clickhouse-config.xml:/etc/clickhouse-server/config.xml
  #     - ./clickhouse-users.xml:/etc/clickhouse-server/users.xml
  #     - ./custom-function.xml:/etc/clickhouse-server/custom-function.xml
  #     - ./clickhouse-cluster.xml:/etc/clickhouse-server/config.d/cluster.xml
  #     # - ./clickhouse-storage.xml:/etc/clickhouse-server/config.d/storage.xml
  #     - ./data/clickhouse-3/:/var/lib/clickhouse/
  #     - ./user_scripts:/var/lib/clickhouse/user_scripts/

  alertmanager:
    image: signoz/alertmanager:${ALERTMANAGER_TAG:-0.23.7}
    container_name: signoz-alertmanager
    volumes:
      - ./data/alertmanager:/data
    depends_on:
      query-service:
        condition: service_healthy
    restart: on-failure
    command:
      - --queryService.url=http://query-service:8085
      - --storage.path=/data

  # Notes for Maintainers/Contributors who will change Line Numbers of Frontend & Query-Section. Please Update Line Numbers in `./scripts/commentLinesForSetup.sh` & `./CONTRIBUTING.md`

  query-service:
<<<<<<< HEAD
    image: signoz/query-service:${DOCKER_TAG:-0.63.0}
=======
    image: signoz/query-service:${DOCKER_TAG:-0.64.0}
>>>>>>> 823f84f8
    container_name: signoz-query-service
    command:
      [
        "-config=/root/config/prometheus.yml",
        "-gateway-url=https://api.staging.signoz.cloud",
        "--use-logs-new-schema=true",
        "--use-trace-new-schema=true"
      ]
    # ports:
    #   - "6060:6060"     # pprof port
    #   - "8080:8080"     # query-service port
    volumes:
      - ./prometheus.yml:/root/config/prometheus.yml
      - ../dashboards:/root/config/dashboards
      - ./data/signoz/:/var/lib/signoz/
    environment:
      - ClickHouseUrl=tcp://clickhouse:9000
      - ALERTMANAGER_API_PREFIX=http://alertmanager:9093/api/
      - SIGNOZ_LOCAL_DB_PATH=/var/lib/signoz/signoz.db
      - DASHBOARDS_PATH=/root/config/dashboards
      - STORAGE=clickhouse
      - GODEBUG=netdns=go
      - TELEMETRY_ENABLED=true
      - DEPLOYMENT_TYPE=docker-standalone-amd
      - KAFKA_SPAN_EVAL=${KAFKA_SPAN_EVAL:-false}
    restart: on-failure
    healthcheck:
      test:
        [
          "CMD",
          "wget",
          "--spider",
          "-q",
          "localhost:8080/api/v1/health"
        ]
      interval: 30s
      timeout: 5s
      retries: 3
    <<: *db-depend

  frontend:
<<<<<<< HEAD
    image: signoz/frontend:${DOCKER_TAG:-0.63.0}
=======
    image: signoz/frontend:${DOCKER_TAG:-0.64.0}
>>>>>>> 823f84f8
    container_name: signoz-frontend
    restart: on-failure
    depends_on:
      - alertmanager
      - query-service
    ports:
      - "3301:3301"
    volumes:
      - ../common/nginx-config.conf:/etc/nginx/conf.d/default.conf

  otel-collector-migrator:
    image: signoz/signoz-schema-migrator:${OTELCOL_TAG:-0.111.16}
    container_name: otel-migrator
    command:
      - "--dsn=tcp://clickhouse:9000"
    depends_on:
      clickhouse:
        condition: service_healthy
      # clickhouse-2:
      #   condition: service_healthy
      # clickhouse-3:
      #   condition: service_healthy


  otel-collector:
    image: signoz/signoz-otel-collector:${OTELCOL_TAG:-0.111.16}
    container_name: signoz-otel-collector
    command:
      [
        "--config=/etc/otel-collector-config.yaml",
        "--manager-config=/etc/manager-config.yaml",
        "--copy-path=/var/tmp/collector-config.yaml",
        "--feature-gates=-pkg.translator.prometheus.NormalizeName"
      ]
    user: root # required for reading docker container logs
    volumes:
      - ./otel-collector-config.yaml:/etc/otel-collector-config.yaml
      - ./otel-collector-opamp-config.yaml:/etc/manager-config.yaml
      - /var/lib/docker/containers:/var/lib/docker/containers:ro
      - /:/hostfs:ro
    environment:
      - OTEL_RESOURCE_ATTRIBUTES=host.name=signoz-host,os.type=linux
      - LOW_CARDINAL_EXCEPTION_GROUPING=false
    ports:
      # - "1777:1777"     # pprof extension
      - "4317:4317" # OTLP gRPC receiver
      - "4318:4318" # OTLP HTTP receiver
      # - "8888:8888"     # OtelCollector internal metrics
      # - "8889:8889"     # signoz spanmetrics exposed by the agent
      # - "9411:9411"     # Zipkin port
      # - "13133:13133"   # health check extension
      # - "14250:14250"   # Jaeger gRPC
      # - "14268:14268"   # Jaeger thrift HTTP
      # - "55678:55678"   # OpenCensus receiver
      # - "55679:55679"   # zPages extension
    restart: on-failure
    depends_on:
      clickhouse:
        condition: service_healthy
      otel-collector-migrator:
        condition: service_completed_successfully
      query-service:
        condition: service_healthy

  logspout:
    image: "gliderlabs/logspout:v3.2.14"
    container_name: signoz-logspout
    volumes:
      - /etc/hostname:/etc/host_hostname:ro
      - /var/run/docker.sock:/var/run/docker.sock
    command: syslog+tcp://otel-collector:2255
    depends_on:
      - otel-collector
    restart: on-failure<|MERGE_RESOLUTION|>--- conflicted
+++ resolved
@@ -167,11 +167,7 @@
   # Notes for Maintainers/Contributors who will change Line Numbers of Frontend & Query-Section. Please Update Line Numbers in `./scripts/commentLinesForSetup.sh` & `./CONTRIBUTING.md`
 
   query-service:
-<<<<<<< HEAD
-    image: signoz/query-service:${DOCKER_TAG:-0.63.0}
-=======
     image: signoz/query-service:${DOCKER_TAG:-0.64.0}
->>>>>>> 823f84f8
     container_name: signoz-query-service
     command:
       [
@@ -213,11 +209,7 @@
     <<: *db-depend
 
   frontend:
-<<<<<<< HEAD
-    image: signoz/frontend:${DOCKER_TAG:-0.63.0}
-=======
     image: signoz/frontend:${DOCKER_TAG:-0.64.0}
->>>>>>> 823f84f8
     container_name: signoz-frontend
     restart: on-failure
     depends_on:
