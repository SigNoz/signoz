--- conflicted
+++ resolved
@@ -69,11 +69,7 @@
       - --storage.path=/data
 
   otel-collector-migrator:
-<<<<<<< HEAD
-    image: signoz/signoz-schema-migrator:${OTELCOL_TAG:-0.111.15}
-=======
     image: signoz/signoz-schema-migrator:${OTELCOL_TAG:-0.111.16}
->>>>>>> 46bc7c7a
     container_name: otel-migrator
     command:
       - "sync" 
@@ -90,11 +86,7 @@
   # Notes for Maintainers/Contributors who will change Line Numbers of Frontend & Query-Section. Please Update Line Numbers in `./scripts/commentLinesForSetup.sh` & `./CONTRIBUTING.md`
   otel-collector:
     container_name: signoz-otel-collector
-<<<<<<< HEAD
-    image: signoz/signoz-otel-collector:0.111.15
-=======
     image: signoz/signoz-otel-collector:0.111.16
->>>>>>> 46bc7c7a
     command:
       [
         "--config=/etc/otel-collector-config.yaml",
