version: "2.4"

services:
  zookeeper-1:
    image: bitnami/zookeeper:3.7.1
    container_name: signoz-zookeeper-1
    hostname: zookeeper-1
    user: root
    ports:
      - "2181:2181"
      - "2888:2888"
      - "3888:3888"
    volumes:
      - ./data/zookeeper-1:/bitnami/zookeeper
    environment:
      - ZOO_SERVER_ID=1
      # - ZOO_SERVERS=0.0.0.0:2888:3888,zookeeper-2:2888:3888,zookeeper-3:2888:3888
      - ALLOW_ANONYMOUS_LOGIN=yes
      - ZOO_AUTOPURGE_INTERVAL=1

  clickhouse:
    image: clickhouse/clickhouse-server:23.7.3-alpine
    container_name: signoz-clickhouse
    # ports:
    # - "9000:9000"
    # - "8123:8123"
    tty: true
    volumes:
      - ./clickhouse-config.xml:/etc/clickhouse-server/config.xml
      - ./clickhouse-users.xml:/etc/clickhouse-server/users.xml
      - ./custom-function.xml:/etc/clickhouse-server/custom-function.xml
      - ./clickhouse-cluster.xml:/etc/clickhouse-server/config.d/cluster.xml
      # - ./clickhouse-storage.xml:/etc/clickhouse-server/config.d/storage.xml
      - ./data/clickhouse/:/var/lib/clickhouse/
<<<<<<< HEAD
    restart: unless-stopped
=======
      - ./user_scripts:/var/lib/clickhouse/user_scripts/
    restart: on-failure
>>>>>>> 36aced6d
    logging:
      options:
        max-size: 50m
        max-file: "3"
    healthcheck:
      # "clickhouse", "client", "-u ${CLICKHOUSE_USER}", "--password ${CLICKHOUSE_PASSWORD}", "-q 'SELECT 1'"
      test:
        [
          "CMD",
          "wget",
          "--spider",
          "-q",
          "localhost:8123/ping"
        ]
      interval: 30s
      timeout: 5s
      retries: 3

  alertmanager:
    container_name: signoz-alertmanager
    image: signoz/alertmanager:0.23.4
    volumes:
      - ./data/alertmanager:/data
    depends_on:
      query-service:
        condition: service_healthy
    restart: unless-stopped
    command:
      - --queryService.url=http://query-service:8085
      - --storage.path=/data

  otel-collector-migrator:
    image: signoz/signoz-schema-migrator:${OTELCOL_TAG:-0.79.13}
    container_name: otel-migrator
    command:
      - "--dsn=tcp://clickhouse:9000"
    depends_on:
      clickhouse:
        condition: service_healthy
      # clickhouse-2:
      #   condition: service_healthy
      # clickhouse-3:
      #   condition: service_healthy

  # Notes for Maintainers/Contributors who will change Line Numbers of Frontend & Query-Section. Please Update Line Numbers in `./scripts/commentLinesForSetup.sh` & `./CONTRIBUTING.md`
  otel-collector:
    container_name: signoz-otel-collector
    image: signoz/signoz-otel-collector:0.79.13
    command:
      [
        "--config=/etc/otel-collector-config.yaml",
        "--manager-config=/etc/manager-config.yaml",
        "--copy-path=/var/tmp/collector-config.yaml",
        "--feature-gates=-pkg.translator.prometheus.NormalizeName"
      ]
    # user: root # required for reading docker container logs
    volumes:
      - ./otel-collector-config.yaml:/etc/otel-collector-config.yaml
      - ./otel-collector-opamp-config.yaml:/etc/manager-config.yaml
    environment:
      - OTEL_RESOURCE_ATTRIBUTES=host.name=signoz-host,os.type=linux
    ports:
      # - "1777:1777"     # pprof extension
      - "4317:4317" # OTLP gRPC receiver
      - "4318:4318" # OTLP HTTP receiver
      # - "8888:8888"     # OtelCollector internal metrics
      # - "8889:8889"     # signoz spanmetrics exposed by the agent
      # - "9411:9411"     # Zipkin port
      # - "13133:13133"   # health check extension
      # - "14250:14250"   # Jaeger gRPC
      # - "14268:14268"   # Jaeger thrift HTTP
      # - "55678:55678"   # OpenCensus receiver
      # - "55679:55679"   # zPages extension
    restart: unless-stopped
    depends_on:
      clickhouse:
        condition: service_healthy
      otel-collector-migrator:
        condition: service_completed_successfully
      query-service:
        condition: service_healthy

  otel-collector-metrics:
    container_name: signoz-otel-collector-metrics
    image: signoz/signoz-otel-collector:0.79.13
    command:
      [
        "--config=/etc/otel-collector-metrics-config.yaml",
        "--feature-gates=-pkg.translator.prometheus.NormalizeName"
      ]
    volumes:
      - ./otel-collector-metrics-config.yaml:/etc/otel-collector-metrics-config.yaml
    # ports:
    #   - "1777:1777"     # pprof extension
    #   - "8888:8888"     # OtelCollector internal metrics
    #   - "13133:13133"   # Health check extension
    #   - "55679:55679"   # zPages extension
    restart: unless-stopped
    depends_on:
      clickhouse:
        condition: service_healthy
      otel-collector-migrator:
        condition: service_completed_successfully

  logspout:
    image: "gliderlabs/logspout:v3.2.14"
    container_name: signoz-logspout
    volumes:
      - /etc/hostname:/etc/host_hostname:ro
      - /var/run/docker.sock:/var/run/docker.sock
    command: syslog+tcp://otel-collector:2255
    depends_on:
      - otel-collector
    restart: on-failure

  hotrod:
    image: jaegertracing/example-hotrod:1.30
    container_name: hotrod
    logging:
      options:
        max-size: 50m
        max-file: "3"
    command: [ "all" ]
    environment:
      - JAEGER_ENDPOINT=http://otel-collector:14268/api/traces

  load-hotrod:
    image: "signoz/locust:1.2.3"
    container_name: load-hotrod
    hostname: load-hotrod
    environment:
      ATTACKED_HOST: http://hotrod:8080
      LOCUST_MODE: standalone
      NO_PROXY: standalone
      TASK_DELAY_FROM: 5
      TASK_DELAY_TO: 30
      QUIET_MODE: "${QUIET_MODE:-false}"
      LOCUST_OPTS: "--headless -u 10 -r 1"
    volumes:
      - ../common/locust-scripts:/locust<|MERGE_RESOLUTION|>--- conflicted
+++ resolved
@@ -32,12 +32,8 @@
       - ./clickhouse-cluster.xml:/etc/clickhouse-server/config.d/cluster.xml
       # - ./clickhouse-storage.xml:/etc/clickhouse-server/config.d/storage.xml
       - ./data/clickhouse/:/var/lib/clickhouse/
-<<<<<<< HEAD
+      - ./user_scripts:/var/lib/clickhouse/user_scripts/
     restart: unless-stopped
-=======
-      - ./user_scripts:/var/lib/clickhouse/user_scripts/
-    restart: on-failure
->>>>>>> 36aced6d
     logging:
       options:
         max-size: 50m
