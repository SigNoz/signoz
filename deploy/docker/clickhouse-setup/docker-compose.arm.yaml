--- conflicted
+++ resolved
@@ -10,17 +10,10 @@
       - ./clickhouse-config.xml:/etc/clickhouse-server/config.xml
       - ./data/clickhouse/:/var/lib/clickhouse/
     restart: on-failure
-<<<<<<< HEAD
-    expose:
-      - 9000
-    ports:
-      - "9001:9000"
-=======
     logging:
       options:
         max-size: 50m
         max-file: "3"
->>>>>>> 913fe803
     healthcheck:
       # "clickhouse", "client", "-u ${CLICKHOUSE_USER}", "--password ${CLICKHOUSE_PASSWORD}", "-q 'SELECT 1'"
       test: ["CMD", "wget", "--spider", "-q", "localhost:8123/ping"]
@@ -43,36 +36,6 @@
 # Notes for Maintainers/Contributors who will change Line Numbers of Frontend & Query-Section. Please Update Line Numbers in `./scripts/commentLinesForSetup.sh` & `./CONTRIBUTING.md`
 
 
-<<<<<<< HEAD
-#  query-service:
-#    image: signoz/query-service:trace-optimized-v1
-#    container_name: query-service
-#    command: ["-config=/root/config/prometheus.yml"]
-#    volumes:
-#      - ./prometheus.yml:/root/config/prometheus.yml
-#      - ../dashboards:/root/config/dashboards
-#      - ./data/signoz/:/var/lib/signoz/
-#    environment:
-#      - ClickHouseUrl=tcp://clickhouse:9000/?database=signoz_traces
-#      - STORAGE=clickhouse
-#      - GODEBUG=netdns=go
-#      - TELEMETRY_ENABLED=true
-#      - DEPLOYMENT_TYPE=docker-standalone-amd
-#    restart: on-failure
-#    depends_on:
-#      clickhouse:
-#        condition: service_healthy
-#
-#  frontend:
-#    image: signoz/frontend:0.7.3
-#    container_name: frontend
-#    depends_on:
-#      - query-service
-#    ports:
-#      - "3301:3301"
-#    volumes:
-#      - ../common/nginx-config.conf:/etc/nginx/conf.d/default.conf
-=======
   query-service:
     image: signoz/query-service:0.7.5
     container_name: query-service
@@ -109,7 +72,6 @@
       - "3301:3301"
     volumes:
       - ../common/nginx-config.conf:/etc/nginx/conf.d/default.conf
->>>>>>> 913fe803
 
   otel-collector:
     image: signoz/otelcontribcol:trace-optimized-v1
