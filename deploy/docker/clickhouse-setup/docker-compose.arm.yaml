--- conflicted
+++ resolved
@@ -36,10 +36,8 @@
       - STORAGE=clickhouse
       - GODEBUG=netdns=go
       - TELEMETRY_ENABLED=true
-<<<<<<< HEAD
-=======
       - DEPLOYMENT_TYPE=docker-standalone-arm
->>>>>>> 044f02c7
+      
     restart: on-failure
     depends_on:
       clickhouse:
