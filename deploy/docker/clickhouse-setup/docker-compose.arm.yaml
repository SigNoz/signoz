--- conflicted
+++ resolved
@@ -10,15 +10,10 @@
       - ./clickhouse-config.xml:/etc/clickhouse-server/config.xml
       - ./data/clickhouse/:/var/lib/clickhouse/
     restart: on-failure
-<<<<<<< HEAD
-    ports:
-      - 9000:9000
-=======
     logging:
       options:
         max-size: 50m
         max-file: "3"
->>>>>>> 93638d56
     healthcheck:
       # "clickhouse", "client", "-u ${CLICKHOUSE_USER}", "--password ${CLICKHOUSE_PASSWORD}", "-q 'SELECT 1'"
       test: ["CMD", "wget", "--spider", "-q", "localhost:8123/ping"]
@@ -42,11 +37,7 @@
 
 
   query-service:
-<<<<<<< HEAD
-    image: signoz/query-service:trace-optimized-v1
-=======
     image: signoz/query-service:0.7.5
->>>>>>> 93638d56
     container_name: query-service
     command: ["-config=/root/config/prometheus.yml"]
     volumes:
@@ -58,10 +49,6 @@
       - STORAGE=clickhouse
       - GODEBUG=netdns=go
       - TELEMETRY_ENABLED=true
-<<<<<<< HEAD
-      - DEPLOYMENT_TYPE=docker-standalone-amd
-    restart: on-failure
-=======
       - DEPLOYMENT_TYPE=docker-standalone-arm
       
     restart: on-failure
@@ -70,17 +57,12 @@
       interval: 30s
       timeout: 5s
       retries: 3
->>>>>>> 93638d56
     depends_on:
       clickhouse:
         condition: service_healthy
 
   frontend:
-<<<<<<< HEAD
-    image: signoz/frontend:0.7.3
-=======
     image: signoz/frontend:0.7.5
->>>>>>> 93638d56
     container_name: frontend
     restart: on-failure
     depends_on:
@@ -97,11 +79,6 @@
     volumes:
       - ./otel-collector-config.yaml:/etc/otel-collector-config.yaml
     ports:
-<<<<<<< HEAD
-      - "4317:4317"       # OTLP GRPC receiver
-      - "4318:4318"
-    cpus: 1
-=======
       - "4317:4317"     # OTLP gRPC receiver
       - "4318:4318"     # OTLP HTTP receiver
       # - "8889:8889"     # Prometheus metrics exposed by the agent
@@ -111,7 +88,6 @@
       # - "55679:55679"   # zpages extension
       # - "55680:55680"   # OTLP gRPC legacy receiver
       # - "55681:55681"   # OTLP HTTP legacy receiver
->>>>>>> 93638d56
     mem_limit: 2000m
     restart: on-failure
     depends_on:
@@ -128,18 +104,6 @@
       clickhouse:
         condition: service_healthy
 
-<<<<<<< HEAD
-  # hotrod:
-  #   image: jaegertracing/example-hotrod:1.30
-  #   container_name: hotrod
-  #   logging:
-  #     options:
-  #       max-size: 50m
-  #       max-file: "3"
-  #   command: ["all"]
-  #   environment:
-  #     - JAEGER_ENDPOINT=http://otel-collector:14268/api/traces
-=======
   hotrod:
     image: jaegertracing/example-hotrod:1.30
     container_name: hotrod
@@ -150,7 +114,6 @@
     command: ["all"]
     environment:
       - JAEGER_ENDPOINT=http://otel-collector:14268/api/traces
->>>>>>> 93638d56
 
   # load-hotrod:
   #   image: "grubykarol/locust:1.2.3-python3.9-alpine3.12"
