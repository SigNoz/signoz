--- conflicted
+++ resolved
@@ -111,11 +111,7 @@
       # - ../common/clickhouse/storage.xml:/etc/clickhouse-server/config.d/storage.xml
   signoz:
     !!merge <<: *db-depend
-<<<<<<< HEAD
-    image: signoz/signoz:${VERSION:-v0.103.0}
-=======
     image: signoz/signoz:${VERSION:-v0.103.1}
->>>>>>> 204cc4e5
     container_name: signoz
     command:
       - --config=/root/config/prometheus.yml
