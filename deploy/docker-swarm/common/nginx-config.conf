--- conflicted
+++ resolved
@@ -24,13 +24,6 @@
         try_files $uri $uri/ /index.html;
     }
 
-<<<<<<< HEAD
-    location /api/alertmanager {
-        set $upstream_alertmanager alertmanager;
-        rewrite /api/alertmanager/(.*) /$1 break;
-        proxy_pass http://$upstream_alertmanager:9093/api/v2/$1$is_args$args;
-        resolver 127.0.0.11 ipv6=off valid=10s;
-=======
     location ~ ^/api/(v1|v3)/logs/(tail|livetail){
         proxy_pass http://query-service:8080;
         proxy_http_version 1.1;
@@ -41,7 +34,6 @@
         # dont buffer the data send it directly to client.
         proxy_buffering off;
         proxy_cache off;
->>>>>>> 36aced6d
     }
 
     location /api {
