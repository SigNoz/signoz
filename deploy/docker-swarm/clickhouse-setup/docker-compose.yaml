version: "3.9"

services:
  clickhouse:
    image: yandex/clickhouse-server:21.12.3.32
    volumes:
      - ./clickhouse-config.xml:/etc/clickhouse-server/config.xml
      - ./data/clickhouse/:/var/lib/clickhouse/
    deploy:
      restart_policy:
        condition: on-failure
    healthcheck:
      # "clickhouse", "client", "-u ${CLICKHOUSE_USER}", "--password ${CLICKHOUSE_PASSWORD}", "-q 'SELECT 1'"
      test: ["CMD", "wget", "--spider", "-q", "localhost:8123/ping"]
      interval: 30s
      timeout: 5s
      retries: 3

  alertmanager:
    image: signoz/alertmanager:0.5.0
    volumes:
      - ./alertmanager.yml:/prometheus/alertmanager.yml
      - ./data/alertmanager:/data
    command:
      - '--config.file=/prometheus/alertmanager.yml'
      - '--storage.path=/data'
    deploy:
      restart_policy:
        condition: on-failure

  query-service:
    image: signoz/query-service:0.7.1
    command: ["-config=/root/config/prometheus.yml"]
    ports:
      - "8080:8080"
    volumes:
      - ./prometheus.yml:/root/config/prometheus.yml
      - ../dashboards:/root/config/dashboards
      - ./data/signoz/:/var/lib/signoz/
    environment:
      - ClickHouseUrl=tcp://clickhouse:9000
      - STORAGE=clickhouse
      - GODEBUG=netdns=go
      - TELEMETRY_ENABLED=true
<<<<<<< HEAD
=======
      - DEPLOYMENT_TYPE=docker-swarm
>>>>>>> 044f02c7
    deploy:
      restart_policy:
        condition: on-failure
    depends_on:
    - clickhouse

  frontend:
    image: signoz/frontend:0.7.1
    depends_on:
      - query-service
    ports:
      - "3301:3301"
    volumes:
      - ../common/nginx-config.conf:/etc/nginx/conf.d/default.conf

  otel-collector:
    image: signoz/otelcontribcol:0.43.0
    command: ["--config=/etc/otel-collector-config.yaml"]
    volumes:
      - ./otel-collector-config.yaml:/etc/otel-collector-config.yaml
    ports:
      - "4317:4317"     # OTLP gRPC receiver
      - "4318:4318"     # OTLP HTTP receiver
      # - "8889:8889"     # Prometheus metrics exposed by the agent
      # - "13133"         # health_check
      # - "14268:14268"   # Jaeger receiver
      # - "55678:55678"   # OpenCensus receiver
      # - "55679:55679"   # zpages extension
      # - "55680:55680"   # OTLP gRPC legacy receiver
      # - "55681:55681"   # OTLP HTTP legacy receiver
    deploy:
      mode: replicated
      replicas: 3
      restart_policy:
        condition: on-failure
      resources:
        limits:
          memory: 2000m
    depends_on:
      - clickhouse

  otel-collector-metrics:
    image: signoz/otelcontribcol:0.43.0
    command: ["--config=/etc/otel-collector-metrics-config.yaml"]
    volumes:
      - ./otel-collector-metrics-config.yaml:/etc/otel-collector-metrics-config.yaml
    deploy:
      restart_policy:
        condition: on-failure
    depends_on:
      - clickhouse

  hotrod:
    image: jaegertracing/example-hotrod:1.30
    command: ["all"]
    environment:
      - JAEGER_ENDPOINT=http://otel-collector:14268/api/traces
    logging:
      options:
        max-size: 50m
        max-file: "3"

  load-hotrod:
    image: "grubykarol/locust:1.2.3-python3.9-alpine3.12"
    hostname: load-hotrod
    environment:
      ATTACKED_HOST: http://hotrod:8080
      LOCUST_MODE: standalone
      NO_PROXY: standalone
      TASK_DELAY_FROM: 5
      TASK_DELAY_TO: 30
      QUIET_MODE: "${QUIET_MODE:-false}"
      LOCUST_OPTS: "--headless -u 10 -r 1"
    volumes:
      - ../common/locust-scripts:/locust<|MERGE_RESOLUTION|>--- conflicted
+++ resolved
@@ -42,10 +42,8 @@
       - STORAGE=clickhouse
       - GODEBUG=netdns=go
       - TELEMETRY_ENABLED=true
-<<<<<<< HEAD
-=======
       - DEPLOYMENT_TYPE=docker-swarm
->>>>>>> 044f02c7
+
     deploy:
       restart_policy:
         condition: on-failure
