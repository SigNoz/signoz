--- conflicted
+++ resolved
@@ -146,13 +146,8 @@
         condition: on-failure
 
   query-service:
-<<<<<<< HEAD
-    image: signoz/query-service:0.25.0
+    image: signoz/query-service:0.25.3
     command: [ "-config=/root/config/prometheus.yml" ]
-=======
-    image: signoz/query-service:0.25.3
-    command: ["-config=/root/config/prometheus.yml"]
->>>>>>> 3d5dc05c
     # ports:
     #   - "6060:6060"     # pprof port
     #   - "8080:8080"     # query-service port
