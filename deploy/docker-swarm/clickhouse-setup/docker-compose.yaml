version: "3.9"

x-clickhouse-defaults: &clickhouse-defaults
  image: clickhouse/clickhouse-server:24.1.2-alpine
  tty: true
  deploy:
    restart_policy:
      condition: on-failure
  depends_on:
    - zookeeper-1
    # - zookeeper-2
    # - zookeeper-3
  logging:
    options:
      max-size: 50m
      max-file: "3"
  healthcheck:
    # "clickhouse", "client", "-u ${CLICKHOUSE_USER}", "--password ${CLICKHOUSE_PASSWORD}", "-q 'SELECT 1'"
    test:
      [
        "CMD",
        "wget",
        "--spider",
        "-q",
        "0.0.0.0:8123/ping"
      ]
    interval: 30s
    timeout: 5s
    retries: 3
  ulimits:
    nproc: 65535
    nofile:
      soft: 262144
      hard: 262144

x-db-depend: &db-depend
  depends_on:
    - clickhouse
    - otel-collector-migrator
    # - clickhouse-2
    # - clickhouse-3


services:
  zookeeper-1:
    image: bitnami/zookeeper:3.7.1
    hostname: zookeeper-1
    user: root
    ports:
      - "2181:2181"
      - "2888:2888"
      - "3888:3888"
    volumes:
      - ./data/zookeeper-1:/bitnami/zookeeper
    environment:
      - ZOO_SERVER_ID=1
      # - ZOO_SERVERS=0.0.0.0:2888:3888,zookeeper-2:2888:3888,zookeeper-3:2888:3888
      - ALLOW_ANONYMOUS_LOGIN=yes
      - ZOO_AUTOPURGE_INTERVAL=1

  # zookeeper-2:
  #   image: bitnami/zookeeper:3.7.0
  #   hostname: zookeeper-2
  #   user: root
  #   ports:
  #     - "2182:2181"
  #     - "2889:2888"
  #     - "3889:3888"
  #   volumes:
  #     - ./data/zookeeper-2:/bitnami/zookeeper
  #   environment:
  #     - ZOO_SERVER_ID=2
  #     - ZOO_SERVERS=zookeeper-1:2888:3888,0.0.0.0:2888:3888,zookeeper-3:2888:3888
  #     - ALLOW_ANONYMOUS_LOGIN=yes
  #     - ZOO_AUTOPURGE_INTERVAL=1

  # zookeeper-3:
  #   image: bitnami/zookeeper:3.7.0
  #   hostname: zookeeper-3
  #   user: root
  #   ports:
  #     - "2183:2181"
  #     - "2890:2888"
  #     - "3890:3888"
  #   volumes:
  #     - ./data/zookeeper-3:/bitnami/zookeeper
  #   environment:
  #     - ZOO_SERVER_ID=3
  #     - ZOO_SERVERS=zookeeper-1:2888:3888,zookeeper-2:2888:3888,0.0.0.0:2888:3888
  #     - ALLOW_ANONYMOUS_LOGIN=yes
  #     - ZOO_AUTOPURGE_INTERVAL=1

  clickhouse:
    <<: *clickhouse-defaults
    hostname: clickhouse
    # ports:
    #   - "9000:9000"
    #   - "8123:8123"
    #   - "9181:9181"
    volumes:
      - ./clickhouse-config.xml:/etc/clickhouse-server/config.xml
      - ./clickhouse-users.xml:/etc/clickhouse-server/users.xml
      - ./clickhouse-cluster.xml:/etc/clickhouse-server/config.d/cluster.xml
      # - ./clickhouse-storage.xml:/etc/clickhouse-server/config.d/storage.xml
      - ./data/clickhouse/:/var/lib/clickhouse/

  # clickhouse-2:
  #   <<: *clickhouse-defaults
  #   hostname: clickhouse-2
  #   ports:
  #     - "9001:9000"
  #     - "8124:8123"
  #     - "9182:9181"
  #   volumes:
  #     - ./clickhouse-config.xml:/etc/clickhouse-server/config.xml
  #     - ./clickhouse-users.xml:/etc/clickhouse-server/users.xml
  #     - ./clickhouse-cluster.xml:/etc/clickhouse-server/config.d/cluster.xml
  #     # - ./clickhouse-storage.xml:/etc/clickhouse-server/config.d/storage.xml
  #     - ./data/clickhouse-2/:/var/lib/clickhouse/

  # clickhouse-3:
  #   <<: *clickhouse-defaults
  #   hostname: clickhouse-3
  #   ports:
  #     - "9002:9000"
  #     - "8125:8123"
  #     - "9183:9181"
  #   volumes:
  #     - ./clickhouse-config.xml:/etc/clickhouse-server/config.xml
  #     - ./clickhouse-users.xml:/etc/clickhouse-server/users.xml
  #     - ./clickhouse-cluster.xml:/etc/clickhouse-server/config.d/cluster.xml
  #     # - ./clickhouse-storage.xml:/etc/clickhouse-server/config.d/storage.xml
  #     - ./data/clickhouse-3/:/var/lib/clickhouse/

  alertmanager:
    image: signoz/alertmanager:0.23.7
    volumes:
      - ./data/alertmanager:/data
    command:
      - --queryService.url=http://query-service:8085
      - --storage.path=/data
    depends_on:
      - query-service
    deploy:
      restart_policy:
        condition: on-failure

  query-service:
<<<<<<< HEAD
    image: signoz/query-service:0.63.0
=======
    image: signoz/query-service:0.64.0
>>>>>>> 823f84f8
    command:
      [
        "-config=/root/config/prometheus.yml",
        "--use-logs-new-schema=true",
        "--use-trace-new-schema=true"
      ]
    # ports:
    #   - "6060:6060"     # pprof port
    #   - "8080:8080"     # query-service port
    volumes:
      - ./prometheus.yml:/root/config/prometheus.yml
      - ../dashboards:/root/config/dashboards
      - ./data/signoz/:/var/lib/signoz/
    environment:
      - ClickHouseUrl=tcp://clickhouse:9000
      - ALERTMANAGER_API_PREFIX=http://alertmanager:9093/api/
      - SIGNOZ_LOCAL_DB_PATH=/var/lib/signoz/signoz.db
      - DASHBOARDS_PATH=/root/config/dashboards
      - STORAGE=clickhouse
      - GODEBUG=netdns=go
      - TELEMETRY_ENABLED=true
      - DEPLOYMENT_TYPE=docker-swarm
    healthcheck:
      test:
        [
          "CMD",
          "wget",
          "--spider",
          "-q",
          "localhost:8080/api/v1/health"
        ]
      interval: 30s
      timeout: 5s
      retries: 3
    deploy:
      restart_policy:
        condition: on-failure
    <<: *db-depend

  frontend:
<<<<<<< HEAD
    image: signoz/frontend:0.63.0
=======
    image: signoz/frontend:0.64.0
>>>>>>> 823f84f8
    deploy:
      restart_policy:
        condition: on-failure
    depends_on:
      - alertmanager
      - query-service
    ports:
      - "3301:3301"
    volumes:
      - ../common/nginx-config.conf:/etc/nginx/conf.d/default.conf

  otel-collector:
    image: signoz/signoz-otel-collector:0.111.16
    command:
      [
        "--config=/etc/otel-collector-config.yaml",
        "--manager-config=/etc/manager-config.yaml",
        "--feature-gates=-pkg.translator.prometheus.NormalizeName"
      ]
    user: root # required for reading docker container logs
    volumes:
      - ./otel-collector-config.yaml:/etc/otel-collector-config.yaml
      - ./otel-collector-opamp-config.yaml:/etc/manager-config.yaml
      - /var/lib/docker/containers:/var/lib/docker/containers:ro
      - /:/hostfs:ro
    environment:
      - OTEL_RESOURCE_ATTRIBUTES=host.name={{.Node.Hostname}},os.type={{.Node.Platform.OS}},dockerswarm.service.name={{.Service.Name}},dockerswarm.task.name={{.Task.Name}}
      - LOW_CARDINAL_EXCEPTION_GROUPING=false
    ports:
      # - "1777:1777"     # pprof extension
      - "4317:4317" # OTLP gRPC receiver
      - "4318:4318" # OTLP HTTP receiver
      # - "8888:8888"     # OtelCollector internal metrics
      # - "8889:8889"     # signoz spanmetrics exposed by the agent
      # - "9411:9411"     # Zipkin port
      # - "13133:13133"   # Health check extension
      # - "14250:14250"   # Jaeger gRPC
      # - "14268:14268"   # Jaeger thrift HTTP
      # - "55678:55678"   # OpenCensus receiver
      # - "55679:55679"   # zPages extension
    deploy:
      mode: global
      restart_policy:
        condition: on-failure
    depends_on:
      - clickhouse
      - otel-collector-migrator
      - query-service

  otel-collector-migrator:
      image: signoz/signoz-schema-migrator:0.111.16
      deploy:
        restart_policy:
          condition: on-failure
          delay: 5s
      command:
        - "sync" 
        - "--dsn=tcp://clickhouse:9000" 
        - "--up=" 
      depends_on:
        - clickhouse
        # - clickhouse-2
        # - clickhouse-3

  logspout:
    image: "gliderlabs/logspout:v3.2.14"
    volumes:
      - /etc/hostname:/etc/host_hostname:ro
      - /var/run/docker.sock:/var/run/docker.sock
    command: syslog+tcp://otel-collector:2255
    depends_on:
      - otel-collector
    deploy:
      mode: global
      restart_policy:
        condition: on-failure

  hotrod:
    image: jaegertracing/example-hotrod:1.30
    command: [ "all" ]
    environment:
      - JAEGER_ENDPOINT=http://otel-collector:14268/api/traces
    logging:
      options:
        max-size: 50m
        max-file: "3"

  load-hotrod:
    image: "signoz/locust:1.2.3"
    hostname: load-hotrod
    environment:
      ATTACKED_HOST: http://hotrod:8080
      LOCUST_MODE: standalone
      NO_PROXY: standalone
      TASK_DELAY_FROM: 5
      TASK_DELAY_TO: 30
      QUIET_MODE: "${QUIET_MODE:-false}"
      LOCUST_OPTS: "--headless -u 10 -r 1"
    volumes:
      - ../common/locust-scripts:/locust<|MERGE_RESOLUTION|>--- conflicted
+++ resolved
@@ -146,11 +146,7 @@
         condition: on-failure
 
   query-service:
-<<<<<<< HEAD
-    image: signoz/query-service:0.63.0
-=======
     image: signoz/query-service:0.64.0
->>>>>>> 823f84f8
     command:
       [
         "-config=/root/config/prometheus.yml",
@@ -191,11 +187,7 @@
     <<: *db-depend
 
   frontend:
-<<<<<<< HEAD
-    image: signoz/frontend:0.63.0
-=======
     image: signoz/frontend:0.64.0
->>>>>>> 823f84f8
     deploy:
       restart_policy:
         condition: on-failure
