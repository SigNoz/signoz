--- conflicted
+++ resolved
@@ -146,13 +146,8 @@
         condition: on-failure
 
   query-service:
-<<<<<<< HEAD
-    image: signoz/query-service:0.24.0
+    image: signoz/query-service:0.25.0
     command: [ "-config=/root/config/prometheus.yml" ]
-=======
-    image: signoz/query-service:0.25.1
-    command: ["-config=/root/config/prometheus.yml"]
->>>>>>> ed65c92f
     # ports:
     #   - "6060:6060"     # pprof port
     #   - "8080:8080"     # query-service port
