version: "3.9"

x-clickhouse-defaults: &clickhouse-defaults
  image: clickhouse/clickhouse-server:23.11.1-alpine
  tty: true
  deploy:
    restart_policy:
      condition: on-failure
  depends_on:
    - zookeeper-1
    # - zookeeper-2
    # - zookeeper-3
  logging:
    options:
      max-size: 50m
      max-file: "3"
  healthcheck:
    # "clickhouse", "client", "-u ${CLICKHOUSE_USER}", "--password ${CLICKHOUSE_PASSWORD}", "-q 'SELECT 1'"
    test:
      [
        "CMD",
        "wget",
        "--spider",
        "-q",
        "localhost:8123/ping"
      ]
    interval: 30s
    timeout: 5s
    retries: 3
  ulimits:
    nproc: 65535
    nofile:
      soft: 262144
      hard: 262144

x-db-depend: &db-depend
  depends_on:
    - clickhouse
    - otel-collector-migrator
    # - clickhouse-2
    # - clickhouse-3


services:
  zookeeper-1:
    image: bitnami/zookeeper:3.7.1
    hostname: zookeeper-1
    user: root
    ports:
      - "2181:2181"
      - "2888:2888"
      - "3888:3888"
    volumes:
      - ./data/zookeeper-1:/bitnami/zookeeper
    environment:
      - ZOO_SERVER_ID=1
      # - ZOO_SERVERS=0.0.0.0:2888:3888,zookeeper-2:2888:3888,zookeeper-3:2888:3888
      - ALLOW_ANONYMOUS_LOGIN=yes
      - ZOO_AUTOPURGE_INTERVAL=1

  # zookeeper-2:
  #   image: bitnami/zookeeper:3.7.0
  #   hostname: zookeeper-2
  #   user: root
  #   ports:
  #     - "2182:2181"
  #     - "2889:2888"
  #     - "3889:3888"
  #   volumes:
  #     - ./data/zookeeper-2:/bitnami/zookeeper
  #   environment:
  #     - ZOO_SERVER_ID=2
  #     - ZOO_SERVERS=zookeeper-1:2888:3888,0.0.0.0:2888:3888,zookeeper-3:2888:3888
  #     - ALLOW_ANONYMOUS_LOGIN=yes
  #     - ZOO_AUTOPURGE_INTERVAL=1

  # zookeeper-3:
  #   image: bitnami/zookeeper:3.7.0
  #   hostname: zookeeper-3
  #   user: root
  #   ports:
  #     - "2183:2181"
  #     - "2890:2888"
  #     - "3890:3888"
  #   volumes:
  #     - ./data/zookeeper-3:/bitnami/zookeeper
  #   environment:
  #     - ZOO_SERVER_ID=3
  #     - ZOO_SERVERS=zookeeper-1:2888:3888,zookeeper-2:2888:3888,0.0.0.0:2888:3888
  #     - ALLOW_ANONYMOUS_LOGIN=yes
  #     - ZOO_AUTOPURGE_INTERVAL=1

  clickhouse:
    <<: *clickhouse-defaults
    hostname: clickhouse
    # ports:
    #   - "9000:9000"
    #   - "8123:8123"
    #   - "9181:9181"
    volumes:
      - ./clickhouse-config.xml:/etc/clickhouse-server/config.xml
      - ./clickhouse-users.xml:/etc/clickhouse-server/users.xml
      - ./clickhouse-cluster.xml:/etc/clickhouse-server/config.d/cluster.xml
      # - ./clickhouse-storage.xml:/etc/clickhouse-server/config.d/storage.xml
      - ./data/clickhouse/:/var/lib/clickhouse/

  # clickhouse-2:
  #   <<: *clickhouse-defaults
  #   hostname: clickhouse-2
  #   ports:
  #     - "9001:9000"
  #     - "8124:8123"
  #     - "9182:9181"
  #   volumes:
  #     - ./clickhouse-config.xml:/etc/clickhouse-server/config.xml
  #     - ./clickhouse-users.xml:/etc/clickhouse-server/users.xml
  #     - ./clickhouse-cluster.xml:/etc/clickhouse-server/config.d/cluster.xml
  #     # - ./clickhouse-storage.xml:/etc/clickhouse-server/config.d/storage.xml
  #     - ./data/clickhouse-2/:/var/lib/clickhouse/

  # clickhouse-3:
  #   <<: *clickhouse-defaults
  #   hostname: clickhouse-3
  #   ports:
  #     - "9002:9000"
  #     - "8125:8123"
  #     - "9183:9181"
  #   volumes:
  #     - ./clickhouse-config.xml:/etc/clickhouse-server/config.xml
  #     - ./clickhouse-users.xml:/etc/clickhouse-server/users.xml
  #     - ./clickhouse-cluster.xml:/etc/clickhouse-server/config.d/cluster.xml
  #     # - ./clickhouse-storage.xml:/etc/clickhouse-server/config.d/storage.xml
  #     - ./data/clickhouse-3/:/var/lib/clickhouse/

  alertmanager:
    image: signoz/alertmanager:0.23.4
    volumes:
      - ./data/alertmanager:/data
    command:
      - --queryService.url=http://query-service:8085
      - --storage.path=/data
    depends_on:
      - query-service
    deploy:
      restart_policy:
        condition: on-failure

  query-service:
    image: signoz/query-service:0.36.2
    command:
      [
        "-config=/root/config/prometheus.yml",
        # "--prefer-delta=true"
      ]
    # ports:
    #   - "6060:6060"     # pprof port
    #   - "8080:8080"     # query-service port
    volumes:
      - ./prometheus.yml:/root/config/prometheus.yml
      - ../dashboards:/root/config/dashboards
      - ./data/signoz/:/var/lib/signoz/
    environment:
      - ClickHouseUrl=tcp://clickhouse:9000/?database=signoz_traces
      - ALERTMANAGER_API_PREFIX=http://alertmanager:9093/api/
      - SIGNOZ_LOCAL_DB_PATH=/var/lib/signoz/signoz.db
      - DASHBOARDS_PATH=/root/config/dashboards
      - STORAGE=clickhouse
      - GODEBUG=netdns=go
      - TELEMETRY_ENABLED=true
      - DEPLOYMENT_TYPE=docker-swarm
    healthcheck:
      test:
        [
          "CMD",
          "wget",
          "--spider",
          "-q",
          "localhost:8080/api/v1/health"
        ]
      interval: 30s
      timeout: 5s
      retries: 3
    deploy:
      restart_policy:
        condition: on-failure
    <<: *db-depend

  frontend:
    image: signoz/frontend:0.36.2
    deploy:
      restart_policy:
        condition: on-failure
    depends_on:
      - alertmanager
      - query-service
    ports:
      - "3301:3301"
    volumes:
      - ../common/nginx-config.conf:/etc/nginx/conf.d/default.conf

  otel-collector:
    image: signoz/signoz-otel-collector:0.88.6
    command:
      [
        "--config=/etc/otel-collector-config.yaml",
        "--manager-config=/etc/manager-config.yaml",
        "--feature-gates=-pkg.translator.prometheus.NormalizeName"
      ]
    user: root # required for reading docker container logs
    volumes:
      - ./otel-collector-config.yaml:/etc/otel-collector-config.yaml
      - ./otel-collector-opamp-config.yaml:/etc/manager-config.yaml
      - /var/lib/docker/containers:/var/lib/docker/containers:ro
    environment:
      - OTEL_RESOURCE_ATTRIBUTES=host.name={{.Node.Hostname}},os.type={{.Node.Platform.OS}},dockerswarm.service.name={{.Service.Name}},dockerswarm.task.name={{.Task.Name}}
      - DOCKER_MULTI_NODE_CLUSTER=false
      - LOW_CARDINAL_EXCEPTION_GROUPING=false
    ports:
      # - "1777:1777"     # pprof extension
      - "4317:4317" # OTLP gRPC receiver
      - "4318:4318" # OTLP HTTP receiver
      # - "8888:8888"     # OtelCollector internal metrics
      # - "8889:8889"     # signoz spanmetrics exposed by the agent
      # - "9411:9411"     # Zipkin port
      # - "13133:13133"   # Health check extension
      # - "14250:14250"   # Jaeger gRPC
      # - "14268:14268"   # Jaeger thrift HTTP
      # - "55678:55678"   # OpenCensus receiver
      # - "55679:55679"   # zPages extension
    deploy:
      mode: global
      restart_policy:
        condition: on-failure
    depends_on:
      - clickhouse
      - otel-collector-migrator
      - query-service

  otel-collector-migrator:
      image: signoz/signoz-schema-migrator:0.88.6
      deploy:
        restart_policy:
          condition: on-failure
          delay: 5s
      command:
        - "--dsn=tcp://clickhouse:9000"
      depends_on:
        - clickhouse
        # - clickhouse-2
        # - clickhouse-3

<<<<<<< HEAD
=======
  otel-collector-metrics:
    image: signoz/signoz-otel-collector:0.88.6
    command:
      [
        "--config=/etc/otel-collector-metrics-config.yaml",
        "--feature-gates=-pkg.translator.prometheus.NormalizeName"
      ]
    volumes:
      - ./otel-collector-metrics-config.yaml:/etc/otel-collector-metrics-config.yaml
    # ports:
    #   - "1777:1777"     # pprof extension
    #   - "8888:8888"     # OtelCollector internal metrics
    #   - "13133:13133"   # Health check extension
    #   - "55679:55679"   # zPages extension
    deploy:
      restart_policy:
        condition: on-failure
    <<: *db-depend

>>>>>>> bdd7778e
  logspout:
    image: "gliderlabs/logspout:v3.2.14"
    volumes:
      - /etc/hostname:/etc/host_hostname:ro
      - /var/run/docker.sock:/var/run/docker.sock
    command: syslog+tcp://otel-collector:2255
    depends_on:
      - otel-collector
    deploy:
      mode: global
      restart_policy:
        condition: on-failure

  hotrod:
    image: jaegertracing/example-hotrod:1.30
    command: [ "all" ]
    environment:
      - JAEGER_ENDPOINT=http://otel-collector:14268/api/traces
    logging:
      options:
        max-size: 50m
        max-file: "3"

  load-hotrod:
    image: "signoz/locust:1.2.3"
    hostname: load-hotrod
    environment:
      ATTACKED_HOST: http://hotrod:8080
      LOCUST_MODE: standalone
      NO_PROXY: standalone
      TASK_DELAY_FROM: 5
      TASK_DELAY_TO: 30
      QUIET_MODE: "${QUIET_MODE:-false}"
      LOCUST_OPTS: "--headless -u 10 -r 1"
    volumes:
      - ../common/locust-scripts:/locust<|MERGE_RESOLUTION|>--- conflicted
+++ resolved
@@ -249,28 +249,6 @@
         # - clickhouse-2
         # - clickhouse-3
 
-<<<<<<< HEAD
-=======
-  otel-collector-metrics:
-    image: signoz/signoz-otel-collector:0.88.6
-    command:
-      [
-        "--config=/etc/otel-collector-metrics-config.yaml",
-        "--feature-gates=-pkg.translator.prometheus.NormalizeName"
-      ]
-    volumes:
-      - ./otel-collector-metrics-config.yaml:/etc/otel-collector-metrics-config.yaml
-    # ports:
-    #   - "1777:1777"     # pprof extension
-    #   - "8888:8888"     # OtelCollector internal metrics
-    #   - "13133:13133"   # Health check extension
-    #   - "55679:55679"   # zPages extension
-    deploy:
-      restart_policy:
-        condition: on-failure
-    <<: *db-depend
-
->>>>>>> bdd7778e
   logspout:
     image: "gliderlabs/logspout:v3.2.14"
     volumes:
