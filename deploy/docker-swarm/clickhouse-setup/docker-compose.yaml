--- conflicted
+++ resolved
@@ -146,11 +146,7 @@
         condition: on-failure
 
   query-service:
-<<<<<<< HEAD
-    image: signoz/query-service:0.62.0
-=======
     image: signoz/query-service:0.63.0
->>>>>>> 46bc7c7a
     command:
       [
         "-config=/root/config/prometheus.yml",
@@ -190,11 +186,7 @@
     <<: *db-depend
 
   frontend:
-<<<<<<< HEAD
-    image: signoz/frontend:0.62.0
-=======
     image: signoz/frontend:0.63.0
->>>>>>> 46bc7c7a
     deploy:
       restart_policy:
         condition: on-failure
@@ -207,11 +199,7 @@
       - ../common/nginx-config.conf:/etc/nginx/conf.d/default.conf
 
   otel-collector:
-<<<<<<< HEAD
-    image: signoz/signoz-otel-collector:0.111.15
-=======
     image: signoz/signoz-otel-collector:0.111.16
->>>>>>> 46bc7c7a
     command:
       [
         "--config=/etc/otel-collector-config.yaml",
@@ -249,11 +237,7 @@
       - query-service
 
   otel-collector-migrator:
-<<<<<<< HEAD
-      image: signoz/signoz-schema-migrator:0.111.15
-=======
       image: signoz/signoz-schema-migrator:0.111.16
->>>>>>> 46bc7c7a
       deploy:
         restart_policy:
           condition: on-failure
