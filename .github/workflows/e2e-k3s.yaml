--- conflicted
+++ resolved
@@ -14,12 +14,6 @@
     steps:
       - name: Checkout code
         uses: actions/checkout@v2
-<<<<<<< HEAD
-      - name: Build query-service image
-        run: make build-query-service-amd64
-      - name: Build frontend image
-        run: make build-frontend-amd64
-=======
 
       - name: Build query-service image
         run: make build-query-service-amd64
@@ -27,20 +21,10 @@
       - name: Build frontend image
         run: make build-frontend-amd64
 
->>>>>>> dcb17fb3
       - name: Create a k3s cluster
         uses: AbsaOSS/k3d-action@v2
         with:
           cluster-name: "signoz"
-<<<<<<< HEAD
-      - name: Inject the images to the cluster
-        run: k3d image import signoz/query-service:$DOCKER_TAG signoz/frontend:$DOCKER_TAG -c signoz
-      - name: Deploy the app
-        run: |
-          helm dependency update deploy/kubernetes/platform
-          helm install signoz deploy/kubernetes/platform/ -n platform --create-namespace \
-            --wait --timeout 10m0s \
-=======
 
       - name: Inject the images to the cluster
         run: k3d image import signoz/query-service:$DOCKER_TAG signoz/frontend:$DOCKER_TAG -c signoz
@@ -57,17 +41,10 @@
           helm install my-release signoz/signoz -n platform \
             --wait \
             --timeout 10m0s \
->>>>>>> dcb17fb3
             --set cloud=null \
             --set frontend.service.type=LoadBalancer \
             --set query-service.image.tag=$DOCKER_TAG \
             --set frontend.image.tag=$DOCKER_TAG
-<<<<<<< HEAD
-          kubectl describe deploy/signoz-frontend -n platform | grep Image
-          kubectl describe statefulset/signoz-query-service -n platform | grep Image
-          kubectl get pods -n platform
-          kubectl get svc -n platform
-=======
           
           # get pods, services and the container images
           kubectl describe deploy/frontend -n platform | grep Image
@@ -75,32 +52,10 @@
           kubectl get pods -n platform
           kubectl get svc -n platform
 
->>>>>>> dcb17fb3
       - name: Kick off a sample-app workload
         run: |
           # create sample-application namespace
           kubectl create ns sample-application
-<<<<<<< HEAD
-          kubectl -n sample-application apply -Rf sample-apps/hotrod/
-          kubectl -n sample-application get deploy --output name | xargs -r -n1 -t kubectl -n sample-application rollout status --timeout=300s
-          #TODO: we can remove that sleep once the sample app readiness prob is fixed.
-          sleep 300 # if we don't wait the curl command return success but doesn't kick-of the requests
-          kubectl -n sample-application run strzal --image=djbingham/curl \
-            --restart='OnFailure' -i --rm --command -- curl -X POST -F \
-            'locust_count=6' -F 'hatch_rate=2' http://locust-master:8089/swarm
-          sleep 600 # give some time for the data to reach signoz
-      - name: Get commit short sha
-        uses: benjlevesque/short-sha@v1.2
-        id: short-sha
-      - name: Start tunnel
-        env:
-          COMMIT_SHA: pr-${{ steps.short-sha.outputs.sha }}
-        run: |
-          npm install -g localtunnel
-          host=$(kubectl get svc -n platform | grep signoz-frontend | tr -s ' ' | cut -d" " -f4)
-          port=$(kubectl get svc -n platform | grep signoz-frontend | tr -s ' ' | cut -d" " -f5 | cut -d":" -f1)
-          lt -p $port -l $host -s $COMMIT_SHA
-=======
 
           # apply hotrod k8s manifest file
           kubectl -n sample-application apply -f https://github.com/SigNoz/signoz/blob/main/sample-apps/hotrod/hotrod.yaml
@@ -127,5 +82,4 @@
           npm install -g localtunnel
           host=$(kubectl get svc -n platform | grep frontend | tr -s ' ' | cut -d" " -f4)
           port=$(kubectl get svc -n platform | grep frontend | tr -s ' ' | cut -d" " -f5 | cut -d":" -f1)
-          lt -p $port -l $host -s $SUBDOMAIN
->>>>>>> dcb17fb3
+          lt -p $port -l $host -s $SUBDOMAIN