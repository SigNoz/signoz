name: push

on:
  push:
    branches:
      - main
      - develop
    tags:
      - v*

jobs:

  image-build-and-push-query-service:
    runs-on: ubuntu-latest
    steps:
      - name: Checkout code
        uses: actions/checkout@v4
      - name: Setup golang
        uses: actions/setup-go@v4
        with:
          go-version: "1.21"
      - name: Set up QEMU
        uses: docker/setup-qemu-action@v3
      - name: Set up Docker Buildx
        uses: docker/setup-buildx-action@v3
        with:
          version: latest
      - name: Login to DockerHub
        uses: docker/login-action@v3
        with:
          username: ${{ secrets.DOCKERHUB_USERNAME }}
          password: ${{ secrets.DOCKERHUB_TOKEN }}
      - uses: benjlevesque/short-sha@v2.2
        id: short-sha
      - name: Get branch name
        id: branch-name
<<<<<<< HEAD
        uses: tj-actions/branch-names@v7
=======
        uses: tj-actions/branch-names@v7.0.7
>>>>>>> 26bc94fc
      - name: Set docker tag environment
        run: |
          if [ '${{ steps.branch-name.outputs.is_tag }}' == 'true' ]; then
            tag="${{ steps.branch-name.outputs.tag }}"
            tag="${tag:1}"
            echo "DOCKER_TAG=${tag}-oss" >> $GITHUB_ENV
          elif [ '${{ steps.branch-name.outputs.current_branch }}' == 'main' ]; then
            echo "DOCKER_TAG=latest-oss" >> $GITHUB_ENV
          else
            echo "DOCKER_TAG=${{ steps.branch-name.outputs.current_branch }}-oss" >> $GITHUB_ENV
          fi
      - name: Install cross-compilation tools
        run: |
          set -ex
          sudo apt-get update
          sudo apt-get install -y gcc-aarch64-linux-gnu musl-tools
      - name: Build and push docker image
        run: make build-push-query-service

  image-build-and-push-ee-query-service:
    runs-on: ubuntu-latest
    steps:
      - name: Checkout code
        uses: actions/checkout@v4
      - name: Setup golang
        uses: actions/setup-go@v4
        with:
          go-version: "1.21"
      - name: Set up QEMU
        uses: docker/setup-qemu-action@v3
      - name: Set up Docker Buildx
        uses: docker/setup-buildx-action@v3
        with:
          version: latest
      - name: Login to DockerHub
        uses: docker/login-action@v3
        with:
          username: ${{ secrets.DOCKERHUB_USERNAME }}
          password: ${{ secrets.DOCKERHUB_TOKEN }}
      - uses: benjlevesque/short-sha@v2.2
        id: short-sha
      - name: Get branch name
        id: branch-name
<<<<<<< HEAD
        uses: tj-actions/branch-names@v7
=======
        uses: tj-actions/branch-names@v7.0.7
>>>>>>> 26bc94fc
      - name: Set docker tag environment
        run: |
          if [ '${{ steps.branch-name.outputs.is_tag }}' == 'true' ]; then
            tag="${{ steps.branch-name.outputs.tag }}"
            tag="${tag:1}"
            echo "DOCKER_TAG=$tag" >> $GITHUB_ENV
          elif [ '${{ steps.branch-name.outputs.current_branch }}' == 'main' ]; then
            echo "DOCKER_TAG=latest" >> $GITHUB_ENV
          else
            echo "DOCKER_TAG=${{ steps.branch-name.outputs.current_branch }}" >> $GITHUB_ENV
          fi
      - name: Install cross-compilation tools
        run: |
          set -ex
          sudo apt-get update
          sudo apt-get install -y gcc-aarch64-linux-gnu musl-tools
      - name: Build and push docker image
        run: make build-push-ee-query-service

  image-build-and-push-frontend:
    runs-on: ubuntu-latest
    steps:
      - name: Checkout code
        uses: actions/checkout@v4
      - name: Install dependencies
        working-directory: frontend
        run: yarn install
      - name: Run Prettier
        working-directory: frontend
        run: npm run prettify
        continue-on-error: true
      - name: Run ESLint
        working-directory: frontend
        run: npm run lint
        continue-on-error: true
      - name: Set up Docker Buildx
        uses: docker/setup-buildx-action@v3
        with:
          version: latest
      - name: Login to DockerHub
        uses: docker/login-action@v3
        with:
          username: ${{ secrets.DOCKERHUB_USERNAME }}
          password: ${{ secrets.DOCKERHUB_TOKEN }}
      - uses: benjlevesque/short-sha@v2.2
        id: short-sha
      - name: Get branch name
        id: branch-name
<<<<<<< HEAD
        uses: tj-actions/branch-names@v7
=======
        uses: tj-actions/branch-names@v7.0.7
>>>>>>> 26bc94fc
      - name: Set docker tag environment
        run: |
          if [ '${{ steps.branch-name.outputs.is_tag }}' == 'true' ]; then
            tag="${{ steps.branch-name.outputs.tag }}"
            tag="${tag:1}"
            echo "DOCKER_TAG=$tag" >> $GITHUB_ENV
          elif [ '${{ steps.branch-name.outputs.current_branch }}' == 'main' ]; then
            echo "DOCKER_TAG=latest" >> $GITHUB_ENV
          else
            echo "DOCKER_TAG=${{ steps.branch-name.outputs.current_branch }}" >> $GITHUB_ENV
          fi
      - name: Build and push docker image
        run: make build-push-frontend

  image-build-and-push-frontend-ee:
    runs-on: ubuntu-latest
    steps:
      - name: Checkout code
        uses: actions/checkout@v4
      - name: Create .env file
        run: |
          echo 'INTERCOM_APP_ID="${{ secrets.INTERCOM_APP_ID }}"' > frontend/.env
          echo 'SEGMENT_ID="${{ secrets.SEGMENT_ID }}"' >> frontend/.env
          echo 'CLARITY_PROJECT_ID="${{ secrets.CLARITY_PROJECT_ID }}"' >> frontend/.env
      - name: Install dependencies
        working-directory: frontend
        run: yarn install
      - name: Run Prettier
        working-directory: frontend
        run: npm run prettify
        continue-on-error: true
      - name: Run ESLint
        working-directory: frontend
        run: npm run lint
        continue-on-error: true
      - name: Set up Docker Buildx
        uses: docker/setup-buildx-action@v3
        with:
          version: latest
      - name: Login to DockerHub
        uses: docker/login-action@v3
        with:
          username: ${{ secrets.DOCKERHUB_USERNAME }}
          password: ${{ secrets.DOCKERHUB_TOKEN }}
      - uses: benjlevesque/short-sha@v2.2
        id: short-sha
      - name: Get branch name
        id: branch-name
<<<<<<< HEAD
        uses: tj-actions/branch-names@v7
=======
        uses: tj-actions/branch-names@v7.0.7
>>>>>>> 26bc94fc
      - name: Set docker tag environment
        run: |
          if [ '${{ steps.branch-name.outputs.is_tag }}' == 'true' ]; then
            tag="${{ steps.branch-name.outputs.tag }}"
            tag="${tag:1}"
            echo "DOCKER_TAG=${tag}-ee" >> $GITHUB_ENV
          elif [ '${{ steps.branch-name.outputs.current_branch }}' == 'main' ]; then
            echo "DOCKER_TAG=latest-ee" >> $GITHUB_ENV
          else
            echo "DOCKER_TAG=${{ steps.branch-name.outputs.current_branch }}-ee" >> $GITHUB_ENV
          fi
      - name: Build and push docker image
        run: make build-push-frontend<|MERGE_RESOLUTION|>--- conflicted
+++ resolved
@@ -34,11 +34,7 @@
         id: short-sha
       - name: Get branch name
         id: branch-name
-<<<<<<< HEAD
-        uses: tj-actions/branch-names@v7
-=======
         uses: tj-actions/branch-names@v7.0.7
->>>>>>> 26bc94fc
       - name: Set docker tag environment
         run: |
           if [ '${{ steps.branch-name.outputs.is_tag }}' == 'true' ]; then
@@ -82,11 +78,7 @@
         id: short-sha
       - name: Get branch name
         id: branch-name
-<<<<<<< HEAD
-        uses: tj-actions/branch-names@v7
-=======
         uses: tj-actions/branch-names@v7.0.7
->>>>>>> 26bc94fc
       - name: Set docker tag environment
         run: |
           if [ '${{ steps.branch-name.outputs.is_tag }}' == 'true' ]; then
@@ -135,11 +127,7 @@
         id: short-sha
       - name: Get branch name
         id: branch-name
-<<<<<<< HEAD
-        uses: tj-actions/branch-names@v7
-=======
         uses: tj-actions/branch-names@v7.0.7
->>>>>>> 26bc94fc
       - name: Set docker tag environment
         run: |
           if [ '${{ steps.branch-name.outputs.is_tag }}' == 'true' ]; then
@@ -188,11 +176,7 @@
         id: short-sha
       - name: Get branch name
         id: branch-name
-<<<<<<< HEAD
-        uses: tj-actions/branch-names@v7
-=======
         uses: tj-actions/branch-names@v7.0.7
->>>>>>> 26bc94fc
       - name: Set docker tag environment
         run: |
           if [ '${{ steps.branch-name.outputs.is_tag }}' == 'true' ]; then
