package querybuilder

import (
	"context"
	"fmt"
	"log/slog"
	"strconv"
	"strings"

	"github.com/SigNoz/signoz/pkg/errors"
	grammar "github.com/SigNoz/signoz/pkg/parser/grammar"
	"github.com/SigNoz/signoz/pkg/query-service/constants"
	qbtypes "github.com/SigNoz/signoz/pkg/types/querybuildertypes/querybuildertypesv5"
	"github.com/SigNoz/signoz/pkg/types/telemetrytypes"
	"github.com/antlr4-go/antlr/v4"

	sqlbuilder "github.com/huandu/go-sqlbuilder"
)

var searchTroubleshootingGuideURL = "https://signoz.io/docs/userguide/search-troubleshooting/"

const stringMatchingOperatorDocURL = "https://signoz.io/docs/userguide/operators-reference/#string-matching-operators"

// filterExpressionVisitor implements the FilterQueryVisitor interface
// to convert the parsed filter expressions into ClickHouse WHERE clause
type filterExpressionVisitor struct {
	logger             *slog.Logger
	fieldMapper        qbtypes.FieldMapper
	conditionBuilder   qbtypes.ConditionBuilder
	warnings           []string
	mainWarnURL        string
	fieldKeys          map[string][]*telemetrytypes.TelemetryFieldKey
	errors             []string
	mainErrorURL       string
	builder            *sqlbuilder.SelectBuilder
	fullTextColumn     *telemetrytypes.TelemetryFieldKey
	jsonKeyToKey       qbtypes.JsonKeyToFieldFunc
	skipResourceFilter bool
	skipFullTextFilter bool
	skipFunctionCalls  bool
	ignoreNotFoundKeys bool
	variables          map[string]qbtypes.VariableItem

	keysWithWarnings map[string]bool
	startNs          uint64
	endNs            uint64
}

type FilterExprVisitorOpts struct {
	Logger             *slog.Logger
	FieldMapper        qbtypes.FieldMapper
	ConditionBuilder   qbtypes.ConditionBuilder
	FieldKeys          map[string][]*telemetrytypes.TelemetryFieldKey
	Builder            *sqlbuilder.SelectBuilder
	FullTextColumn     *telemetrytypes.TelemetryFieldKey
	JsonKeyToKey       qbtypes.JsonKeyToFieldFunc
	SkipResourceFilter bool
	SkipFullTextFilter bool
	SkipFunctionCalls  bool
	IgnoreNotFoundKeys bool
	Variables          map[string]qbtypes.VariableItem
	StartNs            uint64
	EndNs              uint64
}

// newFilterExpressionVisitor creates a new filterExpressionVisitor
func newFilterExpressionVisitor(opts FilterExprVisitorOpts) *filterExpressionVisitor {
	return &filterExpressionVisitor{
		logger:             opts.Logger,
		fieldMapper:        opts.FieldMapper,
		conditionBuilder:   opts.ConditionBuilder,
		fieldKeys:          opts.FieldKeys,
		builder:            opts.Builder,
		fullTextColumn:     opts.FullTextColumn,
		jsonKeyToKey:       opts.JsonKeyToKey,
		skipResourceFilter: opts.SkipResourceFilter,
		skipFullTextFilter: opts.SkipFullTextFilter,
		skipFunctionCalls:  opts.SkipFunctionCalls,
		ignoreNotFoundKeys: opts.IgnoreNotFoundKeys,
		variables:          opts.Variables,
		keysWithWarnings:   make(map[string]bool),
		startNs:            opts.StartNs,
		endNs:              opts.EndNs,
	}
}

type PreparedWhereClause struct {
	WhereClause    *sqlbuilder.WhereClause
	Warnings       []string
	WarningsDocURL string
}

// PrepareWhereClause generates a ClickHouse compatible WHERE clause from the filter query
func PrepareWhereClause(query string, opts FilterExprVisitorOpts, startNs uint64, endNs uint64) (*PreparedWhereClause, error) {

	// Setup the ANTLR parsing pipeline
	input := antlr.NewInputStream(query)
	lexer := grammar.NewFilterQueryLexer(input)

	if opts.Builder == nil {
		sb := sqlbuilder.NewSelectBuilder()
		opts.Builder = sb
	}

	// Set up error handling
	lexerErrorListener := NewErrorListener()
	lexer.RemoveErrorListeners()
	lexer.AddErrorListener(lexerErrorListener)

	tokens := antlr.NewCommonTokenStream(lexer, 0)
	parserErrorListener := NewErrorListener()
	parser := grammar.NewFilterQueryParser(tokens)
	parser.RemoveErrorListeners()
	parser.AddErrorListener(parserErrorListener)

	// Parse the query
	tree := parser.Query()

	// override skipResourceFilter if the expression contains OR
	for _, tok := range tokens.GetAllTokens() {
		if tok.GetTokenType() == grammar.FilterQueryParserOR {
			opts.SkipResourceFilter = false
			break
		}
	}
	tokens.Reset()

	opts.StartNs = startNs
	opts.EndNs = endNs
	visitor := newFilterExpressionVisitor(opts)

	// Handle syntax errors
	if len(parserErrorListener.SyntaxErrors) > 0 {
		combinedErrors := errors.Newf(
			errors.TypeInvalidInput,
			errors.CodeInvalidInput,
			"Found %d syntax errors while parsing the search expression.",
			len(parserErrorListener.SyntaxErrors),
		)
		additionals := make([]string, len(parserErrorListener.SyntaxErrors))
		for _, err := range parserErrorListener.SyntaxErrors {
			if err.Error() != "" {
				additionals = append(additionals, err.Error())
			}
		}

		return nil, combinedErrors.WithAdditional(additionals...).WithUrl(searchTroubleshootingGuideURL)
	}

	// Visit the parse tree with our ClickHouse visitor
	cond := visitor.Visit(tree).(string)

	if len(visitor.errors) > 0 {
		// combine all errors into a single error
		combinedErrors := errors.Newf(
			errors.TypeInvalidInput,
			errors.CodeInvalidInput,
			"Found %d errors while parsing the search expression.",
			len(visitor.errors),
		)
		url := visitor.mainErrorURL
		if url == "" {
			url = searchTroubleshootingGuideURL
		}
		return nil, combinedErrors.WithAdditional(visitor.errors...).WithUrl(url)
	}

	if cond == "" {
		cond = "true"
	}

	whereClause := sqlbuilder.NewWhereClause().AddWhereExpr(visitor.builder.Args, cond)

	return &PreparedWhereClause{WhereClause: whereClause, Warnings: visitor.warnings, WarningsDocURL: visitor.mainWarnURL}, nil
}

// Visit dispatches to the specific visit method based on node type
func (v *filterExpressionVisitor) Visit(tree antlr.ParseTree) any {
	// Handle nil nodes to prevent panic
	if tree == nil {
		return ""
	}

	switch t := tree.(type) {
	case *grammar.QueryContext:
		return v.VisitQuery(t)
	case *grammar.ExpressionContext:
		return v.VisitExpression(t)
	case *grammar.OrExpressionContext:
		return v.VisitOrExpression(t)
	case *grammar.AndExpressionContext:
		return v.VisitAndExpression(t)
	case *grammar.UnaryExpressionContext:
		return v.VisitUnaryExpression(t)
	case *grammar.PrimaryContext:
		return v.VisitPrimary(t)
	case *grammar.ComparisonContext:
		return v.VisitComparison(t)
	case *grammar.InClauseContext:
		return v.VisitInClause(t)
	case *grammar.NotInClauseContext:
		return v.VisitNotInClause(t)
	case *grammar.ValueListContext:
		return v.VisitValueList(t)
	case *grammar.FullTextContext:
		return v.VisitFullText(t)
	case *grammar.FunctionCallContext:
		return v.VisitFunctionCall(t)
	case *grammar.FunctionParamListContext:
		return v.VisitFunctionParamList(t)
	case *grammar.FunctionParamContext:
		return v.VisitFunctionParam(t)
	case *grammar.ArrayContext:
		return v.VisitArray(t)
	case *grammar.ValueContext:
		return v.VisitValue(t)
	case *grammar.KeyContext:
		return v.VisitKey(t)
	default:
		return ""
	}
}

func (v *filterExpressionVisitor) VisitQuery(ctx *grammar.QueryContext) any {

	return v.Visit(ctx.Expression())
}

// VisitExpression passes through to the orExpression
func (v *filterExpressionVisitor) VisitExpression(ctx *grammar.ExpressionContext) any {
	return v.Visit(ctx.OrExpression())
}

// VisitOrExpression handles OR expressions
func (v *filterExpressionVisitor) VisitOrExpression(ctx *grammar.OrExpressionContext) any {
	andExpressions := ctx.AllAndExpression()

	andExpressionConditions := make([]string, len(andExpressions))
	for i, expr := range andExpressions {
		if condExpr, ok := v.Visit(expr).(string); ok && condExpr != "" {
			andExpressionConditions[i] = condExpr
		}
	}

	if len(andExpressionConditions) == 0 {
		return ""
	}

	if len(andExpressionConditions) == 1 {
		return andExpressionConditions[0]
	}

	return v.builder.Or(andExpressionConditions...)
}

// VisitAndExpression handles AND expressions
func (v *filterExpressionVisitor) VisitAndExpression(ctx *grammar.AndExpressionContext) any {
	unaryExpressions := ctx.AllUnaryExpression()

	unaryExpressionConditions := make([]string, len(unaryExpressions))
	for i, expr := range unaryExpressions {
		if condExpr, ok := v.Visit(expr).(string); ok && condExpr != "" {
			unaryExpressionConditions[i] = condExpr
		}
	}

	if len(unaryExpressionConditions) == 0 {
		return ""
	}

	if len(unaryExpressionConditions) == 1 {
		return unaryExpressionConditions[0]
	}

	return v.builder.And(unaryExpressionConditions...)
}

// VisitUnaryExpression handles NOT expressions
func (v *filterExpressionVisitor) VisitUnaryExpression(ctx *grammar.UnaryExpressionContext) any {
	result := v.Visit(ctx.Primary()).(string)

	// Check if this is a NOT expression
	if ctx.NOT() != nil {
		return fmt.Sprintf("NOT (%s)", result)
	}

	return result
}

// VisitPrimary handles grouped expressions, comparisons, function calls, and full-text search
func (v *filterExpressionVisitor) VisitPrimary(ctx *grammar.PrimaryContext) any {
	if ctx.OrExpression() != nil {
		// This is a parenthesized expression
		if condExpr, ok := v.Visit(ctx.OrExpression()).(string); ok && condExpr != "" {
			return fmt.Sprintf("(%s)", v.Visit(ctx.OrExpression()).(string))
		}
		return ""
	} else if ctx.Comparison() != nil {
		return v.Visit(ctx.Comparison())
	} else if ctx.FunctionCall() != nil {
		return v.Visit(ctx.FunctionCall())
	} else if ctx.FullText() != nil {
		return v.Visit(ctx.FullText())
	}

	// Handle standalone key/value as a full text search term
	if ctx.GetChildCount() == 1 {
		if v.skipFullTextFilter {
			return ""
		}

		if v.fullTextColumn == nil {
			v.errors = append(v.errors, "full text search is not supported")
			return ""
		}
		child := ctx.GetChild(0)
		if keyCtx, ok := child.(*grammar.KeyContext); ok {
			// create a full text search condition on the body field

			keyText := keyCtx.GetText()
			cond, err := v.conditionBuilder.ConditionFor(context.Background(), v.fullTextColumn, qbtypes.FilterOperatorRegexp, FormatFullTextSearch(keyText), v.builder, v.startNs, v.endNs)
			if err != nil {
				v.errors = append(v.errors, fmt.Sprintf("failed to build full text search condition: %s", err.Error()))
				return ""
			}
			return cond
		} else if valCtx, ok := child.(*grammar.ValueContext); ok {
			var text string
			if valCtx.QUOTED_TEXT() != nil {
				text = trimQuotes(valCtx.QUOTED_TEXT().GetText())
			} else if valCtx.NUMBER() != nil {
				text = valCtx.NUMBER().GetText()
			} else if valCtx.BOOL() != nil {
				text = valCtx.BOOL().GetText()
			} else if valCtx.KEY() != nil {
				text = valCtx.KEY().GetText()
			} else {
				v.errors = append(v.errors, fmt.Sprintf("unsupported value type: %s", valCtx.GetText()))
				return ""
			}
			cond, err := v.conditionBuilder.ConditionFor(context.Background(), v.fullTextColumn, qbtypes.FilterOperatorRegexp, FormatFullTextSearch(text), v.builder, v.startNs, v.endNs)
			if err != nil {
				v.errors = append(v.errors, fmt.Sprintf("failed to build full text search condition: %s", err.Error()))
				return ""
			}
			return cond
		}
	}

	return "" // Should not happen with valid input
}

// VisitComparison handles all comparison operators
func (v *filterExpressionVisitor) VisitComparison(ctx *grammar.ComparisonContext) any {
	keys := v.Visit(ctx.Key()).([]*telemetrytypes.TelemetryFieldKey)

	// if key is missing and can be ignored, the condition is ignored
	if len(keys) == 0 && v.ignoreNotFoundKeys {
		return ""
	}

	// this is used to skip the resource filtering on main table if
	// the query may use the resources table sub-query filter
	if v.skipResourceFilter {
		filteredKeys := []*telemetrytypes.TelemetryFieldKey{}
		for _, key := range keys {
			if key.FieldContext != telemetrytypes.FieldContextResource {
				filteredKeys = append(filteredKeys, key)
			}
		}
		keys = filteredKeys
		if len(keys) == 0 {
			return ""
		}
	}

	// Handle EXISTS specially
	if ctx.EXISTS() != nil {
		op := qbtypes.FilterOperatorExists
		if ctx.NOT() != nil {
			op = qbtypes.FilterOperatorNotExists
		}
		var conds []string
		for _, key := range keys {
			condition, err := v.conditionBuilder.ConditionFor(context.Background(), key, op, nil, v.builder, v.startNs, v.endNs)
			if err != nil {
				return ""
			}
			conds = append(conds, condition)
		}
		// if there is only one condition, return it directly, one less `()` wrapper
		if len(conds) == 1 {
			return conds[0]
		}
		if op.IsNegativeOperator() {
			return v.builder.And(conds...)
		}
		return v.builder.Or(conds...)
	}

	// Handle IN clause
	if ctx.InClause() != nil || ctx.NotInClause() != nil {

		var values []any
		var retValue any
		if ctx.InClause() != nil {
			retValue = v.Visit(ctx.InClause())
		} else if ctx.NotInClause() != nil {
			retValue = v.Visit(ctx.NotInClause())
		}
		switch ret := retValue.(type) {
		case []any:
			values = ret
		case any:
			values = []any{ret}
		}

		if len(values) == 1 {
			if var_, ok := values[0].(string); ok {
				// check if this is a variables
				var ok bool
				var varItem qbtypes.VariableItem
				varItem, ok = v.variables[var_]
				// if not present, try without `$` prefix
				if !ok && len(var_) > 0 {
					varItem, ok = v.variables[var_[1:]]
				}

				if ok {
					// we have a variable, now check for dynamic variable
					if varItem.Type == qbtypes.DynamicVariableType {
						// check if it is special value to skip entire filter, if so skip it
						if all_, ok := varItem.Value.(string); ok && all_ == "__all__" {
							return ""
						}
					}
					switch varValues := varItem.Value.(type) {
					case []any:
						if len(varValues) == 0 {
							v.errors = append(v.errors, fmt.Sprintf("malformed request payload: variable `%s` used in expression has an empty list value", strings.TrimPrefix(var_, "$")))
							return ""
						}
						values = varValues
					case any:
						values = []any{varValues}
					}
				}
			}
		}

		op := qbtypes.FilterOperatorIn
		if ctx.NotInClause() != nil {
			op = qbtypes.FilterOperatorNotIn
		}
		var conds []string
		for _, key := range keys {
			condition, err := v.conditionBuilder.ConditionFor(context.Background(), key, op, values, v.builder, v.startNs, v.endNs)
			if err != nil {
				return ""
			}
			conds = append(conds, condition)
		}
		if len(conds) == 1 {
			return conds[0]
		}
		if op.IsNegativeOperator() {
			return v.builder.And(conds...)
		}
		return v.builder.Or(conds...)
	}

	// Handle BETWEEN
	if ctx.BETWEEN() != nil {
		op := qbtypes.FilterOperatorBetween
		if ctx.NOT() != nil {
			op = qbtypes.FilterOperatorNotBetween
		}

		values := ctx.AllValue()
		if len(values) != 2 {
			return ""
		}

		value1 := v.Visit(values[0])
		value2 := v.Visit(values[1])

		var conds []string
		for _, key := range keys {
			condition, err := v.conditionBuilder.ConditionFor(context.Background(), key, op, []any{value1, value2}, v.builder, v.startNs, v.endNs)
			if err != nil {
				return ""
			}
			conds = append(conds, condition)
		}
		if len(conds) == 1 {
			return conds[0]
		}
		if op.IsNegativeOperator() {
			return v.builder.And(conds...)
		}
		return v.builder.Or(conds...)
	}

	// Get all values for operations that need them
	values := ctx.AllValue()
	if len(values) > 0 {
		value := v.Visit(values[0])

		if var_, ok := value.(string); ok {
			// check if this is a variables
			var ok bool
			var varItem qbtypes.VariableItem
			varItem, ok = v.variables[var_]
			// if not present, try without `$` prefix
			if !ok && len(var_) > 0 {
				varItem, ok = v.variables[var_[1:]]
			}

			if ok {
				switch varValues := varItem.Value.(type) {
				case []any:
					if len(varValues) == 0 {
						v.errors = append(v.errors, fmt.Sprintf("malformed request payload: variable `%s` used in expression has an empty list value", strings.TrimPrefix(var_, "$")))
						return ""
					}
					value = varValues[0]
				case any:
					value = varValues
				}
			}
		}

		var op qbtypes.FilterOperator

		// Handle each type of comparison
		if ctx.EQUALS() != nil {
			op = qbtypes.FilterOperatorEqual
		} else if ctx.NOT_EQUALS() != nil || ctx.NEQ() != nil {
			op = qbtypes.FilterOperatorNotEqual
		} else if ctx.LT() != nil {
			op = qbtypes.FilterOperatorLessThan
		} else if ctx.LE() != nil {
			op = qbtypes.FilterOperatorLessThanOrEq
		} else if ctx.GT() != nil {
			op = qbtypes.FilterOperatorGreaterThan
		} else if ctx.GE() != nil {
			op = qbtypes.FilterOperatorGreaterThanOrEq
		} else if ctx.LIKE() != nil {
			op = qbtypes.FilterOperatorLike
			if ctx.NOT() != nil {
				op = qbtypes.FilterOperatorNotLike
			}
			v.warnIfLikeWithoutWildcards("LIKE", value)
		} else if ctx.ILIKE() != nil {
			op = qbtypes.FilterOperatorILike
			if ctx.NOT() != nil {
				op = qbtypes.FilterOperatorNotILike
			}
			v.warnIfLikeWithoutWildcards("ILIKE", value)
		} else if ctx.REGEXP() != nil {
			op = qbtypes.FilterOperatorRegexp
			if ctx.NOT() != nil {
				op = qbtypes.FilterOperatorNotRegexp
			}
		} else if ctx.CONTAINS() != nil {
			op = qbtypes.FilterOperatorContains
			if ctx.NOT() != nil {
				op = qbtypes.FilterOperatorNotContains
			}
		}

		var conds []string
		for _, key := range keys {
			condition, err := v.conditionBuilder.ConditionFor(context.Background(), key, op, value, v.builder, v.startNs, v.endNs)
			if err != nil {
				v.errors = append(v.errors, fmt.Sprintf("failed to build condition: %s", err.Error()))
				return ""
			}
			conds = append(conds, condition)
		}
		if len(conds) == 1 {
			return conds[0]
		}
		if op.IsNegativeOperator() {
			return v.builder.And(conds...)
		}
		return v.builder.Or(conds...)
	}

	return "" // Should not happen with valid input
}

// warnIfLikeWithoutWildcards adds a guidance warning when LIKE/ILIKE is used without wildcards
func (v *filterExpressionVisitor) warnIfLikeWithoutWildcards(op string, value any) {
	if hasLikeWildcards(value) {
		return
	}

	msg := op + " operator used without wildcards (% or _). Consider using = operator for exact matches or add wildcards for pattern matching."
	v.warnings = append(v.warnings, msg)
	if v.mainWarnURL == "" {
		v.mainWarnURL = stringMatchingOperatorDocURL
	}
}

// VisitInClause handles IN expressions
func (v *filterExpressionVisitor) VisitInClause(ctx *grammar.InClauseContext) any {
	if ctx.ValueList() != nil {
		return v.Visit(ctx.ValueList())
	}
	return v.Visit(ctx.Value())
}

// VisitNotInClause handles NOT IN expressions
func (v *filterExpressionVisitor) VisitNotInClause(ctx *grammar.NotInClauseContext) any {
	if ctx.ValueList() != nil {
		return v.Visit(ctx.ValueList())
	}
	return v.Visit(ctx.Value())
}

// VisitValueList handles comma-separated value lists
func (v *filterExpressionVisitor) VisitValueList(ctx *grammar.ValueListContext) any {
	values := ctx.AllValue()

	parts := []any{}
	for _, val := range values {
		parts = append(parts, v.Visit(val))
	}

	return parts
}

// VisitFullText handles standalone quoted strings for full-text search
func (v *filterExpressionVisitor) VisitFullText(ctx *grammar.FullTextContext) any {

	if v.skipFullTextFilter {
		return ""
	}

	var text string

	if ctx.QUOTED_TEXT() != nil {
		text = trimQuotes(ctx.QUOTED_TEXT().GetText())
	} else if ctx.FREETEXT() != nil {
		text = ctx.FREETEXT().GetText()
	}

	if v.fullTextColumn == nil {
		v.errors = append(v.errors, "full text search is not supported")
		return ""
	}
	cond, err := v.conditionBuilder.ConditionFor(context.Background(), v.fullTextColumn, qbtypes.FilterOperatorRegexp, FormatFullTextSearch(text), v.builder, v.startNs, v.endNs)
	if err != nil {
		v.errors = append(v.errors, fmt.Sprintf("failed to build full text search condition: %s", err.Error()))
		return ""
	}
	return cond
}

// VisitFunctionCall handles function calls like has(), hasAny(), etc.
func (v *filterExpressionVisitor) VisitFunctionCall(ctx *grammar.FunctionCallContext) any {
	if v.skipFunctionCalls {
		return ""
	}

	// Get function name based on which token is present
	var functionName string
	if ctx.HAS() != nil {
		functionName = "has"
	} else if ctx.HASANY() != nil {
		functionName = "hasAny"
	} else if ctx.HASALL() != nil {
		functionName = "hasAll"
	} else if ctx.HASTOKEN() != nil {
		functionName = "hasToken"
	} else {
		// Default fallback
		v.errors = append(v.errors, fmt.Sprintf("unknown function `%s`", ctx.GetText()))
		return ""
	}
	params := v.Visit(ctx.FunctionParamList()).([]any)

	if len(params) < 2 {
		v.errors = append(v.errors, fmt.Sprintf("function `%s` expects key and value parameters", functionName))
		return ""
	}

	keys, ok := params[0].([]*telemetrytypes.TelemetryFieldKey)
	if !ok {
		v.errors = append(v.errors, fmt.Sprintf("function `%s` expects key parameter to be a field key", functionName))
		return ""
	}
	value := params[1:]
	var conds []string
	for _, key := range keys {
		var fieldName string

		if functionName == "hasToken" {

			if key.Name != "body" {
				if v.mainErrorURL == "" {
					v.mainErrorURL = "https://signoz.io/docs/userguide/functions-reference/#hastoken-function"
				}
				v.errors = append(v.errors, fmt.Sprintf("function `%s` only supports body field as first parameter", functionName))
			}

			// this will only work with string.
			if _, ok := value[0].(string); !ok {
				if v.mainErrorURL == "" {
					v.mainErrorURL = "https://signoz.io/docs/userguide/functions-reference/#hastoken-function"
				}
				v.errors = append(v.errors, fmt.Sprintf("function `%s` expects value parameter to be a string", functionName))
				return ""
			}
			conds = append(conds, fmt.Sprintf("hasToken(LOWER(%s), LOWER(%s))", key.Name, v.builder.Var(value[0])))
		} else {
			// this is that all other functions only support array fields
			if key.FieldContext == telemetrytypes.FieldContextBody {
				fieldName, _ = v.jsonKeyToKey(context.Background(), key, qbtypes.FilterOperatorUnknown, value)
			} else {
				// TODO(add docs for json body search)
				if v.mainErrorURL == "" {
					v.mainErrorURL = "https://signoz.io/docs/userguide/search-troubleshooting/#function-supports-only-body-json-search"
				}
				v.errors = append(v.errors, fmt.Sprintf("function `%s` supports only body JSON search", functionName))
				return ""
			}

			var cond string
			// Map our functions to ClickHouse equivalents
			switch functionName {
			case "has":
				cond = fmt.Sprintf("has(%s, %s)", fieldName, v.builder.Var(value[0]))
			case "hasAny":
				cond = fmt.Sprintf("hasAny(%s, %s)", fieldName, v.builder.Var(value))
			case "hasAll":
				cond = fmt.Sprintf("hasAll(%s, %s)", fieldName, v.builder.Var(value))
			}
			conds = append(conds, cond)
		}
	}

	if len(conds) == 1 {
		return conds[0]
	}
	return v.builder.Or(conds...)
}

// VisitFunctionParamList handles the parameter list for function calls
func (v *filterExpressionVisitor) VisitFunctionParamList(ctx *grammar.FunctionParamListContext) any {
	params := ctx.AllFunctionParam()
	parts := make([]any, len(params))

	for i, param := range params {
		parts[i] = v.Visit(param)
	}

	return parts
}

// VisitFunctionParam handles individual parameters in function calls
func (v *filterExpressionVisitor) VisitFunctionParam(ctx *grammar.FunctionParamContext) any {
	if ctx.Key() != nil {
		return v.Visit(ctx.Key())
	} else if ctx.Value() != nil {
		return v.Visit(ctx.Value())
	} else if ctx.Array() != nil {
		return v.Visit(ctx.Array())
	}

	return "" // Should not happen with valid input
}

// VisitArray handles array literals
func (v *filterExpressionVisitor) VisitArray(ctx *grammar.ArrayContext) any {
	return v.Visit(ctx.ValueList())
}

// VisitValue handles literal values: strings, numbers, booleans
func (v *filterExpressionVisitor) VisitValue(ctx *grammar.ValueContext) any {
	if ctx.QUOTED_TEXT() != nil {
		txt := ctx.QUOTED_TEXT().GetText()
		// trim quotes and return the value
		return trimQuotes(txt)
	} else if ctx.NUMBER() != nil {
		number, err := strconv.ParseFloat(ctx.NUMBER().GetText(), 64)
		if err != nil {
			v.errors = append(v.errors, fmt.Sprintf("failed to parse number %s", ctx.NUMBER().GetText()))
			return ""
		}
		return number
	} else if ctx.BOOL() != nil {
		// Convert to ClickHouse boolean literal
		boolText := strings.ToLower(ctx.BOOL().GetText())
		return boolText == "true"
	} else if ctx.KEY() != nil {
		// Why do we have a KEY context here?
		// When the user writes an expression like `service.name=redis`
		// The `redis` part is a VALUE context but parsed as a KEY token
		// so we return the text as is
		return ctx.KEY().GetText()
	}

	return "" // Should not happen with valid input
}

// VisitKey handles field/column references
func (v *filterExpressionVisitor) VisitKey(ctx *grammar.KeyContext) any {
	fieldKey := telemetrytypes.GetFieldKeyFromKeyText(ctx.GetText())
	keyName := fieldKey.Name

	fieldKeysForName := v.fieldKeys[keyName]

	// if the context is explicitly provided, filter out the remaining
	// example, resource.attr = 'value', then we don't want to search on
	// anything other than the resource attributes
	if fieldKey.FieldContext != telemetrytypes.FieldContextUnspecified {
		filteredKeys := []*telemetrytypes.TelemetryFieldKey{}
		for _, item := range fieldKeysForName {
			if item.FieldContext == fieldKey.FieldContext {
				filteredKeys = append(filteredKeys, item)
			}
		}
		fieldKeysForName = filteredKeys
	}

	// if the data type is explicitly provided, filter out the remaining
	// example, level:string = 'value', then we don't want to search on
	// anything other than the string attributes
	if fieldKey.FieldDataType != telemetrytypes.FieldDataTypeUnspecified {
		filteredKeys := []*telemetrytypes.TelemetryFieldKey{}
		for _, item := range fieldKeysForName {
			if item.FieldDataType == fieldKey.FieldDataType {
				filteredKeys = append(filteredKeys, item)
			}
		}
		fieldKeysForName = filteredKeys
	}

	// for the body json search, we need to add search on the body field even
	// if there is a field with the same name as attribute/resource attribute
	// Since it will ORed with the fieldKeysForName, it will not result empty
	// when either of them have values
	// Note: Skip this logic if body json query is enabled so we can look up the key inside fields
	//
	// TODO(Piyush): After entire migration this is supposed to be removed.
<<<<<<< HEAD
	if !constants.BodyJSONQueryEnabled && fieldKey.FieldContext == telemetrytypes.FieldContextBody {
=======
	if !BodyJSONQueryEnabled && fieldKey.FieldContext == telemetrytypes.FieldContextBody {
>>>>>>> f6da9adb
		fieldKeysForName = append(fieldKeysForName, &fieldKey)
	}

	if len(fieldKeysForName) == 0 {
		// check if the key exists with {fieldContext}.{key}
		// because the context could be legitimate prefix in user data, example `span.div_num = 20`
		keyWithContext := fmt.Sprintf("%s.%s", fieldKey.FieldContext.StringValue(), fieldKey.Name)
		if len(v.fieldKeys[keyWithContext]) > 0 {
			return v.fieldKeys[keyWithContext]
		}

		if fieldKey.FieldContext == telemetrytypes.FieldContextBody && keyName == "" {
			v.errors = append(v.errors, "missing key for body json search - expected key of the form `body.key` (ex: `body.status`)")
		} else if !v.ignoreNotFoundKeys {
			// TODO(srikanthccv): do we want to return an error here?
			// should we infer the type and auto-magically build a key for expression?
			v.errors = append(v.errors, fmt.Sprintf("key `%s` not found", fieldKey.Name))
			v.mainErrorURL = "https://signoz.io/docs/userguide/search-troubleshooting/#key-fieldname-not-found"
		}
	}

	if len(fieldKeysForName) > 1 {
		warnMsg := fmt.Sprintf(
			"Key `%s` is ambiguous, found %d different combinations of field context / data type: %v.",
			fieldKey.Name,
			len(fieldKeysForName),
			fieldKeysForName,
		)
		mixedFieldContext := map[string]bool{}
		for _, item := range fieldKeysForName {
			mixedFieldContext[item.FieldContext.StringValue()] = true
		}

		// when there is both resource and attribute context, default to resource only
		if mixedFieldContext[telemetrytypes.FieldContextResource.StringValue()] &&
			mixedFieldContext[telemetrytypes.FieldContextAttribute.StringValue()] {
			filteredKeys := []*telemetrytypes.TelemetryFieldKey{}
			for _, item := range fieldKeysForName {
				if item.FieldContext != telemetrytypes.FieldContextResource {
					continue
				}
				filteredKeys = append(filteredKeys, item)
			}
			fieldKeysForName = filteredKeys
			warnMsg += " " + "Using `resource` context by default. To query attributes explicitly, " +
				fmt.Sprintf("use the fully qualified name (e.g., 'attribute.%s')", fieldKey.Name)
		}

		if !v.keysWithWarnings[keyName] {
			v.mainWarnURL = "https://signoz.io/docs/userguide/field-context-data-types/"
			// this is warning state, we must have a unambiguous key
			v.warnings = append(v.warnings, warnMsg)
		}
		v.keysWithWarnings[keyName] = true
		v.logger.Warn("ambiguous key", "field_key_name", fieldKey.Name) //nolint:sloglint
	}

	return fieldKeysForName
}

// hasLikeWildcards checks if a value contains LIKE wildcards (% or _)
func hasLikeWildcards(value any) bool {
	str, ok := value.(string)
	if !ok {
		return false
	}
	return strings.Contains(str, "%") || strings.Contains(str, "_")
}

func trimQuotes(txt string) string {
	if len(txt) >= 2 {
		if (txt[0] == '"' && txt[len(txt)-1] == '"') ||
			(txt[0] == '\'' && txt[len(txt)-1] == '\'') {
			txt = txt[1 : len(txt)-1]
		}
	}

	// unescape so clickhouse-go can escape it
	// https://github.com/ClickHouse/clickhouse-go/blob/6c5ddb38dd2edc841a3b927711b841014759bede/bind.go#L278
	txt = strings.ReplaceAll(txt, `\\`, `\`)
	txt = strings.ReplaceAll(txt, `\'`, `'`)
	return txt
}<|MERGE_RESOLUTION|>--- conflicted
+++ resolved
@@ -9,7 +9,6 @@
 
 	"github.com/SigNoz/signoz/pkg/errors"
 	grammar "github.com/SigNoz/signoz/pkg/parser/grammar"
-	"github.com/SigNoz/signoz/pkg/query-service/constants"
 	qbtypes "github.com/SigNoz/signoz/pkg/types/querybuildertypes/querybuildertypesv5"
 	"github.com/SigNoz/signoz/pkg/types/telemetrytypes"
 	"github.com/antlr4-go/antlr/v4"
@@ -845,11 +844,7 @@
 	// Note: Skip this logic if body json query is enabled so we can look up the key inside fields
 	//
 	// TODO(Piyush): After entire migration this is supposed to be removed.
-<<<<<<< HEAD
-	if !constants.BodyJSONQueryEnabled && fieldKey.FieldContext == telemetrytypes.FieldContextBody {
-=======
 	if !BodyJSONQueryEnabled && fieldKey.FieldContext == telemetrytypes.FieldContextBody {
->>>>>>> f6da9adb
 		fieldKeysForName = append(fieldKeysForName, &fieldKey)
 	}
 
