package errors

import (
	"errors" //nolint:depguard
	"fmt"
	"log/slog"
)

// base is the fundamental struct that implements the error interface.
// The order of the struct is 'TCMEUA'.
type base struct {
	// t denotes the custom type of the error.
	t typ
	// c denotes the short code for the error message.
	c Code
	// m contains error message passed through errors.New.
	m string
	// e is the actual error being wrapped.
	e error
	// u denotes the url for the documentation (if present) for the error.
	u string
	// a denotes any additional error messages (if present).
	a []string
}

func (b *base) LogValue() slog.Value {
	return slog.GroupValue(
		slog.String("type", b.t.s),
		slog.String("code", b.c.s),
		slog.String("message", b.m),
		slog.String("url", b.u),
		slog.Any("additional", b.a),
	)
}

// base implements Error interface.
func (b *base) Error() string {
	if b.e != nil {
		return b.e.Error()
	}

	return b.m
}

// New returns a base error. It requires type, code and message as input.
func New(t typ, code Code, message string) *base {
	return &base{
		t: t,
		c: code,
		m: message,
		e: nil,
		u: "",
		a: []string{},
	}
}

// Newf returns a new base by formatting the error message with the supplied format specifier.
func Newf(t typ, code Code, format string, args ...any) *base {
	return &base{
		t: t,
		c: code,
		m: fmt.Sprintf(format, args...),
		e: nil,
	}
}

// Wrapf returns a new error by formatting the error message with the supplied format specifier
// and wrapping another error with base.
func Wrapf(cause error, t typ, code Code, format string, args ...any) *base {
	return &base{
		t: t,
		c: code,
		m: fmt.Sprintf(format, args...),
		e: cause,
	}
}

// Wrap returns a new error by wrapping another error with base.
func Wrap(cause error, t typ, code Code, message string) *base {
	return &base{
		t: t,
		c: code,
		m: message,
		e: cause,
	}
}

// WithAdditionalf adds an additional error message to the existing error.
func WithAdditionalf(cause error, format string, args ...any) *base {
	t, c, m, e, u, a := Unwrapb(cause)
	b := &base{
		t: t,
		c: c,
		m: m,
		e: e,
		u: u,
		a: a,
	}

	return b.WithAdditional(append(a, fmt.Sprintf(format, args...))...)
}

// WithUrl adds a url to the base error and returns a new base error.
func (b *base) WithUrl(u string) *base {
	return &base{
		t: b.t,
		c: b.c,
		m: b.m,
		e: b.e,
		u: u,
		a: b.a,
	}
}

// WithUrl adds additional messages to the base error and returns a new base error.
func (b *base) WithAdditional(a ...string) *base {
	return &base{
		t: b.t,
		c: b.c,
		m: b.m,
		e: b.e,
		u: b.u,
		a: a,
	}
}

// Unwrapb is a combination of built-in errors.As and type casting.
// It finds the first error in cause that matches base,
// and if one is found, returns the individual fields of base.
// Otherwise, it returns TypeInternal, the original error string
// and the error itself.
//
//lint:ignore ST1008 we want to return arguments in the 'TCMEUA' order of the struct
func Unwrapb(cause error) (typ, Code, string, error, string, []string) {
	base, ok := cause.(*base)
	if ok {
		return base.t, base.c, base.m, base.e, base.u, base.a
	}

	return TypeInternal, CodeUnknown, cause.Error(), cause, "", []string{}
}

// Ast checks if the provided error matches the specified custom error type.
func Ast(cause error, typ typ) bool {
	t, _, _, _, _, _ := Unwrapb(cause)

	return t == typ
}

// Ast checks if the provided error matches the specified custom error code.
func Asc(cause error, code Code) bool {
	_, c, _, _, _, _ := Unwrapb(cause)

	return c.s == code.s
}

// Join is a wrapper around errors.Join.
func Join(errs ...error) error {
	return errors.Join(errs...)
}

// As is a wrapper around errors.As.
func As(err error, target any) bool {
	return errors.As(err, target)
}

// Is is a wrapper around errors.Is.
func Is(err error, target error) bool {
	return errors.Is(err, target)
}

// WrapNotFoundf is a wrapper around Wrapf with TypeNotFound.
func WrapNotFoundf(cause error, code Code, format string, args ...any) *base {
	return Wrapf(cause, TypeNotFound, code, format, args...)
}

// NewNotFoundf is a wrapper around Newf with TypeNotFound.
func NewNotFoundf(code Code, format string, args ...any) *base {
	return Newf(TypeNotFound, code, format, args...)
}

// WrapInternalf is a wrapper around Wrapf with TypeInternal.
func WrapInternalf(cause error, code Code, format string, args ...any) *base {
	return Wrapf(cause, TypeInternal, code, format, args...)
}

// NewInternalf is a wrapper around Newf with TypeInternal.
func NewInternalf(code Code, format string, args ...any) *base {
	return Newf(TypeInternal, code, format, args...)
}

// WrapInvalidInputf is a wrapper around Wrapf with TypeInvalidInput.
func WrapInvalidInputf(cause error, code Code, format string, args ...any) *base {
	return Wrapf(cause, TypeInvalidInput, code, format, args...)
}

// NewInvalidInputf is a wrapper around Newf with TypeInvalidInput.
func NewInvalidInputf(code Code, format string, args ...any) *base {
	return Newf(TypeInvalidInput, code, format, args...)
}

// WrapUnexpectedf is a wrapper around Wrapf with TypeUnexpected.
func WrapUnexpectedf(cause error, code Code, format string, args ...any) *base {
	return Wrapf(cause, TypeInvalidInput, code, format, args...)
}

// NewUnexpectedf is a wrapper around Newf with TypeUnexpected.
func NewUnexpectedf(code Code, format string, args ...any) *base {
	return Newf(TypeInvalidInput, code, format, args...)
}

// NewMethodNotAllowedf is a wrapper around Newf with TypeMethodNotAllowed.
func NewMethodNotAllowedf(code Code, format string, args ...any) *base {
	return Newf(TypeMethodNotAllowed, code, format, args...)
<<<<<<< HEAD
=======
}

// WrapTimeoutf is a wrapper around Wrapf with TypeTimeout.
func WrapTimeoutf(cause error, code Code, format string, args ...any) *base {
	return Wrapf(cause, TypeTimeout, code, format, args...)
}

// NewTimeoutf is a wrapper around Newf with TypeTimeout.
func NewTimeoutf(code Code, format string, args ...any) *base {
	return Newf(TypeTimeout, code, format, args...)
>>>>>>> f6da9adb
}<|MERGE_RESOLUTION|>--- conflicted
+++ resolved
@@ -212,8 +212,6 @@
 // NewMethodNotAllowedf is a wrapper around Newf with TypeMethodNotAllowed.
 func NewMethodNotAllowedf(code Code, format string, args ...any) *base {
 	return Newf(TypeMethodNotAllowed, code, format, args...)
-<<<<<<< HEAD
-=======
 }
 
 // WrapTimeoutf is a wrapper around Wrapf with TypeTimeout.
@@ -224,5 +222,4 @@
 // NewTimeoutf is a wrapper around Newf with TypeTimeout.
 func NewTimeoutf(code Code, format string, args ...any) *base {
 	return Newf(TypeTimeout, code, format, args...)
->>>>>>> f6da9adb
 }