package signoz

import (
	"context"

	"github.com/SigNoz/signoz/pkg/alertmanager"
	"github.com/SigNoz/signoz/pkg/alertmanager/nfmanager"
	"github.com/SigNoz/signoz/pkg/alertmanager/nfmanager/nfroutingstore/sqlroutingstore"
	"github.com/SigNoz/signoz/pkg/analytics"
	"github.com/SigNoz/signoz/pkg/authn"
	"github.com/SigNoz/signoz/pkg/authn/authnstore/sqlauthnstore"
	"github.com/SigNoz/signoz/pkg/authz"
	"github.com/SigNoz/signoz/pkg/cache"
	"github.com/SigNoz/signoz/pkg/emailing"
	"github.com/SigNoz/signoz/pkg/factory"
	"github.com/SigNoz/signoz/pkg/instrumentation"
	"github.com/SigNoz/signoz/pkg/licensing"
	"github.com/SigNoz/signoz/pkg/modules/organization"
	"github.com/SigNoz/signoz/pkg/modules/organization/implorganization"
	"github.com/SigNoz/signoz/pkg/modules/user/impluser"
	"github.com/SigNoz/signoz/pkg/prometheus"
	"github.com/SigNoz/signoz/pkg/querier"
	"github.com/SigNoz/signoz/pkg/queryparser"
	"github.com/SigNoz/signoz/pkg/sharder"
	"github.com/SigNoz/signoz/pkg/sqlmigration"
	"github.com/SigNoz/signoz/pkg/sqlmigrator"
	"github.com/SigNoz/signoz/pkg/sqlschema"
	"github.com/SigNoz/signoz/pkg/sqlstore"
	"github.com/SigNoz/signoz/pkg/statsreporter"
	"github.com/SigNoz/signoz/pkg/telemetrylogs"
	"github.com/SigNoz/signoz/pkg/telemetrymetadata"
	"github.com/SigNoz/signoz/pkg/telemetrymeter"
	"github.com/SigNoz/signoz/pkg/telemetrymetrics"
	"github.com/SigNoz/signoz/pkg/telemetrystore"
	"github.com/SigNoz/signoz/pkg/telemetrytraces"
	pkgtokenizer "github.com/SigNoz/signoz/pkg/tokenizer"
	"github.com/SigNoz/signoz/pkg/types/authtypes"
	"github.com/SigNoz/signoz/pkg/types/telemetrytypes"
	"github.com/SigNoz/signoz/pkg/version"
	"github.com/SigNoz/signoz/pkg/zeus"

	"github.com/SigNoz/signoz/pkg/web"
)

type SigNoz struct {
	*factory.Registry
<<<<<<< HEAD
	Instrumentation instrumentation.Instrumentation
	Analytics       analytics.Analytics
	Cache           cache.Cache
	Web             web.Web
	SQLStore        sqlstore.SQLStore
	TelemetryStore  telemetrystore.TelemetryStore
	Prometheus      prometheus.Prometheus
	Alertmanager    alertmanager.Alertmanager
	Querier         querier.Querier
	Zeus            zeus.Zeus
	Licensing       licensing.Licensing
	Emailing        emailing.Emailing
	Sharder         sharder.Sharder
	StatsReporter   statsreporter.StatsReporter
	Tokenizer       pkgtokenizer.Tokenizer
	Authz           authz.AuthZ
	Modules         Modules
	Handlers        Handlers
	QueryParser     queryparser.QueryParser
=======
	Instrumentation        instrumentation.Instrumentation
	Analytics              analytics.Analytics
	Cache                  cache.Cache
	Web                    web.Web
	SQLStore               sqlstore.SQLStore
	TelemetryStore         telemetrystore.TelemetryStore
	TelemetryMetadataStore telemetrytypes.MetadataStore
	Prometheus             prometheus.Prometheus
	Alertmanager           alertmanager.Alertmanager
	Querier                querier.Querier
	Zeus                   zeus.Zeus
	Licensing              licensing.Licensing
	Emailing               emailing.Emailing
	Sharder                sharder.Sharder
	StatsReporter          statsreporter.StatsReporter
	Tokenizer              pkgtokenizer.Tokenizer
	Authz                  authz.AuthZ
	Modules                Modules
	Handlers               Handlers
>>>>>>> 3db0e1f6
}

func New(
	ctx context.Context,
	config Config,
	zeusConfig zeus.Config,
	zeusProviderFactory factory.ProviderFactory[zeus.Zeus, zeus.Config],
	licenseConfig licensing.Config,
	licenseProviderFactory func(sqlstore.SQLStore, zeus.Zeus, organization.Getter, analytics.Analytics) factory.ProviderFactory[licensing.Licensing, licensing.Config],
	emailingProviderFactories factory.NamedMap[factory.ProviderFactory[emailing.Emailing, emailing.Config]],
	cacheProviderFactories factory.NamedMap[factory.ProviderFactory[cache.Cache, cache.Config]],
	webProviderFactories factory.NamedMap[factory.ProviderFactory[web.Web, web.Config]],
	sqlSchemaProviderFactories func(sqlstore.SQLStore) factory.NamedMap[factory.ProviderFactory[sqlschema.SQLSchema, sqlschema.Config]],
	sqlstoreProviderFactories factory.NamedMap[factory.ProviderFactory[sqlstore.SQLStore, sqlstore.Config]],
	telemetrystoreProviderFactories factory.NamedMap[factory.ProviderFactory[telemetrystore.TelemetryStore, telemetrystore.Config]],
	authNsCallback func(ctx context.Context, providerSettings factory.ProviderSettings, store authtypes.AuthNStore, licensing licensing.Licensing) (map[authtypes.AuthNProvider]authn.AuthN, error),
	authzCallback func(context.Context, sqlstore.SQLStore) factory.ProviderFactory[authz.AuthZ, authz.Config],
) (*SigNoz, error) {
	// Initialize instrumentation
	instrumentation, err := instrumentation.New(ctx, config.Instrumentation, version.Info, "signoz")
	if err != nil {
		return nil, err
	}

	instrumentation.Logger().InfoContext(ctx, "starting signoz", "version", version.Info.Version(), "variant", version.Info.Variant(), "commit", version.Info.Hash(), "branch", version.Info.Branch(), "go", version.Info.GoVersion(), "time", version.Info.Time())
	instrumentation.Logger().DebugContext(ctx, "loaded signoz config", "config", config)

	// Get the provider settings from instrumentation
	providerSettings := instrumentation.ToProviderSettings()

	// Initialize analytics just after instrumentation, as providers might require it
	analytics, err := factory.NewProviderFromNamedMap(
		ctx,
		providerSettings,
		config.Analytics,
		NewAnalyticsProviderFactories(),
		config.Analytics.Provider(),
	)
	if err != nil {
		return nil, err
	}

	// Initialize zeus from the available zeus provider factory. This is not config controlled
	// and depends on the variant of the build.
	zeus, err := zeusProviderFactory.New(
		ctx,
		providerSettings,
		zeusConfig,
	)
	if err != nil {
		return nil, err
	}

	// Initialize emailing from the available emailing provider factories
	emailing, err := factory.NewProviderFromNamedMap(
		ctx,
		providerSettings,
		config.Emailing,
		emailingProviderFactories,
		config.Emailing.Provider(),
	)
	if err != nil {
		return nil, err
	}

	// Initialize cache from the available cache provider factories
	cache, err := factory.NewProviderFromNamedMap(
		ctx,
		providerSettings,
		config.Cache,
		cacheProviderFactories,
		config.Cache.Provider,
	)
	if err != nil {
		return nil, err
	}

	// Initialize web from the available web provider factories
	web, err := factory.NewProviderFromNamedMap(
		ctx,
		providerSettings,
		config.Web,
		webProviderFactories,
		config.Web.Provider(),
	)
	if err != nil {
		return nil, err
	}

	// Initialize sqlstore from the available sqlstore provider factories
	sqlstore, err := factory.NewProviderFromNamedMap(
		ctx,
		providerSettings,
		config.SQLStore,
		sqlstoreProviderFactories,
		config.SQLStore.Provider,
	)
	if err != nil {
		return nil, err
	}

	// Initialize telemetrystore from the available telemetrystore provider factories
	telemetrystore, err := factory.NewProviderFromNamedMap(
		ctx,
		providerSettings,
		config.TelemetryStore,
		telemetrystoreProviderFactories,
		config.TelemetryStore.Provider,
	)
	if err != nil {
		return nil, err
	}

	// Initialize prometheus from the available prometheus provider factories
	prometheus, err := factory.NewProviderFromNamedMap(
		ctx,
		providerSettings,
		config.Prometheus,
		NewPrometheusProviderFactories(telemetrystore),
		config.Prometheus.Provider(),
	)
	if err != nil {
		return nil, err
	}

	// Initialize querier from the available querier provider factories
	querier, err := factory.NewProviderFromNamedMap(
		ctx,
		providerSettings,
		config.Querier,
		NewQuerierProviderFactories(telemetrystore, prometheus, cache),
		config.Querier.Provider(),
	)
	if err != nil {
		return nil, err
	}

	sqlschema, err := factory.NewProviderFromNamedMap(
		ctx,
		providerSettings,
		config.SQLSchema,
		sqlSchemaProviderFactories(sqlstore),
		config.SQLStore.Provider,
	)
	if err != nil {
		return nil, err
	}

	// Run migrations on the sqlstore
	sqlmigrations, err := sqlmigration.New(
		ctx,
		providerSettings,
		config.SQLMigration,
		NewSQLMigrationProviderFactories(sqlstore, sqlschema, telemetrystore, providerSettings),
	)
	if err != nil {
		return nil, err
	}

	err = sqlmigrator.New(ctx, providerSettings, sqlstore, sqlmigrations, config.SQLMigrator).Migrate(ctx)
	if err != nil {
		return nil, err
	}

	// Initialize sharder from the available sharder provider factories
	sharder, err := factory.NewProviderFromNamedMap(
		ctx,
		providerSettings,
		config.Sharder,
		NewSharderProviderFactories(),
		config.Sharder.Provider,
	)
	if err != nil {
		return nil, err
	}

	// Initialize organization getter
	orgGetter := implorganization.NewGetter(implorganization.NewStore(sqlstore), sharder)

	// Initialize tokenizer from the available tokenizer provider factories
	tokenizer, err := factory.NewProviderFromNamedMap(
		ctx,
		providerSettings,
		config.Tokenizer,
		NewTokenizerProviderFactories(cache, sqlstore, orgGetter),
		config.Tokenizer.Provider,
	)
	if err != nil {
		return nil, err
	}

	// Initialize authz
	authzProviderFactory := authzCallback(ctx, sqlstore)
	authz, err := authzProviderFactory.New(ctx, providerSettings, authz.Config{})
	if err != nil {
		return nil, err
	}

	// Initialize user getter
	userGetter := impluser.NewGetter(impluser.NewStore(sqlstore, providerSettings))

	// Initialize notification manager from the available notification manager provider factories
	nfManager, err := factory.NewProviderFromNamedMap(
		ctx,
		providerSettings,
		nfmanager.Config{},
		NewNotificationManagerProviderFactories(sqlroutingstore.NewStore(sqlstore)),
		"rulebased",
	)
	if err != nil {
		return nil, err
	}

	// Initialize alertmanager from the available alertmanager provider factories
	alertmanager, err := factory.NewProviderFromNamedMap(
		ctx,
		providerSettings,
		config.Alertmanager,
		NewAlertmanagerProviderFactories(sqlstore, orgGetter, nfManager),
		config.Alertmanager.Provider,
	)
	if err != nil {
		return nil, err
	}

	// Initialize ruler from the available ruler provider factories
	ruler, err := factory.NewProviderFromNamedMap(
		ctx,
		providerSettings,
		config.Ruler,
		NewRulerProviderFactories(sqlstore),
		"signoz",
	)
	if err != nil {
		return nil, err
	}

	licensingProviderFactory := licenseProviderFactory(sqlstore, zeus, orgGetter, analytics)
	licensing, err := licensingProviderFactory.New(
		ctx,
		providerSettings,
		licenseConfig,
	)
	if err != nil {
		return nil, err
	}

	// Initialize query parser
	queryParser := queryparser.New(providerSettings)

	// Initialize authns
	store := sqlauthnstore.NewStore(sqlstore)
	authNs, err := authNsCallback(ctx, providerSettings, store, licensing)
	if err != nil {
		return nil, err
	}

	// Initialize telemetry metadata store
	// TODO: consolidate other telemetrymetadata.NewTelemetryMetaStore initializations to reuse this instance instead.
	telemetryMetadataStore := telemetrymetadata.NewTelemetryMetaStore(
		providerSettings,
		telemetrystore,
		telemetrytraces.DBName,
		telemetrytraces.TagAttributesV2TableName,
		telemetrytraces.SpanAttributesKeysTblName,
		telemetrytraces.SpanIndexV3TableName,
		telemetrymetrics.DBName,
		telemetrymetrics.AttributesMetadataTableName,
		telemetrymeter.DBName,
		telemetrymeter.SamplesAgg1dTableName,
		telemetrylogs.DBName,
		telemetrylogs.LogsV2TableName,
		telemetrylogs.TagAttributesV2TableName,
		telemetrylogs.LogAttributeKeysTblName,
		telemetrylogs.LogResourceKeysTblName,
		telemetrymetadata.DBName,
		telemetrymetadata.AttributesMetadataLocalTableName,
	)

	// Initialize all modules
	modules := NewModules(sqlstore, tokenizer, emailing, providerSettings, orgGetter, alertmanager, analytics, querier, telemetrystore, telemetryMetadataStore, authNs, authz, cache)

	// Initialize all handlers for the modules
	handlers := NewHandlers(modules, providerSettings, querier, licensing)

	// Create a list of all stats collectors
	statsCollectors := []statsreporter.StatsCollector{
		alertmanager,
		ruler,
		modules.Dashboard,
		modules.SavedView,
		modules.User,
		licensing,
		tokenizer,
		config,
	}

	// Initialize stats reporter from the available stats reporter provider factories
	statsReporter, err := factory.NewProviderFromNamedMap(
		ctx,
		providerSettings,
		config.StatsReporter,
		NewStatsReporterProviderFactories(telemetrystore, statsCollectors, orgGetter, userGetter, tokenizer, version.Info, config.Analytics),
		config.StatsReporter.Provider(),
	)
	if err != nil {
		return nil, err
	}

	registry, err := factory.NewRegistry(
		instrumentation.Logger(),
		factory.NewNamedService(factory.MustNewName("instrumentation"), instrumentation),
		factory.NewNamedService(factory.MustNewName("analytics"), analytics),
		factory.NewNamedService(factory.MustNewName("alertmanager"), alertmanager),
		factory.NewNamedService(factory.MustNewName("licensing"), licensing),
		factory.NewNamedService(factory.MustNewName("statsreporter"), statsReporter),
		factory.NewNamedService(factory.MustNewName("tokenizer"), tokenizer),
		factory.NewNamedService(factory.MustNewName("authz"), authz),
	)
	if err != nil {
		return nil, err
	}

	return &SigNoz{
<<<<<<< HEAD
		Registry:        registry,
		Analytics:       analytics,
		Instrumentation: instrumentation,
		Cache:           cache,
		Web:             web,
		SQLStore:        sqlstore,
		TelemetryStore:  telemetrystore,
		Prometheus:      prometheus,
		Alertmanager:    alertmanager,
		Querier:         querier,
		Zeus:            zeus,
		Licensing:       licensing,
		Emailing:        emailing,
		Sharder:         sharder,
		Tokenizer:       tokenizer,
		Authz:           authz,
		Modules:         modules,
		Handlers:        handlers,
		QueryParser:     queryParser,
=======
		Registry:               registry,
		Analytics:              analytics,
		Instrumentation:        instrumentation,
		Cache:                  cache,
		Web:                    web,
		SQLStore:               sqlstore,
		TelemetryStore:         telemetrystore,
		TelemetryMetadataStore: telemetryMetadataStore,
		Prometheus:             prometheus,
		Alertmanager:           alertmanager,
		Querier:                querier,
		Zeus:                   zeus,
		Licensing:              licensing,
		Emailing:               emailing,
		Sharder:                sharder,
		Tokenizer:              tokenizer,
		Authz:                  authz,
		Modules:                modules,
		Handlers:               handlers,
>>>>>>> 3db0e1f6
	}, nil
}<|MERGE_RESOLUTION|>--- conflicted
+++ resolved
@@ -44,27 +44,6 @@
 
 type SigNoz struct {
 	*factory.Registry
-<<<<<<< HEAD
-	Instrumentation instrumentation.Instrumentation
-	Analytics       analytics.Analytics
-	Cache           cache.Cache
-	Web             web.Web
-	SQLStore        sqlstore.SQLStore
-	TelemetryStore  telemetrystore.TelemetryStore
-	Prometheus      prometheus.Prometheus
-	Alertmanager    alertmanager.Alertmanager
-	Querier         querier.Querier
-	Zeus            zeus.Zeus
-	Licensing       licensing.Licensing
-	Emailing        emailing.Emailing
-	Sharder         sharder.Sharder
-	StatsReporter   statsreporter.StatsReporter
-	Tokenizer       pkgtokenizer.Tokenizer
-	Authz           authz.AuthZ
-	Modules         Modules
-	Handlers        Handlers
-	QueryParser     queryparser.QueryParser
-=======
 	Instrumentation        instrumentation.Instrumentation
 	Analytics              analytics.Analytics
 	Cache                  cache.Cache
@@ -84,7 +63,7 @@
 	Authz                  authz.AuthZ
 	Modules                Modules
 	Handlers               Handlers
->>>>>>> 3db0e1f6
+	QueryParser            queryparser.QueryParser
 }
 
 func New(
@@ -409,27 +388,6 @@
 	}
 
 	return &SigNoz{
-<<<<<<< HEAD
-		Registry:        registry,
-		Analytics:       analytics,
-		Instrumentation: instrumentation,
-		Cache:           cache,
-		Web:             web,
-		SQLStore:        sqlstore,
-		TelemetryStore:  telemetrystore,
-		Prometheus:      prometheus,
-		Alertmanager:    alertmanager,
-		Querier:         querier,
-		Zeus:            zeus,
-		Licensing:       licensing,
-		Emailing:        emailing,
-		Sharder:         sharder,
-		Tokenizer:       tokenizer,
-		Authz:           authz,
-		Modules:         modules,
-		Handlers:        handlers,
-		QueryParser:     queryParser,
-=======
 		Registry:               registry,
 		Analytics:              analytics,
 		Instrumentation:        instrumentation,
@@ -449,6 +407,6 @@
 		Authz:                  authz,
 		Modules:                modules,
 		Handlers:               handlers,
->>>>>>> 3db0e1f6
+		QueryParser:            queryParser,
 	}, nil
 }