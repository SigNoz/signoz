--- conflicted
+++ resolved
@@ -12,6 +12,8 @@
 	"github.com/SigNoz/signoz/pkg/authn/authnstore/sqlauthnstore"
 	"github.com/SigNoz/signoz/pkg/authz"
 	"github.com/SigNoz/signoz/pkg/cache"
+	cachtypes "github.com/SigNoz/signoz/pkg/cache"
+	"github.com/SigNoz/signoz/pkg/cache/memorycache"
 	"github.com/SigNoz/signoz/pkg/emailing"
 	"github.com/SigNoz/signoz/pkg/factory"
 	"github.com/SigNoz/signoz/pkg/instrumentation"
@@ -146,6 +148,17 @@
 		return nil, err
 	}
 
+	cacheForTraceDetail, err := memorycache.New(context.TODO(), providerSettings, cachtypes.Config{
+		Provider: "memory",
+		Memory: cachtypes.Memory{
+			NumCounters: 10 * 10000,
+			MaxCost:     1 << 27, // 128 MB
+		},
+	})
+	if err != nil {
+		return nil, err
+	}
+
 	// Initialize web from the available web provider factories
 	web, err := factory.NewProviderFromNamedMap(
 		ctx,
@@ -323,7 +336,6 @@
 		return nil, err
 	}
 
-<<<<<<< HEAD
 	// Initialize reader for rules manager
 	reader := clickhouseReader.NewReader(
 		sqlstore,
@@ -331,7 +343,9 @@
 		prometheus,
 		telemetrystore.Cluster(),
 		config.Querier.FluxInterval,
+		cacheForTraceDetail,
 		cache,
+		nil,
 	)
 
 	// Initialize rules manager
@@ -359,8 +373,6 @@
 		return nil, fmt.Errorf("failed to create rules manager: %w", err)
 	}
 
-=======
->>>>>>> 5d9dc176
 	// Initialize telemetry metadata store
 	// TODO: consolidate other telemetrymetadata.NewTelemetryMetaStore initializations to reuse this instance instead.
 	telemetryMetadataStore := telemetrymetadata.NewTelemetryMetaStore(
@@ -384,11 +396,7 @@
 	)
 
 	// Initialize all modules
-<<<<<<< HEAD
 	modules := NewModules(sqlstore, tokenizer, emailing, providerSettings, orgGetter, alertmanager, analytics, querier, telemetrystore, telemetryMetadataStore, authNs, authz, cache, rulesManager)
-=======
-	modules := NewModules(sqlstore, tokenizer, emailing, providerSettings, orgGetter, alertmanager, analytics, querier, telemetrystore, telemetryMetadataStore, authNs, authz, cache)
->>>>>>> 5d9dc176
 
 	// Initialize all handlers for the modules
 	handlers := NewHandlers(modules, providerSettings, querier, licensing)
