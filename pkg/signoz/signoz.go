--- conflicted
+++ resolved
@@ -88,9 +88,6 @@
 		return nil, err
 	}
 
-<<<<<<< HEAD
-	featureFlagProviders, err := factory.NewFromNamedMap(ctx, providerSettings, config.FeatureFlag, providerConfig.FeatureFlagProviderFactories)
-=======
 	// Run migrations on the sqlstore
 	sqlmigrations, err := sqlmigration.New(
 		ctx,
@@ -98,21 +95,19 @@
 		config.SQLMigration,
 		providerConfig.SQLMigrationProviderFactories,
 	)
->>>>>>> dc15ee81
+  err = sqlmigrator.New(ctx, providerSettings, sqlstore, sqlmigrations, config.SQLMigrator).Migrate(ctx)
 	if err != nil {
 		return nil, err
 	}
 
-<<<<<<< HEAD
+
+	featureFlagProviders, err := factory.NewFromNamedMap(ctx, providerSettings, config.FeatureFlag, providerConfig.FeatureFlagProviderFactories)
+  if err != nil {
+		return nil, err
+	}
 	featureFlagManager := featureflag.NewFeatureFlagManager(ctx, sqlstore.SQLxDB(), featureFlagProviders...)
 	// TODO : do we need to start the feature flag manager here?
 	featureFlagManager.Start(ctx)
-=======
-	err = sqlmigrator.New(ctx, providerSettings, sqlstore, sqlmigrations, config.SQLMigrator).Migrate(ctx)
-	if err != nil {
-		return nil, err
-	}
->>>>>>> dc15ee81
 
 	return &SigNoz{
 		Cache:              cache,
