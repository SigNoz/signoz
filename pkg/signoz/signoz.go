package signoz

import (
	"context"

	"go.signoz.io/signoz/pkg/alertmanager"
	"go.signoz.io/signoz/pkg/cache"
	"go.signoz.io/signoz/pkg/factory"
	"go.signoz.io/signoz/pkg/instrumentation"
	"go.signoz.io/signoz/pkg/sqlmigration"
	"go.signoz.io/signoz/pkg/sqlmigrator"
	"go.signoz.io/signoz/pkg/sqlstore"
	"go.signoz.io/signoz/pkg/telemetrystore"
	"go.signoz.io/signoz/pkg/version"

	"go.signoz.io/signoz/pkg/web"
)

type SigNoz struct {
	*factory.Registry
	Cache          cache.Cache
	Web            web.Web
	SQLStore       sqlstore.SQLStore
	TelemetryStore telemetrystore.TelemetryStore
	Alertmanager   alertmanager.Alertmanager
}

func New(
	ctx context.Context,
	config Config,
	cacheProviderFactories factory.NamedMap[factory.ProviderFactory[cache.Cache, cache.Config]],
	webProviderFactories factory.NamedMap[factory.ProviderFactory[web.Web, web.Config]],
	sqlstoreProviderFactories factory.NamedMap[factory.ProviderFactory[sqlstore.SQLStore, sqlstore.Config]],
	telemetrystoreProviderFactories factory.NamedMap[factory.ProviderFactory[telemetrystore.TelemetryStore, telemetrystore.Config]],
) (*SigNoz, error) {
	// Initialize instrumentation
	instrumentation, err := instrumentation.New(ctx, version.Build{}, config.Instrumentation)
	if err != nil {
		return nil, err
	}

	instrumentation.Logger().DebugContext(ctx, "starting signoz", "config", config)

	// Get the provider settings from instrumentation
	providerSettings := instrumentation.ToProviderSettings()

	// Initialize cache from the available cache provider factories
	cache, err := factory.NewProviderFromNamedMap(
		ctx,
		providerSettings,
		config.Cache,
		cacheProviderFactories,
		config.Cache.Provider,
	)
	if err != nil {
		return nil, err
	}

	// Initialize web from the available web provider factories
	web, err := factory.NewProviderFromNamedMap(
		ctx,
		providerSettings,
		config.Web,
		webProviderFactories,
		config.Web.Provider(),
	)
	if err != nil {
		return nil, err
	}

	// Initialize sqlstore from the available sqlstore provider factories
	sqlstore, err := factory.NewProviderFromNamedMap(
		ctx,
		providerSettings,
		config.SQLStore,
		sqlstoreProviderFactories,
		config.SQLStore.Provider,
	)
	if err != nil {
		return nil, err
	}

<<<<<<< HEAD
	// add the org migration here since we need to pass the sqlstore
	providerConfig.SQLMigrationProviderFactories.AddAll(
		sqlmigration.NewUpdateOrganizationFactory(sqlstore),
		sqlmigration.NewUpdateDashboardFactory(sqlstore),
	)

=======
>>>>>>> 1f33928b
	// Initialize telemetrystore from the available telemetrystore provider factories
	telemetrystore, err := factory.NewProviderFromNamedMap(
		ctx,
		providerSettings,
		config.TelemetryStore,
		telemetrystoreProviderFactories,
		config.TelemetryStore.Provider,
	)
	if err != nil {
		return nil, err
	}

	// Run migrations on the sqlstore
	sqlmigrations, err := sqlmigration.New(
		ctx,
		providerSettings,
		config.SQLMigration,
		NewSQLMigrationProviderFactories(sqlstore),
	)
	if err != nil {
		return nil, err
	}

	err = sqlmigrator.New(ctx, providerSettings, sqlstore, sqlmigrations, config.SQLMigrator).Migrate(ctx)
	if err != nil {
		return nil, err
	}

	alertmanager, err := factory.NewProviderFromNamedMap(
		ctx,
		providerSettings,
		config.Alertmanager,
		NewAlertmanagerProviderFactories(sqlstore),
		config.Alertmanager.Provider,
	)
	if err != nil {
		return nil, err
	}

	registry, err := factory.NewRegistry(
		instrumentation.Logger(),
		factory.NewNamedService(factory.MustNewName("instrumentation"), instrumentation),
		factory.NewNamedService(factory.MustNewName("alertmanager"), alertmanager),
	)
	if err != nil {
		return nil, err
	}

	return &SigNoz{
		Registry:       registry,
		Cache:          cache,
		Web:            web,
		SQLStore:       sqlstore,
		TelemetryStore: telemetrystore,
		Alertmanager:   alertmanager,
	}, nil
}<|MERGE_RESOLUTION|>--- conflicted
+++ resolved
@@ -80,15 +80,6 @@
 		return nil, err
 	}
 
-<<<<<<< HEAD
-	// add the org migration here since we need to pass the sqlstore
-	providerConfig.SQLMigrationProviderFactories.AddAll(
-		sqlmigration.NewUpdateOrganizationFactory(sqlstore),
-		sqlmigration.NewUpdateDashboardFactory(sqlstore),
-	)
-
-=======
->>>>>>> 1f33928b
 	// Initialize telemetrystore from the available telemetrystore provider factories
 	telemetrystore, err := factory.NewProviderFromNamedMap(
 		ctx,
