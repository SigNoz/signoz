--- conflicted
+++ resolved
@@ -300,11 +300,7 @@
 	}
 
 	// Initialize all modules
-<<<<<<< HEAD
-	modules := NewModules(sqlstore, jwt, emailing, providerSettings, orgGetter, alertmanager, analytics, querier, telemetrystore)
-=======
-	modules := NewModules(sqlstore, tokenizer, emailing, providerSettings, orgGetter, alertmanager, analytics, querier, authNs)
->>>>>>> 76537075
+	modules := NewModules(sqlstore, tokenizer, emailing, providerSettings, orgGetter, alertmanager, analytics, querier, telemetrystore, authNs)
 
 	// Initialize all handlers for the modules
 	handlers := NewHandlers(modules, providerSettings)
