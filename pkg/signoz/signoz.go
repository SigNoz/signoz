package signoz

import (
	"context"
	"log/slog"
	"time"

	"github.com/SigNoz/signoz/pkg/alertmanager"
	"github.com/SigNoz/signoz/pkg/cache"
	"github.com/SigNoz/signoz/pkg/emailing"
	"github.com/SigNoz/signoz/pkg/factory"
	"github.com/SigNoz/signoz/pkg/instrumentation"
	"github.com/SigNoz/signoz/pkg/licensing"
	"github.com/SigNoz/signoz/pkg/modules/organization"
	"github.com/SigNoz/signoz/pkg/modules/organization/implorganization"
	"github.com/SigNoz/signoz/pkg/prometheus"
<<<<<<< HEAD
	"github.com/SigNoz/signoz/pkg/querier"
	"github.com/SigNoz/signoz/pkg/querybuilder"
	"github.com/SigNoz/signoz/pkg/querybuilder/resourcefilter"
=======
	"github.com/SigNoz/signoz/pkg/ruler"
>>>>>>> a1fa2769
	"github.com/SigNoz/signoz/pkg/sharder"
	"github.com/SigNoz/signoz/pkg/sqlmigration"
	"github.com/SigNoz/signoz/pkg/sqlmigrator"
	"github.com/SigNoz/signoz/pkg/sqlstore"
<<<<<<< HEAD
	"github.com/SigNoz/signoz/pkg/telemetrylogs"
	"github.com/SigNoz/signoz/pkg/telemetrymetadata"
	"github.com/SigNoz/signoz/pkg/telemetrymetrics"
=======
	"github.com/SigNoz/signoz/pkg/statsreporter"
>>>>>>> a1fa2769
	"github.com/SigNoz/signoz/pkg/telemetrystore"
	"github.com/SigNoz/signoz/pkg/telemetrytraces"
	"github.com/SigNoz/signoz/pkg/types/authtypes"
	qbtypes "github.com/SigNoz/signoz/pkg/types/querybuildertypes/querybuildertypesv5"
	"github.com/SigNoz/signoz/pkg/version"
	"github.com/SigNoz/signoz/pkg/zeus"

	"github.com/SigNoz/signoz/pkg/web"
)

type SigNoz struct {
	*factory.Registry
	Instrumentation instrumentation.Instrumentation
	Cache           cache.Cache
	Web             web.Web
	SQLStore        sqlstore.SQLStore
	TelemetryStore  telemetrystore.TelemetryStore
	Prometheus      prometheus.Prometheus
	Alertmanager    alertmanager.Alertmanager
<<<<<<< HEAD
	Querier         qbtypes.Querier
=======
	Rules           ruler.Ruler
>>>>>>> a1fa2769
	Zeus            zeus.Zeus
	Licensing       licensing.Licensing
	Emailing        emailing.Emailing
	Sharder         sharder.Sharder
	StatsReporter   statsreporter.StatsReporter
	Modules         Modules
	Handlers        Handlers
}

func newQuerier(
	logger *slog.Logger,
	telemetrystore telemetrystore.TelemetryStore,
	prometheus prometheus.Prometheus,
	cache cache.Cache,
) (qbtypes.Querier, error) {

	telemetryMetadataStore := telemetrymetadata.NewTelemetryMetaStore(
		logger,
		telemetrystore,
		telemetrytraces.DBName,
		telemetrytraces.TagAttributesV2TableName,
		telemetrytraces.SpanIndexV3TableName,
		telemetrymetrics.DBName,
		telemetrymetrics.AttributesMetadataTableName,
		telemetrylogs.DBName,
		telemetrylogs.LogsV2TableName,
		telemetrylogs.TagAttributesV2TableName,
		telemetrymetadata.DBName,
		telemetrymetadata.AttributesMetadataLocalTableName,
	)
	traceFieldMapper := telemetrytraces.NewFieldMapper()
	traceConditionBuilder := telemetrytraces.NewConditionBuilder(traceFieldMapper)

	resourceFilterFieldMapper := resourcefilter.NewFieldMapper()
	resourceFilterConditionBuilder := resourcefilter.NewConditionBuilder(resourceFilterFieldMapper)
	resourceFilterStmtBuilder := resourcefilter.NewTraceResourceFilterStatementBuilder(
		resourceFilterFieldMapper,
		resourceFilterConditionBuilder,
		telemetryMetadataStore,
	)

	traceAggExprRewriter := querybuilder.NewAggExprRewriter(nil, traceFieldMapper, traceConditionBuilder, "", nil)
	traceStmtBuilder := telemetrytraces.NewTraceQueryStatementBuilder(
		logger,
		telemetryMetadataStore,
		traceFieldMapper,
		traceConditionBuilder,
		resourceFilterStmtBuilder,
		traceAggExprRewriter,
	)

	logFieldMapper := telemetrylogs.NewFieldMapper()
	logConditionBuilder := telemetrylogs.NewConditionBuilder(logFieldMapper)
	logResourceFilterStmtBuilder := resourcefilter.NewLogResourceFilterStatementBuilder(
		resourceFilterFieldMapper,
		resourceFilterConditionBuilder,
		telemetryMetadataStore,
	)
	logAggExprRewriter := querybuilder.NewAggExprRewriter(
		telemetrylogs.DefaultFullTextColumn,
		logFieldMapper,
		logConditionBuilder,
		telemetrylogs.BodyJSONStringSearchPrefix,
		telemetrylogs.GetBodyJSONKey,
	)
	logStmtBuilder := telemetrylogs.NewLogQueryStatementBuilder(
		logger,
		telemetryMetadataStore,
		logFieldMapper,
		logConditionBuilder,
		logResourceFilterStmtBuilder,
		logAggExprRewriter,
		telemetrylogs.DefaultFullTextColumn,
		telemetrylogs.BodyJSONStringSearchPrefix,
		telemetrylogs.GetBodyJSONKey,
	)

	metricFieldMapper := telemetrymetrics.NewFieldMapper()
	metricConditionBuilder := telemetrymetrics.NewConditionBuilder(metricFieldMapper)
	metricStmtBuilder := telemetrymetrics.NewMetricQueryStatementBuilder(
		logger,
		telemetryMetadataStore,
		metricFieldMapper,
		metricConditionBuilder,
	)

	// Create bucket cache for querier
	bucketCache := querier.NewBucketCache(logger.With(slog.String("component", "bucket-cache")), cache, 15*time.Minute, 5*time.Minute)

	querier := querier.NewQuerier(
		logger,
		telemetrystore,
		telemetryMetadataStore,
		prometheus,
		traceStmtBuilder,
		logStmtBuilder,
		metricStmtBuilder,
		bucketCache,
	)

	return querier, nil
}

func New(
	ctx context.Context,
	config Config,
	jwt *authtypes.JWT,
	zeusConfig zeus.Config,
	zeusProviderFactory factory.ProviderFactory[zeus.Zeus, zeus.Config],
	licenseConfig licensing.Config,
	licenseProviderFactory func(sqlstore.SQLStore, zeus.Zeus, organization.Getter) factory.ProviderFactory[licensing.Licensing, licensing.Config],
	emailingProviderFactories factory.NamedMap[factory.ProviderFactory[emailing.Emailing, emailing.Config]],
	cacheProviderFactories factory.NamedMap[factory.ProviderFactory[cache.Cache, cache.Config]],
	webProviderFactories factory.NamedMap[factory.ProviderFactory[web.Web, web.Config]],
	sqlstoreProviderFactories factory.NamedMap[factory.ProviderFactory[sqlstore.SQLStore, sqlstore.Config]],
	telemetrystoreProviderFactories factory.NamedMap[factory.ProviderFactory[telemetrystore.TelemetryStore, telemetrystore.Config]],
) (*SigNoz, error) {
	// Initialize instrumentation
	instrumentation, err := instrumentation.New(ctx, config.Instrumentation, version.Info, "signoz")
	if err != nil {
		return nil, err
	}

	instrumentation.Logger().InfoContext(ctx, "starting signoz", "version", version.Info.Version(), "variant", version.Info.Variant(), "commit", version.Info.Hash(), "branch", version.Info.Branch(), "go", version.Info.GoVersion(), "time", version.Info.Time())
	instrumentation.Logger().DebugContext(ctx, "loaded signoz config", "config", config)

	// Get the provider settings from instrumentation
	providerSettings := instrumentation.ToProviderSettings()

	// Initialize analytics just after instrumentation, as providers might require it
	analytics, err := factory.NewProviderFromNamedMap(
		ctx,
		providerSettings,
		config.Analytics,
		NewAnalyticsProviderFactories(),
		config.Analytics.Provider(),
	)
	if err != nil {
		return nil, err
	}

	// Initialize zeus from the available zeus provider factory. This is not config controlled
	// and depends on the variant of the build.
	zeus, err := zeusProviderFactory.New(
		ctx,
		providerSettings,
		zeusConfig,
	)
	if err != nil {
		return nil, err
	}

	// Initialize emailing from the available emailing provider factories
	emailing, err := factory.NewProviderFromNamedMap(
		ctx,
		providerSettings,
		config.Emailing,
		emailingProviderFactories,
		config.Emailing.Provider(),
	)
	if err != nil {
		return nil, err
	}

	// Initialize cache from the available cache provider factories
	cache, err := factory.NewProviderFromNamedMap(
		ctx,
		providerSettings,
		config.Cache,
		cacheProviderFactories,
		config.Cache.Provider,
	)
	if err != nil {
		return nil, err
	}

	// Initialize web from the available web provider factories
	web, err := factory.NewProviderFromNamedMap(
		ctx,
		providerSettings,
		config.Web,
		webProviderFactories,
		config.Web.Provider(),
	)
	if err != nil {
		return nil, err
	}

	// Initialize sqlstore from the available sqlstore provider factories
	sqlstore, err := factory.NewProviderFromNamedMap(
		ctx,
		providerSettings,
		config.SQLStore,
		sqlstoreProviderFactories,
		config.SQLStore.Provider,
	)
	if err != nil {
		return nil, err
	}

	// Initialize telemetrystore from the available telemetrystore provider factories
	telemetrystore, err := factory.NewProviderFromNamedMap(
		ctx,
		providerSettings,
		config.TelemetryStore,
		telemetrystoreProviderFactories,
		config.TelemetryStore.Provider,
	)
	if err != nil {
		return nil, err
	}

	// Initialize prometheus from the available prometheus provider factories
	prometheus, err := factory.NewProviderFromNamedMap(
		ctx,
		providerSettings,
		config.Prometheus,
		NewPrometheusProviderFactories(telemetrystore),
		config.Prometheus.Provider(),
	)
	if err != nil {
		return nil, err
	}

	querier, err := newQuerier(instrumentation.Logger(), telemetrystore, prometheus, cache)
	if err != nil {
		return nil, err
	}

	// Run migrations on the sqlstore
	sqlmigrations, err := sqlmigration.New(
		ctx,
		providerSettings,
		config.SQLMigration,
		NewSQLMigrationProviderFactories(sqlstore),
	)
	if err != nil {
		return nil, err
	}

	err = sqlmigrator.New(ctx, providerSettings, sqlstore, sqlmigrations, config.SQLMigrator).Migrate(ctx)
	if err != nil {
		return nil, err
	}

	// Initialize sharder from the available sharder provider factories
	sharder, err := factory.NewProviderFromNamedMap(
		ctx,
		providerSettings,
		config.Sharder,
		NewSharderProviderFactories(),
		config.Sharder.Provider,
	)
	if err != nil {
		return nil, err
	}

	// Initialize organization getter
	orgGetter := implorganization.NewGetter(implorganization.NewStore(sqlstore), sharder)

	// Initialize alertmanager from the available alertmanager provider factories
	alertmanager, err := factory.NewProviderFromNamedMap(
		ctx,
		providerSettings,
		config.Alertmanager,
		NewAlertmanagerProviderFactories(sqlstore, orgGetter),
		config.Alertmanager.Provider,
	)
	if err != nil {
		return nil, err
	}

	// Initialize ruler from the available ruler provider factories
	ruler, err := factory.NewProviderFromNamedMap(
		ctx,
		providerSettings,
		config.Ruler,
		NewRulerProviderFactories(sqlstore),
		"signoz",
	)
	if err != nil {
		return nil, err
	}

	licensingProviderFactory := licenseProviderFactory(sqlstore, zeus, orgGetter)
	licensing, err := licensingProviderFactory.New(
		ctx,
		providerSettings,
		licenseConfig,
	)
	if err != nil {
		return nil, err
	}

	// Initialize all modules
	modules := NewModules(sqlstore, jwt, emailing, providerSettings, orgGetter, alertmanager, analytics)

	// Initialize all handlers for the modules
	handlers := NewHandlers(modules)

	// Create a list of all stats collectors
	statsCollectors := []statsreporter.StatsCollector{
		alertmanager,
		ruler,
		modules.Dashboard,
		modules.SavedView,
		modules.User,
		licensing,
	}

	// Initialize stats reporter from the available stats reporter provider factories
	statsReporter, err := factory.NewProviderFromNamedMap(
		ctx,
		providerSettings,
		config.StatsReporter,
		NewStatsReporterProviderFactories(telemetrystore, statsCollectors, orgGetter, version.Info, config.Analytics),
		config.StatsReporter.Provider(),
	)
	if err != nil {
		return nil, err
	}

	registry, err := factory.NewRegistry(
		instrumentation.Logger(),
		factory.NewNamedService(factory.MustNewName("instrumentation"), instrumentation),
		factory.NewNamedService(factory.MustNewName("analytics"), analytics),
		factory.NewNamedService(factory.MustNewName("alertmanager"), alertmanager),
		factory.NewNamedService(factory.MustNewName("licensing"), licensing),
		factory.NewNamedService(factory.MustNewName("statsreporter"), statsReporter),
	)
	if err != nil {
		return nil, err
	}

	return &SigNoz{
		Registry:        registry,
		Instrumentation: instrumentation,
		Cache:           cache,
		Web:             web,
		SQLStore:        sqlstore,
		TelemetryStore:  telemetrystore,
		Prometheus:      prometheus,
		Alertmanager:    alertmanager,
		Querier:         querier,
		Zeus:            zeus,
		Licensing:       licensing,
		Emailing:        emailing,
		Sharder:         sharder,
		Modules:         modules,
		Handlers:        handlers,
	}, nil
}<|MERGE_RESOLUTION|>--- conflicted
+++ resolved
@@ -14,24 +14,18 @@
 	"github.com/SigNoz/signoz/pkg/modules/organization"
 	"github.com/SigNoz/signoz/pkg/modules/organization/implorganization"
 	"github.com/SigNoz/signoz/pkg/prometheus"
-<<<<<<< HEAD
 	"github.com/SigNoz/signoz/pkg/querier"
 	"github.com/SigNoz/signoz/pkg/querybuilder"
 	"github.com/SigNoz/signoz/pkg/querybuilder/resourcefilter"
-=======
 	"github.com/SigNoz/signoz/pkg/ruler"
->>>>>>> a1fa2769
 	"github.com/SigNoz/signoz/pkg/sharder"
 	"github.com/SigNoz/signoz/pkg/sqlmigration"
 	"github.com/SigNoz/signoz/pkg/sqlmigrator"
 	"github.com/SigNoz/signoz/pkg/sqlstore"
-<<<<<<< HEAD
+	"github.com/SigNoz/signoz/pkg/statsreporter"
 	"github.com/SigNoz/signoz/pkg/telemetrylogs"
 	"github.com/SigNoz/signoz/pkg/telemetrymetadata"
 	"github.com/SigNoz/signoz/pkg/telemetrymetrics"
-=======
-	"github.com/SigNoz/signoz/pkg/statsreporter"
->>>>>>> a1fa2769
 	"github.com/SigNoz/signoz/pkg/telemetrystore"
 	"github.com/SigNoz/signoz/pkg/telemetrytraces"
 	"github.com/SigNoz/signoz/pkg/types/authtypes"
@@ -51,11 +45,8 @@
 	TelemetryStore  telemetrystore.TelemetryStore
 	Prometheus      prometheus.Prometheus
 	Alertmanager    alertmanager.Alertmanager
-<<<<<<< HEAD
 	Querier         qbtypes.Querier
-=======
 	Rules           ruler.Ruler
->>>>>>> a1fa2769
 	Zeus            zeus.Zeus
 	Licensing       licensing.Licensing
 	Emailing        emailing.Emailing
@@ -143,9 +134,11 @@
 	)
 
 	// Create bucket cache for querier
+	// TODO: make settings configurable
+	//nolint:kv-only
 	bucketCache := querier.NewBucketCache(logger.With(slog.String("component", "bucket-cache")), cache, 15*time.Minute, 5*time.Minute)
 
-	querier := querier.NewQuerier(
+	querier := querier.New(
 		logger,
 		telemetrystore,
 		telemetryMetadataStore,
