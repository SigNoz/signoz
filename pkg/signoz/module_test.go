package signoz

import (
	"context"
	"reflect"
	"testing"

	"github.com/DATA-DOG/go-sqlmock"
	"github.com/SigNoz/signoz/pkg/alertmanager"
	"github.com/SigNoz/signoz/pkg/alertmanager/nfmanager/nfmanagertest"
	"github.com/SigNoz/signoz/pkg/alertmanager/signozalertmanager"
	"github.com/SigNoz/signoz/pkg/emailing/emailingtest"
	"github.com/SigNoz/signoz/pkg/factory/factorytest"
	"github.com/SigNoz/signoz/pkg/modules/organization/implorganization"
	"github.com/SigNoz/signoz/pkg/sharder"
	"github.com/SigNoz/signoz/pkg/sharder/noopsharder"
	"github.com/SigNoz/signoz/pkg/sqlstore"
	"github.com/SigNoz/signoz/pkg/sqlstore/sqlstoretest"
	"github.com/SigNoz/signoz/pkg/tokenizer/tokenizertest"
	"github.com/stretchr/testify/assert"
	"github.com/stretchr/testify/require"
)

// This is a test to ensure that all fields of the modules are initialized.
// It also helps us catch these errors at compile time instead of runtime.
func TestNewModules(t *testing.T) {
	sqlstore := sqlstoretest.New(sqlstore.Config{Provider: "sqlite"}, sqlmock.QueryMatcherEqual)
	providerSettings := factorytest.NewSettings()
	sharder, err := noopsharder.New(context.TODO(), providerSettings, sharder.Config{})
	require.NoError(t, err)
	orgGetter := implorganization.NewGetter(implorganization.NewStore(sqlstore), sharder)
	notificationManager := nfmanagertest.NewMock()
	require.NoError(t, err)
	alertmanager, err := signozalertmanager.New(context.TODO(), providerSettings, alertmanager.Config{}, sqlstore, orgGetter, notificationManager)
	require.NoError(t, err)
	tokenizer := tokenizertest.New()
	emailing := emailingtest.New()
<<<<<<< HEAD
	modules := NewModules(sqlstore, jwt, emailing, providerSettings, orgGetter, alertmanager, nil, nil, nil)
=======
	modules := NewModules(sqlstore, tokenizer, emailing, providerSettings, orgGetter, alertmanager, nil, nil, nil)
>>>>>>> 76537075

	reflectVal := reflect.ValueOf(modules)
	for i := 0; i < reflectVal.NumField(); i++ {
		f := reflectVal.Field(i)
		assert.False(t, f.IsZero(), "%s module has not been initialized", reflectVal.Type().Field(i).Name)
	}
}<|MERGE_RESOLUTION|>--- conflicted
+++ resolved
@@ -35,11 +35,7 @@
 	require.NoError(t, err)
 	tokenizer := tokenizertest.New()
 	emailing := emailingtest.New()
-<<<<<<< HEAD
-	modules := NewModules(sqlstore, jwt, emailing, providerSettings, orgGetter, alertmanager, nil, nil, nil)
-=======
-	modules := NewModules(sqlstore, tokenizer, emailing, providerSettings, orgGetter, alertmanager, nil, nil, nil)
->>>>>>> 76537075
+	modules := NewModules(sqlstore, tokenizer, emailing, providerSettings, orgGetter, alertmanager, nil, nil, nil, nil)
 
 	reflectVal := reflect.ValueOf(modules)
 	for i := 0; i < reflectVal.NumField(); i++ {
