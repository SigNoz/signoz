--- conflicted
+++ resolved
@@ -33,13 +33,7 @@
 	require.NoError(t, err)
 	jwt := authtypes.NewJWT("", 1*time.Hour, 1*time.Hour)
 	emailing := emailingtest.New()
-<<<<<<< HEAD
-	providerSettings := factorytest.NewSettings()
-
-	modules := NewModules(sqlstore, jwt, emailing, providerSettings)
-=======
 	modules := NewModules(sqlstore, jwt, emailing, providerSettings, orgGetter, alertmanager)
->>>>>>> 91cbd172
 
 	reflectVal := reflect.ValueOf(modules)
 	for i := 0; i < reflectVal.NumField(); i++ {
