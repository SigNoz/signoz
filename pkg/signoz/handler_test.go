--- conflicted
+++ resolved
@@ -38,11 +38,7 @@
 	emailing := emailingtest.New()
 	queryParser := queryparser.New(providerSettings)
 	require.NoError(t, err)
-<<<<<<< HEAD
-	modules := NewModules(sqlstore, tokenizer, emailing, providerSettings, orgGetter, alertmanager, nil, nil, nil, nil, nil, nil, nil, queryParser)
-=======
-	modules := NewModules(sqlstore, tokenizer, emailing, providerSettings, orgGetter, alertmanager, nil, nil, nil, nil, nil, nil, nil, Config{})
->>>>>>> 497972f2
+	modules := NewModules(sqlstore, tokenizer, emailing, providerSettings, orgGetter, alertmanager, nil, nil, nil, nil, nil, nil, nil, queryParser, Config{})
 
 	handlers := NewHandlers(modules, providerSettings, nil, nil)
 
