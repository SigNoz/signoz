--- conflicted
+++ resolved
@@ -9,17 +9,8 @@
 	"github.com/SigNoz/signoz/pkg/modules/apdex/implapdex"
 	"github.com/SigNoz/signoz/pkg/modules/dashboard"
 	"github.com/SigNoz/signoz/pkg/modules/dashboard/impldashboard"
-<<<<<<< HEAD
-	"github.com/SigNoz/signoz/pkg/modules/organization"
-	"github.com/SigNoz/signoz/pkg/modules/organization/implorganization"
-	"github.com/SigNoz/signoz/pkg/modules/preference"
-	"github.com/SigNoz/signoz/pkg/modules/preference/implpreference"
-	"github.com/SigNoz/signoz/pkg/modules/promote"
-	"github.com/SigNoz/signoz/pkg/modules/promote/implpromote"
-=======
 	"github.com/SigNoz/signoz/pkg/modules/metricsexplorer"
 	"github.com/SigNoz/signoz/pkg/modules/metricsexplorer/implmetricsexplorer"
->>>>>>> f6da9adb
 	"github.com/SigNoz/signoz/pkg/modules/quickfilter"
 	"github.com/SigNoz/signoz/pkg/modules/quickfilter/implquickfilter"
 	"github.com/SigNoz/signoz/pkg/modules/rawdataexport"
@@ -36,22 +27,6 @@
 )
 
 type Handlers struct {
-<<<<<<< HEAD
-	Organization   organization.Handler
-	Preference     preference.Handler
-	User           user.Handler
-	SavedView      savedview.Handler
-	Apdex          apdex.Handler
-	Dashboard      dashboard.Handler
-	QuickFilter    quickfilter.Handler
-	TraceFunnel    tracefunnel.Handler
-	RawDataExport  rawdataexport.Handler
-	AuthDomain     authdomain.Handler
-	Session        session.Handler
-	SpanPercentile spanpercentile.Handler
-	Services       services.Handler
-	Promote        promote.Handler
-=======
 	SavedView       savedview.Handler
 	Apdex           apdex.Handler
 	Dashboard       dashboard.Handler
@@ -62,27 +37,10 @@
 	Services        services.Handler
 	MetricsExplorer metricsexplorer.Handler
 	Global          global.Handler
->>>>>>> f6da9adb
 }
 
 func NewHandlers(modules Modules, providerSettings factory.ProviderSettings, querier querier.Querier, licensing licensing.Licensing, global global.Global) Handlers {
 	return Handlers{
-<<<<<<< HEAD
-		Organization:   implorganization.NewHandler(modules.OrgGetter, modules.OrgSetter),
-		Preference:     implpreference.NewHandler(modules.Preference),
-		User:           impluser.NewHandler(modules.User, modules.UserGetter),
-		SavedView:      implsavedview.NewHandler(modules.SavedView),
-		Apdex:          implapdex.NewHandler(modules.Apdex),
-		Dashboard:      impldashboard.NewHandler(modules.Dashboard, providerSettings, querier, licensing),
-		QuickFilter:    implquickfilter.NewHandler(modules.QuickFilter),
-		TraceFunnel:    impltracefunnel.NewHandler(modules.TraceFunnel),
-		RawDataExport:  implrawdataexport.NewHandler(modules.RawDataExport),
-		AuthDomain:     implauthdomain.NewHandler(modules.AuthDomain),
-		Session:        implsession.NewHandler(modules.Session),
-		Services:       implservices.NewHandler(modules.Services),
-		SpanPercentile: implspanpercentile.NewHandler(modules.SpanPercentile),
-		Promote:        implpromote.NewHandler(modules.Promote),
-=======
 		SavedView:       implsavedview.NewHandler(modules.SavedView),
 		Apdex:           implapdex.NewHandler(modules.Apdex),
 		Dashboard:       impldashboard.NewHandler(modules.Dashboard, providerSettings, querier, licensing),
@@ -93,6 +51,5 @@
 		MetricsExplorer: implmetricsexplorer.NewHandler(modules.MetricsExplorer),
 		SpanPercentile:  implspanpercentile.NewHandler(modules.SpanPercentile),
 		Global:          signozglobal.NewHandler(global),
->>>>>>> f6da9adb
 	}
 }