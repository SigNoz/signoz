--- conflicted
+++ resolved
@@ -9,13 +9,8 @@
 	"github.com/SigNoz/signoz/pkg/modules/authdomain/implauthdomain"
 	"github.com/SigNoz/signoz/pkg/modules/dashboard"
 	"github.com/SigNoz/signoz/pkg/modules/dashboard/impldashboard"
-<<<<<<< HEAD
-	"github.com/SigNoz/signoz/pkg/modules/metricsmodule"
-	"github.com/SigNoz/signoz/pkg/modules/metricsmodule/implmetricsmodule"
-=======
 	"github.com/SigNoz/signoz/pkg/modules/metricsexplorer"
 	"github.com/SigNoz/signoz/pkg/modules/metricsexplorer/implmetricsexplorer"
->>>>>>> 5d9dc176
 	"github.com/SigNoz/signoz/pkg/modules/organization"
 	"github.com/SigNoz/signoz/pkg/modules/organization/implorganization"
 	"github.com/SigNoz/signoz/pkg/modules/preference"
@@ -53,11 +48,7 @@
 	Session        session.Handler
 	SpanPercentile spanpercentile.Handler
 	Services       services.Handler
-<<<<<<< HEAD
-	Metrics        metricsmodule.Handler
-=======
 	Metrics        metricsexplorer.Handler
->>>>>>> 5d9dc176
 }
 
 func NewHandlers(modules Modules, providerSettings factory.ProviderSettings, querier querier.Querier, licensing licensing.Licensing) Handlers {
@@ -74,11 +65,7 @@
 		AuthDomain:     implauthdomain.NewHandler(modules.AuthDomain),
 		Session:        implsession.NewHandler(modules.Session),
 		Services:       implservices.NewHandler(modules.Services),
-<<<<<<< HEAD
-		Metrics:        implmetricsmodule.NewHandler(modules.Metrics),
-=======
 		Metrics:        implmetricsexplorer.NewHandler(modules.Metrics),
->>>>>>> 5d9dc176
 		SpanPercentile: implspanpercentile.NewHandler(modules.SpanPercentile),
 	}
 }