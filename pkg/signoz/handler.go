--- conflicted
+++ resolved
@@ -11,15 +11,8 @@
 	"github.com/SigNoz/signoz/pkg/modules/dashboard/impldashboard"
 	"github.com/SigNoz/signoz/pkg/modules/metricsexplorer"
 	"github.com/SigNoz/signoz/pkg/modules/metricsexplorer/implmetricsexplorer"
-<<<<<<< HEAD
-	"github.com/SigNoz/signoz/pkg/modules/organization"
-	"github.com/SigNoz/signoz/pkg/modules/organization/implorganization"
-	"github.com/SigNoz/signoz/pkg/modules/preference"
-	"github.com/SigNoz/signoz/pkg/modules/preference/implpreference"
 	"github.com/SigNoz/signoz/pkg/modules/promote"
 	"github.com/SigNoz/signoz/pkg/modules/promote/implpromote"
-=======
->>>>>>> 6b3c6fc7
 	"github.com/SigNoz/signoz/pkg/modules/quickfilter"
 	"github.com/SigNoz/signoz/pkg/modules/quickfilter/implquickfilter"
 	"github.com/SigNoz/signoz/pkg/modules/rawdataexport"
@@ -45,11 +38,8 @@
 	SpanPercentile  spanpercentile.Handler
 	Services        services.Handler
 	MetricsExplorer metricsexplorer.Handler
-<<<<<<< HEAD
+	Global          global.Handler
 	Promote         promote.Handler
-=======
-	Global          global.Handler
->>>>>>> 6b3c6fc7
 }
 
 func NewHandlers(modules Modules, providerSettings factory.ProviderSettings, querier querier.Querier, licensing licensing.Licensing, global global.Global) Handlers {
@@ -63,10 +53,7 @@
 		Services:        implservices.NewHandler(modules.Services),
 		MetricsExplorer: implmetricsexplorer.NewHandler(modules.MetricsExplorer),
 		SpanPercentile:  implspanpercentile.NewHandler(modules.SpanPercentile),
-<<<<<<< HEAD
+		Global:          signozglobal.NewHandler(global),
 		Promote:         implpromote.NewHandler(modules.Promote),
-=======
-		Global:          signozglobal.NewHandler(global),
->>>>>>> 6b3c6fc7
 	}
 }