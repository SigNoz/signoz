package signoz

import (
	"github.com/SigNoz/signoz/pkg/alertmanager"
	"github.com/SigNoz/signoz/pkg/analytics"
	"github.com/SigNoz/signoz/pkg/authn"
	"github.com/SigNoz/signoz/pkg/authz"
	"github.com/SigNoz/signoz/pkg/cache"
	"github.com/SigNoz/signoz/pkg/emailing"
	"github.com/SigNoz/signoz/pkg/factory"
	"github.com/SigNoz/signoz/pkg/modules/apdex"
	"github.com/SigNoz/signoz/pkg/modules/apdex/implapdex"
	"github.com/SigNoz/signoz/pkg/modules/authdomain"
	"github.com/SigNoz/signoz/pkg/modules/authdomain/implauthdomain"
	"github.com/SigNoz/signoz/pkg/modules/dashboard"
	"github.com/SigNoz/signoz/pkg/modules/dashboard/impldashboard"
	"github.com/SigNoz/signoz/pkg/modules/metricsexplorer"
	"github.com/SigNoz/signoz/pkg/modules/metricsexplorer/implmetricsexplorer"
	"github.com/SigNoz/signoz/pkg/modules/organization"
	"github.com/SigNoz/signoz/pkg/modules/organization/implorganization"
	"github.com/SigNoz/signoz/pkg/modules/preference"
	"github.com/SigNoz/signoz/pkg/modules/preference/implpreference"
	"github.com/SigNoz/signoz/pkg/modules/quickfilter"
	"github.com/SigNoz/signoz/pkg/modules/quickfilter/implquickfilter"
	"github.com/SigNoz/signoz/pkg/modules/rawdataexport"
	"github.com/SigNoz/signoz/pkg/modules/rawdataexport/implrawdataexport"
	"github.com/SigNoz/signoz/pkg/modules/role/implrole"
	"github.com/SigNoz/signoz/pkg/modules/savedview"
	"github.com/SigNoz/signoz/pkg/modules/savedview/implsavedview"
	"github.com/SigNoz/signoz/pkg/modules/services"
	"github.com/SigNoz/signoz/pkg/modules/services/implservices"
	"github.com/SigNoz/signoz/pkg/modules/session"
	"github.com/SigNoz/signoz/pkg/modules/session/implsession"
	"github.com/SigNoz/signoz/pkg/modules/spanpercentile"
	"github.com/SigNoz/signoz/pkg/modules/spanpercentile/implspanpercentile"
	"github.com/SigNoz/signoz/pkg/modules/tracefunnel"
	"github.com/SigNoz/signoz/pkg/modules/tracefunnel/impltracefunnel"
	"github.com/SigNoz/signoz/pkg/modules/user"
	"github.com/SigNoz/signoz/pkg/modules/user/impluser"
	"github.com/SigNoz/signoz/pkg/querier"
	"github.com/SigNoz/signoz/pkg/sqlstore"
	"github.com/SigNoz/signoz/pkg/telemetrystore"
	"github.com/SigNoz/signoz/pkg/tokenizer"
	"github.com/SigNoz/signoz/pkg/types/authtypes"
	"github.com/SigNoz/signoz/pkg/types/preferencetypes"
	"github.com/SigNoz/signoz/pkg/types/telemetrytypes"
)

type Modules struct {
	OrgGetter       organization.Getter
	OrgSetter       organization.Setter
	Preference      preference.Module
	User            user.Module
	UserGetter      user.Getter
	SavedView       savedview.Module
	Apdex           apdex.Module
	Dashboard       dashboard.Module
	QuickFilter     quickfilter.Module
	TraceFunnel     tracefunnel.Module
	RawDataExport   rawdataexport.Module
	AuthDomain      authdomain.Module
	Session         session.Module
	Services        services.Module
	SpanPercentile  spanpercentile.Module
	MetricsExplorer metricsexplorer.Module
}

func NewModules(
	sqlstore sqlstore.SQLStore,
	tokenizer tokenizer.Tokenizer,
	emailing emailing.Emailing,
	providerSettings factory.ProviderSettings,
	orgGetter organization.Getter,
	alertmanager alertmanager.Alertmanager,
	analytics analytics.Analytics,
	querier querier.Querier,
	telemetryStore telemetrystore.TelemetryStore,
	telemetryMetadataStore telemetrytypes.MetadataStore,
	authNs map[authtypes.AuthNProvider]authn.AuthN,
	authz authz.AuthZ,
	cache cache.Cache,
	metricsExplorerConfig metricsexplorer.Config,
) Modules {
	quickfilter := implquickfilter.NewModule(implquickfilter.NewStore(sqlstore))
	orgSetter := implorganization.NewSetter(implorganization.NewStore(sqlstore), alertmanager, quickfilter)
	user := impluser.NewModule(impluser.NewStore(sqlstore, providerSettings), tokenizer, emailing, providerSettings, orgSetter, analytics)
	userGetter := impluser.NewGetter(impluser.NewStore(sqlstore, providerSettings))

	return Modules{
<<<<<<< HEAD
		OrgGetter:      orgGetter,
		OrgSetter:      orgSetter,
		Preference:     implpreference.NewModule(implpreference.NewStore(sqlstore), preferencetypes.NewAvailablePreference()),
		SavedView:      implsavedview.NewModule(sqlstore),
		Apdex:          implapdex.NewModule(sqlstore),
		Dashboard:      impldashboard.NewModule(sqlstore, providerSettings, analytics, orgGetter, implrole.NewModule(implrole.NewStore(sqlstore), authz, nil)),
		User:           user,
		UserGetter:     userGetter,
		QuickFilter:    quickfilter,
		TraceFunnel:    impltracefunnel.NewModule(impltracefunnel.NewStore(sqlstore)),
		RawDataExport:  implrawdataexport.NewModule(querier),
		AuthDomain:     implauthdomain.NewModule(implauthdomain.NewStore(sqlstore), authNs),
		Session:        implsession.NewModule(providerSettings, authNs, user, userGetter, implauthdomain.NewModule(implauthdomain.NewStore(sqlstore), authNs), tokenizer, orgGetter),
		SpanPercentile: implspanpercentile.NewModule(querier, providerSettings),
		Services:       implservices.NewModule(querier, telemetryStore),
		Metrics:        implmetricsexplorer.NewModule(telemetryStore, telemetryMetadataStore, cache, providerSettings, metricsExplorerConfig),
=======
		OrgGetter:       orgGetter,
		OrgSetter:       orgSetter,
		Preference:      implpreference.NewModule(implpreference.NewStore(sqlstore), preferencetypes.NewAvailablePreference()),
		SavedView:       implsavedview.NewModule(sqlstore),
		Apdex:           implapdex.NewModule(sqlstore),
		Dashboard:       impldashboard.NewModule(sqlstore, providerSettings, analytics, orgGetter, implrole.NewModule(implrole.NewStore(sqlstore), authz, nil)),
		User:            user,
		UserGetter:      userGetter,
		QuickFilter:     quickfilter,
		TraceFunnel:     impltracefunnel.NewModule(impltracefunnel.NewStore(sqlstore)),
		RawDataExport:   implrawdataexport.NewModule(querier),
		AuthDomain:      implauthdomain.NewModule(implauthdomain.NewStore(sqlstore), authNs),
		Session:         implsession.NewModule(providerSettings, authNs, user, userGetter, implauthdomain.NewModule(implauthdomain.NewStore(sqlstore), authNs), tokenizer, orgGetter),
		SpanPercentile:  implspanpercentile.NewModule(querier, providerSettings),
		Services:        implservices.NewModule(querier, telemetryStore),
		MetricsExplorer: implmetricsexplorer.NewModule(telemetryStore, telemetryMetadataStore, cache, providerSettings),
>>>>>>> 44f00943
	}
}<|MERGE_RESOLUTION|>--- conflicted
+++ resolved
@@ -87,24 +87,6 @@
 	userGetter := impluser.NewGetter(impluser.NewStore(sqlstore, providerSettings))
 
 	return Modules{
-<<<<<<< HEAD
-		OrgGetter:      orgGetter,
-		OrgSetter:      orgSetter,
-		Preference:     implpreference.NewModule(implpreference.NewStore(sqlstore), preferencetypes.NewAvailablePreference()),
-		SavedView:      implsavedview.NewModule(sqlstore),
-		Apdex:          implapdex.NewModule(sqlstore),
-		Dashboard:      impldashboard.NewModule(sqlstore, providerSettings, analytics, orgGetter, implrole.NewModule(implrole.NewStore(sqlstore), authz, nil)),
-		User:           user,
-		UserGetter:     userGetter,
-		QuickFilter:    quickfilter,
-		TraceFunnel:    impltracefunnel.NewModule(impltracefunnel.NewStore(sqlstore)),
-		RawDataExport:  implrawdataexport.NewModule(querier),
-		AuthDomain:     implauthdomain.NewModule(implauthdomain.NewStore(sqlstore), authNs),
-		Session:        implsession.NewModule(providerSettings, authNs, user, userGetter, implauthdomain.NewModule(implauthdomain.NewStore(sqlstore), authNs), tokenizer, orgGetter),
-		SpanPercentile: implspanpercentile.NewModule(querier, providerSettings),
-		Services:       implservices.NewModule(querier, telemetryStore),
-		Metrics:        implmetricsexplorer.NewModule(telemetryStore, telemetryMetadataStore, cache, providerSettings, metricsExplorerConfig),
-=======
 		OrgGetter:       orgGetter,
 		OrgSetter:       orgSetter,
 		Preference:      implpreference.NewModule(implpreference.NewStore(sqlstore), preferencetypes.NewAvailablePreference()),
@@ -120,7 +102,6 @@
 		Session:         implsession.NewModule(providerSettings, authNs, user, userGetter, implauthdomain.NewModule(implauthdomain.NewStore(sqlstore), authNs), tokenizer, orgGetter),
 		SpanPercentile:  implspanpercentile.NewModule(querier, providerSettings),
 		Services:        implservices.NewModule(querier, telemetryStore),
-		MetricsExplorer: implmetricsexplorer.NewModule(telemetryStore, telemetryMetadataStore, cache, providerSettings),
->>>>>>> 44f00943
+		MetricsExplorer: implmetricsexplorer.NewModule(telemetryStore, telemetryMetadataStore, cache, providerSettings, metricsExplorerConfig),
 	}
 }