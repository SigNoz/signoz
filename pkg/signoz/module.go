--- conflicted
+++ resolved
@@ -46,23 +46,13 @@
 	orgSetter := implorganization.NewSetter(implorganization.NewStore(sqlstore), alertmanager, quickfilter)
 	user := impluser.NewModule(impluser.NewStore(sqlstore, providerSettings), jwt, emailing, providerSettings, orgSetter)
 	return Modules{
-<<<<<<< HEAD
-		Organization: implorganization.NewModule(implorganization.NewStore(sqlstore)),
-		Preference:   implpreference.NewModule(implpreference.NewStore(sqlstore), preferencetypes.NewDefaultPreferenceMap()),
-		SavedView:    implsavedview.NewModule(sqlstore),
-		Apdex:        implapdex.NewModule(sqlstore),
-		Dashboard:    impldashboard.NewModule(sqlstore, providerSettings),
-		User:         impluser.NewModule(impluser.NewStore(sqlstore, providerSettings), jwt, emailing, providerSettings),
-		QuickFilter:  implquickfilter.NewModule(implquickfilter.NewStore(sqlstore)),
-=======
 		OrgGetter:   orgGetter,
 		OrgSetter:   orgSetter,
 		Preference:  implpreference.NewModule(implpreference.NewStore(sqlstore), preferencetypes.NewDefaultPreferenceMap()),
 		SavedView:   implsavedview.NewModule(sqlstore),
 		Apdex:       implapdex.NewModule(sqlstore),
-		Dashboard:   impldashboard.NewModule(sqlstore),
+		Dashboard:   impldashboard.NewModule(sqlstore, providerSettings),
 		User:        user,
 		QuickFilter: quickfilter,
->>>>>>> 91cbd172
 	}
 }