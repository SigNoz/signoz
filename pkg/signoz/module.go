package signoz

import (
	"github.com/SigNoz/signoz/pkg/emailing"
	"github.com/SigNoz/signoz/pkg/factory"
	"github.com/SigNoz/signoz/pkg/modules/apdex"
	"github.com/SigNoz/signoz/pkg/modules/apdex/implapdex"
	"github.com/SigNoz/signoz/pkg/modules/dashboard"
	"github.com/SigNoz/signoz/pkg/modules/dashboard/impldashboard"
	"github.com/SigNoz/signoz/pkg/modules/organization"
	"github.com/SigNoz/signoz/pkg/modules/organization/implorganization"
	"github.com/SigNoz/signoz/pkg/modules/preference"
	"github.com/SigNoz/signoz/pkg/modules/preference/implpreference"
	"github.com/SigNoz/signoz/pkg/modules/quickfilter"
	"github.com/SigNoz/signoz/pkg/modules/quickfilter/implquickfilter"
	"github.com/SigNoz/signoz/pkg/modules/savedview"
	"github.com/SigNoz/signoz/pkg/modules/savedview/implsavedview"
	"github.com/SigNoz/signoz/pkg/modules/user"
	"github.com/SigNoz/signoz/pkg/modules/user/impluser"
	"github.com/SigNoz/signoz/pkg/sqlstore"
	"github.com/SigNoz/signoz/pkg/types/authtypes"
	"github.com/SigNoz/signoz/pkg/types/preferencetypes"
)

type Modules struct {
	Organization organization.Module
	Preference   preference.Module
	User         user.Module
	SavedView    savedview.Module
	Apdex        apdex.Module
	Dashboard    dashboard.Module
	QuickFilter  quickfilter.Module
}

func NewModules(sqlstore sqlstore.SQLStore, jwt *authtypes.JWT, emailing emailing.Emailing, ps factory.ProviderSettings) Modules {
	return Modules{
		Organization: implorganization.NewModule(implorganization.NewStore(sqlstore)),
		Preference:   implpreference.NewModule(implpreference.NewStore(sqlstore), preferencetypes.NewDefaultPreferenceMap()),
		SavedView:    implsavedview.NewModule(sqlstore),
		Apdex:        implapdex.NewModule(sqlstore),
		Dashboard:    impldashboard.NewModule(sqlstore),
<<<<<<< HEAD
		User:         impluser.NewModule(impluser.NewStore(sqlstore), jwt, emailing, ps),
=======
		QuickFilter:  implquickfilter.NewModule(implquickfilter.NewStore(sqlstore)),
>>>>>>> 403630ad
	}
}<|MERGE_RESOLUTION|>--- conflicted
+++ resolved
@@ -39,10 +39,7 @@
 		SavedView:    implsavedview.NewModule(sqlstore),
 		Apdex:        implapdex.NewModule(sqlstore),
 		Dashboard:    impldashboard.NewModule(sqlstore),
-<<<<<<< HEAD
 		User:         impluser.NewModule(impluser.NewStore(sqlstore), jwt, emailing, ps),
-=======
 		QuickFilter:  implquickfilter.NewModule(implquickfilter.NewStore(sqlstore)),
->>>>>>> 403630ad
 	}
 }