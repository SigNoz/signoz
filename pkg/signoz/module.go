--- conflicted
+++ resolved
@@ -14,13 +14,8 @@
 	"github.com/SigNoz/signoz/pkg/modules/authdomain/implauthdomain"
 	"github.com/SigNoz/signoz/pkg/modules/dashboard"
 	"github.com/SigNoz/signoz/pkg/modules/dashboard/impldashboard"
-<<<<<<< HEAD
-	"github.com/SigNoz/signoz/pkg/modules/metricsmodule"
-	"github.com/SigNoz/signoz/pkg/modules/metricsmodule/implmetricsmodule"
-=======
 	"github.com/SigNoz/signoz/pkg/modules/metricsexplorer"
 	"github.com/SigNoz/signoz/pkg/modules/metricsexplorer/implmetricsexplorer"
->>>>>>> 5d9dc176
 	"github.com/SigNoz/signoz/pkg/modules/organization"
 	"github.com/SigNoz/signoz/pkg/modules/organization/implorganization"
 	"github.com/SigNoz/signoz/pkg/modules/preference"
@@ -52,26 +47,22 @@
 )
 
 type Modules struct {
-	OrgGetter      organization.Getter
-	OrgSetter      organization.Setter
-	Preference     preference.Module
-	User           user.Module
-	UserGetter     user.Getter
-	SavedView      savedview.Module
-	Apdex          apdex.Module
-	Dashboard      dashboard.Module
-	QuickFilter    quickfilter.Module
-	TraceFunnel    tracefunnel.Module
-	RawDataExport  rawdataexport.Module
-	AuthDomain     authdomain.Module
-	Session        session.Module
-	Services       services.Module
-	SpanPercentile spanpercentile.Module
-<<<<<<< HEAD
-	Metrics        metricsmodule.Module
-=======
-	Metrics        metricsexplorer.Module
->>>>>>> 5d9dc176
+	OrgGetter       organization.Getter
+	OrgSetter       organization.Setter
+	Preference      preference.Module
+	User            user.Module
+	UserGetter      user.Getter
+	SavedView       savedview.Module
+	Apdex           apdex.Module
+	Dashboard       dashboard.Module
+	QuickFilter     quickfilter.Module
+	TraceFunnel     tracefunnel.Module
+	RawDataExport   rawdataexport.Module
+	AuthDomain      authdomain.Module
+	Session         session.Module
+	Services        services.Module
+	SpanPercentile  spanpercentile.Module
+	MetricsExplorer metricsexplorer.Module
 }
 
 func NewModules(
@@ -96,25 +87,21 @@
 	dashboard := impldashboard.NewModule(sqlstore, providerSettings, analytics, orgGetter, implrole.NewModule(implrole.NewStore(sqlstore), authz, nil))
 
 	return Modules{
-		OrgGetter:      orgGetter,
-		OrgSetter:      orgSetter,
-		Preference:     implpreference.NewModule(implpreference.NewStore(sqlstore), preferencetypes.NewAvailablePreference()),
-		SavedView:      implsavedview.NewModule(sqlstore),
-		Apdex:          implapdex.NewModule(sqlstore),
-		Dashboard:      dashboard,
-		User:           user,
-		UserGetter:     userGetter,
-		QuickFilter:    quickfilter,
-		TraceFunnel:    impltracefunnel.NewModule(impltracefunnel.NewStore(sqlstore)),
-		RawDataExport:  implrawdataexport.NewModule(querier),
-		AuthDomain:     implauthdomain.NewModule(implauthdomain.NewStore(sqlstore), authNs),
-		Session:        implsession.NewModule(providerSettings, authNs, user, userGetter, implauthdomain.NewModule(implauthdomain.NewStore(sqlstore), authNs), tokenizer, orgGetter),
-		SpanPercentile: implspanpercentile.NewModule(querier, providerSettings),
-		Services:       implservices.NewModule(querier, telemetryStore),
-<<<<<<< HEAD
-		Metrics:        implmetricsmodule.NewModule(telemetryStore, telemetryMetadataStore, cache, dashboard, providerSettings),
-=======
-		Metrics:        implmetricsexplorer.NewModule(telemetryStore, telemetryMetadataStore, cache, providerSettings),
->>>>>>> 5d9dc176
+		OrgGetter:       orgGetter,
+		OrgSetter:       orgSetter,
+		Preference:      implpreference.NewModule(implpreference.NewStore(sqlstore), preferencetypes.NewAvailablePreference()),
+		SavedView:       implsavedview.NewModule(sqlstore),
+		Apdex:           implapdex.NewModule(sqlstore),
+		Dashboard:       dashboard,
+		User:            user,
+		UserGetter:      userGetter,
+		QuickFilter:     quickfilter,
+		TraceFunnel:     impltracefunnel.NewModule(impltracefunnel.NewStore(sqlstore)),
+		RawDataExport:   implrawdataexport.NewModule(querier),
+		AuthDomain:      implauthdomain.NewModule(implauthdomain.NewStore(sqlstore), authNs),
+		Session:         implsession.NewModule(providerSettings, authNs, user, userGetter, implauthdomain.NewModule(implauthdomain.NewStore(sqlstore), authNs), tokenizer, orgGetter),
+		SpanPercentile:  implspanpercentile.NewModule(querier, providerSettings),
+		Services:        implservices.NewModule(querier, telemetryStore),
+		MetricsExplorer: implmetricsexplorer.NewModule(telemetryStore, telemetryMetadataStore, cache, dashboard, providerSettings),
 	}
 }