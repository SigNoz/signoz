--- conflicted
+++ resolved
@@ -80,11 +80,8 @@
 	authNs map[authtypes.AuthNProvider]authn.AuthN,
 	authz authz.AuthZ,
 	cache cache.Cache,
-<<<<<<< HEAD
 	queryParser queryparser.QueryParser,
-=======
 	config Config,
->>>>>>> 497972f2
 ) Modules {
 	quickfilter := implquickfilter.NewModule(implquickfilter.NewStore(sqlstore))
 	orgSetter := implorganization.NewSetter(implorganization.NewStore(sqlstore), alertmanager, quickfilter)
@@ -98,11 +95,7 @@
 		Preference:      implpreference.NewModule(implpreference.NewStore(sqlstore), preferencetypes.NewAvailablePreference()),
 		SavedView:       implsavedview.NewModule(sqlstore),
 		Apdex:           implapdex.NewModule(sqlstore),
-<<<<<<< HEAD
 		Dashboard:       dashboard,
-=======
-		Dashboard:       impldashboard.NewModule(sqlstore, providerSettings, analytics, orgGetter, implrole.NewModule(implrole.NewStore(sqlstore), authz, nil)),
->>>>>>> 497972f2
 		User:            user,
 		UserGetter:      userGetter,
 		QuickFilter:     quickfilter,
@@ -112,10 +105,6 @@
 		Session:         implsession.NewModule(providerSettings, authNs, user, userGetter, implauthdomain.NewModule(implauthdomain.NewStore(sqlstore), authNs), tokenizer, orgGetter),
 		SpanPercentile:  implspanpercentile.NewModule(querier, providerSettings),
 		Services:        implservices.NewModule(querier, telemetryStore),
-<<<<<<< HEAD
-		MetricsExplorer: implmetricsexplorer.NewModule(telemetryStore, telemetryMetadataStore, cache, dashboard, providerSettings),
-=======
-		MetricsExplorer: implmetricsexplorer.NewModule(telemetryStore, telemetryMetadataStore, cache, providerSettings, config.MetricsExplorer),
->>>>>>> 497972f2
+		MetricsExplorer: implmetricsexplorer.NewModule(telemetryStore, telemetryMetadataStore, cache, dashboard, providerSettings, config.MetricsExplorer),
 	}
 }