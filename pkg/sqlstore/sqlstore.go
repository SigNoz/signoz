package sqlstore

import (
	"context"
	"database/sql"

	"github.com/SigNoz/signoz/pkg/errors"
	"github.com/uptrace/bun"
)

type SQLStoreTxOptions = sql.TxOptions

type SQLStore interface {
	// SQLDB returns the underlying sql.DB.
	SQLDB() *sql.DB

	// BunDB returns an instance of bun.DB. This is the recommended way to interact with the database.
	BunDB() *bun.DB

	// Returns the dialect of the database.
	Dialect() SQLDialect

	Formatter() SQLFormatter

	// RunInTxCtx runs the given callback in a transaction. It creates and injects a new context with the transaction.
	// If a transaction is present in the context, it will be used.
	RunInTxCtx(ctx context.Context, opts *SQLStoreTxOptions, cb func(ctx context.Context) error) error

	// BunDBCtx returns an instance of bun.IDB for the given context.
	// If a transaction is present in the context, it will be used. Otherwise, the default will be used.
	BunDBCtx(ctx context.Context) bun.IDB

	// WrapNotFoundErrf wraps the given error with the given message and returns it.
	WrapNotFoundErrf(err error, code errors.Code, format string, args ...any) error

	// WrapAlreadyExistsErrf wraps the given error with the given message and returns it.
	WrapAlreadyExistsErrf(err error, code errors.Code, format string, args ...any) error
}

type SQLStoreHook interface {
	bun.QueryHook
}

type SQLDialect interface {
	// Returns the type of the column for the given table and column.
	GetColumnType(context.Context, bun.IDB, string, string) (string, error)

	// Migrates an integer column to a timestamp column for the given table and column.
	IntToTimestamp(context.Context, bun.IDB, string, string) error

	// Migrates an integer column to a boolean column for the given table and column.
	IntToBoolean(context.Context, bun.IDB, string, string) error

	// Adds a not null default to the given column for the given table, column, columnType and defaultValue.
	AddNotNullDefaultToColumn(context.Context, bun.IDB, string, string, string, string) error

	// Checks if a column exists in a table for the given table and column.
	ColumnExists(context.Context, bun.IDB, string, string) (bool, error)

	// Adds a column to a table for the given table, column and columnType.
	AddColumn(context.Context, bun.IDB, string, string, string) error

	// Drops a column from a table for the given table and column.
	DropColumn(context.Context, bun.IDB, string, string) error

	// Renames a column in a table for the given table, old column name and new column name.
	RenameColumn(context.Context, bun.IDB, string, string, string) (bool, error)

	// Renames a table and modifies the given model for the given table, old model, new model, references and callback. The old model
	// and new model must inherit bun.BaseModel.
	RenameTableAndModifyModel(context.Context, bun.IDB, interface{}, interface{}, []string, func(context.Context) error) error

	// Updates the primary key for the given table, old model, new model, reference and callback. The old model and new model
	// must inherit bun.BaseModel.
	UpdatePrimaryKey(context.Context, bun.IDB, interface{}, interface{}, string, func(context.Context) error) error

	// Adds a primary key to the given table, old model, new model, reference and callback. The old model and new model
	// must inherit bun.BaseModel.
	AddPrimaryKey(context.Context, bun.IDB, interface{}, interface{}, string, func(context.Context) error) error

	// Drops the column and the associated foreign key constraint for the given table and column.
	DropColumnWithForeignKeyConstraint(context.Context, bun.IDB, interface{}, string) error

	// Checks if a table exists.
	TableExists(ctx context.Context, bun bun.IDB, table interface{}) (bool, error)

	// Toggles foreign key constraint for the given database. This makes sense only for sqlite. This cannot take a transaction as an argument and needs to take the db
	// as an argument.
	ToggleForeignKeyConstraint(ctx context.Context, bun *bun.DB, enable bool) error
}

type SQLFormatter interface {

	// JSONExtractString takes path in sqlite format like "$.labels.severity"
	JSONExtractString(column, path string) []byte

	// JSONType used to determine the type of the value extracted from the path
	JSONType(column, path string) []byte

	// JSONIsArray used to check whether the value is array or not
	JSONIsArray(column, path string) []byte

	// JSONArrayElements returns query as well as columns alias to be used for select and where clause
	JSONArrayElements(column, path, alias string) ([]byte, []byte)

	// JSONArrayOfStrings returns query as well as columns alias to be used for select and where clause
	JSONArrayOfStrings(column, path, alias string) ([]byte, []byte)

	// JSONArrayAgg aggregates values into a JSON array
	JSONArrayAgg(expression string) []byte

	// JSONArrayLiteral creates a literal JSON array from the given string values
	JSONArrayLiteral(values ...string) []byte

	// JSONKeys extracts keys from a JSON object as a set of key-value pairs
	JSONKeys(column, path, alias string) ([]byte, []byte)

	// TextToJsonColumn converts a text column to JSON type
<<<<<<< HEAD
	TextToJsonColumn(column string) string

	//Lower converts string to lower case
	Lower(path string) string
=======
	TextToJsonColumn(column string) []byte

	//Lower converts string to lower case
	Lower(path string) []byte
>>>>>>> 2a440728
}<|MERGE_RESOLUTION|>--- conflicted
+++ resolved
@@ -116,15 +116,8 @@
 	JSONKeys(column, path, alias string) ([]byte, []byte)
 
 	// TextToJsonColumn converts a text column to JSON type
-<<<<<<< HEAD
-	TextToJsonColumn(column string) string
-
-	//Lower converts string to lower case
-	Lower(path string) string
-=======
 	TextToJsonColumn(column string) []byte
 
 	//Lower converts string to lower case
 	Lower(path string) []byte
->>>>>>> 2a440728
 }