--- conflicted
+++ resolved
@@ -19,10 +19,9 @@
 
 	// SQLxDB returns an instance of sqlx.DB. This is the legacy ORM used.
 	SQLxDB() *sqlx.DB
-<<<<<<< HEAD
+
 	// Returns the dialect of the database.
 	Dialect() SQLDialect
-=======
 
 	// RunInTxCtx runs the given callback in a transaction. It creates and injects a new context with the transaction.
 	// If a transaction is present in the context, it will be used.
@@ -31,7 +30,6 @@
 	// BunDBCtx returns an instance of bun.IDB for the given context.
 	// If a transaction is present in the context, it will be used. Otherwise, the default will be used.
 	BunDBCtx(ctx context.Context) bun.IDB
->>>>>>> 296a444b
 }
 
 type SQLStoreHook interface {
