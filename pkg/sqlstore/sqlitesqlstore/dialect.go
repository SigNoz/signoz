--- conflicted
+++ resolved
@@ -157,7 +157,6 @@
 	return count > 0, nil
 }
 
-<<<<<<< HEAD
 func (dialect *dialect) IndexExists(ctx context.Context, bun bun.IDB, table string, index string) (bool, error) {
 	var count int
 	err := bun.NewSelect().
@@ -172,7 +171,8 @@
 	}
 
 	return count > 0, nil
-=======
+}
+
 func (dialect *dialect) AddColumn(ctx context.Context, bun bun.IDB, table string, column string, columnExpr string) error {
 	exists, err := dialect.ColumnExists(ctx, bun, table, column)
 	if err != nil {
@@ -191,7 +191,6 @@
 	}
 
 	return nil
->>>>>>> eabddf87
 }
 
 func (dialect *dialect) RenameColumn(ctx context.Context, bun bun.IDB, table string, oldColumnName string, newColumnName string) (bool, error) {
