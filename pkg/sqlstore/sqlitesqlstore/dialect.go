--- conflicted
+++ resolved
@@ -15,7 +15,6 @@
 	Text     = "TEXT"
 )
 
-<<<<<<< HEAD
 var (
 	Org  = "org"
 	User = "user"
@@ -26,8 +25,6 @@
 	UserReference = `("user_id") REFERENCES "users" ("id")`
 )
 
-=======
->>>>>>> 900877a5
 type dialect struct {
 }
 
@@ -239,14 +236,10 @@
 	return nil
 }
 
-<<<<<<< HEAD
 func (dialect *dialect) UpdatePrimaryKey(ctx context.Context, bun bun.IDB, oldModel interface{}, newModel interface{}, reference string, cb func(context.Context) error) error {
 	if reference == "" {
 		return errors.Newf(errors.TypeInvalidInput, errors.CodeInvalidInput, "cannot run migration without reference")
 	}
-=======
-func (dialect *dialect) UpdatePrimaryKey(ctx context.Context, bun bun.IDB, oldModel interface{}, newModel interface{}, cb func(context.Context) error) error {
->>>>>>> 900877a5
 	oldTableName := bun.Dialect().Tables().Get(reflect.TypeOf(oldModel)).Name
 	newTableName := bun.Dialect().Tables().Get(reflect.TypeOf(newModel)).Name
 
@@ -258,7 +251,6 @@
 		return nil
 	}
 
-<<<<<<< HEAD
 	fkReference := ""
 	if reference == Org {
 		fkReference = OrgReference
@@ -322,17 +314,11 @@
 		fkReference = UserReference
 	}
 
-=======
->>>>>>> 900877a5
 	_, err = bun.
 		NewCreateTable().
 		IfNotExists().
 		Model(newModel).
-<<<<<<< HEAD
 		ForeignKey(fkReference).
-=======
-		ForeignKey(`("org_id") REFERENCES "organizations" ("id")`).
->>>>>>> 900877a5
 		Exec(ctx)
 
 	if err != nil {
