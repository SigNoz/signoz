--- conflicted
+++ resolved
@@ -73,31 +73,21 @@
 	return sql, valuePath
 }
 
-<<<<<<< HEAD
-func (f *formatter) JSONKeys(column, path, alias string) (string, string) {
-	var b strings.Builder
-	b.WriteString("json_each(")
-	b.WriteString(column)
-=======
-func (f *Formatter) JSONKeys(column, path, alias string) []byte {
+func (f *Formatter) JSONKeys(column, path, alias string) ([]byte, []byte) {
 	sql := []byte{}
 	sql = append(sql, "json_each("...)
 	sql = f.bunf.AppendIdent(sql, column)
->>>>>>> fbcb1700
 	if path != "$" && path != "" {
 		sql = append(sql, ", '"...)
 		sql = append(sql, path...)
 		sql = append(sql, "'"...)
 	}
-<<<<<<< HEAD
-	b.WriteString(") AS ")
-	b.WriteString(alias)
-	return b.String(), alias + ".key"
-=======
 	sql = append(sql, ") AS "...)
 	sql = f.bunf.AppendIdent(sql, alias)
-	return sql
->>>>>>> fbcb1700
+
+	aliasPath := []byte{}
+	aliasPath = f.bunf.AppendIdent(aliasPath, alias+".value")
+	return sql, aliasPath
 }
 
 func (f *Formatter) JSONArrayAgg(expression string) []byte {
@@ -125,21 +115,16 @@
 	return sql
 }
 
-<<<<<<< HEAD
-func (f *formatter) TextToJsonColumn(column string) string {
-	return column
+func (f *Formatter) TextToJsonColumn(column string) []byte {
+	sql := []byte{}
+	sql = f.bunf.AppendIdent(sql, column)
+	return sql
 }
 
-func (f *formatter) Lower(path string) string {
+func (f *Formatter) Lower(path string) string {
 	var result strings.Builder
 	result.WriteString("lower(")
 	result.WriteString(path)
 	result.WriteString(")")
 	return result.String()
-=======
-func (f *Formatter) TextToJsonColumn(column string) []byte {
-	sql := []byte{}
-	sql = f.bunf.AppendIdent(sql, column)
-	return sql
->>>>>>> fbcb1700
 }