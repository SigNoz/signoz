package sqlitesqlstore

import (
	"context"
	"database/sql"

	"github.com/jmoiron/sqlx"
	_ "github.com/mattn/go-sqlite3"
	"github.com/uptrace/bun"
	"github.com/uptrace/bun/dialect/sqlitedialect"
	"go.signoz.io/signoz/pkg/factory"
	"go.signoz.io/signoz/pkg/sqlstore"
)

type provider struct {
	settings factory.ScopedProviderSettings
	sqldb    *sql.DB
	bundb    *sqlstore.BunDB
	sqlxdb   *sqlx.DB
	dialect  *SQLiteDialect
}

func NewFactory(hookFactories ...factory.ProviderFactory[sqlstore.SQLStoreHook, sqlstore.Config]) factory.ProviderFactory[sqlstore.SQLStore, sqlstore.Config] {
	return factory.NewProviderFactory(factory.MustNewName("sqlite"), func(ctx context.Context, providerSettings factory.ProviderSettings, config sqlstore.Config) (sqlstore.SQLStore, error) {
		hooks := make([]sqlstore.SQLStoreHook, len(hookFactories))
		for i, hookFactory := range hookFactories {
			hook, err := hookFactory.New(ctx, providerSettings, config)
			if err != nil {
				return nil, err
			}
			hooks[i] = hook
		}

		return New(ctx, providerSettings, config, hooks...)
	})
}

func New(ctx context.Context, providerSettings factory.ProviderSettings, config sqlstore.Config, hooks ...sqlstore.SQLStoreHook) (sqlstore.SQLStore, error) {
	settings := factory.NewScopedProviderSettings(providerSettings, "go.signoz.io/signoz/pkg/sqlitesqlstore")

	sqldb, err := sql.Open("sqlite3", "file:"+config.Sqlite.Path+"?_foreign_keys=true")
	if err != nil {
		return nil, err
	}
	settings.Logger().InfoContext(ctx, "connected to sqlite", "path", config.Sqlite.Path)
	sqldb.SetMaxOpenConns(config.Connection.MaxOpenConns)

	return &provider{
		settings: settings,
		sqldb:    sqldb,
		bundb:    sqlstore.NewBunDB(settings, sqldb, sqlitedialect.New(), hooks),
		sqlxdb:   sqlx.NewDb(sqldb, "sqlite3"),
		dialect:  &SQLiteDialect{},
	}, nil
}

func (provider *provider) BunDB() *bun.DB {
	return provider.bundb.DB
}

func (provider *provider) SQLDB() *sql.DB {
	return provider.sqldb
}

func (provider *provider) SQLxDB() *sqlx.DB {
	return provider.sqlxdb
}

<<<<<<< HEAD
func (provider *provider) Dialect() sqlstore.SQLDialect {
	return provider.dialect
=======
func (provider *provider) BunDBCtx(ctx context.Context) bun.IDB {
	return provider.bundb.BunDBCtx(ctx)
}

func (provider *provider) RunInTxCtx(ctx context.Context, opts *sql.TxOptions, cb func(ctx context.Context) error) error {
	return provider.bundb.RunInTxCtx(ctx, opts, cb)
>>>>>>> 296a444b
}<|MERGE_RESOLUTION|>--- conflicted
+++ resolved
@@ -66,15 +66,14 @@
 	return provider.sqlxdb
 }
 
-<<<<<<< HEAD
 func (provider *provider) Dialect() sqlstore.SQLDialect {
 	return provider.dialect
-=======
+}
+
 func (provider *provider) BunDBCtx(ctx context.Context) bun.IDB {
 	return provider.bundb.BunDBCtx(ctx)
 }
 
 func (provider *provider) RunInTxCtx(ctx context.Context, opts *sql.TxOptions, cb func(ctx context.Context) error) error {
 	return provider.bundb.RunInTxCtx(ctx, opts, cb)
->>>>>>> 296a444b
 }