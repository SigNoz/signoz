package sqlstoretest

import (
	"github.com/uptrace/bun/schema"
)

type formatter struct {
	bunf schema.Formatter
}

func (f *formatter) JSONExtractString(column, path string) []byte {
	sql := []byte{}
	sql = append(sql, "json_extract("...)
	sql = f.bunf.AppendIdent(sql, column)
	sql = append(sql, ", '"...)
	sql = append(sql, path...)
	sql = append(sql, "')"...)
	return sql
}

func (f *formatter) JSONType(column, path string) []byte {
	sql := []byte{}
	sql = append(sql, "json_type("...)
	sql = f.bunf.AppendIdent(sql, column)
	sql = append(sql, ", '"...)
	sql = append(sql, path...)
	sql = append(sql, "')"...)
	return sql
}

func (f *formatter) JSONIsArray(column, path string) []byte {
	sql := []byte{}
	sql = append(sql, f.JSONType(column, path)...)
	sql = append(sql, " = 'array'"...)
	return sql
}

func (f *formatter) JSONArrayElements(column, path, alias string) ([]byte, []byte) {
	sql := []byte{}
	sql = append(sql, "json_each("...)
	sql = f.bunf.AppendIdent(sql, column)
	if path != "$" && path != "" {
		sql = append(sql, ", '"...)
		sql = append(sql, path...)
		sql = append(sql, "'"...)
	}
	sql = append(sql, ") AS "...)
	sql = f.bunf.AppendIdent(sql, alias)

	valuePath := []byte{}
	valuePath = f.bunf.AppendIdent(valuePath, alias+".value")
	return sql, valuePath
}

func (f *formatter) JSONArrayOfStrings(column, path, alias string) ([]byte, []byte) {
	sql := []byte{}
	sql = append(sql, "json_each("...)
	sql = f.bunf.AppendIdent(sql, column)
	if path != "$" && path != "" {
		sql = append(sql, ", '"...)
		sql = append(sql, path...)
		sql = append(sql, "'"...)
	}
	sql = append(sql, ") AS "...)
	sql = f.bunf.AppendIdent(sql, alias)

	valuePath := []byte{}
	valuePath = f.bunf.AppendIdent(valuePath, alias+".value")
	return sql, valuePath
}

<<<<<<< HEAD
func (f *formatter) JSONKeys(column, path, alias string) (string, string) {
	var b strings.Builder
	b.WriteString("json_each(")
	b.WriteString(column)
=======
func (f *formatter) JSONKeys(column, path, alias string) []byte {
	sql := []byte{}
	sql = append(sql, "json_each("...)
	sql = f.bunf.AppendIdent(sql, column)
>>>>>>> fbcb1700
	if path != "$" && path != "" {
		sql = append(sql, ", '"...)
		sql = append(sql, path...)
		sql = append(sql, "'"...)
	}
<<<<<<< HEAD
	b.WriteString(") AS ")
	b.WriteString(alias)
	return b.String(), alias + ".key"
=======
	sql = append(sql, ") AS "...)
	sql = f.bunf.AppendIdent(sql, alias)
	return sql
>>>>>>> fbcb1700
}

func (f *formatter) JSONArrayAgg(expression string) []byte {
	sql := []byte{}
	sql = append(sql, "json_group_array("...)
	sql = append(sql, expression...)
	sql = append(sql, ')')
	return sql
}

func (f *formatter) JSONArrayLiteral(values ...string) []byte {
	if len(values) == 0 {
		return []byte("json_array()")
	}
	sql := []byte{}
	sql = append(sql, "json_array("...)
	for i, v := range values {
		if i > 0 {
			sql = append(sql, ", "...)
		}
		sql = append(sql, '\'')
		sql = append(sql, v...)
		sql = append(sql, '\'')
	}
	sql = append(sql, ')')
	return sql
}

<<<<<<< HEAD
func (f *formatter) TextToJsonColumn(column string) string {
	return column
}

func (f *formatter) Lower(path string) string {
	var result strings.Builder
	result.WriteString("lower(")
	result.WriteString(path)
	result.WriteString(")")
	return result.String()
=======
func (f *formatter) TextToJsonColumn(column string) []byte {
	sql := []byte{}
	sql = f.bunf.AppendIdent(sql, column)
	return sql
>>>>>>> fbcb1700
}<|MERGE_RESOLUTION|>--- conflicted
+++ resolved
@@ -69,31 +69,18 @@
 	return sql, valuePath
 }
 
-<<<<<<< HEAD
-func (f *formatter) JSONKeys(column, path, alias string) (string, string) {
-	var b strings.Builder
-	b.WriteString("json_each(")
-	b.WriteString(column)
-=======
-func (f *formatter) JSONKeys(column, path, alias string) []byte {
+func (f *formatter) JSONKeys(column, path, alias string) ([]byte, []byte) {
 	sql := []byte{}
 	sql = append(sql, "json_each("...)
 	sql = f.bunf.AppendIdent(sql, column)
->>>>>>> fbcb1700
 	if path != "$" && path != "" {
 		sql = append(sql, ", '"...)
 		sql = append(sql, path...)
 		sql = append(sql, "'"...)
 	}
-<<<<<<< HEAD
-	b.WriteString(") AS ")
-	b.WriteString(alias)
-	return b.String(), alias + ".key"
-=======
 	sql = append(sql, ") AS "...)
 	sql = f.bunf.AppendIdent(sql, alias)
 	return sql
->>>>>>> fbcb1700
 }
 
 func (f *formatter) JSONArrayAgg(expression string) []byte {
@@ -122,9 +109,10 @@
 	return sql
 }
 
-<<<<<<< HEAD
-func (f *formatter) TextToJsonColumn(column string) string {
-	return column
+func (f *formatter) TextToJsonColumn(column string) []byte {
+	sql := []byte{}
+	sql = f.bunf.AppendIdent(sql, column)
+	return sql
 }
 
 func (f *formatter) Lower(path string) string {
@@ -133,10 +121,4 @@
 	result.WriteString(path)
 	result.WriteString(")")
 	return result.String()
-=======
-func (f *formatter) TextToJsonColumn(column string) []byte {
-	sql := []byte{}
-	sql = f.bunf.AppendIdent(sql, column)
-	return sql
->>>>>>> fbcb1700
 }