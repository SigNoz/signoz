--- conflicted
+++ resolved
@@ -10,7 +10,6 @@
 	"github.com/SigNoz/signoz/pkg/errors"
 	"github.com/SigNoz/signoz/pkg/factory"
 	"github.com/SigNoz/signoz/pkg/modules/organization"
-	"github.com/SigNoz/signoz/pkg/nfgrouping"
 	"github.com/SigNoz/signoz/pkg/types/alertmanagertypes"
 )
 
@@ -36,13 +35,8 @@
 	// Mutex to protect the servers map
 	serversMtx sync.RWMutex
 
-<<<<<<< HEAD
-	notificationGroups nfgrouping.NotificationGroups
-
+	notificationManager nfmanager.NotificationManager
 	notificationRoutes nfrouting.NotificationRoutes
-=======
-	notificationManager nfmanager.NotificationManager
->>>>>>> be42059d
 }
 
 func New(
@@ -52,22 +46,8 @@
 	stateStore alertmanagertypes.StateStore,
 	configStore alertmanagertypes.ConfigStore,
 	orgGetter organization.Getter,
-<<<<<<< HEAD
-	groups nfgrouping.NotificationGroups,
+	nfManager nfmanager.NotificationManager,
 	nfRoutes nfrouting.NotificationRoutes,
-) *Service {
-	service := &Service{
-		config:             config,
-		stateStore:         stateStore,
-		configStore:        configStore,
-		orgGetter:          orgGetter,
-		settings:           settings,
-		servers:            make(map[string]*alertmanagerserver.Server),
-		serversMtx:         sync.RWMutex{},
-		notificationGroups: groups,
-		notificationRoutes: nfRoutes,
-=======
-	nfManager nfmanager.NotificationManager,
 ) *Service {
 	service := &Service{
 		config:              config,
@@ -78,7 +58,7 @@
 		servers:             make(map[string]*alertmanagerserver.Server),
 		serversMtx:          sync.RWMutex{},
 		notificationManager: nfManager,
->>>>>>> be42059d
+		notificationRoutes: nfRoutes,
 	}
 
 	return service
@@ -196,11 +176,7 @@
 		return nil, err
 	}
 
-<<<<<<< HEAD
-	server, err := alertmanagerserver.New(ctx, service.settings.Logger(), service.settings.PrometheusRegisterer(), service.config, orgID, service.stateStore, service.notificationGroups, service.notificationRoutes)
-=======
-	server, err := alertmanagerserver.New(ctx, service.settings.Logger(), service.settings.PrometheusRegisterer(), service.config, orgID, service.stateStore, service.notificationManager)
->>>>>>> be42059d
+	server, err := alertmanagerserver.New(ctx, service.settings.Logger(), service.settings.PrometheusRegisterer(), service.config, orgID, service.stateStore, service.notificationManager, service.notificationRoutes)
 	if err != nil {
 		return nil, err
 	}
