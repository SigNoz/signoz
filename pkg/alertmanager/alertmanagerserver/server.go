package alertmanagerserver

import (
	"context"
	"github.com/SigNoz/signoz/pkg/nfrouting"
	"log/slog"
	"strings"
	"sync"
	"time"

	"github.com/SigNoz/signoz/pkg/alertmanager/alertmanagernotify"
	"github.com/SigNoz/signoz/pkg/alertmanager/nfmanager"
	"github.com/SigNoz/signoz/pkg/errors"
	"github.com/SigNoz/signoz/pkg/nfgrouping"
	"github.com/SigNoz/signoz/pkg/types/alertmanagertypes"
	"github.com/prometheus/alertmanager/dispatch"
	"github.com/prometheus/alertmanager/featurecontrol"
	"github.com/prometheus/alertmanager/inhibit"
	"github.com/prometheus/alertmanager/nflog"
	"github.com/prometheus/alertmanager/notify"
	"github.com/prometheus/alertmanager/provider/mem"
	"github.com/prometheus/alertmanager/silence"
	"github.com/prometheus/alertmanager/template"
	"github.com/prometheus/alertmanager/timeinterval"
	"github.com/prometheus/client_golang/prometheus"
	"github.com/prometheus/common/model"
)

var (
	// This is not a real file and will never be used. We need this placeholder to ensure maintenance runs on shutdown. See
	// https://github.com/prometheus/server/blob/3ee2cd0f1271e277295c02b6160507b4d193dde2/silence/silence.go#L435-L438
	// and https://github.com/prometheus/server/blob/3b06b97af4d146e141af92885a185891eb79a5b0/nflog/nflog.go#L362.
	snapfnoop string = "snapfnoop"
)

type Server struct {
	// logger is the logger for the alertmanager
	logger *slog.Logger

	// registry is the prometheus registry for the alertmanager
	registry prometheus.Registerer

	// srvConfig is the server config for the alertmanager
	srvConfig Config

	// alertmanagerConfig is the config of the alertmanager
	alertmanagerConfig *alertmanagertypes.Config

	// orgID is the orgID for the alertmanager
	orgID string

	// store is the backing store for the alertmanager
	stateStore alertmanagertypes.StateStore

	// alertmanager primitives from upstream alertmanager
	alerts              *mem.Alerts
	nflog               *nflog.Log
	dispatcher          *Dispatcher
	dispatcherMetrics   *DispatcherMetrics
	inhibitor           *inhibit.Inhibitor
	silencer            *silence.Silencer
	silences            *silence.Silences
	timeIntervals       map[string][]timeinterval.TimeInterval
	pipelineBuilder     *notify.PipelineBuilder
	marker              *alertmanagertypes.MemMarker
	tmpl                *template.Template
	wg                  sync.WaitGroup
	stopc               chan struct{}
<<<<<<< HEAD
	notificationGroups  nfgrouping.NotificationGroups
	notificationRouting nfrouting.NotificationRoutes
}

func New(ctx context.Context, logger *slog.Logger, registry prometheus.Registerer, srvConfig Config, orgID string, stateStore alertmanagertypes.StateStore, groups nfgrouping.NotificationGroups, nfRoutes nfrouting.NotificationRoutes) (*Server, error) {
=======
	notificationManager nfmanager.NotificationManager
}

func New(ctx context.Context, logger *slog.Logger, registry prometheus.Registerer, srvConfig Config, orgID string, stateStore alertmanagertypes.StateStore, nfManager nfmanager.NotificationManager) (*Server, error) {
>>>>>>> be42059d
	server := &Server{
		logger:              logger.With("pkg", "go.signoz.io/pkg/alertmanager/alertmanagerserver"),
		registry:            registry,
		srvConfig:           srvConfig,
		orgID:               orgID,
		stateStore:          stateStore,
		stopc:               make(chan struct{}),
<<<<<<< HEAD
		notificationGroups:  groups,
		notificationRouting: nfRoutes,
=======
		notificationManager: nfManager,
>>>>>>> be42059d
	}
	signozRegisterer := prometheus.WrapRegistererWithPrefix("signoz_", registry)
	signozRegisterer = prometheus.WrapRegistererWith(prometheus.Labels{"org_id": server.orgID}, signozRegisterer)
	// initialize marker
	server.marker = alertmanagertypes.NewMarker(signozRegisterer)

	// get silences for initial state
	state, err := server.stateStore.Get(ctx, server.orgID)
	if err != nil && !errors.Ast(err, errors.TypeNotFound) {
		return nil, err
	}

	silencesSnapshot := ""
	if state != nil {
		silencesSnapshot, err = state.Get(alertmanagertypes.SilenceStateName)
		if err != nil && !errors.Ast(err, errors.TypeNotFound) {
			return nil, err
		}
	}
	// Initialize silences
	server.silences, err = silence.New(silence.Options{
		SnapshotReader: strings.NewReader(silencesSnapshot),
		Retention:      srvConfig.Silences.Retention,
		Limits: silence.Limits{
			MaxSilences:         func() int { return srvConfig.Silences.Max },
			MaxSilenceSizeBytes: func() int { return srvConfig.Silences.MaxSizeBytes },
		},
		Metrics: signozRegisterer,
		Logger:  server.logger,
	})
	if err != nil {
		return nil, err
	}

	nflogSnapshot := ""
	if state != nil {
		nflogSnapshot, err = state.Get(alertmanagertypes.NFLogStateName)
		if err != nil && !errors.Ast(err, errors.TypeNotFound) {
			return nil, err
		}
	}

	// Initialize notification log
	server.nflog, err = nflog.New(nflog.Options{
		SnapshotReader: strings.NewReader(nflogSnapshot),
		Retention:      server.srvConfig.NFLog.Retention,
		Metrics:        signozRegisterer,
		Logger:         server.logger,
	})
	if err != nil {
		return nil, err
	}

	// Start maintenance for silences
	server.wg.Add(1)
	go func() {
		defer server.wg.Done()
		server.silences.Maintenance(server.srvConfig.Silences.MaintenanceInterval, snapfnoop, server.stopc, func() (int64, error) {
			// Delete silences older than the retention period.
			if _, err := server.silences.GC(); err != nil {
				server.logger.ErrorContext(ctx, "silence garbage collection", "error", err)
				// Don't return here - we need to snapshot our state first.
			}

			storableSilences, err := server.stateStore.Get(ctx, server.orgID)
			if err != nil && !errors.Ast(err, errors.TypeNotFound) {
				return 0, err
			}

			if storableSilences == nil {
				storableSilences = alertmanagertypes.NewStoreableState(server.orgID)
			}

			c, err := storableSilences.Set(alertmanagertypes.SilenceStateName, server.silences)
			if err != nil {
				return 0, err
			}

			return c, server.stateStore.Set(ctx, server.orgID, storableSilences)
		})

	}()

	// Start maintenance for notification logs
	server.wg.Add(1)
	go func() {
		defer server.wg.Done()
		server.nflog.Maintenance(server.srvConfig.NFLog.MaintenanceInterval, snapfnoop, server.stopc, func() (int64, error) {
			if _, err := server.nflog.GC(); err != nil {
				server.logger.ErrorContext(ctx, "notification log garbage collection", "error", err)
				// Don't return without saving the current state.
			}

			storableNFLog, err := server.stateStore.Get(ctx, server.orgID)
			if err != nil && !errors.Ast(err, errors.TypeNotFound) {
				return 0, err
			}

			if storableNFLog == nil {
				storableNFLog = alertmanagertypes.NewStoreableState(server.orgID)
			}

			c, err := storableNFLog.Set(alertmanagertypes.NFLogStateName, server.nflog)
			if err != nil {
				return 0, err
			}

			return c, server.stateStore.Set(ctx, server.orgID, storableNFLog)
		})
	}()

	server.alerts, err = mem.NewAlerts(ctx, server.marker, server.srvConfig.Alerts.GCInterval, nil, server.logger, signozRegisterer)
	if err != nil {
		return nil, err
	}

<<<<<<< HEAD
	server.pipelineBuilder = notify.NewPipelineBuilder(server.registry, featurecontrol.NoopFlags{})
	server.dispatcherMetrics = NewDispatcherMetrics(false, server.registry)
=======
	server.pipelineBuilder = notify.NewPipelineBuilder(signozRegisterer, featurecontrol.NoopFlags{})
	server.dispatcherMetrics = NewDispatcherMetrics(false, signozRegisterer)
>>>>>>> be42059d

	return server, nil
}

func (server *Server) GetAlerts(ctx context.Context, params alertmanagertypes.GettableAlertsParams) (alertmanagertypes.GettableAlerts, error) {
	return alertmanagertypes.NewGettableAlertsFromAlertProvider(server.alerts, server.alertmanagerConfig, server.marker.Status, func(labels model.LabelSet) {
		server.inhibitor.Mutes(labels)
		server.silencer.Mutes(labels)
	}, params)
}

func (server *Server) PutAlerts(ctx context.Context, postableAlerts alertmanagertypes.PostableAlerts) error {
	alerts, err := alertmanagertypes.NewAlertsFromPostableAlerts(postableAlerts, time.Duration(server.srvConfig.Global.ResolveTimeout), time.Now())
	// Notification sending alert takes precedence over validation errors.
	if err := server.alerts.Put(alerts...); err != nil {
		return err
	}

	if err != nil {
		return errors.Join(err...)
	}

	return nil
}

func (server *Server) SetConfig(ctx context.Context, alertmanagerConfig *alertmanagertypes.Config) error {
	config := alertmanagerConfig.AlertmanagerConfig()

	var err error
	server.tmpl, err = alertmanagertypes.FromGlobs(config.Templates)
	if err != nil {
		return err
	}

	server.tmpl.ExternalURL = server.srvConfig.ExternalURL

	// Build the routing tree and record which receivers are used.
	routes := dispatch.NewRoute(config.Route, nil)
	activeReceivers := make(map[string]struct{})
	routes.Walk(func(r *dispatch.Route) {
		activeReceivers[r.RouteOpts.Receiver] = struct{}{}
	})

	// Build the map of receiver to integrations.
	receivers := make(map[string][]notify.Integration, len(activeReceivers))
	var integrationsNum int
	for _, rcv := range config.Receivers {
		if _, found := activeReceivers[rcv.Name]; !found {
			// No need to build a receiver if no route is using it.
			server.logger.InfoContext(ctx, "skipping creation of receiver not referenced by any route", "receiver", rcv.Name)
			continue
		}
		integrations, err := alertmanagernotify.NewReceiverIntegrations(rcv, server.tmpl, server.logger)
		if err != nil {
			return err
		}
		// rcv.Name is guaranteed to be unique across all receivers.
		receivers[rcv.Name] = integrations
		integrationsNum += len(integrations)
	}

	// Build the map of time interval names to time interval definitions.
	timeIntervals := make(map[string][]timeinterval.TimeInterval, len(config.MuteTimeIntervals)+len(config.TimeIntervals))
	for _, ti := range config.MuteTimeIntervals {
		timeIntervals[ti.Name] = ti.TimeIntervals
	}

	for _, ti := range config.TimeIntervals {
		timeIntervals[ti.Name] = ti.TimeIntervals
	}

	intervener := timeinterval.NewIntervener(timeIntervals)

	if server.inhibitor != nil {
		server.inhibitor.Stop()
	}
	if server.dispatcher != nil {
		server.dispatcher.Stop()
	}

	server.inhibitor = inhibit.NewInhibitor(server.alerts, config.InhibitRules, server.marker, server.logger)
	server.timeIntervals = timeIntervals
	server.silencer = silence.NewSilencer(server.silences, server.marker, server.logger)

	var pipelinePeer notify.Peer
	pipeline := server.pipelineBuilder.New(
		receivers,
		func() time.Duration { return 0 },
		server.inhibitor,
		server.silencer,
		intervener,
		server.marker,
		server.nflog,
		pipelinePeer,
	)

	timeoutFunc := func(d time.Duration) time.Duration {
		if d < notify.MinTimeout {
			d = notify.MinTimeout
		}
		return d
	}

	server.dispatcher = NewDispatcher(
		server.alerts,
		routes,
		pipeline,
		server.marker,
		timeoutFunc,
		nil,
		server.logger,
		server.dispatcherMetrics,
<<<<<<< HEAD
		server.notificationGroups,
		server.orgID,
		server.notificationRouting,
=======
		server.notificationManager,
		server.orgID,
>>>>>>> be42059d
	)

	// Do not try to add these to server.wg as there seems to be a race condition if
	// we call Start() and Stop() in quick succession.
	// Both these goroutines will run indefinitely.
	go server.dispatcher.Run()
	go server.inhibitor.Run()

	server.alertmanagerConfig = alertmanagerConfig
	return nil
}

func (server *Server) TestReceiver(ctx context.Context, receiver alertmanagertypes.Receiver) error {
	return alertmanagertypes.TestReceiver(ctx, receiver, alertmanagernotify.NewReceiverIntegrations, server.alertmanagerConfig, server.tmpl, server.logger, alertmanagertypes.NewTestAlert(receiver, time.Now(), time.Now()))
}

func (server *Server) TestAlert(ctx context.Context, postableAlert *alertmanagertypes.PostableAlert, receivers []string) error {
	alerts, err := alertmanagertypes.NewAlertsFromPostableAlerts(alertmanagertypes.PostableAlerts{postableAlert}, time.Duration(server.srvConfig.Global.ResolveTimeout), time.Now())
	if err != nil {
		return errors.Join(err...)
	}

	if len(alerts) != 1 {
		return errors.Newf(errors.TypeInvalidInput, errors.CodeInvalidInput, "expected 1 alert, got %d", len(alerts))
	}

	ch := make(chan error, len(receivers))
	for _, receiverName := range receivers {
		go func(receiverName string) {
			receiver, err := server.alertmanagerConfig.GetReceiver(receiverName)
			if err != nil {
				ch <- err
				return
			}
			ch <- alertmanagertypes.TestReceiver(ctx, receiver, alertmanagernotify.NewReceiverIntegrations, server.alertmanagerConfig, server.tmpl, server.logger, alerts[0])
		}(receiverName)
	}

	var errs []error
	for i := 0; i < len(receivers); i++ {
		if err := <-ch; err != nil {
			errs = append(errs, err)
		}
	}

	if errs != nil {
		return errors.Join(errs...)
	}

	return nil
}

func (server *Server) Hash() string {
	if server.alertmanagerConfig == nil {
		return ""
	}

	return server.alertmanagerConfig.StoreableConfig().Hash
}

func (server *Server) Stop(ctx context.Context) error {
	if server.dispatcher != nil {
		server.dispatcher.Stop()
	}

	if server.inhibitor != nil {
		server.inhibitor.Stop()
	}

	// Close the alert provider.
	server.alerts.Close()

	// Signals maintenance goroutines of server states to stop.
	close(server.stopc)

	// Wait for all goroutines to finish.
	server.wg.Wait()

	return nil
}<|MERGE_RESOLUTION|>--- conflicted
+++ resolved
@@ -11,7 +11,6 @@
 	"github.com/SigNoz/signoz/pkg/alertmanager/alertmanagernotify"
 	"github.com/SigNoz/signoz/pkg/alertmanager/nfmanager"
 	"github.com/SigNoz/signoz/pkg/errors"
-	"github.com/SigNoz/signoz/pkg/nfgrouping"
 	"github.com/SigNoz/signoz/pkg/types/alertmanagertypes"
 	"github.com/prometheus/alertmanager/dispatch"
 	"github.com/prometheus/alertmanager/featurecontrol"
@@ -66,18 +65,11 @@
 	tmpl                *template.Template
 	wg                  sync.WaitGroup
 	stopc               chan struct{}
-<<<<<<< HEAD
-	notificationGroups  nfgrouping.NotificationGroups
+	notificationManager nfmanager.NotificationManager
 	notificationRouting nfrouting.NotificationRoutes
 }
 
-func New(ctx context.Context, logger *slog.Logger, registry prometheus.Registerer, srvConfig Config, orgID string, stateStore alertmanagertypes.StateStore, groups nfgrouping.NotificationGroups, nfRoutes nfrouting.NotificationRoutes) (*Server, error) {
-=======
-	notificationManager nfmanager.NotificationManager
-}
-
-func New(ctx context.Context, logger *slog.Logger, registry prometheus.Registerer, srvConfig Config, orgID string, stateStore alertmanagertypes.StateStore, nfManager nfmanager.NotificationManager) (*Server, error) {
->>>>>>> be42059d
+func New(ctx context.Context, logger *slog.Logger, registry prometheus.Registerer, srvConfig Config, orgID string, stateStore alertmanagertypes.StateStore, nfManager nfmanager.NotificationManager, nfRoutes nfrouting.NotificationRoutes) (*Server, error) {
 	server := &Server{
 		logger:              logger.With("pkg", "go.signoz.io/pkg/alertmanager/alertmanagerserver"),
 		registry:            registry,
@@ -85,12 +77,8 @@
 		orgID:               orgID,
 		stateStore:          stateStore,
 		stopc:               make(chan struct{}),
-<<<<<<< HEAD
-		notificationGroups:  groups,
+		notificationManager: nfManager,
 		notificationRouting: nfRoutes,
-=======
-		notificationManager: nfManager,
->>>>>>> be42059d
 	}
 	signozRegisterer := prometheus.WrapRegistererWithPrefix("signoz_", registry)
 	signozRegisterer = prometheus.WrapRegistererWith(prometheus.Labels{"org_id": server.orgID}, signozRegisterer)
@@ -207,13 +195,8 @@
 		return nil, err
 	}
 
-<<<<<<< HEAD
-	server.pipelineBuilder = notify.NewPipelineBuilder(server.registry, featurecontrol.NoopFlags{})
-	server.dispatcherMetrics = NewDispatcherMetrics(false, server.registry)
-=======
 	server.pipelineBuilder = notify.NewPipelineBuilder(signozRegisterer, featurecontrol.NoopFlags{})
 	server.dispatcherMetrics = NewDispatcherMetrics(false, signozRegisterer)
->>>>>>> be42059d
 
 	return server, nil
 }
@@ -326,14 +309,9 @@
 		nil,
 		server.logger,
 		server.dispatcherMetrics,
-<<<<<<< HEAD
-		server.notificationGroups,
+		server.notificationManager,
 		server.orgID,
 		server.notificationRouting,
-=======
-		server.notificationManager,
-		server.orgID,
->>>>>>> be42059d
 	)
 
 	// Do not try to add these to server.wg as there seems to be a race condition if
