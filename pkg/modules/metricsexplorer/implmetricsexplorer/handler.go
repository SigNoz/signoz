--- conflicted
+++ resolved
@@ -96,7 +96,6 @@
 
 	// Set metric name from URL path
 	in.MetricName = metricName
-
 	orgID := valuer.MustNewUUID(claims.OrgID)
 
 	err = h.module.UpdateMetricMetadata(req.Context(), orgID, &in)
@@ -138,44 +137,46 @@
 	render.Success(rw, http.StatusOK, metadata)
 }
 
-<<<<<<< HEAD
 func (h *handler) GetMetricHighlights(rw http.ResponseWriter, req *http.Request) {
-=======
-func (h *handler) GetMetricAttributes(rw http.ResponseWriter, req *http.Request) {
->>>>>>> 44f00943
 	claims, err := authtypes.ClaimsFromContext(req.Context())
 	if err != nil {
 		render.Error(rw, err)
 		return
 	}
 
-<<<<<<< HEAD
 	metricName := strings.TrimSpace(req.URL.Query().Get("metricName"))
 	if metricName == "" {
 		render.Error(rw, errors.NewInvalidInputf(errors.CodeInvalidInput, "metricName query parameter is required"))
-=======
-	var in metricsexplorertypes.MetricAttributesRequest
-	if err := binding.JSON.BindBody(req.Body, &in); err != nil {
-		render.Error(rw, err)
->>>>>>> 44f00943
 		return
 	}
 
 	orgID := valuer.MustNewUUID(claims.OrgID)
-<<<<<<< HEAD
 	highlights, err := h.module.GetMetricHighlights(req.Context(), orgID, metricName)
-=======
+	if err != nil {
+		render.Error(rw, err)
+		return
+	}
+	render.Success(rw, http.StatusOK, highlights)
+}
 
-	out, err := h.module.GetMetricAttributes(req.Context(), orgID, &in)
->>>>>>> 44f00943
+func (h *handler) GetMetricAttributes(rw http.ResponseWriter, req *http.Request) {
+	claims, err := authtypes.ClaimsFromContext(req.Context())
 	if err != nil {
 		render.Error(rw, err)
 		return
 	}
 
-<<<<<<< HEAD
-	render.Success(rw, http.StatusOK, highlights)
-=======
+	var in metricsexplorertypes.MetricAttributesRequest
+	if err := binding.JSON.BindBody(req.Body, &in); err != nil {
+		render.Error(rw, err)
+		return
+	}
+
+	orgID := valuer.MustNewUUID(claims.OrgID)
+	out, err := h.module.GetMetricAttributes(req.Context(), orgID, &in)
+	if err != nil {
+		render.Error(rw, err)
+		return
+	}
 	render.Success(rw, http.StatusOK, out)
->>>>>>> 44f00943
 }