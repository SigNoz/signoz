package implmetricsexplorer

import (
	"net/http"
	"strings"

	"github.com/SigNoz/signoz/pkg/errors"
	"github.com/SigNoz/signoz/pkg/http/binding"
	"github.com/SigNoz/signoz/pkg/http/render"
	"github.com/SigNoz/signoz/pkg/modules/metricsexplorer"
	"github.com/SigNoz/signoz/pkg/types/authtypes"
	"github.com/SigNoz/signoz/pkg/types/metricsexplorertypes"
	"github.com/SigNoz/signoz/pkg/valuer"
	"github.com/gorilla/mux"
)

type handler struct {
	module metricsexplorer.Module
}

// NewHandler returns a metricsexplorer.Handler implementation.
func NewHandler(m metricsexplorer.Module) metricsexplorer.Handler {
	return &handler{
		module: m,
	}
}

func (h *handler) GetStats(rw http.ResponseWriter, req *http.Request) {
	claims, err := authtypes.ClaimsFromContext(req.Context())
	if err != nil {
		render.Error(rw, err)
		return
	}

	var in metricsexplorertypes.StatsRequest
	if err := binding.JSON.BindBody(req.Body, &in); err != nil {
		render.Error(rw, err)
		return
	}

	orgID := valuer.MustNewUUID(claims.OrgID)

	out, err := h.module.GetStats(req.Context(), orgID, &in)
	if err != nil {
		render.Error(rw, err)
		return
	}

	render.Success(rw, http.StatusOK, out)
}

func (h *handler) GetTreemap(rw http.ResponseWriter, req *http.Request) {
	claims, err := authtypes.ClaimsFromContext(req.Context())
	if err != nil {
		render.Error(rw, err)
		return
	}

	var in metricsexplorertypes.TreemapRequest
	if err := binding.JSON.BindBody(req.Body, &in); err != nil {
		render.Error(rw, err)
		return
	}

	orgID := valuer.MustNewUUID(claims.OrgID)

	out, err := h.module.GetTreemap(req.Context(), orgID, &in)
	if err != nil {
		render.Error(rw, err)
		return
	}

	render.Success(rw, http.StatusOK, out)
}

func (h *handler) UpdateMetricMetadata(rw http.ResponseWriter, req *http.Request) {
	claims, err := authtypes.ClaimsFromContext(req.Context())
	if err != nil {
		render.Error(rw, err)
		return
	}

	// Extract metric_name from URL path
	vars := mux.Vars(req)
	metricName := vars["metric_name"]
	if metricName == "" {
		render.Error(rw, errors.NewInvalidInputf(errors.CodeInvalidInput, "metric_name is required in URL path"))
		return
	}

	var in metricsexplorertypes.UpdateMetricMetadataRequest
	if err := binding.JSON.BindBody(req.Body, &in); err != nil {
		render.Error(rw, err)
		return
	}

	// Set metric name from URL path
	in.MetricName = metricName
	orgID := valuer.MustNewUUID(claims.OrgID)

	err = h.module.UpdateMetricMetadata(req.Context(), orgID, &in)
	if err != nil {
		render.Error(rw, err)
		return
	}

	render.Success(rw, http.StatusOK, nil)
}

func (h *handler) GetMetricMetadata(rw http.ResponseWriter, req *http.Request) {
	claims, err := authtypes.ClaimsFromContext(req.Context())
	if err != nil {
		render.Error(rw, err)
		return
	}

	metricName := strings.TrimSpace(req.URL.Query().Get("metricName"))
	if metricName == "" {
		render.Error(rw, errors.NewInvalidInputf(errors.CodeInvalidInput, "metricName query parameter is required"))
		return
	}

	orgID := valuer.MustNewUUID(claims.OrgID)

	metadataMap, err := h.module.GetMetricMetadataMulti(req.Context(), orgID, []string{metricName})
	if err != nil {
		render.Error(rw, err)
		return
	}

	metadata, ok := metadataMap[metricName]
	if !ok || metadata == nil {
		render.Error(rw, errors.NewNotFoundf(errors.CodeNotFound, "metadata not found for metric %q", metricName))
		return
	}

	render.Success(rw, http.StatusOK, metadata)
}

<<<<<<< HEAD
func (h *handler) GetMetricAlerts(rw http.ResponseWriter, req *http.Request) {
=======
func (h *handler) GetMetricHighlights(rw http.ResponseWriter, req *http.Request) {
>>>>>>> 497972f2
	claims, err := authtypes.ClaimsFromContext(req.Context())
	if err != nil {
		render.Error(rw, err)
		return
	}

	metricName := strings.TrimSpace(req.URL.Query().Get("metricName"))
	if metricName == "" {
		render.Error(rw, errors.NewInvalidInputf(errors.CodeInvalidInput, "metricName query parameter is required"))
		return
	}

	orgID := valuer.MustNewUUID(claims.OrgID)
<<<<<<< HEAD

	out, err := h.module.GetMetricAlerts(req.Context(), orgID, metricName)
=======
	highlights, err := h.module.GetMetricHighlights(req.Context(), orgID, metricName)
	if err != nil {
		render.Error(rw, err)
		return
	}
	render.Success(rw, http.StatusOK, highlights)
}

func (h *handler) GetMetricAttributes(rw http.ResponseWriter, req *http.Request) {
	claims, err := authtypes.ClaimsFromContext(req.Context())
>>>>>>> 497972f2
	if err != nil {
		render.Error(rw, err)
		return
	}

<<<<<<< HEAD
=======
	var in metricsexplorertypes.MetricAttributesRequest
	if err := binding.JSON.BindBody(req.Body, &in); err != nil {
		render.Error(rw, err)
		return
	}

	orgID := valuer.MustNewUUID(claims.OrgID)
	out, err := h.module.GetMetricAttributes(req.Context(), orgID, &in)
	if err != nil {
		render.Error(rw, err)
		return
	}
>>>>>>> 497972f2
	render.Success(rw, http.StatusOK, out)
}<|MERGE_RESOLUTION|>--- conflicted
+++ resolved
@@ -137,11 +137,29 @@
 	render.Success(rw, http.StatusOK, metadata)
 }
 
-<<<<<<< HEAD
 func (h *handler) GetMetricAlerts(rw http.ResponseWriter, req *http.Request) {
-=======
+	claims, err := authtypes.ClaimsFromContext(req.Context())
+	if err != nil {
+		render.Error(rw, err)
+		return
+	}
+
+	metricName := strings.TrimSpace(req.URL.Query().Get("metricName"))
+	if metricName == "" {
+		render.Error(rw, errors.NewInvalidInputf(errors.CodeInvalidInput, "metricName query parameter is required"))
+		return
+	}
+
+	orgID := valuer.MustNewUUID(claims.OrgID)
+	out, err := h.module.GetMetricAlerts(req.Context(), orgID, metricName)
+	if err != nil {
+		render.Error(rw, err)
+		return
+	}
+	render.Success(rw, http.StatusOK, out)
+}
+
 func (h *handler) GetMetricHighlights(rw http.ResponseWriter, req *http.Request) {
->>>>>>> 497972f2
 	claims, err := authtypes.ClaimsFromContext(req.Context())
 	if err != nil {
 		render.Error(rw, err)
@@ -155,10 +173,6 @@
 	}
 
 	orgID := valuer.MustNewUUID(claims.OrgID)
-<<<<<<< HEAD
-
-	out, err := h.module.GetMetricAlerts(req.Context(), orgID, metricName)
-=======
 	highlights, err := h.module.GetMetricHighlights(req.Context(), orgID, metricName)
 	if err != nil {
 		render.Error(rw, err)
@@ -169,14 +183,11 @@
 
 func (h *handler) GetMetricAttributes(rw http.ResponseWriter, req *http.Request) {
 	claims, err := authtypes.ClaimsFromContext(req.Context())
->>>>>>> 497972f2
-	if err != nil {
-		render.Error(rw, err)
-		return
-	}
-
-<<<<<<< HEAD
-=======
+	if err != nil {
+		render.Error(rw, err)
+		return
+	}
+
 	var in metricsexplorertypes.MetricAttributesRequest
 	if err := binding.JSON.BindBody(req.Body, &in); err != nil {
 		render.Error(rw, err)
@@ -189,6 +200,5 @@
 		render.Error(rw, err)
 		return
 	}
->>>>>>> 497972f2
 	render.Success(rw, http.StatusOK, out)
 }