--- conflicted
+++ resolved
@@ -2,11 +2,8 @@
 
 import (
 	"net/http"
-<<<<<<< HEAD
 	"strconv"
-=======
 	"strings"
->>>>>>> 57a669be
 
 	"github.com/SigNoz/signoz/pkg/errors"
 	"github.com/SigNoz/signoz/pkg/http/binding"
@@ -85,11 +82,7 @@
 	render.Success(rw, http.StatusOK, out)
 }
 
-<<<<<<< HEAD
-func (h *handler) GetMetricAttributes(rw http.ResponseWriter, req *http.Request) {
-=======
 func (h *handler) UpdateMetricMetadata(rw http.ResponseWriter, req *http.Request) {
->>>>>>> 57a669be
 	claims, err := authtypes.ClaimsFromContext(req.Context())
 	if err != nil {
 		render.Error(rw, err)
@@ -98,7 +91,79 @@
 
 	// Extract metric_name from URL path
 	vars := mux.Vars(req)
-<<<<<<< HEAD
+	metricName := vars["metric_name"]
+	if metricName == "" {
+		render.Error(rw, errors.NewInvalidInputf(errors.CodeInvalidInput, "metric_name is required in URL path"))
+		return
+	}
+
+	var in metricsmoduletypes.UpdateMetricMetadataRequest
+	if err := binding.JSON.BindBody(req.Body, &in); err != nil {
+		render.Error(rw, err)
+		return
+	}
+
+	// Set metric name from URL path
+	in.MetricName = metricName
+
+	orgID, err := valuer.NewUUID(claims.OrgID)
+	if err != nil {
+		render.Error(rw, err)
+		return
+	}
+
+	err = h.module.UpdateMetricMetadata(req.Context(), orgID, &in)
+	if err != nil {
+		render.Error(rw, err)
+		return
+	}
+
+	render.Success(rw, http.StatusOK, nil)
+}
+
+func (h *handler) GetMetricMetadata(rw http.ResponseWriter, req *http.Request) {
+	claims, err := authtypes.ClaimsFromContext(req.Context())
+	if err != nil {
+		render.Error(rw, err)
+		return
+	}
+
+	metricName := strings.TrimSpace(req.URL.Query().Get("metricName"))
+	if metricName == "" {
+		render.Error(rw, errors.NewInvalidInputf(errors.CodeInvalidInput, "metricName query parameter is required"))
+		return
+	}
+
+	orgID, err := valuer.NewUUID(claims.OrgID)
+	if err != nil {
+		render.Error(rw, err)
+		return
+	}
+
+	metadataMap, err := h.module.GetMetricMetadataMulti(req.Context(), orgID, []string{metricName})
+	if err != nil {
+		render.Error(rw, err)
+		return
+	}
+
+	metadata, ok := metadataMap[metricName]
+	if !ok || metadata == nil {
+		render.Error(rw, errors.NewNotFoundf(errors.CodeNotFound, "metadata not found for metric %q", metricName))
+		return
+	}
+
+	render.Success(rw, http.StatusOK, metadata)
+}
+
+func (h *handler) GetMetricAttributes(rw http.ResponseWriter, req *http.Request) {
+	claims, err := authtypes.ClaimsFromContext(req.Context())
+	if err != nil {
+		render.Error(rw, err)
+		return
+	}
+
+	// Extract metric_name from URL path
+	vars := mux.Vars(req)
 	metricName, ok := vars["metric_name"]
 	if !ok || metricName == "" {
 		render.Error(rw, errors.NewInvalidInputf(errors.CodeInvalidInput, "metric_name is required"))
@@ -119,76 +184,19 @@
 		if endVal, err := strconv.ParseInt(endStr, 10, 64); err == nil {
 			in.End = endVal
 		}
-=======
-	metricName := vars["metric_name"]
-	if metricName == "" {
-		render.Error(rw, errors.NewInvalidInputf(errors.CodeInvalidInput, "metric_name is required in URL path"))
-		return
-	}
-
-	var in metricsmoduletypes.UpdateMetricMetadataRequest
-	if err := binding.JSON.BindBody(req.Body, &in); err != nil {
-		render.Error(rw, err)
-		return
-	}
-
-	// Set metric name from URL path
-	in.MetricName = metricName
-
-	orgID, err := valuer.NewUUID(claims.OrgID)
-	if err != nil {
-		render.Error(rw, err)
-		return
-	}
-
-	err = h.module.UpdateMetricMetadata(req.Context(), orgID, &in)
-	if err != nil {
-		render.Error(rw, err)
-		return
-	}
-
-	render.Success(rw, http.StatusOK, nil)
-}
-
-func (h *handler) GetMetricMetadata(rw http.ResponseWriter, req *http.Request) {
-	claims, err := authtypes.ClaimsFromContext(req.Context())
-	if err != nil {
-		render.Error(rw, err)
-		return
-	}
-
-	metricName := strings.TrimSpace(req.URL.Query().Get("metricName"))
-	if metricName == "" {
-		render.Error(rw, errors.NewInvalidInputf(errors.CodeInvalidInput, "metricName query parameter is required"))
-		return
->>>>>>> 57a669be
-	}
-
-	orgID, err := valuer.NewUUID(claims.OrgID)
-	if err != nil {
-		render.Error(rw, err)
-		return
-	}
-
-<<<<<<< HEAD
+	}
+
+	orgID, err := valuer.NewUUID(claims.OrgID)
+	if err != nil {
+		render.Error(rw, err)
+		return
+	}
+
 	out, err := h.module.GetMetricAttributes(req.Context(), orgID, &in)
-=======
-	metadataMap, err := h.module.GetMetricMetadataMulti(req.Context(), orgID, []string{metricName})
->>>>>>> 57a669be
-	if err != nil {
-		render.Error(rw, err)
-		return
-	}
-
-<<<<<<< HEAD
+	if err != nil {
+		render.Error(rw, err)
+		return
+	}
+
 	render.Success(rw, http.StatusOK, out)
-=======
-	metadata, ok := metadataMap[metricName]
-	if !ok || metadata == nil {
-		render.Error(rw, errors.NewNotFoundf(errors.CodeNotFound, "metadata not found for metric %q", metricName))
-		return
-	}
-
-	render.Success(rw, http.StatusOK, metadata)
->>>>>>> 57a669be
 }