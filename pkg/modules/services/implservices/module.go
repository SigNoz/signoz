package implservices

import (
	"context"
	"fmt"
	"time"

	"strconv"

	"github.com/ClickHouse/clickhouse-go/v2"
	"github.com/SigNoz/signoz/pkg/errors"
	"github.com/SigNoz/signoz/pkg/modules/services"
	"github.com/SigNoz/signoz/pkg/querier"
	"github.com/SigNoz/signoz/pkg/telemetrystore"
	qbtypes "github.com/SigNoz/signoz/pkg/types/querybuildertypes/querybuildertypesv5"
	"github.com/SigNoz/signoz/pkg/types/servicetypes"
	"github.com/SigNoz/signoz/pkg/types/telemetrytypes"
	"github.com/SigNoz/signoz/pkg/valuer"
)

type module struct {
	Querier        querier.Querier
	TelemetryStore telemetrystore.TelemetryStore
}

// NewModule constructs the services module with the provided querier dependency.
func NewModule(q querier.Querier, ts telemetrystore.TelemetryStore) services.Module {
	return &module{
		Querier:        q,
		TelemetryStore: ts,
	}
}

// Get implements services.Module
// Builds a QBv5 traces aggregation grouped by service.name and maps results to ResponseItem.
func (m *module) Get(ctx context.Context, orgID string, req *servicetypes.Request) ([]*servicetypes.ResponseItem, error) {
	if req == nil {
		return nil, nil
	}

	// Prepare phase
	queryRangeReq, startMs, endMs, err := m.buildQueryRangeRequest(req)
	if err != nil {
		return nil, err
	}

	// Fetch phase
	resp, err := m.executeQuery(ctx, orgID, &queryRangeReq)
	if err != nil {
		return nil, err
	}

	// Process phase
	items, serviceNames := m.mapScalarDataToServiceItems(resp, startMs, endMs)
	if len(items) == 0 {
		return []*servicetypes.ResponseItem{}, nil
	}

	// attach top level ops to service items
	if len(serviceNames) > 0 {
		if err := m.attachTopLevelOps(ctx, serviceNames, startMs, items); err != nil {
			return nil, err
		}
	}

	return items, nil
}

// FetchTopLevelOperations returns top-level operations per service using the legacy table
func (m *module) FetchTopLevelOperations(ctx context.Context, start time.Time, services []string) (map[string][]string, error) {
	db := m.TelemetryStore.ClickhouseDB()
	// Using distributed_top_level_operations under signoz_traces
	// NOTE: we rely on the legacy semantics: SELECT name, serviceName, max(time)
	query := "SELECT name, serviceName, max(time) as ts FROM signoz_traces.distributed_top_level_operations WHERE time >= @start"
	args := []any{clickhouse.Named("start", start)}
	if len(services) > 0 {
		query += " AND serviceName IN @services"
		args = append(args, clickhouse.Named("services", services))
	}
	query += " GROUP BY name, serviceName ORDER BY ts DESC LIMIT 5000"

	rows, err := db.Query(ctx, query, args...)
	if err != nil {
		return nil, err
	}
	defer rows.Close()

	ops := make(map[string][]string)
	for rows.Next() {
		var name, serviceName string
		var ts time.Time
		if err := rows.Scan(&name, &serviceName, &ts); err != nil {
			return nil, err
		}
		if _, ok := ops[serviceName]; !ok {
			ops[serviceName] = []string{"overflow_operation"}
		}
		ops[serviceName] = append(ops[serviceName], name)
	}
	if err := rows.Err(); err != nil {
		return nil, err
	}
	return ops, nil
}

// buildQueryRangeRequest constructs the QBv5 QueryRangeRequest and computes the time window.
func (m *module) buildQueryRangeRequest(req *servicetypes.Request) (qbtypes.QueryRangeRequest, uint64, uint64, error) {
	// Parse start/end (nanoseconds) from strings and convert to milliseconds for QBv5
	startNs, err := strconv.ParseUint(req.Start, 10, 64)
	if err != nil {
<<<<<<< HEAD
		return nil, errors.NewInvalidInputf(errors.CodeInvalidInput, "invalid start timestamp: %v", err)
	}
	endNs, err := strconv.ParseUint(req.End, 10, 64)
	if err != nil {
		return nil, errors.NewInvalidInputf(errors.CodeInvalidInput, "invalid end timestamp: %v", err)
	}
	if startNs == 0 || endNs == 0 || startNs >= endNs {
		return nil, errors.NewInvalidInputf(errors.CodeInvalidInput, "invalid time range: start=%s end=%s", req.Start, req.End)
	}

=======
		return qbtypes.QueryRangeRequest{}, 0, 0, fmt.Errorf("invalid start time: %w", err)
	}
	endNs, err := strconv.ParseUint(req.End, 10, 64)
	if err != nil {
		return qbtypes.QueryRangeRequest{}, 0, 0, fmt.Errorf("invalid end time: %w", err)
	}
>>>>>>> dfd8108b
	startMs := startNs / 1_000_000
	endMs := endNs / 1_000_000

	if startMs >= endMs {
		return qbtypes.QueryRangeRequest{}, 0, 0, fmt.Errorf("start must be before end")
	}

	filterExpr := buildFilterExpression(req.Tags)
	// ensure we only consider root or entry-point spans
	scopeExpr := "isRoot = 'true' OR isEntryPoint = 'true'"
	if filterExpr != "" {
		filterExpr = "(" + filterExpr + ") AND (" + scopeExpr + ")"
	} else {
		filterExpr = scopeExpr
	}

	q := qbtypes.QueryBuilderQuery[qbtypes.TraceAggregation]{
		Name:   "A",
		Signal: telemetrytypes.SignalTraces,
		GroupBy: []qbtypes.GroupByKey{
			{TelemetryFieldKey: telemetrytypes.TelemetryFieldKey{
				Name: "service.name",
			}},
		},
		Aggregations: []qbtypes.TraceAggregation{
			{Expression: "p99(duration_nano)", Alias: "p99"},
			{Expression: "avg(duration_nano)", Alias: "avgDuration"},
			{Expression: "count()", Alias: "numCalls"},
			{Expression: "countIf(status_code = 2)", Alias: "numErrors"},
			{Expression: "countIf(response_status_code >= 400 AND response_status_code < 500)", Alias: "num4XX"},
		},
	}

	q.Filter = &qbtypes.Filter{Expression: filterExpr}

	reqV5 := qbtypes.QueryRangeRequest{
		Start:       startMs,
		End:         endMs,
		RequestType: qbtypes.RequestTypeScalar,
		CompositeQuery: qbtypes.CompositeQuery{
			Queries: []qbtypes.QueryEnvelope{
				{Type: qbtypes.QueryTypeBuilder, Spec: q},
			},
		},
	}

	return reqV5, startMs, endMs, nil
}

// executeQuery calls the underlying Querier with the provided request.
func (m *module) executeQuery(ctx context.Context, orgID string, qr *qbtypes.QueryRangeRequest) (*qbtypes.QueryRangeResponse, error) {
	orgUUID, err := valuer.NewUUID(orgID)
	if err != nil {
		return nil, err
	}
	return m.Querier.QueryRange(ctx, orgUUID, qr)
}

// mapScalarDataToServiceItems converts the raw query response into service items and collected service names.
func (m *module) mapScalarDataToServiceItems(resp *qbtypes.QueryRangeResponse, startMs, endMs uint64) ([]*servicetypes.ResponseItem, []string) {
	if resp == nil || len(resp.Data.Results) == 0 {
		return []*servicetypes.ResponseItem{}, []string{}
	}

	sd, ok := resp.Data.Results[0].(*qbtypes.ScalarData)
	if !ok || sd == nil {
		return []*servicetypes.ResponseItem{}, []string{}
	}

	// this stores the index at which service name is found in the response
	serviceNameRespIndex := -1
	aggIndexMappings := map[int]int{}
	for i, c := range sd.Columns {
		switch c.Type {
		case qbtypes.ColumnTypeGroup:
			if c.TelemetryFieldKey.Name == "service.name" {
				serviceNameRespIndex = i
			}
		case qbtypes.ColumnTypeAggregation:
			aggIndexMappings[int(c.AggregationIndex)] = i
		}
	}
	if serviceNameRespIndex == -1 {
		return []*servicetypes.ResponseItem{}, []string{}
	}

	periodSeconds := float64((endMs - startMs) / 1000)
	if periodSeconds <= 0 {
		periodSeconds = 1
	}

	out := make([]*servicetypes.ResponseItem, 0, len(sd.Data))
	serviceNames := make([]string, 0, len(sd.Data))
	for _, row := range sd.Data {
		if serviceNameRespIndex >= len(row) {
			continue
		}
		svcName := fmt.Sprintf("%v", row[serviceNameRespIndex])
		serviceNames = append(serviceNames, svcName)

		p99 := toFloat(row, aggIndexMappings[0])
		avgDuration := toFloat(row, aggIndexMappings[1])
		numCalls := toUint64(row, aggIndexMappings[2])
		numErrors := toUint64(row, aggIndexMappings[3])
		num4xx := toUint64(row, aggIndexMappings[4])

		callRate := 0.0
		if numCalls > 0 {
			callRate = float64(numCalls) / periodSeconds
		}
		errorRate := 0.0
		if numCalls > 0 {
			errorRate = float64(numErrors) * 100 / float64(numCalls)
		}
		fourXXRate := 0.0
		if numCalls > 0 {
			fourXXRate = float64(num4xx) * 100 / float64(numCalls)
		}

		out = append(out, &servicetypes.ResponseItem{
			ServiceName:  svcName,
			Percentile99: p99,
			AvgDuration:  avgDuration,
			NumCalls:     numCalls,
			CallRate:     callRate,
			NumErrors:    numErrors,
			ErrorRate:    errorRate,
			Num4XX:       num4xx,
			FourXXRate:   fourXXRate,
			DataWarning:  servicetypes.DataWarning{TopLevelOps: []string{}},
		})
	}

	return out, serviceNames
}

// attachTopLevelOps fetches top-level ops from TelemetryStore and attaches them to items.
func (m *module) attachTopLevelOps(ctx context.Context, serviceNames []string, startMs uint64, items []*servicetypes.ResponseItem) error {
	startTime := time.UnixMilli(int64(startMs)).UTC()
	opsMap, err := m.FetchTopLevelOperations(ctx, startTime, serviceNames)
	if err != nil {
		return err
	}
	if opsMap == nil {
		return fmt.Errorf("no top level operations found")
	}
	for i := range items {
		if tops, ok := opsMap[items[i].ServiceName]; ok {
			items[i].DataWarning.TopLevelOps = tops
		}
	}
	return nil
}<|MERGE_RESOLUTION|>--- conflicted
+++ resolved
@@ -8,7 +8,6 @@
 	"strconv"
 
 	"github.com/ClickHouse/clickhouse-go/v2"
-	"github.com/SigNoz/signoz/pkg/errors"
 	"github.com/SigNoz/signoz/pkg/modules/services"
 	"github.com/SigNoz/signoz/pkg/querier"
 	"github.com/SigNoz/signoz/pkg/telemetrystore"
@@ -108,31 +107,18 @@
 	// Parse start/end (nanoseconds) from strings and convert to milliseconds for QBv5
 	startNs, err := strconv.ParseUint(req.Start, 10, 64)
 	if err != nil {
-<<<<<<< HEAD
-		return nil, errors.NewInvalidInputf(errors.CodeInvalidInput, "invalid start timestamp: %v", err)
+		return qbtypes.QueryRangeRequest{}, 0, 0, fmt.Errorf("invalid start time: %w", err)
 	}
 	endNs, err := strconv.ParseUint(req.End, 10, 64)
 	if err != nil {
-		return nil, errors.NewInvalidInputf(errors.CodeInvalidInput, "invalid end timestamp: %v", err)
-	}
-	if startNs == 0 || endNs == 0 || startNs >= endNs {
-		return nil, errors.NewInvalidInputf(errors.CodeInvalidInput, "invalid time range: start=%s end=%s", req.Start, req.End)
-	}
-
-=======
-		return qbtypes.QueryRangeRequest{}, 0, 0, fmt.Errorf("invalid start time: %w", err)
-	}
-	endNs, err := strconv.ParseUint(req.End, 10, 64)
-	if err != nil {
 		return qbtypes.QueryRangeRequest{}, 0, 0, fmt.Errorf("invalid end time: %w", err)
 	}
->>>>>>> dfd8108b
+	if startNs >= endNs {
+		return qbtypes.QueryRangeRequest{}, 0, 0, fmt.Errorf("start must be before end")
+	}
+
 	startMs := startNs / 1_000_000
 	endMs := endNs / 1_000_000
-
-	if startMs >= endMs {
-		return qbtypes.QueryRangeRequest{}, 0, 0, fmt.Errorf("start must be before end")
-	}
 
 	filterExpr := buildFilterExpression(req.Tags)
 	// ensure we only consider root or entry-point spans
@@ -271,7 +257,7 @@
 		return err
 	}
 	if opsMap == nil {
-		return fmt.Errorf("no top level operations found")
+		return nil
 	}
 	for i := range items {
 		if tops, ok := opsMap[items[i].ServiceName]; ok {
