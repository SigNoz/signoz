--- conflicted
+++ resolved
@@ -2,11 +2,7 @@
 
 import (
 	"math"
-<<<<<<< HEAD
-	"sort"
-=======
 	"slices"
->>>>>>> 6a629623
 	"strconv"
 
 	"github.com/SigNoz/signoz/pkg/valuer"
@@ -323,11 +319,7 @@
 		return math.NaN()
 	}
 
-<<<<<<< HEAD
-	sort.Float64s(values)
-=======
 	slices.Sort(values)
->>>>>>> 6a629623
 	medianIndex := len(values) / 2
 	if len(values)%2 == 0 {
 		return (values[medianIndex-1] + values[medianIndex]) / 2
