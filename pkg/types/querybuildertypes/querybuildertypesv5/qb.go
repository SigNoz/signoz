package querybuildertypesv5

import (
	"context"

	schema "github.com/SigNoz/signoz-otel-collector/cmd/signozschemamigrator/schema_migrator"
	"github.com/SigNoz/signoz/pkg/errors"
	"github.com/SigNoz/signoz/pkg/types/telemetrytypes"
	"github.com/huandu/go-sqlbuilder"
)

var (
	ErrColumnNotFound      = errors.Newf(errors.TypeNotFound, errors.CodeNotFound, "field not found")
	ErrBetweenValues       = errors.Newf(errors.TypeInvalidInput, errors.CodeInvalidInput, "(not) between operator requires two values")
	ErrInValues            = errors.Newf(errors.TypeInvalidInput, errors.CodeInvalidInput, "(not) in operator requires a list of values")
	ErrUnsupportedOperator = errors.Newf(errors.TypeInvalidInput, errors.CodeInvalidInput, "unsupported operator")
)

type JsonKeyToFieldFunc func(context.Context, *telemetrytypes.TelemetryFieldKey, FilterOperator, any) (string, any)

// FieldMapper maps the telemetry field key to the table field name.
type FieldMapper interface {
	// FieldFor returns the field name for the given key.
	FieldFor(ctx context.Context, key *telemetrytypes.TelemetryFieldKey) (string, error)
	// ColumnFor returns the column for the given key.
	ColumnFor(ctx context.Context, key *telemetrytypes.TelemetryFieldKey) (*schema.Column, error)
	// ColumnExpressionFor returns the column expression for the given key.
	ColumnExpressionFor(ctx context.Context, key *telemetrytypes.TelemetryFieldKey, keys map[string][]*telemetrytypes.TelemetryFieldKey) (string, error)
}

// ConditionBuilder builds the condition for the filter.
type ConditionBuilder interface {
	// ConditionFor returns the condition for the given key, operator and value.
	ConditionFor(ctx context.Context, key *telemetrytypes.TelemetryFieldKey, operator FilterOperator, value any, sb *sqlbuilder.SelectBuilder) (string, error)
}

type AggExprRewriter interface {
	// Rewrite rewrites the aggregation expression to be used in the query.
	Rewrite(ctx context.Context, expr string, rateInterval uint64, keys map[string][]*telemetrytypes.TelemetryFieldKey) (string, []any, error)
	RewriteMulti(ctx context.Context, exprs []string, rateInterval uint64, keys map[string][]*telemetrytypes.TelemetryFieldKey) ([]string, [][]any, error)
}

type Statement struct {
	Query    string
	Args     []any
	Warnings []string
}

// StatementBuilder builds the query.
type StatementBuilder[T any] interface {
	// Build builds the query.
<<<<<<< HEAD
	Build(ctx context.Context, start, end uint64, requestType RequestType, query QueryBuilderQuery[T]) (*Statement, error)
}

type TraceOperatorStatementBuilder interface {
	// Build builds the trace operator query.
	Build(ctx context.Context, start, end uint64, requestType RequestType, query QueryBuilderTraceOperator) (*Statement, error)
=======
	Build(ctx context.Context, start, end uint64, requestType RequestType, query QueryBuilderQuery[T], variables map[string]VariableItem) (*Statement, error)
>>>>>>> bbb21f60
}<|MERGE_RESOLUTION|>--- conflicted
+++ resolved
@@ -49,14 +49,10 @@
 // StatementBuilder builds the query.
 type StatementBuilder[T any] interface {
 	// Build builds the query.
-<<<<<<< HEAD
-	Build(ctx context.Context, start, end uint64, requestType RequestType, query QueryBuilderQuery[T]) (*Statement, error)
+	Build(ctx context.Context, start, end uint64, requestType RequestType, query QueryBuilderQuery[T], variables map[string]VariableItem) (*Statement, error)
 }
 
 type TraceOperatorStatementBuilder interface {
 	// Build builds the trace operator query.
 	Build(ctx context.Context, start, end uint64, requestType RequestType, query QueryBuilderTraceOperator) (*Statement, error)
-=======
-	Build(ctx context.Context, start, end uint64, requestType RequestType, query QueryBuilderQuery[T], variables map[string]VariableItem) (*Statement, error)
->>>>>>> bbb21f60
 }