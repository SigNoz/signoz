--- conflicted
+++ resolved
@@ -3,11 +3,7 @@
 import (
 	"encoding/json"
 	"math"
-<<<<<<< HEAD
-	"sort"
-=======
 	"slices"
->>>>>>> 6a629623
 	"time"
 
 	"github.com/SigNoz/signoz/pkg/errors"
@@ -257,10 +253,6 @@
 			reducedValue = math.NaN()
 			reducedTimestamp = result.Values[len(result.Values)-1].Timestamp
 		} else {
-<<<<<<< HEAD
-			sort.Slice(values, func(i, j int) bool {
-				return values[i].Value < values[j].Value
-=======
 			slices.SortFunc(values, func(i, j struct {
 				Value     float64
 				Timestamp int64
@@ -272,7 +264,6 @@
 					return 1
 				}
 				return 0
->>>>>>> 6a629623
 			})
 
 			if len(values)%2 == 0 {
