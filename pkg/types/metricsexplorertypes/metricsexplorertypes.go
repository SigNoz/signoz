package metricsexplorertypes

import (
	"encoding/json"

	"github.com/SigNoz/signoz/pkg/errors"
	"github.com/SigNoz/signoz/pkg/types/metrictypes"
	qbtypes "github.com/SigNoz/signoz/pkg/types/querybuildertypes/querybuildertypesv5"
	"github.com/SigNoz/signoz/pkg/valuer"
)

// MetricOrderBy represents the order-by field for metrics queries.
type MetricOrderBy struct {
	valuer.String
}

var (
	OrderByTimeSeries = MetricOrderBy{valuer.NewString("timeseries")}
	OrderBySamples    = MetricOrderBy{valuer.NewString("samples")}
)

// TreemapMode indicates which treemap variant the caller requests.
type TreemapMode struct {
	valuer.String
}

var (
	// TreemapModeTimeSeries represents the treemap based on timeseries counts.
	TreemapModeTimeSeries = TreemapMode{valuer.NewString("timeseries")}
	// TreemapModeSamples represents the treemap based on sample counts.
	TreemapModeSamples = TreemapMode{valuer.NewString("samples")}
)

// StatsRequest represents the payload accepted by the metrics stats endpoint.
type StatsRequest struct {
	Filter  *qbtypes.Filter  `json:"filter,omitempty"`
	Start   int64            `json:"start"`
	End     int64            `json:"end"`
	Limit   int              `json:"limit"`
	Offset  int              `json:"offset"`
	OrderBy *qbtypes.OrderBy `json:"orderBy,omitempty"`
}

// Validate ensures StatsRequest contains acceptable values.
func (req *StatsRequest) Validate() error {
	if req == nil {
		return errors.NewInvalidInputf(errors.CodeInvalidInput, "request is nil")
	}

	if req.Start <= 0 {
		return errors.NewInvalidInputf(
			errors.CodeInvalidInput,
			"invalid start time %d: start must be greater than 0",
			req.Start,
		)
	}

	if req.End <= 0 {
		return errors.NewInvalidInputf(
			errors.CodeInvalidInput,
			"invalid end time %d: end must be greater than 0",
			req.End,
		)
	}

	if req.Start >= req.End {
		return errors.NewInvalidInputf(
			errors.CodeInvalidInput,
			"invalid time range: start (%d) must be less than end (%d)",
			req.Start,
			req.End,
		)
	}

	if req.Limit < 1 || req.Limit > 5000 {
		return errors.NewInvalidInputf(errors.CodeInvalidInput, "limit must be between 1 and 5000")
	}

	if req.Offset < 0 {
		return errors.NewInvalidInputf(errors.CodeInvalidInput, "offset cannot be negative")
	}

	return nil
}

// UnmarshalJSON validates input immediately after decoding.
func (req *StatsRequest) UnmarshalJSON(data []byte) error {
	type raw StatsRequest
	var decoded raw
	if err := json.Unmarshal(data, &decoded); err != nil {
		return err
	}
	*req = StatsRequest(decoded)
	return req.Validate()
}

// Stat represents the summary information returned per metric.
type Stat struct {
	MetricName  string           `json:"metricName"`
	Description string           `json:"description"`
	MetricType  metrictypes.Type `json:"type"`
	MetricUnit  string           `json:"unit"`
	TimeSeries  uint64           `json:"timeseries"`
	Samples     uint64           `json:"samples"`
}

// StatsResponse represents the aggregated metrics statistics.
type StatsResponse struct {
	Metrics []Stat `json:"metrics"`
	Total   uint64 `json:"total"`
}

type MetricMetadata struct {
	Description string                  `json:"description"`
	MetricType  metrictypes.Type        `json:"type"`
	MetricUnit  string                  `json:"unit"`
	Temporality metrictypes.Temporality `json:"temporality"`
	IsMonotonic bool                    `json:"isMonotonic"`
}

// MarshalBinary implements cachetypes.Cacheable interface
func (m *MetricMetadata) MarshalBinary() ([]byte, error) {
	return json.Marshal(m)
}

// UnmarshalBinary implements cachetypes.Cacheable interface
func (m *MetricMetadata) UnmarshalBinary(data []byte) error {
	return json.Unmarshal(data, m)
}

// UpdateMetricMetadataRequest represents the payload for updating metric metadata.
type UpdateMetricMetadataRequest struct {
	MetricName  string                  `json:"metricName"`
	Type        metrictypes.Type        `json:"type"`
	Description string                  `json:"description"`
	Unit        string                  `json:"unit"`
	Temporality metrictypes.Temporality `json:"temporality"`
	IsMonotonic bool                    `json:"isMonotonic"`
}

// TreemapRequest represents the payload for the metrics treemap endpoint.
type TreemapRequest struct {
	Filter  *qbtypes.Filter `json:"filter,omitempty"`
	Start   int64           `json:"start"`
	End     int64           `json:"end"`
	Limit   int             `json:"limit"`
	Treemap TreemapMode     `json:"treemap"`
}

// Validate enforces basic constraints on TreemapRequest.
func (req *TreemapRequest) Validate() error {
	if req == nil {
		return errors.NewInvalidInputf(errors.CodeInvalidInput, "request is nil")
	}

	if req.Start <= 0 {
		return errors.NewInvalidInputf(
			errors.CodeInvalidInput,
			"invalid start time %d: start must be greater than 0",
			req.Start,
		)
	}

	if req.End <= 0 {
		return errors.NewInvalidInputf(
			errors.CodeInvalidInput,
			"invalid end time %d: end must be greater than 0",
			req.End,
		)
	}

	if req.Start >= req.End {
		return errors.NewInvalidInputf(
			errors.CodeInvalidInput,
			"invalid time range: start (%d) must be less than end (%d)",
			req.Start,
			req.End,
		)
	}

	if req.Limit < 1 || req.Limit > 5000 {
		return errors.NewInvalidInputf(errors.CodeInvalidInput, "limit must be between 1 and 5000")
	}

	if req.Treemap != TreemapModeSamples && req.Treemap != TreemapModeTimeSeries {
		return errors.NewInvalidInputf(
			errors.CodeInvalidInput,
			"invalid treemap mode %q: supported values are %q or %q",
			req.Treemap,
			TreemapModeSamples,
			TreemapModeTimeSeries,
		)
	}

	return nil
}

// UnmarshalJSON validates treemap requests immediately after decoding.
func (req *TreemapRequest) UnmarshalJSON(data []byte) error {
	type raw TreemapRequest
	var decoded raw

	if err := json.Unmarshal(data, &decoded); err != nil {
		return err
	}

	*req = TreemapRequest(decoded)
	return req.Validate()
}

// TreemapEntry represents each node in the treemap response.
type TreemapEntry struct {
	MetricName string  `json:"metricName"`
	Percentage float64 `json:"percentage"`
	TotalValue uint64  `json:"totalValue"`
}

// TreemapResponse is the output structure for the treemap endpoint.
type TreemapResponse struct {
	TimeSeries []TreemapEntry `json:"timeseries"`
	Samples    []TreemapEntry `json:"samples"`
}

<<<<<<< HEAD
// MetricHighlightsResponse is the output structure for the metric highlights endpoint.
type MetricHighlightsResponse struct {
	DataPoints       uint64 `json:"dataPoints"`
	LastReceived     uint64 `json:"lastReceived"`
	TotalTimeSeries  uint64 `json:"totalTimeSeries"`
	ActiveTimeSeries uint64 `json:"activeTimeSeries"`
=======
// MetricAttributesRequest represents the payload for the metric attributes endpoint.
type MetricAttributesRequest struct {
	MetricName string `json:"metricName"`
	Start      *int64 `json:"start,omitempty"`
	End        *int64 `json:"end,omitempty"`
}

// Validate ensures MetricAttributesRequest contains acceptable values.
func (req *MetricAttributesRequest) Validate() error {
	if req == nil {
		return errors.NewInvalidInputf(errors.CodeInvalidInput, "request is nil")
	}

	if req.MetricName == "" {
		return errors.NewInvalidInputf(errors.CodeInvalidInput, "metric_name is required")
	}

	if req.Start != nil && req.End != nil {
		if *req.Start >= *req.End {
			return errors.NewInvalidInputf(errors.CodeInvalidInput, "start (%d) must be less than end (%d)", *req.Start, *req.End)
		}
	}

	return nil
}

// UnmarshalJSON validates input immediately after decoding.
func (req *MetricAttributesRequest) UnmarshalJSON(data []byte) error {
	type raw MetricAttributesRequest
	var decoded raw
	if err := json.Unmarshal(data, &decoded); err != nil {
		return err
	}
	*req = MetricAttributesRequest(decoded)
	return req.Validate()
}

// MetricAttribute represents a single attribute with its values and count.
type MetricAttribute struct {
	Key        string   `json:"key"`
	Values     []string `json:"values"`
	ValueCount uint64   `json:"valueCount"`
}

// MetricAttributesResponse is the output structure for the metric attributes endpoint.
type MetricAttributesResponse struct {
	Attributes []MetricAttribute `json:"attributes"`
	TotalKeys  int64             `json:"totalKeys"`
>>>>>>> 44f00943
}<|MERGE_RESOLUTION|>--- conflicted
+++ resolved
@@ -221,14 +221,14 @@
 	Samples    []TreemapEntry `json:"samples"`
 }
 
-<<<<<<< HEAD
 // MetricHighlightsResponse is the output structure for the metric highlights endpoint.
 type MetricHighlightsResponse struct {
 	DataPoints       uint64 `json:"dataPoints"`
 	LastReceived     uint64 `json:"lastReceived"`
 	TotalTimeSeries  uint64 `json:"totalTimeSeries"`
 	ActiveTimeSeries uint64 `json:"activeTimeSeries"`
-=======
+}
+
 // MetricAttributesRequest represents the payload for the metric attributes endpoint.
 type MetricAttributesRequest struct {
 	MetricName string `json:"metricName"`
@@ -277,5 +277,4 @@
 type MetricAttributesResponse struct {
 	Attributes []MetricAttribute `json:"attributes"`
 	TotalKeys  int64             `json:"totalKeys"`
->>>>>>> 44f00943
 }