package ruletypes

import (
	"context"
	"encoding/json"
	"fmt"
	"slices"
	"time"
	"unicode/utf8"

	signozError "github.com/SigNoz/signoz/pkg/errors"
	"github.com/SigNoz/signoz/pkg/query-service/model"
	v3 "github.com/SigNoz/signoz/pkg/query-service/model/v3"

	"github.com/SigNoz/signoz/pkg/query-service/utils/times"
	"github.com/SigNoz/signoz/pkg/query-service/utils/timestamp"
	"github.com/SigNoz/signoz/pkg/types/alertmanagertypes"
)

type AlertType string

const (
	AlertTypeMetric     AlertType = "METRIC_BASED_ALERT"
	AlertTypeTraces     AlertType = "TRACES_BASED_ALERT"
	AlertTypeLogs       AlertType = "LOGS_BASED_ALERT"
	AlertTypeExceptions AlertType = "EXCEPTIONS_BASED_ALERT"
)

const (
	DefaultSchemaVersion = "v1"
)

type RuleDataKind string

const (
	RuleDataKindJson RuleDataKind = "json"
)

// PostableRule is used to create alerting rule from HTTP api
type PostableRule struct {
	AlertName   string    `json:"alert,omitempty"`
	AlertType   AlertType `json:"alertType,omitempty"`
	Description string    `json:"description,omitempty"`
	RuleType    RuleType  `json:"ruleType,omitempty"`
	EvalWindow  Duration  `json:"evalWindow,omitempty"`
	Frequency   Duration  `json:"frequency,omitempty"`

	RuleCondition *RuleCondition    `json:"condition,omitempty"`
	Labels        map[string]string `json:"labels,omitempty"`
	Annotations   map[string]string `json:"annotations,omitempty"`

	Disabled bool `json:"disabled"`

	// Source captures the source url where rule has been created
	Source string `json:"source,omitempty"`

	PreferredChannels []string `json:"preferredChannels,omitempty"`

	Version string `json:"version,omitempty"`

<<<<<<< HEAD
	// legacy
	Expr    string `yaml:"expr,omitempty" json:"expr,omitempty"`
	OldYaml string `json:"yaml,omitempty"`

	NotificationGroups []string `yaml:"notificationGroups,omitempty" json:"notificationGroups,omitempty"`
=======
	Evaluation    *EvaluationEnvelope `yaml:"evaluation,omitempty" json:"evaluation,omitempty"`
	SchemaVersion string              `json:"schemaVersion,omitempty"`

	NotificationSettings *NotificationSettings `json:"notificationSettings,omitempty"`
>>>>>>> be42059d
}

type NotificationSettings struct {
	NotificationGroupBy []string           `json:"notificationGroupBy,omitempty"`
	ReNotifyInterval    Duration           `json:"renotify,omitempty"`
	AlertStates         []model.AlertState `json:"alertStates,omitempty"`
}

func (ns *NotificationSettings) GetAlertManagerNotificationConfig() alertmanagertypes.NotificationConfig {
	var renotifyInterval Duration
	var noDataRenotifyInterval Duration
	if slices.Contains(ns.AlertStates, model.StateNoData) {
		noDataRenotifyInterval = ns.ReNotifyInterval
	}
	if slices.Contains(ns.AlertStates, model.StateFiring) {
		renotifyInterval = ns.ReNotifyInterval
	}
	return alertmanagertypes.NewNotificationConfig(ns.NotificationGroupBy, time.Duration(renotifyInterval), time.Duration(noDataRenotifyInterval))
}

func (ns *NotificationSettings) UnmarshalJSON(data []byte) error {
	type Alias NotificationSettings
	aux := &struct {
		*Alias
	}{
		Alias: (*Alias)(ns),
	}

	if err := json.Unmarshal(data, &aux); err != nil {
		return err
	}

	// Validate states after unmarshaling
	for _, state := range ns.AlertStates {
		if state != model.StateFiring && state != model.StateNoData {
			return fmt.Errorf("invalid alert state: %s", state)
		}
	}
	return nil
}

func (r *PostableRule) processRuleDefaults() error {

	if r.SchemaVersion == "" {
		r.SchemaVersion = DefaultSchemaVersion
	}

	if r.EvalWindow == 0 {
		r.EvalWindow = Duration(5 * time.Minute)
	}

	if r.Frequency == 0 {
		r.Frequency = Duration(1 * time.Minute)
	}

	if r.RuleCondition != nil {
		if r.RuleCondition.CompositeQuery.QueryType == v3.QueryTypeBuilder {
			if r.RuleType == "" {
				r.RuleType = RuleTypeThreshold
			}
		} else if r.RuleCondition.CompositeQuery.QueryType == v3.QueryTypePromQL {
			r.RuleType = RuleTypeProm
		}

		for qLabel, q := range r.RuleCondition.CompositeQuery.BuilderQueries {
			if q.AggregateAttribute.Key != "" && q.Expression == "" {
				q.Expression = qLabel
			}
		}
		//added alerts v2 fields
		if r.SchemaVersion == DefaultSchemaVersion {
			thresholdName := CriticalThresholdName
			if r.Labels != nil {
				if severity, ok := r.Labels["severity"]; ok {
					thresholdName = severity
				}
			}
			thresholdData := RuleThresholdData{
				Kind: BasicThresholdKind,
				Spec: BasicRuleThresholds{{
					Name:        thresholdName,
					RuleUnit:    r.RuleCondition.CompositeQuery.Unit,
					TargetUnit:  r.RuleCondition.TargetUnit,
					TargetValue: r.RuleCondition.Target,
					MatchType:   r.RuleCondition.MatchType,
					CompareOp:   r.RuleCondition.CompareOp,
				}},
			}
			r.RuleCondition.Thresholds = &thresholdData
			r.Evaluation = &EvaluationEnvelope{RollingEvaluation, RollingWindow{EvalWindow: r.EvalWindow, Frequency: r.Frequency}}
		}
	}

	return r.Validate()
}

func (r *PostableRule) MarshalJSON() ([]byte, error) {
	type Alias PostableRule

	switch r.SchemaVersion {
	case DefaultSchemaVersion:
		copyStruct := *r
		aux := Alias(copyStruct)
		if aux.RuleCondition != nil {
			aux.RuleCondition.Thresholds = nil
		}
		aux.Evaluation = nil
		aux.SchemaVersion = ""
		return json.Marshal(aux)
	default:
		copyStruct := *r
		aux := Alias(copyStruct)
		return json.Marshal(aux)
	}
}

func (r *PostableRule) UnmarshalJSON(bytes []byte) error {
	type Alias PostableRule
	aux := (*Alias)(r)
	if err := json.Unmarshal(bytes, aux); err != nil {
		return signozError.NewInvalidInputf(signozError.CodeInvalidInput, "failed to parse json: %v", err)
	}
	return r.processRuleDefaults()
}

func isValidLabelName(ln string) bool {
	if len(ln) == 0 {
		return false
	}
	for i, b := range ln {
		if !((b >= 'a' && b <= 'z') || (b >= 'A' && b <= 'Z') || b == '_' || (b >= '0' && b <= '9' && i > 0)) {
			return false
		}
	}
	return true
}

func isValidLabelValue(v string) bool {
	return utf8.ValidString(v)
}

func isAllQueriesDisabled(compositeQuery *v3.CompositeQuery) bool {
	if compositeQuery == nil {
		return false
	}
	if compositeQuery.BuilderQueries == nil && compositeQuery.PromQueries == nil && compositeQuery.ClickHouseQueries == nil {
		return false
	}
	switch compositeQuery.QueryType {
	case v3.QueryTypeBuilder:
		if len(compositeQuery.BuilderQueries) == 0 {
			return false
		}
		for _, query := range compositeQuery.BuilderQueries {
			if !query.Disabled {
				return false
			}
		}
	case v3.QueryTypePromQL:
		if len(compositeQuery.PromQueries) == 0 {
			return false
		}
		for _, query := range compositeQuery.PromQueries {
			if !query.Disabled {
				return false
			}
		}
	case v3.QueryTypeClickHouseSQL:
		if len(compositeQuery.ClickHouseQueries) == 0 {
			return false
		}
		for _, query := range compositeQuery.ClickHouseQueries {
			if !query.Disabled {
				return false
			}
		}
	}
	return true
}

func (r *PostableRule) Validate() error {

	var errs []error

	if r.RuleCondition == nil {
		// will get panic if we try to access CompositeQuery, so return here
		return signozError.NewInvalidInputf(signozError.CodeInvalidInput, "rule condition is required")
	} else {
		if r.RuleCondition.CompositeQuery == nil {
			errs = append(errs, signozError.NewInvalidInputf(signozError.CodeInvalidInput, "composite metric query is required"))
		}
	}

	if isAllQueriesDisabled(r.RuleCondition.CompositeQuery) {
		errs = append(errs, signozError.NewInvalidInputf(signozError.CodeInvalidInput, "all queries are disabled in rule condition"))
	}

	for k, v := range r.Labels {
		if !isValidLabelName(k) {
			errs = append(errs, signozError.NewInvalidInputf(signozError.CodeInvalidInput, "invalid label name: %s", k))
		}

		if !isValidLabelValue(v) {
			errs = append(errs, signozError.NewInvalidInputf(signozError.CodeInvalidInput, "invalid label value: %s", v))
		}
	}

	for k := range r.Annotations {
		if !isValidLabelName(k) {
			errs = append(errs, signozError.NewInvalidInputf(signozError.CodeInvalidInput, "invalid annotation name: %s", k))
		}
	}

	errs = append(errs, testTemplateParsing(r)...)
	return signozError.Join(errs...)
}

func testTemplateParsing(rl *PostableRule) (errs []error) {
	if rl.AlertName == "" {
		// Not an alerting rule.
		return errs
	}

	// Trying to parse templates.
	tmplData := AlertTemplateData(make(map[string]string), "0", "0")
	defs := "{{$labels := .Labels}}{{$value := .Value}}{{$threshold := .Threshold}}"
	parseTest := func(text string) error {
		tmpl := NewTemplateExpander(
			context.TODO(),
			defs+text,
			"__alert_"+rl.AlertName,
			tmplData,
			times.Time(timestamp.FromTime(time.Now())),
			nil,
		)
		return tmpl.ParseTest()
	}

	// Parsing Labels.
	for _, val := range rl.Labels {
		err := parseTest(val)
		if err != nil {
			errs = append(errs, signozError.NewInvalidInputf(signozError.CodeInvalidInput, "template parsing error: %s", err.Error()))
		}
	}

	// Parsing Annotations.
	for _, val := range rl.Annotations {
		err := parseTest(val)
		if err != nil {
			errs = append(errs, signozError.NewInvalidInputf(signozError.CodeInvalidInput, "template parsing error: %s", err.Error()))
		}
	}

	return errs
}

// GettableRules has info for all stored rules.
type GettableRules struct {
	Rules []*GettableRule `json:"rules"`
}

// GettableRule has info for an alerting rules.
type GettableRule struct {
	Id    string           `json:"id"`
	State model.AlertState `json:"state"`
	PostableRule
	CreatedAt *time.Time `json:"createAt"`
	CreatedBy *string    `json:"createBy"`
	UpdatedAt *time.Time `json:"updateAt"`
	UpdatedBy *string    `json:"updateBy"`
}

func (g *GettableRule) MarshalJSON() ([]byte, error) {
	type Alias GettableRule

	switch g.SchemaVersion {
	case DefaultSchemaVersion:
		copyStruct := *g
		aux := Alias(copyStruct)
		if aux.RuleCondition != nil {
			aux.RuleCondition.Thresholds = nil
		}
		aux.Evaluation = nil
		aux.SchemaVersion = ""
		return json.Marshal(aux)
	default:
		copyStruct := *g
		aux := Alias(copyStruct)
		return json.Marshal(aux)
	}
}<|MERGE_RESOLUTION|>--- conflicted
+++ resolved
@@ -58,18 +58,10 @@
 
 	Version string `json:"version,omitempty"`
 
-<<<<<<< HEAD
-	// legacy
-	Expr    string `yaml:"expr,omitempty" json:"expr,omitempty"`
-	OldYaml string `json:"yaml,omitempty"`
-
-	NotificationGroups []string `yaml:"notificationGroups,omitempty" json:"notificationGroups,omitempty"`
-=======
 	Evaluation    *EvaluationEnvelope `yaml:"evaluation,omitempty" json:"evaluation,omitempty"`
 	SchemaVersion string              `json:"schemaVersion,omitempty"`
 
 	NotificationSettings *NotificationSettings `json:"notificationSettings,omitempty"`
->>>>>>> be42059d
 }
 
 type NotificationSettings struct {
