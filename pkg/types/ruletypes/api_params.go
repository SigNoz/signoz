--- conflicted
+++ resolved
@@ -51,12 +51,10 @@
 
 	Version string `json:"version,omitempty"`
 
-<<<<<<< HEAD
+	Evaluation *EvaluationEnvelope `yaml:"evaluation,omitempty" json:"evaluation,omitempty"`
+
 	NotificationGroupBy []string `json:"notificationGroupBy,omitempty"`
 	ReNotify            Duration `json:"renotify,omitempty"`
-=======
-	Evaluation *EvaluationEnvelope `yaml:"evaluation,omitempty" json:"evaluation,omitempty"`
->>>>>>> ac81eab7
 }
 
 func (r *PostableRule) processRuleDefaults() error {
