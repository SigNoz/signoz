--- conflicted
+++ resolved
@@ -50,23 +50,8 @@
 	PreferredChannels []string `json:"preferredChannels,omitempty"`
 
 	Version string `json:"version,omitempty"`
-<<<<<<< HEAD
-
-	// legacy
-	Expr    string `yaml:"expr,omitempty" json:"expr,omitempty"`
-	OldYaml string `json:"yaml,omitempty"`
 
 	NotificationGroups []string `yaml:"notificationGroups,omitempty" json:"notificationGroups,omitempty"`
-}
-
-func ParsePostableRule(content []byte) (*PostableRule, error) {
-	return ParsePostableRuleWithKind(content, "json")
-}
-
-func ParsePostableRuleWithKind(content []byte, kind RuleDataKind) (*PostableRule, error) {
-	return ParseIntoRule(PostableRule{}, content, kind)
-=======
->>>>>>> e9222ab3
 }
 
 func (r *PostableRule) processRuleDefaults() error {
