package ruletypes

import (
	"context"
	"encoding/json"
	"time"
	"unicode/utf8"

	signozError "github.com/SigNoz/signoz/pkg/errors"
	"github.com/SigNoz/signoz/pkg/query-service/model"
	v3 "github.com/SigNoz/signoz/pkg/query-service/model/v3"
<<<<<<< HEAD
	"github.com/pkg/errors"
	"github.com/teambition/rrule-go"
	"go.uber.org/multierr"
=======
>>>>>>> 7d9aaf2d

	"github.com/SigNoz/signoz/pkg/query-service/utils/times"
	"github.com/SigNoz/signoz/pkg/query-service/utils/timestamp"
)

type AlertType string

const (
	AlertTypeMetric     AlertType = "METRIC_BASED_ALERT"
	AlertTypeTraces     AlertType = "TRACES_BASED_ALERT"
	AlertTypeLogs       AlertType = "LOGS_BASED_ALERT"
	AlertTypeExceptions AlertType = "EXCEPTIONS_BASED_ALERT"
)

type RuleDataKind string

const (
	RuleDataKindJson RuleDataKind = "json"
)

// PostableRule is used to create alerting rule from HTTP api
type PostableRule struct {
	AlertName   string    `json:"alert,omitempty"`
	AlertType   AlertType `json:"alertType,omitempty"`
	Description string    `json:"description,omitempty"`
	RuleType    RuleType  `json:"ruleType,omitempty"`
	EvalWindow  Duration  `json:"evalWindow,omitempty"`
	Frequency   Duration  `json:"frequency,omitempty"`

	RuleCondition *RuleCondition    `json:"condition,omitempty"`
	Labels        map[string]string `json:"labels,omitempty"`
	Annotations   map[string]string `json:"annotations,omitempty"`

	Disabled bool `json:"disabled"`

	// Source captures the source url where rule has been created
	Source string `json:"source,omitempty"`

	PreferredChannels []string `json:"preferredChannels,omitempty"`

	Version string `json:"version,omitempty"`

<<<<<<< HEAD
	// legacy
	Expr    string `yaml:"expr,omitempty" json:"expr,omitempty"`
	OldYaml string `json:"yaml,omitempty"`

	Evaluation       Evaluation `yaml:"evaluation,omitempty" json:"evaluation,omitempty"`
	ScheduleStartsAt int64      `yaml:"startsAt,omitempty" json:"startsAt,omitempty"`
	Schedule         string     `json:"schedule,omitempty"`
=======
	Evaluation *EvaluationEnvelope `yaml:"evaluation,omitempty" json:"evaluation,omitempty"`
>>>>>>> 7d9aaf2d
}

func (r *PostableRule) processRuleDefaults() error {

	if r.EvalWindow == 0 {
		r.EvalWindow = Duration(5 * time.Minute)
	}

	if r.Frequency == 0 {
		r.Frequency = Duration(1 * time.Minute)
	}

	if r.RuleCondition != nil {
		if r.RuleCondition.CompositeQuery.QueryType == v3.QueryTypeBuilder {
			if r.RuleType == "" {
				r.RuleType = RuleTypeThreshold
			}
		} else if r.RuleCondition.CompositeQuery.QueryType == v3.QueryTypePromQL {
			r.RuleType = RuleTypeProm
		}

		for qLabel, q := range r.RuleCondition.CompositeQuery.BuilderQueries {
			if q.AggregateAttribute.Key != "" && q.Expression == "" {
				q.Expression = qLabel
			}
		}
		//added alerts v2 fields
		if r.RuleCondition.Thresholds == nil {
			thresholdName := CriticalThresholdName
			if r.Labels != nil {
				if severity, ok := r.Labels["severity"]; ok {
					thresholdName = severity
				}
			}
			thresholdData := RuleThresholdData{
				Kind: BasicThresholdKind,
				Spec: BasicRuleThresholds{{
					Name:        thresholdName,
					RuleUnit:    r.RuleCondition.CompositeQuery.Unit,
					TargetUnit:  r.RuleCondition.TargetUnit,
					TargetValue: r.RuleCondition.Target,
					MatchType:   r.RuleCondition.MatchType,
					CompareOp:   r.RuleCondition.CompareOp,
				}},
			}
			r.RuleCondition.Thresholds = &thresholdData
		}
	}
	if r.Evaluation == nil {
		r.Evaluation = &EvaluationEnvelope{RollingEvaluation, RollingWindow{EvalWindow: r.EvalWindow, Frequency: r.Frequency}}
	}

<<<<<<< HEAD
	// Validate rrule schedule if present
	if rule.Schedule != "" {
		if err := validateRRule(rule.Schedule); err != nil {
			return nil, fmt.Errorf("invalid schedule format: %w", err)
		}
	}

	return rule, nil
=======
	return r.Validate()
}

func (r *PostableRule) UnmarshalJSON(bytes []byte) error {
	type Alias PostableRule
	aux := (*Alias)(r)
	if err := json.Unmarshal(bytes, aux); err != nil {
		return signozError.NewInvalidInputf(signozError.CodeInvalidInput, "failed to parse json: %v", err)
	}
	return r.processRuleDefaults()
>>>>>>> 7d9aaf2d
}

func isValidLabelName(ln string) bool {
	if len(ln) == 0 {
		return false
	}
	for i, b := range ln {
		if !((b >= 'a' && b <= 'z') || (b >= 'A' && b <= 'Z') || b == '_' || (b >= '0' && b <= '9' && i > 0)) {
			return false
		}
	}
	return true
}

func isValidLabelValue(v string) bool {
	return utf8.ValidString(v)
}

func isAllQueriesDisabled(compositeQuery *v3.CompositeQuery) bool {
	if compositeQuery == nil {
		return false
	}
	if compositeQuery.BuilderQueries == nil && compositeQuery.PromQueries == nil && compositeQuery.ClickHouseQueries == nil {
		return false
	}
	switch compositeQuery.QueryType {
	case v3.QueryTypeBuilder:
		if len(compositeQuery.BuilderQueries) == 0 {
			return false
		}
		for _, query := range compositeQuery.BuilderQueries {
			if !query.Disabled {
				return false
			}
		}
	case v3.QueryTypePromQL:
		if len(compositeQuery.PromQueries) == 0 {
			return false
		}
		for _, query := range compositeQuery.PromQueries {
			if !query.Disabled {
				return false
			}
		}
	case v3.QueryTypeClickHouseSQL:
		if len(compositeQuery.ClickHouseQueries) == 0 {
			return false
		}
		for _, query := range compositeQuery.ClickHouseQueries {
			if !query.Disabled {
				return false
			}
		}
	}
	return true
}

func (r *PostableRule) Validate() error {

	var errs []error

	if r.RuleCondition == nil {
		// will get panic if we try to access CompositeQuery, so return here
		return signozError.NewInvalidInputf(signozError.CodeInvalidInput, "rule condition is required")
	} else {
		if r.RuleCondition.CompositeQuery == nil {
			errs = append(errs, signozError.NewInvalidInputf(signozError.CodeInvalidInput, "composite metric query is required"))
		}
	}

	if isAllQueriesDisabled(r.RuleCondition.CompositeQuery) {
		errs = append(errs, signozError.NewInvalidInputf(signozError.CodeInvalidInput, "all queries are disabled in rule condition"))
	}

	for k, v := range r.Labels {
		if !isValidLabelName(k) {
			errs = append(errs, signozError.NewInvalidInputf(signozError.CodeInvalidInput, "invalid label name: %s", k))
		}

		if !isValidLabelValue(v) {
			errs = append(errs, signozError.NewInvalidInputf(signozError.CodeInvalidInput, "invalid label value: %s", v))
		}
	}

	for k := range r.Annotations {
		if !isValidLabelName(k) {
			errs = append(errs, signozError.NewInvalidInputf(signozError.CodeInvalidInput, "invalid annotation name: %s", k))
		}
	}

	errs = append(errs, testTemplateParsing(r)...)
	return signozError.Join(errs...)
}

func testTemplateParsing(rl *PostableRule) (errs []error) {
	if rl.AlertName == "" {
		// Not an alerting rule.
		return errs
	}

	// Trying to parse templates.
	tmplData := AlertTemplateData(make(map[string]string), "0", "0")
	defs := "{{$labels := .Labels}}{{$value := .Value}}{{$threshold := .Threshold}}"
	parseTest := func(text string) error {
		tmpl := NewTemplateExpander(
			context.TODO(),
			defs+text,
			"__alert_"+rl.AlertName,
			tmplData,
			times.Time(timestamp.FromTime(time.Now())),
			nil,
		)
		return tmpl.ParseTest()
	}

	// Parsing Labels.
	for _, val := range rl.Labels {
		err := parseTest(val)
		if err != nil {
			errs = append(errs, signozError.NewInvalidInputf(signozError.CodeInvalidInput, "template parsing error: %s", err.Error()))
		}
	}

	// Parsing Annotations.
	for _, val := range rl.Annotations {
		err := parseTest(val)
		if err != nil {
			errs = append(errs, signozError.NewInvalidInputf(signozError.CodeInvalidInput, "template parsing error: %s", err.Error()))
		}
	}

	return errs
}

// GettableRules has info for all stored rules.
type GettableRules struct {
	Rules []*GettableRule `json:"rules"`
}

// GettableRule has info for an alerting rules.
type GettableRule struct {
	Id    string           `json:"id"`
	State model.AlertState `json:"state"`
	PostableRule
	CreatedAt *time.Time `json:"createAt"`
	CreatedBy *string    `json:"createBy"`
	UpdatedAt *time.Time `json:"updateAt"`
	UpdatedBy *string    `json:"updateBy"`
}

// validateRRule validates the rrule schedule format
func validateRRule(schedule string) error {
	if schedule == "" {
		return nil
	}
	testStart := time.Date(2024, 1, 1, 12, 0, 0, 0, time.UTC)
	rruleStr := "DTSTART:" + testStart.Format("20060102T150405Z") + "\n" + schedule

	_, err := rrule.StrToRRule(rruleStr)
	if err != nil {
		return fmt.Errorf("invalid rrule format: %v", err)
	}

	return nil
}<|MERGE_RESOLUTION|>--- conflicted
+++ resolved
@@ -9,12 +9,7 @@
 	signozError "github.com/SigNoz/signoz/pkg/errors"
 	"github.com/SigNoz/signoz/pkg/query-service/model"
 	v3 "github.com/SigNoz/signoz/pkg/query-service/model/v3"
-<<<<<<< HEAD
-	"github.com/pkg/errors"
 	"github.com/teambition/rrule-go"
-	"go.uber.org/multierr"
-=======
->>>>>>> 7d9aaf2d
 
 	"github.com/SigNoz/signoz/pkg/query-service/utils/times"
 	"github.com/SigNoz/signoz/pkg/query-service/utils/timestamp"
@@ -57,17 +52,11 @@
 
 	Version string `json:"version,omitempty"`
 
-<<<<<<< HEAD
-	// legacy
-	Expr    string `yaml:"expr,omitempty" json:"expr,omitempty"`
-	OldYaml string `json:"yaml,omitempty"`
-
-	Evaluation       Evaluation `yaml:"evaluation,omitempty" json:"evaluation,omitempty"`
+
+
+	Evaluation       *EvaluationEnvelope `yaml:"evaluation,omitempty" json:"evaluation,omitempty"`
 	ScheduleStartsAt int64      `yaml:"startsAt,omitempty" json:"startsAt,omitempty"`
 	Schedule         string     `json:"schedule,omitempty"`
-=======
-	Evaluation *EvaluationEnvelope `yaml:"evaluation,omitempty" json:"evaluation,omitempty"`
->>>>>>> 7d9aaf2d
 }
 
 func (r *PostableRule) processRuleDefaults() error {
@@ -120,7 +109,6 @@
 		r.Evaluation = &EvaluationEnvelope{RollingEvaluation, RollingWindow{EvalWindow: r.EvalWindow, Frequency: r.Frequency}}
 	}
 
-<<<<<<< HEAD
 	// Validate rrule schedule if present
 	if rule.Schedule != "" {
 		if err := validateRRule(rule.Schedule); err != nil {
@@ -128,8 +116,6 @@
 		}
 	}
 
-	return rule, nil
-=======
 	return r.Validate()
 }
 
@@ -140,7 +126,6 @@
 		return signozError.NewInvalidInputf(signozError.CodeInvalidInput, "failed to parse json: %v", err)
 	}
 	return r.processRuleDefaults()
->>>>>>> 7d9aaf2d
 }
 
 func isValidLabelName(ln string) bool {
