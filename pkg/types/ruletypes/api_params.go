package ruletypes

import (
	"context"
	"encoding/json"
	"fmt"
	"time"
	"unicode/utf8"

	signozError "github.com/SigNoz/signoz/pkg/errors"
	"github.com/SigNoz/signoz/pkg/query-service/model"
	v3 "github.com/SigNoz/signoz/pkg/query-service/model/v3"
	"github.com/pkg/errors"
	"go.uber.org/multierr"

	"github.com/SigNoz/signoz/pkg/query-service/utils/times"
	"github.com/SigNoz/signoz/pkg/query-service/utils/timestamp"
)

type AlertType string

const (
	AlertTypeMetric     AlertType = "METRIC_BASED_ALERT"
	AlertTypeTraces     AlertType = "TRACES_BASED_ALERT"
	AlertTypeLogs       AlertType = "LOGS_BASED_ALERT"
	AlertTypeExceptions AlertType = "EXCEPTIONS_BASED_ALERT"
)

type RuleDataKind string

const (
	RuleDataKindJson RuleDataKind = "json"
	RuleDataKindYaml RuleDataKind = "yaml"
)

var (
	ErrFailedToParseJSON = errors.New("failed to parse json")
	ErrFailedToParseYAML = errors.New("failed to parse yaml")
	ErrInvalidDataType   = errors.New("invalid data type")
)

// this file contains api request and responses to be
// served over http

// PostableRule is used to create alerting rule from HTTP api
type PostableRule struct {
	AlertName   string    `yaml:"alert,omitempty" json:"alert,omitempty"`
	AlertType   AlertType `yaml:"alertType,omitempty" json:"alertType,omitempty"`
	Description string    `yaml:"description,omitempty" json:"description,omitempty"`
	RuleType    RuleType  `yaml:"ruleType,omitempty" json:"ruleType,omitempty"`
	EvalWindow  Duration  `yaml:"evalWindow,omitempty" json:"evalWindow,omitempty"`
	Frequency   Duration  `yaml:"frequency,omitempty" json:"frequency,omitempty"`

	RuleCondition *RuleCondition    `yaml:"condition,omitempty" json:"condition,omitempty"`
	Labels        map[string]string `yaml:"labels,omitempty" json:"labels,omitempty"`
	Annotations   map[string]string `yaml:"annotations,omitempty" json:"annotations,omitempty"`

	Disabled bool `json:"disabled"`

	// Source captures the source url where rule has been created
	Source string `json:"source,omitempty"`

	PreferredChannels []string `json:"preferredChannels,omitempty"`

	Version string `json:"version,omitempty"`

	// legacy
	Expr    string `yaml:"expr,omitempty" json:"expr,omitempty"`
	OldYaml string `json:"yaml,omitempty"`

	Evaluation *EvaluationWrapper `yaml:"evaluation,omitempty" json:"evaluation,omitempty"`
}

func (r *PostableRule) processRuleDefaults() error {
	if r.RuleCondition == nil && r.Expr != "" {
		// account for legacy rules
		r.RuleType = RuleTypeProm
		r.EvalWindow = Duration(5 * time.Minute)
		r.Frequency = Duration(1 * time.Minute)
		r.RuleCondition = &RuleCondition{
			CompositeQuery: &v3.CompositeQuery{
				QueryType: v3.QueryTypePromQL,
				PromQueries: map[string]*v3.PromQuery{
					"A": {
						Query: r.Expr,
					},
				},
			},
		}
	}

	if r.EvalWindow == 0 {
		r.EvalWindow = Duration(5 * time.Minute)
	}

	if r.Frequency == 0 {
		r.Frequency = Duration(1 * time.Minute)
	}

	if r.RuleCondition != nil {
		if r.RuleCondition.CompositeQuery.QueryType == v3.QueryTypeBuilder {
			if r.RuleType == "" {
				r.RuleType = RuleTypeThreshold
			}
		} else if r.RuleCondition.CompositeQuery.QueryType == v3.QueryTypePromQL {
			r.RuleType = RuleTypeProm
		}

		for qLabel, q := range r.RuleCondition.CompositeQuery.BuilderQueries {
			if q.AggregateAttribute.Key != "" && q.Expression == "" {
				q.Expression = qLabel
			}
		}
		//added alerts v2 fields
		if r.RuleCondition.Thresholds == nil {
			thresholdName := CriticalThresholdName
			if r.Labels != nil {
				if severity, ok := r.Labels["severity"]; ok {
					thresholdName = severity
				}
			}
			thresholdData := RuleThresholdData{
				Kind: BasicThresholdKind,
				Spec: BasicRuleThresholds{{
					Name:        thresholdName,
					RuleUnit:    r.RuleCondition.CompositeQuery.Unit,
					TargetUnit:  r.RuleCondition.TargetUnit,
					TargetValue: r.RuleCondition.Target,
					MatchType:   r.RuleCondition.MatchType,
					CompareOp:   r.RuleCondition.CompareOp,
				}},
			}
			r.RuleCondition.Thresholds = &thresholdData
		}
	}

	return r.Validate()
}

func (r *PostableRule) UnmarshalJSON(bytes []byte) error {
	type Alias PostableRule
	aux := (*Alias)(r)
	if err := json.Unmarshal(bytes, aux); err != nil {
		return signozError.NewInvalidInputf(signozError.CodeInvalidInput, "failed to parse json: %v", err)
	}
	return r.processRuleDefaults()
}

func (r *PostableRule) UnmarshalYAML(unmarshal func(interface{}) error) error {
	type Alias PostableRule
	aux := (*Alias)(r)
	if err := unmarshal(aux); err != nil {
		return signozError.NewInvalidInputf(signozError.CodeInvalidInput, "failed to parse yaml: %v", err)
	}
<<<<<<< HEAD
	if rule.Evaluation == nil {
		rule.Evaluation = &EvaluationWrapper{RollingEvaluation, RollingWindow{EvalWindow: rule.EvalWindow, Frequency: rule.Frequency}}
	}

	return rule, nil
=======
	return r.processRuleDefaults()
>>>>>>> 7f569318
}

func isValidLabelName(ln string) bool {
	if len(ln) == 0 {
		return false
	}
	for i, b := range ln {
		if !((b >= 'a' && b <= 'z') || (b >= 'A' && b <= 'Z') || b == '_' || (b >= '0' && b <= '9' && i > 0)) {
			return false
		}
	}
	return true
}

func isValidLabelValue(v string) bool {
	return utf8.ValidString(v)
}

func isAllQueriesDisabled(compositeQuery *v3.CompositeQuery) bool {
	if compositeQuery == nil {
		return false
	}
	if compositeQuery.BuilderQueries == nil && compositeQuery.PromQueries == nil && compositeQuery.ClickHouseQueries == nil {
		return false
	}
	switch compositeQuery.QueryType {
	case v3.QueryTypeBuilder:
		if len(compositeQuery.BuilderQueries) == 0 {
			return false
		}
		for _, query := range compositeQuery.BuilderQueries {
			if !query.Disabled {
				return false
			}
		}
	case v3.QueryTypePromQL:
		if len(compositeQuery.PromQueries) == 0 {
			return false
		}
		for _, query := range compositeQuery.PromQueries {
			if !query.Disabled {
				return false
			}
		}
	case v3.QueryTypeClickHouseSQL:
		if len(compositeQuery.ClickHouseQueries) == 0 {
			return false
		}
		for _, query := range compositeQuery.ClickHouseQueries {
			if !query.Disabled {
				return false
			}
		}
	}
	return true
}

func (r *PostableRule) Validate() error {

	var errs []error

	if r.RuleCondition == nil {
		// will get panic if we try to access CompositeQuery, so return here
		return errors.Errorf("rule condition is required")
	} else {
		if r.RuleCondition.CompositeQuery == nil {
			errs = append(errs, errors.Errorf("composite metric query is required"))
		}
	}

	if isAllQueriesDisabled(r.RuleCondition.CompositeQuery) {
		errs = append(errs, errors.Errorf("all queries are disabled in rule condition"))
	}

	//this validation are handled at threshold level
	//if r.RuleType == RuleTypeThreshold {
	//	if r.RuleCondition.Target == nil {
	//		errs = append(errs, errors.Errorf("rule condition missing the threshold"))
	//	}
	//	if r.RuleCondition.CompareOp == "" {
	//		errs = append(errs, errors.Errorf("rule condition missing the compare op"))
	//	}
	//	if r.RuleCondition.MatchType == "" {
	//		errs = append(errs, errors.Errorf("rule condition missing the match option"))
	//	}
	//}

	for k, v := range r.Labels {
		if !isValidLabelName(k) {
			errs = append(errs, errors.Errorf("invalid label name: %s", k))
		}

		if !isValidLabelValue(v) {
			errs = append(errs, errors.Errorf("invalid label value: %s", v))
		}
	}

	for k := range r.Annotations {
		if !isValidLabelName(k) {
			errs = append(errs, errors.Errorf("invalid annotation name: %s", k))
		}
	}

	errs = append(errs, testTemplateParsing(r)...)
	return multierr.Combine(errs...)
}

func testTemplateParsing(rl *PostableRule) (errs []error) {
	if rl.AlertName == "" {
		// Not an alerting rule.
		return errs
	}

	// Trying to parse templates.
	tmplData := AlertTemplateData(make(map[string]string), "0", "0")
	defs := "{{$labels := .Labels}}{{$value := .Value}}{{$threshold := .Threshold}}"
	parseTest := func(text string) error {
		tmpl := NewTemplateExpander(
			context.TODO(),
			defs+text,
			"__alert_"+rl.AlertName,
			tmplData,
			times.Time(timestamp.FromTime(time.Now())),
			nil,
		)
		return tmpl.ParseTest()
	}

	// Parsing Labels.
	for _, val := range rl.Labels {
		err := parseTest(val)
		if err != nil {
			errs = append(errs, fmt.Errorf("msg=%s", err.Error()))
		}
	}

	// Parsing Annotations.
	for _, val := range rl.Annotations {
		err := parseTest(val)
		if err != nil {
			errs = append(errs, fmt.Errorf("msg=%s", err.Error()))
		}
	}

	return errs
}

// GettableRules has info for all stored rules.
type GettableRules struct {
	Rules []*GettableRule `json:"rules"`
}

// GettableRule has info for an alerting rules.
type GettableRule struct {
	Id    string           `json:"id"`
	State model.AlertState `json:"state"`
	PostableRule
	CreatedAt *time.Time `json:"createAt"`
	CreatedBy *string    `json:"createBy"`
	UpdatedAt *time.Time `json:"updateAt"`
	UpdatedBy *string    `json:"updateBy"`
}<|MERGE_RESOLUTION|>--- conflicted
+++ resolved
@@ -133,6 +133,9 @@
 			r.RuleCondition.Thresholds = &thresholdData
 		}
 	}
+	if r.Evaluation == nil {
+		r.Evaluation = &EvaluationWrapper{RollingEvaluation, RollingWindow{EvalWindow: rule.EvalWindow, Frequency: rule.Frequency}}
+	}
 
 	return r.Validate()
 }
@@ -152,15 +155,7 @@
 	if err := unmarshal(aux); err != nil {
 		return signozError.NewInvalidInputf(signozError.CodeInvalidInput, "failed to parse yaml: %v", err)
 	}
-<<<<<<< HEAD
-	if rule.Evaluation == nil {
-		rule.Evaluation = &EvaluationWrapper{RollingEvaluation, RollingWindow{EvalWindow: rule.EvalWindow, Frequency: rule.Frequency}}
-	}
-
-	return rule, nil
-=======
 	return r.processRuleDefaults()
->>>>>>> 7f569318
 }
 
 func isValidLabelName(ln string) bool {
