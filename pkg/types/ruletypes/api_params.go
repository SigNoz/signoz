package ruletypes

import (
	"context"
	"encoding/json"
	"fmt"
	"time"
	"unicode/utf8"

	signozError "github.com/SigNoz/signoz/pkg/errors"
	"github.com/SigNoz/signoz/pkg/query-service/model"
	v3 "github.com/SigNoz/signoz/pkg/query-service/model/v3"
	"github.com/teambition/rrule-go"

	"github.com/SigNoz/signoz/pkg/query-service/utils/times"
	"github.com/SigNoz/signoz/pkg/query-service/utils/timestamp"
)

type AlertType string

const (
	AlertTypeMetric     AlertType = "METRIC_BASED_ALERT"
	AlertTypeTraces     AlertType = "TRACES_BASED_ALERT"
	AlertTypeLogs       AlertType = "LOGS_BASED_ALERT"
	AlertTypeExceptions AlertType = "EXCEPTIONS_BASED_ALERT"
)

type RuleDataKind string

const (
	RuleDataKindJson RuleDataKind = "json"
)

// PostableRule is used to create alerting rule from HTTP api
type PostableRule struct {
	AlertName   string    `json:"alert,omitempty"`
	AlertType   AlertType `json:"alertType,omitempty"`
	Description string    `json:"description,omitempty"`
	RuleType    RuleType  `json:"ruleType,omitempty"`
	EvalWindow  Duration  `json:"evalWindow,omitempty"`
	Frequency   Duration  `json:"frequency,omitempty"`

	RuleCondition *RuleCondition    `json:"condition,omitempty"`
	Labels        map[string]string `json:"labels,omitempty"`
	Annotations   map[string]string `json:"annotations,omitempty"`

	Disabled bool `json:"disabled"`

	// Source captures the source url where rule has been created
	Source string `json:"source,omitempty"`

	PreferredChannels []string `json:"preferredChannels,omitempty"`

	Version string `json:"version,omitempty"`

<<<<<<< HEAD
	Evaluation       *EvaluationEnvelope `yaml:"evaluation,omitempty" json:"evaluation,omitempty"`
	ScheduleStartsAt int64               `yaml:"startsAt,omitempty" json:"startsAt,omitempty"`
	Schedule         string              `json:"schedule,omitempty"`
=======
	Evaluation *EvaluationEnvelope `yaml:"evaluation,omitempty" json:"evaluation,omitempty"`
>>>>>>> d075ceec
}

func (r *PostableRule) processRuleDefaults() error {

	if r.EvalWindow == 0 {
		r.EvalWindow = Duration(5 * time.Minute)
	}

	if r.Frequency == 0 {
		r.Frequency = Duration(1 * time.Minute)
	}

	if r.RuleCondition != nil {
		if r.RuleCondition.CompositeQuery.QueryType == v3.QueryTypeBuilder {
			if r.RuleType == "" {
				r.RuleType = RuleTypeThreshold
			}
		} else if r.RuleCondition.CompositeQuery.QueryType == v3.QueryTypePromQL {
			r.RuleType = RuleTypeProm
		}

		for qLabel, q := range r.RuleCondition.CompositeQuery.BuilderQueries {
			if q.AggregateAttribute.Key != "" && q.Expression == "" {
				q.Expression = qLabel
			}
		}
		//added alerts v2 fields
		if r.RuleCondition.Thresholds == nil {
			thresholdName := CriticalThresholdName
			if r.Labels != nil {
				if severity, ok := r.Labels["severity"]; ok {
					thresholdName = severity
				}
			}
			thresholdData := RuleThresholdData{
				Kind: BasicThresholdKind,
				Spec: BasicRuleThresholds{{
					Name:        thresholdName,
					RuleUnit:    r.RuleCondition.CompositeQuery.Unit,
					TargetUnit:  r.RuleCondition.TargetUnit,
					TargetValue: r.RuleCondition.Target,
					MatchType:   r.RuleCondition.MatchType,
					CompareOp:   r.RuleCondition.CompareOp,
				}},
			}
			r.RuleCondition.Thresholds = &thresholdData
		}
	}
	if r.Evaluation == nil {
		r.Evaluation = &EvaluationEnvelope{RollingEvaluation, RollingWindow{EvalWindow: r.EvalWindow, Frequency: r.Frequency}}
	}
<<<<<<< HEAD

	// Validate rrule schedule if present
	if r.Schedule != "" {
		if err := validateRRule(r.Schedule); err != nil {
			return signozError.NewInvalidInputf(signozError.CodeInvalidInput, "invalid rrule")
		}
	}
=======
>>>>>>> d075ceec

	return r.Validate()
}

func (r *PostableRule) UnmarshalJSON(bytes []byte) error {
	type Alias PostableRule
	aux := (*Alias)(r)
	if err := json.Unmarshal(bytes, aux); err != nil {
		return signozError.NewInvalidInputf(signozError.CodeInvalidInput, "failed to parse json: %v", err)
	}
	return r.processRuleDefaults()
}

func isValidLabelName(ln string) bool {
	if len(ln) == 0 {
		return false
	}
	for i, b := range ln {
		if !((b >= 'a' && b <= 'z') || (b >= 'A' && b <= 'Z') || b == '_' || (b >= '0' && b <= '9' && i > 0)) {
			return false
		}
	}
	return true
}

func isValidLabelValue(v string) bool {
	return utf8.ValidString(v)
}

func isAllQueriesDisabled(compositeQuery *v3.CompositeQuery) bool {
	if compositeQuery == nil {
		return false
	}
	if compositeQuery.BuilderQueries == nil && compositeQuery.PromQueries == nil && compositeQuery.ClickHouseQueries == nil {
		return false
	}
	switch compositeQuery.QueryType {
	case v3.QueryTypeBuilder:
		if len(compositeQuery.BuilderQueries) == 0 {
			return false
		}
		for _, query := range compositeQuery.BuilderQueries {
			if !query.Disabled {
				return false
			}
		}
	case v3.QueryTypePromQL:
		if len(compositeQuery.PromQueries) == 0 {
			return false
		}
		for _, query := range compositeQuery.PromQueries {
			if !query.Disabled {
				return false
			}
		}
	case v3.QueryTypeClickHouseSQL:
		if len(compositeQuery.ClickHouseQueries) == 0 {
			return false
		}
		for _, query := range compositeQuery.ClickHouseQueries {
			if !query.Disabled {
				return false
			}
		}
	}
	return true
}

func (r *PostableRule) Validate() error {

	var errs []error

	if r.RuleCondition == nil {
		// will get panic if we try to access CompositeQuery, so return here
		return signozError.NewInvalidInputf(signozError.CodeInvalidInput, "rule condition is required")
	} else {
		if r.RuleCondition.CompositeQuery == nil {
			errs = append(errs, signozError.NewInvalidInputf(signozError.CodeInvalidInput, "composite metric query is required"))
		}
	}

	if isAllQueriesDisabled(r.RuleCondition.CompositeQuery) {
		errs = append(errs, signozError.NewInvalidInputf(signozError.CodeInvalidInput, "all queries are disabled in rule condition"))
	}

	for k, v := range r.Labels {
		if !isValidLabelName(k) {
			errs = append(errs, signozError.NewInvalidInputf(signozError.CodeInvalidInput, "invalid label name: %s", k))
		}

		if !isValidLabelValue(v) {
			errs = append(errs, signozError.NewInvalidInputf(signozError.CodeInvalidInput, "invalid label value: %s", v))
		}
	}

	for k := range r.Annotations {
		if !isValidLabelName(k) {
			errs = append(errs, signozError.NewInvalidInputf(signozError.CodeInvalidInput, "invalid annotation name: %s", k))
		}
	}

	errs = append(errs, testTemplateParsing(r)...)
	return signozError.Join(errs...)
}

func testTemplateParsing(rl *PostableRule) (errs []error) {
	if rl.AlertName == "" {
		// Not an alerting rule.
		return errs
	}

	// Trying to parse templates.
	tmplData := AlertTemplateData(make(map[string]string), "0", "0")
	defs := "{{$labels := .Labels}}{{$value := .Value}}{{$threshold := .Threshold}}"
	parseTest := func(text string) error {
		tmpl := NewTemplateExpander(
			context.TODO(),
			defs+text,
			"__alert_"+rl.AlertName,
			tmplData,
			times.Time(timestamp.FromTime(time.Now())),
			nil,
		)
		return tmpl.ParseTest()
	}

	// Parsing Labels.
	for _, val := range rl.Labels {
		err := parseTest(val)
		if err != nil {
			errs = append(errs, signozError.NewInvalidInputf(signozError.CodeInvalidInput, "template parsing error: %s", err.Error()))
		}
	}

	// Parsing Annotations.
	for _, val := range rl.Annotations {
		err := parseTest(val)
		if err != nil {
			errs = append(errs, signozError.NewInvalidInputf(signozError.CodeInvalidInput, "template parsing error: %s", err.Error()))
		}
	}

	return errs
}

// GettableRules has info for all stored rules.
type GettableRules struct {
	Rules []*GettableRule `json:"rules"`
}

// GettableRule has info for an alerting rules.
type GettableRule struct {
	Id    string           `json:"id"`
	State model.AlertState `json:"state"`
	PostableRule
	CreatedAt *time.Time `json:"createAt"`
	CreatedBy *string    `json:"createBy"`
	UpdatedAt *time.Time `json:"updateAt"`
	UpdatedBy *string    `json:"updateBy"`
}

// validateRRule validates the rrule schedule format
func validateRRule(schedule string) error {
	if schedule == "" {
		return nil
	}
	testStart := time.Date(2024, 1, 1, 12, 0, 0, 0, time.UTC)
	rruleStr := "DTSTART:" + testStart.Format("20060102T150405Z") + "\n" + schedule

	_, err := rrule.StrToRRule(rruleStr)
	if err != nil {
		return fmt.Errorf("invalid rrule format: %v", err)
	}

	return nil
}<|MERGE_RESOLUTION|>--- conflicted
+++ resolved
@@ -53,13 +53,9 @@
 
 	Version string `json:"version,omitempty"`
 
-<<<<<<< HEAD
-	Evaluation       *EvaluationEnvelope `yaml:"evaluation,omitempty" json:"evaluation,omitempty"`
-	ScheduleStartsAt int64               `yaml:"startsAt,omitempty" json:"startsAt,omitempty"`
+	Evaluation       *EvaluationEnvelope `json:"evaluation,omitempty"`
+	ScheduleStartsAt int64               `json:"startsAt,omitempty"`
 	Schedule         string              `json:"schedule,omitempty"`
-=======
-	Evaluation *EvaluationEnvelope `yaml:"evaluation,omitempty" json:"evaluation,omitempty"`
->>>>>>> d075ceec
 }
 
 func (r *PostableRule) processRuleDefaults() error {
@@ -111,7 +107,6 @@
 	if r.Evaluation == nil {
 		r.Evaluation = &EvaluationEnvelope{RollingEvaluation, RollingWindow{EvalWindow: r.EvalWindow, Frequency: r.Frequency}}
 	}
-<<<<<<< HEAD
 
 	// Validate rrule schedule if present
 	if r.Schedule != "" {
@@ -119,8 +114,6 @@
 			return signozError.NewInvalidInputf(signozError.CodeInvalidInput, "invalid rrule")
 		}
 	}
-=======
->>>>>>> d075ceec
 
 	return r.Validate()
 }
