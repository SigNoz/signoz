package ruletypes

import (
	"encoding/json"
	"math"
	"sort"
	"strings"

	"github.com/SigNoz/signoz/pkg/errors"
	"github.com/SigNoz/signoz/pkg/query-service/converter"
	v3 "github.com/SigNoz/signoz/pkg/query-service/model/v3"
	"github.com/SigNoz/signoz/pkg/query-service/utils/labels"
	"github.com/SigNoz/signoz/pkg/valuer"
)

type ThresholdKind struct {
	valuer.String
}

var (
	BasicThresholdKind = ThresholdKind{valuer.NewString("basic")}
)

type RuleThresholdData struct {
	Kind ThresholdKind `json:"kind"`
	Spec any           `json:"spec"`
}

func (r *RuleThresholdData) UnmarshalJSON(data []byte) error {
	var raw map[string]json.RawMessage
	if err := json.Unmarshal(data, &raw); err != nil {
		return errors.NewInvalidInputf(errors.CodeInvalidInput, "failed to unmarshal raw rule threshold json: %v", err)
	}
	if err := json.Unmarshal(raw["kind"], &r.Kind); err != nil {
		return errors.NewInvalidInputf(errors.CodeInvalidInput, "failed to unmarshal rule threshold kind: %v", err)
	}
	switch r.Kind {
	case BasicThresholdKind:
		var basicThresholds BasicRuleThresholds
		if err := json.Unmarshal(raw["spec"], &basicThresholds); err != nil {
			return errors.NewInvalidInputf(errors.CodeInvalidInput, "failed to unmarshal rule threhsold spec: %v", err)
		}
		if err := basicThresholds.Validate(); err != nil {
			return errors.NewInvalidInputf(errors.CodeInvalidInput, "invalid rule threshold spec: %v", err)
		}
		r.Spec = basicThresholds

	default:
		return errors.NewInvalidInputf(errors.CodeUnsupported, "unknown threshold kind")
	}

	return nil
}

type RuleReceivers struct {
	Channels []string `json:"channels"`
	Name     string   `json:"name"`
}

// EvalData are other dependent values used to evaluate the threshold rules.
type EvalData struct {
	// ActiveAlerts is a map of active alert fingerprints
	// used to check if a sample is part of an active alert
	// when evaluating the recovery threshold.
	ActiveAlerts map[uint64]struct{}
}

// HasActiveAlert checks if the given sample figerprint is active
// as an alert.
func (eval EvalData) HasActiveAlert(sampleLabelFp uint64) bool {
	if len(eval.ActiveAlerts) == 0 {
		return false
	}
	_, ok := eval.ActiveAlerts[sampleLabelFp]
	return ok
}

type RuleThreshold interface {
	// Eval runs the given series through the threshold rules
	// using the given EvalData and returns the matching series
	Eval(series v3.Series, unit string, evalData EvalData) (Vector, error)
	GetRuleReceivers() []RuleReceivers
}

type BasicRuleThreshold struct {
	Name           string    `json:"name"`
	TargetValue    *float64  `json:"target"`
	TargetUnit     string    `json:"targetUnit"`
	RecoveryTarget *float64  `json:"recoveryTarget"`
	MatchType      MatchType `json:"matchType"`
	CompareOp      CompareOp `json:"op"`
	Channels       []string  `json:"channels"`
}

type BasicRuleThresholds []BasicRuleThreshold

func (r BasicRuleThresholds) GetRuleReceivers() []RuleReceivers {
	thresholds := []BasicRuleThreshold(r)
	var receiverRoutes []RuleReceivers
	sortThresholds(thresholds)
	for _, threshold := range thresholds {
		receiverRoutes = append(receiverRoutes, RuleReceivers{
			Name:     threshold.Name,
			Channels: threshold.Channels,
		})
	}
	return receiverRoutes
}

func (r BasicRuleThresholds) Validate() error {
	var errs []error
	for _, basicThreshold := range r {
		if err := basicThreshold.Validate(); err != nil {
			errs = append(errs, err)
		}
	}
	return errors.Join(errs...)
}

func (r BasicRuleThresholds) Eval(series v3.Series, unit string, evalData EvalData) (Vector, error) {
	var resultVector Vector
	thresholds := []BasicRuleThreshold(r)
	sortThresholds(thresholds)
	for _, threshold := range thresholds {
		smpl, shouldAlert := threshold.shouldAlert(series, unit)
		if shouldAlert {
			smpl.Target = *threshold.TargetValue
			if threshold.RecoveryTarget != nil {
				smpl.RecoveryTarget = threshold.RecoveryTarget
			}
			smpl.TargetUnit = threshold.TargetUnit
			resultVector = append(resultVector, smpl)
			continue
		}

		// Prepare alert hash from series labels and threshold name if recovery target option was provided
		if threshold.RecoveryTarget == nil {
			continue
		}
		sampleLabels := PrepareSampleLabelsForRule(series.Labels, threshold.Name)
		alertHash := sampleLabels.Hash()
		// check if alert is active and then check if recovery threshold matches
		if evalData.HasActiveAlert(alertHash) {
			smpl, matchesRecoveryThrehold := threshold.matchesRecoveryThreshold(series, unit)
			if matchesRecoveryThrehold {
				smpl.Target = *threshold.TargetValue
				smpl.RecoveryTarget = threshold.RecoveryTarget
				smpl.TargetUnit = threshold.TargetUnit
				// IsRecovering to notify that metrics is in recovery stage
				smpl.IsRecovering = true
				resultVector = append(resultVector, smpl)
			}
		}
	}
	return resultVector, nil
}

func sortThresholds(thresholds []BasicRuleThreshold) {
	sort.Slice(thresholds, func(i, j int) bool {

		compareOp := thresholds[i].getCompareOp()
		targetI := thresholds[i].target(thresholds[i].TargetUnit) //for sorting we dont need rule unit
		targetJ := thresholds[j].target(thresholds[j].TargetUnit)

		switch compareOp {
		case ValueIsAbove, ValueAboveOrEq, ValueOutsideBounds:
			// For "above" operations, sort descending (higher values first)
			return targetI > targetJ
		case ValueIsBelow, ValueBelowOrEq:
			// For "below" operations, sort ascending (lower values first)
			return targetI < targetJ
		default:
			// For equal/not equal operations, use descending as default
			return targetI > targetJ
		}
	})
}

// convertToRuleUnit converts the given value from the target unit to the rule unit
func (b BasicRuleThreshold) convertToRuleUnit(val float64, ruleUnit string) float64 {
	unitConverter := converter.FromUnit(converter.Unit(b.TargetUnit))
	// convert the target value to the y-axis unit
	value := unitConverter.Convert(converter.Value{
		F: val,
		U: converter.Unit(b.TargetUnit),
	}, converter.Unit(ruleUnit))
	return value.F
}

// target returns the target value in the rule unit
func (b BasicRuleThreshold) target(ruleUnit string) float64 {
	return b.convertToRuleUnit(*b.TargetValue, ruleUnit)
}

// recoveryTarget returns the recovery target value in the rule unit
func (b BasicRuleThreshold) recoveryTarget(ruleUnit string) float64 {
	return b.convertToRuleUnit(*b.RecoveryTarget, ruleUnit)
}

func (b BasicRuleThreshold) getCompareOp() CompareOp {
	return b.CompareOp
}

func (b BasicRuleThreshold) Validate() error {
	var errs []error
	if b.Name == "" {
		errs = append(errs, errors.NewInvalidInputf(errors.CodeInvalidInput, "threshold name cannot be empty"))
	}

	if b.TargetValue == nil {
		errs = append(errs, errors.NewInvalidInputf(errors.CodeInvalidInput, "target value cannot be nil"))
	}

	switch b.CompareOp {
	case ValueIsAbove, ValueIsBelow, ValueIsEq, ValueIsNotEq, ValueAboveOrEq, ValueBelowOrEq, ValueOutsideBounds:
		// valid compare operations
	case CompareOpNone:
		errs = append(errs, errors.NewInvalidInputf(errors.CodeInvalidInput, "compare operation cannot be none"))
	default:
		errs = append(errs, errors.NewInvalidInputf(errors.CodeInvalidInput, "invalid compare operation: %s", string(b.CompareOp)))
	}

	switch b.MatchType {
	case AtleastOnce, AllTheTimes, OnAverage, InTotal, Last:
		// valid match types
	case MatchTypeNone:
		errs = append(errs, errors.NewInvalidInputf(errors.CodeInvalidInput, "match type cannot be none"))
	default:
		errs = append(errs, errors.NewInvalidInputf(errors.CodeInvalidInput, "invalid match type: %s", string(b.MatchType)))
	}

	return errors.Join(errs...)
}

func (b BasicRuleThreshold) matchesRecoveryThreshold(series v3.Series, ruleUnit string) (Sample, bool) {
	return b.shouldAlertWithTarget(series, b.recoveryTarget(ruleUnit))
}
func (b BasicRuleThreshold) shouldAlert(series v3.Series, ruleUnit string) (Sample, bool) {
	return b.shouldAlertWithTarget(series, b.target(ruleUnit))
}

func removeGroupinSetPoints(series v3.Series) []v3.Point {
	var result []v3.Point
	for _, s := range series.Points {
		if s.Timestamp >= 0 && !math.IsNaN(s.Value) && !math.IsInf(s.Value, 0) {
			result = append(result, s)
		}
	}
	return result
}

// PrepareSampleLabelsForRule prepares the labels for the sample to be used in the alerting.
// It accepts seriesLabels and thresholdName as input and returns the labels with the threshold name label added.
func PrepareSampleLabelsForRule(seriesLabels map[string]string, thresholdName string) (lbls labels.Labels) {
	lb := labels.NewBuilder(labels.Labels{})
	for name, value := range seriesLabels {
		lb.Set(name, value)
	}
	lb.Set(LabelThresholdName, thresholdName)
	return lb.Labels()
}

<<<<<<< HEAD
func (b BasicRuleThreshold) shouldAlertWithTarget(series v3.Series, target float64) (Sample, bool) {
	var shouldAlert bool
	var alertSmpl Sample
	lbls := PrepareSampleLabelsForRule(series.Labels, b.Name)
=======
	target := b.target(ruleUnit)

	// TODO(srikanthccv): is it better to move the logic to notifier instead of
	// adding two labels?
	lbls = append(lbls, labels.Label{Name: LabelThresholdName, Value: b.Name})
	lbls = append(lbls, labels.Label{Name: LabelSeverityName, Value: strings.ToLower(b.Name)})
>>>>>>> dbb6b333

	series.Points = removeGroupinSetPoints(series)

	// nothing to evaluate
	if len(series.Points) == 0 {
		return alertSmpl, false
	}

	switch b.MatchType {
	case AtleastOnce:
		// If any sample matches the condition, the rule is firing.
		if b.CompareOp == ValueIsAbove {
			for _, smpl := range series.Points {
				if smpl.Value > target {
					alertSmpl = Sample{Point: Point{V: smpl.Value}, Metric: lbls}
					shouldAlert = true
					break
				}
			}
		} else if b.CompareOp == ValueIsBelow {
			for _, smpl := range series.Points {
				if smpl.Value < target {
					alertSmpl = Sample{Point: Point{V: smpl.Value}, Metric: lbls}
					shouldAlert = true
					break
				}
			}
		} else if b.CompareOp == ValueIsEq {
			for _, smpl := range series.Points {
				if smpl.Value == target {
					alertSmpl = Sample{Point: Point{V: smpl.Value}, Metric: lbls}
					shouldAlert = true
					break
				}
			}
		} else if b.CompareOp == ValueIsNotEq {
			for _, smpl := range series.Points {
				if smpl.Value != target {
					alertSmpl = Sample{Point: Point{V: smpl.Value}, Metric: lbls}
					shouldAlert = true
					break
				}
			}
		} else if b.CompareOp == ValueOutsideBounds {
			for _, smpl := range series.Points {
				if math.Abs(smpl.Value) >= target {
					alertSmpl = Sample{Point: Point{V: smpl.Value}, Metric: lbls}
					shouldAlert = true
					break
				}
			}
		}
	case AllTheTimes:
		// If all samples match the condition, the rule is firing.
		shouldAlert = true
		alertSmpl = Sample{Point: Point{V: target}, Metric: lbls}
		if b.CompareOp == ValueIsAbove {
			for _, smpl := range series.Points {
				if smpl.Value <= target {
					shouldAlert = false
					break
				}
			}
			// use min value from the series
			if shouldAlert {
				var minValue float64 = math.Inf(1)
				for _, smpl := range series.Points {
					if smpl.Value < minValue {
						minValue = smpl.Value
					}
				}
				alertSmpl = Sample{Point: Point{V: minValue}, Metric: lbls}
			}
		} else if b.CompareOp == ValueIsBelow {
			for _, smpl := range series.Points {
				if smpl.Value >= target {
					shouldAlert = false
					break
				}
			}
			if shouldAlert {
				var maxValue float64 = math.Inf(-1)
				for _, smpl := range series.Points {
					if smpl.Value > maxValue {
						maxValue = smpl.Value
					}
				}
				alertSmpl = Sample{Point: Point{V: maxValue}, Metric: lbls}
			}
		} else if b.CompareOp == ValueIsEq {
			for _, smpl := range series.Points {
				if smpl.Value != target {
					shouldAlert = false
					break
				}
			}
		} else if b.CompareOp == ValueIsNotEq {
			for _, smpl := range series.Points {
				if smpl.Value == target {
					shouldAlert = false
					break
				}
			}
			// use any non-inf or nan value from the series
			if shouldAlert {
				for _, smpl := range series.Points {
					if !math.IsInf(smpl.Value, 0) && !math.IsNaN(smpl.Value) {
						alertSmpl = Sample{Point: Point{V: smpl.Value}, Metric: lbls}
						break
					}
				}
			}
		} else if b.CompareOp == ValueOutsideBounds {
			for _, smpl := range series.Points {
				if math.Abs(smpl.Value) < target {
					alertSmpl = Sample{Point: Point{V: smpl.Value}, Metric: lbls}
					shouldAlert = false
					break
				}
			}
		}
	case OnAverage:
		// If the average of all samples matches the condition, the rule is firing.
		var sum, count float64
		for _, smpl := range series.Points {
			if math.IsNaN(smpl.Value) || math.IsInf(smpl.Value, 0) {
				continue
			}
			sum += smpl.Value
			count++
		}
		avg := sum / count
		alertSmpl = Sample{Point: Point{V: avg}, Metric: lbls}
		if b.CompareOp == ValueIsAbove {
			if avg > target {
				shouldAlert = true
			}
		} else if b.CompareOp == ValueIsBelow {
			if avg < target {
				shouldAlert = true
			}
		} else if b.CompareOp == ValueIsEq {
			if avg == target {
				shouldAlert = true
			}
		} else if b.CompareOp == ValueIsNotEq {
			if avg != target {
				shouldAlert = true
			}
		} else if b.CompareOp == ValueOutsideBounds {
			if math.Abs(avg) >= target {
				shouldAlert = true
			}
		}
	case InTotal:
		// If the sum of all samples matches the condition, the rule is firing.
		var sum float64

		for _, smpl := range series.Points {
			if math.IsNaN(smpl.Value) || math.IsInf(smpl.Value, 0) {
				continue
			}
			sum += smpl.Value
		}
		alertSmpl = Sample{Point: Point{V: sum}, Metric: lbls}
		if b.CompareOp == ValueIsAbove {
			if sum > target {
				shouldAlert = true
			}
		} else if b.CompareOp == ValueIsBelow {
			if sum < target {
				shouldAlert = true
			}
		} else if b.CompareOp == ValueIsEq {
			if sum == target {
				shouldAlert = true
			}
		} else if b.CompareOp == ValueIsNotEq {
			if sum != target {
				shouldAlert = true
			}
		} else if b.CompareOp == ValueOutsideBounds {
			if math.Abs(sum) >= target {
				shouldAlert = true
			}
		}
	case Last:
		// If the last sample matches the condition, the rule is firing.
		shouldAlert = false
		alertSmpl = Sample{Point: Point{V: series.Points[len(series.Points)-1].Value}, Metric: lbls}
		if b.CompareOp == ValueIsAbove {
			if series.Points[len(series.Points)-1].Value > target {
				shouldAlert = true
			}
		} else if b.CompareOp == ValueIsBelow {
			if series.Points[len(series.Points)-1].Value < target {
				shouldAlert = true
			}
		} else if b.CompareOp == ValueIsEq {
			if series.Points[len(series.Points)-1].Value == target {
				shouldAlert = true
			}
		} else if b.CompareOp == ValueIsNotEq {
			if series.Points[len(series.Points)-1].Value != target {
				shouldAlert = true
			}
		}
	}
	return alertSmpl, shouldAlert
}

func (r *RuleThresholdData) GetRuleThreshold() (RuleThreshold, error) {
	if r == nil {
		return nil, errors.NewInvalidInputf(errors.CodeInvalidInput, "rule threshold is nil")
	}
	switch r.Kind {
	case BasicThresholdKind:
		if thresholds, ok := r.Spec.(BasicRuleThresholds); ok {
			basic := BasicRuleThresholds(thresholds)
			return basic, nil
		}
		return nil, errors.NewInvalidInputf(errors.CodeInvalidInput, "invalid rule threshold spec")
	default:
		return nil, errors.NewInvalidInputf(errors.CodeUnsupported, "unknown threshold kind")
	}
}<|MERGE_RESOLUTION|>--- conflicted
+++ resolved
@@ -257,22 +257,14 @@
 		lb.Set(name, value)
 	}
 	lb.Set(LabelThresholdName, thresholdName)
+	lb.Set(LabelSeverityName, strings.ToLower(thresholdName))
 	return lb.Labels()
 }
 
-<<<<<<< HEAD
 func (b BasicRuleThreshold) shouldAlertWithTarget(series v3.Series, target float64) (Sample, bool) {
 	var shouldAlert bool
 	var alertSmpl Sample
 	lbls := PrepareSampleLabelsForRule(series.Labels, b.Name)
-=======
-	target := b.target(ruleUnit)
-
-	// TODO(srikanthccv): is it better to move the logic to notifier instead of
-	// adding two labels?
-	lbls = append(lbls, labels.Label{Name: LabelThresholdName, Value: b.Name})
-	lbls = append(lbls, labels.Label{Name: LabelSeverityName, Value: strings.ToLower(b.Name)})
->>>>>>> dbb6b333
 
 	series.Points = removeGroupinSetPoints(series)
 
