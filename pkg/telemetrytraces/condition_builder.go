--- conflicted
+++ resolved
@@ -162,13 +162,7 @@
 	case qbtypes.FilterOperatorExists, qbtypes.FilterOperatorNotExists:
 
 		var value any
-<<<<<<< HEAD
-		if _, ok := column.Type.(schema.JSONColumnType); ok {
-			value = "NULL"
-=======
-		switch column.Type {
-		case schema.JSONColumnType{}:
->>>>>>> 8752022c
+		if column.IsJSONColumn() {
 			if operator == qbtypes.FilterOperatorExists {
 				return sb.IsNotNull(tblFieldName), nil
 			} else {
@@ -230,8 +224,8 @@
 	operator qbtypes.FilterOperator,
 	value any,
 	sb *sqlbuilder.SelectBuilder,
-    startNs uint64,
-    _ uint64,
+	startNs uint64,
+	_ uint64,
 ) (string, error) {
 	if c.isSpanScopeField(key.Name) {
 		return c.buildSpanScopeCondition(key, operator, value, startNs)
