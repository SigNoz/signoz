package telemetrymetrics

import (
	"context"
	"fmt"
	"slices"

	"github.com/SigNoz/signoz/pkg/errors"
	"github.com/SigNoz/signoz/pkg/querybuilder"
	qbtypes "github.com/SigNoz/signoz/pkg/types/querybuildertypes/querybuildertypesv5"
	"github.com/SigNoz/signoz/pkg/types/telemetrytypes"

	"github.com/huandu/go-sqlbuilder"
)

type conditionBuilder struct {
	fm qbtypes.FieldMapper
}

func NewConditionBuilder(fm qbtypes.FieldMapper) *conditionBuilder {
	return &conditionBuilder{fm: fm}
}

func (c *conditionBuilder) conditionFor(
	ctx context.Context,
	startNs uint64,
	endNs uint64,
	key *telemetrytypes.TelemetryFieldKey,
	operator qbtypes.FilterOperator,
	value any,
	sb *sqlbuilder.SelectBuilder,
) (string, error) {

	switch operator {
	case qbtypes.FilterOperatorContains,
		qbtypes.FilterOperatorNotContains,
		qbtypes.FilterOperatorILike,
		qbtypes.FilterOperatorNotILike,
		qbtypes.FilterOperatorLike,
		qbtypes.FilterOperatorNotLike:
		value = querybuilder.FormatValueForContains(value)
	}

	tblFieldName, err := c.fm.FieldFor(ctx, startNs, endNs, key)
	if err != nil {
		return "", err
	}

	switch operator {
	case qbtypes.FilterOperatorEqual:
		return sb.E(tblFieldName, value), nil
	case qbtypes.FilterOperatorNotEqual:
		return sb.NE(tblFieldName, value), nil
	case qbtypes.FilterOperatorGreaterThan:
		return sb.G(tblFieldName, value), nil
	case qbtypes.FilterOperatorGreaterThanOrEq:
		return sb.GE(tblFieldName, value), nil
	case qbtypes.FilterOperatorLessThan:
		return sb.LT(tblFieldName, value), nil
	case qbtypes.FilterOperatorLessThanOrEq:
		return sb.LE(tblFieldName, value), nil

	// like and not like
	case qbtypes.FilterOperatorLike:
		return sb.Like(tblFieldName, value), nil
	case qbtypes.FilterOperatorNotLike:
		return sb.NotLike(tblFieldName, value), nil
	case qbtypes.FilterOperatorILike:
		return sb.ILike(tblFieldName, value), nil
	case qbtypes.FilterOperatorNotILike:
		return sb.NotILike(tblFieldName, value), nil

	case qbtypes.FilterOperatorContains:
		return sb.ILike(tblFieldName, fmt.Sprintf("%%%s%%", value)), nil
	case qbtypes.FilterOperatorNotContains:
		return sb.NotILike(tblFieldName, fmt.Sprintf("%%%s%%", value)), nil

	case qbtypes.FilterOperatorRegexp:
		// Note: Escape $$ to $$$$ to avoid sqlbuilder interpreting materialized $ signs
		// Only needed because we are using sprintf instead of sb.Match (not implemented in sqlbuilder)
		return fmt.Sprintf(`match(%s, %s)`, sqlbuilder.Escape(tblFieldName), sb.Var(value)), nil
	case qbtypes.FilterOperatorNotRegexp:
		// Note: Escape $$ to $$$$ to avoid sqlbuilder interpreting materialized $ signs
		// Only needed because we are using sprintf instead of sb.Match (not implemented in sqlbuilder)
		return fmt.Sprintf(`NOT match(%s, %s)`, sqlbuilder.Escape(tblFieldName), sb.Var(value)), nil
	// between and not between
	case qbtypes.FilterOperatorBetween:
		values, ok := value.([]any)
		if !ok {
			return "", qbtypes.ErrBetweenValues
		}
		if len(values) != 2 {
			return "", qbtypes.ErrBetweenValues
		}
		return sb.Between(tblFieldName, values[0], values[1]), nil
	case qbtypes.FilterOperatorNotBetween:
		values, ok := value.([]any)
		if !ok {
			return "", qbtypes.ErrBetweenValues
		}
		if len(values) != 2 {
			return "", qbtypes.ErrBetweenValues
		}
		return sb.NotBetween(tblFieldName, values[0], values[1]), nil

	// in and not in
	case qbtypes.FilterOperatorIn:
		values, ok := value.([]any)
		if !ok {
			return "", qbtypes.ErrInValues
		}
		return sb.In(tblFieldName, values), nil
	case qbtypes.FilterOperatorNotIn:
		values, ok := value.([]any)
		if !ok {
			return "", qbtypes.ErrInValues
		}
		return sb.NotIn(tblFieldName, values), nil

	// exists and not exists
	// in the UI based query builder, `exists` and `not exists` are used for
	// key membership checks, so depending on the column type, the condition changes
	case qbtypes.FilterOperatorExists, qbtypes.FilterOperatorNotExists:

		// if the field is intrinsic, it always exists
		if slices.Contains(IntrinsicFields, key.Name) {
			return "true", nil
		}

		if operator == qbtypes.FilterOperatorExists {
			return fmt.Sprintf("has(JSONExtractKeys(labels), '%s')", key.Name), nil
		}
		return fmt.Sprintf("not has(JSONExtractKeys(labels), '%s')", key.Name), nil
	}
	return "", errors.NewInvalidInputf(errors.CodeInvalidInput, "unsupported operator: %v", operator)
}

func (c *conditionBuilder) ConditionFor(
	ctx context.Context,
	key *telemetrytypes.TelemetryFieldKey,
	operator qbtypes.FilterOperator,
	value any,
	sb *sqlbuilder.SelectBuilder,
<<<<<<< HEAD
	startNs uint64,
	endNs uint64,
=======
	_ uint64,
	_ uint64,
>>>>>>> 44f00943
) (string, error) {
	condition, err := c.conditionFor(ctx, startNs, endNs, key, operator, value, sb)
	if err != nil {
		return "", err
	}

	return condition, nil
}<|MERGE_RESOLUTION|>--- conflicted
+++ resolved
@@ -141,13 +141,8 @@
 	operator qbtypes.FilterOperator,
 	value any,
 	sb *sqlbuilder.SelectBuilder,
-<<<<<<< HEAD
 	startNs uint64,
 	endNs uint64,
-=======
-	_ uint64,
-	_ uint64,
->>>>>>> 44f00943
 ) (string, error) {
 	condition, err := c.conditionFor(ctx, startNs, endNs, key, operator, value, sb)
 	if err != nil {
