--- conflicted
+++ resolved
@@ -105,8 +105,6 @@
 	}
 
 	return start, end, distributedTableName, localTableName
-<<<<<<< HEAD
-=======
 }
 
 // CountExpressionForSamplesTable returns the count expression for a given samples table name.
@@ -122,7 +120,6 @@
 	}
 	// Aggregated tables use sum(count)
 	return "sum(count)"
->>>>>>> 5d9dc176
 }
 
 // start and end are in milliseconds
@@ -136,44 +133,32 @@
 	metricType metrictypes.Type,
 	timeAggregation metrictypes.TimeAggregation,
 	tableHints *metrictypes.MetricTableHints,
-<<<<<<< HEAD
-) (string, string) {
-
-=======
 ) string {
->>>>>>> 5d9dc176
 	// if we have a hint for the table, we need to use it
 	// the hint will be used to override the default table selection logic
 	if tableHints != nil {
 		if tableHints.SamplesTableName != "" {
-			// Determine count expression based on table name
-			var countExp string
-			if tableHints.SamplesTableName == SamplesV4TableName {
-				countExp = "count(*)"
-			} else {
-				countExp = "sum(count)"
-			}
-			return tableHints.SamplesTableName, countExp
+			return tableHints.SamplesTableName
 		}
 	}
 
 	// we don't have any aggregated table for sketches (yet)
 	if metricType == metrictypes.ExpHistogramType {
-		return ExpHistogramLocalTableName, "count(*)"
+		return ExpHistogramLocalTableName
 	}
 
 	// if the time aggregation is count_distinct, we need to use the distributed_samples_v4 table
 	// because the aggregated tables don't support count_distinct
 	if timeAggregation == metrictypes.TimeAggregationCountDistinct {
-		return SamplesV4TableName, "count(*)"
+		return SamplesV4TableName
 	}
 
 	if end-start < oneDayInMilliseconds+offsetBucket {
-		return SamplesV4TableName, "count(*)"
+		return SamplesV4TableName
 	} else if end-start < oneWeekInMilliseconds+offsetBucket {
-		return SamplesV4Agg5mTableName, "sum(count)"
+		return SamplesV4Agg5mTableName
 	} else {
-		return SamplesV4Agg30mTableName, "sum(count)"
+		return SamplesV4Agg30mTableName
 	}
 }
 
@@ -184,7 +169,7 @@
 	timeAggregation metrictypes.TimeAggregation,
 	tableHints *metrictypes.MetricTableHints,
 ) string {
-	tableName, _ := WhichSamplesTableToUse(start, end, metricType, timeAggregation, tableHints)
+	tableName := WhichSamplesTableToUse(start, end, metricType, timeAggregation, tableHints)
 	var aggregationColumn string
 	switch temporality {
 	case metrictypes.Delta:
