package querier

import (
	"context"
	"fmt"
	"log/slog"
	"slices"
	"strconv"
	"strings"
	"sync"
	"time"

	"github.com/SigNoz/signoz/pkg/errors"
	"github.com/SigNoz/signoz/pkg/factory"
	"github.com/SigNoz/signoz/pkg/prometheus"
	"github.com/SigNoz/signoz/pkg/querybuilder"
	"github.com/SigNoz/signoz/pkg/telemetrystore"
	"github.com/SigNoz/signoz/pkg/types/metrictypes"
	"github.com/SigNoz/signoz/pkg/types/telemetrytypes"
	"golang.org/x/exp/maps"

	qbtypes "github.com/SigNoz/signoz/pkg/types/querybuildertypes/querybuildertypesv5"
	"github.com/SigNoz/signoz/pkg/valuer"
)

type querier struct {
	logger            *slog.Logger
	telemetryStore    telemetrystore.TelemetryStore
	metadataStore     telemetrytypes.MetadataStore
	promEngine        prometheus.Prometheus
	traceStmtBuilder  qbtypes.StatementBuilder[qbtypes.TraceAggregation]
	logStmtBuilder    qbtypes.StatementBuilder[qbtypes.LogAggregation]
	metricStmtBuilder qbtypes.StatementBuilder[qbtypes.MetricAggregation]
	meterStmtBuilder  qbtypes.StatementBuilder[qbtypes.MetricAggregation]
	bucketCache       BucketCache
}

var _ Querier = (*querier)(nil)

func New(
	settings factory.ProviderSettings,
	telemetryStore telemetrystore.TelemetryStore,
	metadataStore telemetrytypes.MetadataStore,
	promEngine prometheus.Prometheus,
	traceStmtBuilder qbtypes.StatementBuilder[qbtypes.TraceAggregation],
	logStmtBuilder qbtypes.StatementBuilder[qbtypes.LogAggregation],
	metricStmtBuilder qbtypes.StatementBuilder[qbtypes.MetricAggregation],
	meterStmtBuilder qbtypes.StatementBuilder[qbtypes.MetricAggregation],
	bucketCache BucketCache,
) *querier {
	querierSettings := factory.NewScopedProviderSettings(settings, "github.com/SigNoz/signoz/pkg/querier")
	return &querier{
		logger:            querierSettings.Logger(),
		telemetryStore:    telemetryStore,
		metadataStore:     metadataStore,
		promEngine:        promEngine,
		traceStmtBuilder:  traceStmtBuilder,
		logStmtBuilder:    logStmtBuilder,
		metricStmtBuilder: metricStmtBuilder,
		meterStmtBuilder:  meterStmtBuilder,
		bucketCache:       bucketCache,
	}
}

// extractShiftFromBuilderQuery extracts the shift value from timeShift function if present
func extractShiftFromBuilderQuery[T any](spec qbtypes.QueryBuilderQuery[T]) int64 {
	for _, fn := range spec.Functions {
		if fn.Name == qbtypes.FunctionNameTimeShift && len(fn.Args) > 0 {
			switch v := fn.Args[0].Value.(type) {
			case float64:
				return int64(v)
			case int64:
				return v
			case int:
				return int64(v)
			case string:
				if shiftFloat, err := strconv.ParseFloat(v, 64); err == nil {
					return int64(shiftFloat)
				}
			}
		}
	}
	return 0
}

// adjustTimeRangeForShift adjusts the time range based on the shift value from timeShift function
func adjustTimeRangeForShift[T any](spec qbtypes.QueryBuilderQuery[T], tr qbtypes.TimeRange, kind qbtypes.RequestType) qbtypes.TimeRange {
	// Only apply time shift for time series and scalar queries
	// Raw/list queries don't support timeshift
	if kind != qbtypes.RequestTypeTimeSeries && kind != qbtypes.RequestTypeScalar {
		return tr
	}

	// Use the ShiftBy field if it's already populated, otherwise extract it
	shiftBy := spec.ShiftBy
	if shiftBy == 0 {
		shiftBy = extractShiftFromBuilderQuery(spec)
	}

	if shiftBy == 0 {
		return tr
	}

	// ShiftBy is in seconds, convert to milliseconds and shift backward in time
	shiftMS := shiftBy * 1000
	return qbtypes.TimeRange{
		From: tr.From - uint64(shiftMS),
		To:   tr.To - uint64(shiftMS),
	}
}

func (q *querier) QueryRange(ctx context.Context, orgID valuer.UUID, req *qbtypes.QueryRangeRequest) (*qbtypes.QueryRangeResponse, error) {

	tmplVars := req.Variables
	if tmplVars == nil {
		tmplVars = make(map[string]qbtypes.VariableItem)
	}
	event := &qbtypes.QBEvent{
		Version:         "v5",
		NumberOfQueries: len(req.CompositeQuery.Queries),
		PanelType:       req.RequestType.StringValue(),
	}

	// First pass: collect all metric names that need temporality
	metricNames := make([]string, 0)
	for idx, query := range req.CompositeQuery.Queries {
		event.QueryType = query.Type.StringValue()
		if query.Type == qbtypes.QueryTypeBuilder {
			if spec, ok := query.Spec.(qbtypes.QueryBuilderQuery[qbtypes.MetricAggregation]); ok {
				for _, agg := range spec.Aggregations {
					if agg.MetricName != "" {
						metricNames = append(metricNames, agg.MetricName)
					}
				}
			}
			// if step interval is not set, we set it ourselves with recommended value
			// if step interval is set to value which could result in points more than
			// allowed, we override it.
			switch spec := query.Spec.(type) {
			case qbtypes.QueryBuilderQuery[qbtypes.TraceAggregation]:
				event.TracesUsed = true
				event.FilterApplied = spec.Filter != nil && spec.Filter.Expression != ""
				event.GroupByApplied = len(spec.GroupBy) > 0
				if spec.StepInterval.Seconds() == 0 {
					spec.StepInterval = qbtypes.Step{
						Duration: time.Second * time.Duration(querybuilder.RecommendedStepInterval(req.Start, req.End)),
					}
				}
				if spec.StepInterval.Seconds() < float64(querybuilder.MinAllowedStepInterval(req.Start, req.End)) {
					spec.StepInterval = qbtypes.Step{
						Duration: time.Second * time.Duration(querybuilder.MinAllowedStepInterval(req.Start, req.End)),
					}
				}
				req.CompositeQuery.Queries[idx].Spec = spec
			case qbtypes.QueryBuilderQuery[qbtypes.LogAggregation]:
				event.LogsUsed = true
				event.FilterApplied = spec.Filter != nil && spec.Filter.Expression != ""
				event.GroupByApplied = len(spec.GroupBy) > 0
				if spec.StepInterval.Seconds() == 0 {
					spec.StepInterval = qbtypes.Step{
						Duration: time.Second * time.Duration(querybuilder.RecommendedStepInterval(req.Start, req.End)),
					}
				}
				if spec.StepInterval.Seconds() < float64(querybuilder.MinAllowedStepInterval(req.Start, req.End)) {
					spec.StepInterval = qbtypes.Step{
						Duration: time.Second * time.Duration(querybuilder.MinAllowedStepInterval(req.Start, req.End)),
					}
				}
				req.CompositeQuery.Queries[idx].Spec = spec
			case qbtypes.QueryBuilderQuery[qbtypes.MetricAggregation]:
				event.MetricsUsed = true
				event.FilterApplied = spec.Filter != nil && spec.Filter.Expression != ""
				event.GroupByApplied = len(spec.GroupBy) > 0

				if spec.Source == telemetrytypes.SourceMeter {
					spec.StepInterval = qbtypes.Step{Duration: time.Second * time.Duration(querybuilder.RecommendedStepIntervalForMeter(req.Start, req.End))}
				} else {
					if spec.StepInterval.Seconds() == 0 {
						spec.StepInterval = qbtypes.Step{
							Duration: time.Second * time.Duration(querybuilder.RecommendedStepIntervalForMetric(req.Start, req.End)),
						}
					}
					if spec.StepInterval.Seconds() < float64(querybuilder.MinAllowedStepIntervalForMetric(req.Start, req.End)) {
						spec.StepInterval = qbtypes.Step{
							Duration: time.Second * time.Duration(querybuilder.MinAllowedStepIntervalForMetric(req.Start, req.End)),
						}
					}
				}
				req.CompositeQuery.Queries[idx].Spec = spec
			}
		} else if query.Type == qbtypes.QueryTypePromQL {
			event.MetricsUsed = true
			switch spec := query.Spec.(type) {
			case qbtypes.PromQuery:
				if spec.Step.Seconds() == 0 {
					spec.Step = qbtypes.Step{
						Duration: time.Second * time.Duration(querybuilder.RecommendedStepIntervalForMetric(req.Start, req.End)),
					}
				}
				req.CompositeQuery.Queries[idx].Spec = spec
			}
		} else if query.Type == qbtypes.QueryTypeClickHouseSQL {
			switch spec := query.Spec.(type) {
			case qbtypes.ClickHouseQuery:
				if strings.TrimSpace(spec.Query) != "" {
					event.MetricsUsed = strings.Contains(spec.Query, "signoz_metrics")
					event.LogsUsed = strings.Contains(spec.Query, "signoz_logs")
					event.TracesUsed = strings.Contains(spec.Query, "signoz_traces")
				}
			}
		}
	}

	// Fetch temporality for all metrics at once
	var metricTemporality map[string]metrictypes.Temporality
	if len(metricNames) > 0 {
		var err error
		metricTemporality, err = q.metadataStore.FetchTemporalityMulti(ctx, metricNames...)
		if err != nil {
			q.logger.WarnContext(ctx, "failed to fetch metric temporality", "error", err, "metrics", metricNames)
			// Continue without temporality - statement builder will handle unspecified
			metricTemporality = make(map[string]metrictypes.Temporality)
		}
		q.logger.DebugContext(ctx, "fetched metric temporalities", "metric_temporality", metricTemporality)
	}

	queries := make(map[string]qbtypes.Query)
	steps := make(map[string]qbtypes.Step)

	for _, query := range req.CompositeQuery.Queries {
		switch query.Type {
		case qbtypes.QueryTypePromQL:
			promQuery, ok := query.Spec.(qbtypes.PromQuery)
			if !ok {
				return nil, errors.NewInvalidInputf(errors.CodeInvalidInput, "invalid promql query spec %T", query.Spec)
			}
			promqlQuery := newPromqlQuery(q.logger, q.promEngine, promQuery, qbtypes.TimeRange{From: req.Start, To: req.End}, req.RequestType, tmplVars)
			queries[promQuery.Name] = promqlQuery
			steps[promQuery.Name] = promQuery.Step
		case qbtypes.QueryTypeClickHouseSQL:
			chQuery, ok := query.Spec.(qbtypes.ClickHouseQuery)
			if !ok {
				return nil, errors.NewInvalidInputf(errors.CodeInvalidInput, "invalid clickhouse query spec %T", query.Spec)
			}
			chSQLQuery := newchSQLQuery(q.logger, q.telemetryStore, chQuery, nil, qbtypes.TimeRange{From: req.Start, To: req.End}, req.RequestType, tmplVars)
			queries[chQuery.Name] = chSQLQuery
		case qbtypes.QueryTypeBuilder:
			switch spec := query.Spec.(type) {
			case qbtypes.QueryBuilderQuery[qbtypes.TraceAggregation]:
				spec.ShiftBy = extractShiftFromBuilderQuery(spec)
				timeRange := adjustTimeRangeForShift(spec, qbtypes.TimeRange{From: req.Start, To: req.End}, req.RequestType)
				bq := newBuilderQuery(q.telemetryStore, q.traceStmtBuilder, spec, timeRange, req.RequestType, tmplVars)
				queries[spec.Name] = bq
				steps[spec.Name] = spec.StepInterval
			case qbtypes.QueryBuilderQuery[qbtypes.LogAggregation]:
				spec.ShiftBy = extractShiftFromBuilderQuery(spec)
				timeRange := adjustTimeRangeForShift(spec, qbtypes.TimeRange{From: req.Start, To: req.End}, req.RequestType)
				bq := newBuilderQuery(q.telemetryStore, q.logStmtBuilder, spec, timeRange, req.RequestType, tmplVars)
				queries[spec.Name] = bq
				steps[spec.Name] = spec.StepInterval
			case qbtypes.QueryBuilderQuery[qbtypes.MetricAggregation]:
				for i := range spec.Aggregations {
					if spec.Aggregations[i].MetricName != "" && spec.Aggregations[i].Temporality == metrictypes.Unknown {
						if temp, ok := metricTemporality[spec.Aggregations[i].MetricName]; ok && temp != metrictypes.Unknown {
							spec.Aggregations[i].Temporality = temp
						}
					}
					// TODO(srikanthccv): warn when the metric is missing
					if spec.Aggregations[i].Temporality == metrictypes.Unknown {
						spec.Aggregations[i].Temporality = metrictypes.Unspecified
					}
				}
				spec.ShiftBy = extractShiftFromBuilderQuery(spec)
				timeRange := adjustTimeRangeForShift(spec, qbtypes.TimeRange{From: req.Start, To: req.End}, req.RequestType)
				var bq *builderQuery[qbtypes.MetricAggregation]

				if spec.Source == telemetrytypes.SourceMeter {
					bq = newBuilderQuery(q.telemetryStore, q.meterStmtBuilder, spec, timeRange, req.RequestType, tmplVars)
				} else {
					bq = newBuilderQuery(q.telemetryStore, q.metricStmtBuilder, spec, timeRange, req.RequestType, tmplVars)
				}

				queries[spec.Name] = bq
				steps[spec.Name] = spec.StepInterval
			default:
				return nil, errors.NewInvalidInputf(errors.CodeInvalidInput, "unsupported builder spec type %T", query.Spec)
			}
		}
	}
	qbResp, qbErr := q.run(ctx, orgID, queries, req, steps, event)
	if qbResp != nil {
		qbResp.QBEvent = event
	}
	return qbResp, qbErr
}

func (q *querier) run(
	ctx context.Context,
	orgID valuer.UUID,
	qs map[string]qbtypes.Query,
	req *qbtypes.QueryRangeRequest,
	steps map[string]qbtypes.Step,
	qbEvent *qbtypes.QBEvent,
) (*qbtypes.QueryRangeResponse, error) {
	results := make(map[string]any)
	warnings := make([]string, 0)
	warningsDocURL := ""
	stats := qbtypes.ExecStats{}

	hasData := func(result *qbtypes.Result) bool {
		if result == nil || result.Value == nil {
			return false
		}
		switch result.Type {
		case qbtypes.RequestTypeScalar:
			if val, ok := result.Value.(*qbtypes.ScalarData); ok && val != nil {
				return len(val.Data) != 0
			}
		case qbtypes.RequestTypeRaw:
			if val, ok := result.Value.(*qbtypes.RawData); ok && val != nil {
				return len(val.Rows) != 0
			}
		case qbtypes.RequestTypeTimeSeries:
			if val, ok := result.Value.(*qbtypes.TimeSeriesData); ok && val != nil {
				if len(val.Aggregations) != 0 {
					anyNonEmpty := false
					for _, aggBucket := range val.Aggregations {
						if len(aggBucket.Series) != 0 {
							anyNonEmpty = true
							break
						}
					}
					return anyNonEmpty
				}
				return false
			}
		}
		return false
	}

	for name, query := range qs {
		// Skip cache if NoCache is set, or if cache is not available
		if req.NoCache || q.bucketCache == nil || query.Fingerprint() == "" {
			if req.NoCache {
				q.logger.DebugContext(ctx, "NoCache flag set, bypassing cache", "query", name)
			} else {
				q.logger.InfoContext(ctx, "no bucket cache or fingerprint, executing query", "fingerprint", query.Fingerprint())
			}
			result, err := query.Execute(ctx)
			qbEvent.HasData = qbEvent.HasData || hasData(result)
			if err != nil {
				return nil, err
			}
			results[name] = result.Value
			warnings = append(warnings, result.Warnings...)
			warningsDocURL = result.WarningsDocURL
			stats.RowsScanned += result.Stats.RowsScanned
			stats.BytesScanned += result.Stats.BytesScanned
			stats.DurationMS += result.Stats.DurationMS
		} else {
			result, err := q.executeWithCache(ctx, orgID, query, steps[name], req.NoCache)
			qbEvent.HasData = qbEvent.HasData || hasData(result)
			if err != nil {
				return nil, err
			}
			results[name] = result.Value
			warnings = append(warnings, result.Warnings...)
			warningsDocURL = result.WarningsDocURL
			stats.RowsScanned += result.Stats.RowsScanned
			stats.BytesScanned += result.Stats.BytesScanned
			stats.DurationMS += result.Stats.DurationMS
		}
	}

	processedResults, err := q.postProcessResults(ctx, results, req)
	if err != nil {
		return nil, err
	}

	resp := &qbtypes.QueryRangeResponse{
		Type: req.RequestType,
		Data: qbtypes.QueryData{
			Results: maps.Values(processedResults),
		},
		Meta: struct {
			RowsScanned  uint64 `json:"rowsScanned"`
			BytesScanned uint64 `json:"bytesScanned"`
			DurationMS   uint64 `json:"durationMs"`
		}{
			RowsScanned:  stats.RowsScanned,
			BytesScanned: stats.BytesScanned,
			DurationMS:   stats.DurationMS,
		},
	}

	if len(warnings) != 0 {
		warns := make([]qbtypes.QueryWarnDataAdditional, len(warnings))
		for i, warning := range warnings {
			warns[i] = qbtypes.QueryWarnDataAdditional{
				Message: warning,
			}
		}

		resp.Warning = &qbtypes.QueryWarnData{
			Message:  "Encountered warnings",
			Url:      warningsDocURL,
			Warnings: warns,
		}
	}
	return resp, nil
}

// executeWithCache executes a query using the bucket cache
func (q *querier) executeWithCache(ctx context.Context, orgID valuer.UUID, query qbtypes.Query, step qbtypes.Step, noCache bool) (*qbtypes.Result, error) {
	// Get cached data and missing ranges
	cachedResult, missingRanges := q.bucketCache.GetMissRanges(ctx, orgID, query, step)

	// If no missing ranges, return cached result
	if len(missingRanges) == 0 && cachedResult != nil {
		return cachedResult, nil
	}

	// If entire range is missing, execute normally
	if cachedResult == nil && len(missingRanges) == 1 {
		startMs, endMs := query.Window()
		if missingRanges[0].From == startMs && missingRanges[0].To == endMs {
			result, err := query.Execute(ctx)
			if err != nil {
				return nil, err
			}
			// Store in cache for future use
			q.bucketCache.Put(ctx, orgID, query, step, result)
			return result, nil
		}
	}

	// Execute queries for missing ranges with bounded parallelism
	freshResults := make([]*qbtypes.Result, len(missingRanges))
	errors := make([]error, len(missingRanges))
	totalStats := qbtypes.ExecStats{}

	q.logger.DebugContext(ctx, "executing queries for missing ranges",
		"missing_ranges_count", len(missingRanges),
		"ranges", missingRanges)

	sem := make(chan struct{}, 4)
	var wg sync.WaitGroup

	for i, timeRange := range missingRanges {
		wg.Add(1)
		go func(idx int, tr *qbtypes.TimeRange) {
			defer wg.Done()

			sem <- struct{}{}
			defer func() { <-sem }()

			// Create a new query with the missing time range
			rangedQuery := q.createRangedQuery(query, *tr)
			if rangedQuery == nil {
				errors[idx] = fmt.Errorf("failed to create ranged query for range %d-%d", tr.From, tr.To)
				return
			}

			// Execute the ranged query
			result, err := rangedQuery.Execute(ctx)
			if err != nil {
				errors[idx] = err
				return
			}

			freshResults[idx] = result
		}(i, timeRange)
	}

	// Wait for all queries to complete
	wg.Wait()

	// Check for errors
	for _, err := range errors {
		if err != nil {
			// If any query failed, fall back to full execution
			q.logger.ErrorContext(ctx, "parallel query execution failed", "error", err)
			result, err := query.Execute(ctx)
			if err != nil {
				return nil, err
			}
			q.bucketCache.Put(ctx, orgID, query, step, result)
			return result, nil
		}
	}

	// Calculate total stats and filter out nil results
	validResults := make([]*qbtypes.Result, 0, len(freshResults))
	for _, result := range freshResults {
		if result != nil {
			validResults = append(validResults, result)
			totalStats.RowsScanned += result.Stats.RowsScanned
			totalStats.BytesScanned += result.Stats.BytesScanned
			totalStats.DurationMS += result.Stats.DurationMS
		}
	}
	freshResults = validResults

	// Merge cached and fresh results
	mergedResult := q.mergeResults(cachedResult, freshResults)
	mergedResult.Stats.RowsScanned += totalStats.RowsScanned
	mergedResult.Stats.BytesScanned += totalStats.BytesScanned
	mergedResult.Stats.DurationMS += totalStats.DurationMS

	// Store merged result in cache
	q.bucketCache.Put(ctx, orgID, query, step, mergedResult)

	return mergedResult, nil
}

// createRangedQuery creates a copy of the query with a different time range
func (q *querier) createRangedQuery(originalQuery qbtypes.Query, timeRange qbtypes.TimeRange) qbtypes.Query {
	// this is called in a goroutine, so we create a copy of the query to avoid race conditions
	switch qt := originalQuery.(type) {
	case *promqlQuery:
		queryCopy := qt.query.Copy()
		return newPromqlQuery(q.logger, q.promEngine, queryCopy, timeRange, qt.requestType, qt.vars)

	case *chSQLQuery:
		queryCopy := qt.query.Copy()
		argsCopy := make([]any, len(qt.args))
		copy(argsCopy, qt.args)
		return newchSQLQuery(q.logger, q.telemetryStore, queryCopy, argsCopy, timeRange, qt.kind, qt.vars)

	case *builderQuery[qbtypes.TraceAggregation]:
		specCopy := qt.spec.Copy()
		specCopy.ShiftBy = extractShiftFromBuilderQuery(specCopy)
		adjustedTimeRange := adjustTimeRangeForShift(specCopy, timeRange, qt.kind)
		return newBuilderQuery(q.telemetryStore, q.traceStmtBuilder, specCopy, adjustedTimeRange, qt.kind, qt.variables)

	case *builderQuery[qbtypes.LogAggregation]:
		specCopy := qt.spec.Copy()
		specCopy.ShiftBy = extractShiftFromBuilderQuery(specCopy)
		adjustedTimeRange := adjustTimeRangeForShift(specCopy, timeRange, qt.kind)
		return newBuilderQuery(q.telemetryStore, q.logStmtBuilder, specCopy, adjustedTimeRange, qt.kind, qt.variables)

	case *builderQuery[qbtypes.MetricAggregation]:
<<<<<<< HEAD
		qt.spec.ShiftBy = extractShiftFromBuilderQuery(qt.spec)
		adjustedTimeRange := adjustTimeRangeForShift(qt.spec, timeRange, qt.kind)
		if qt.spec.Source == telemetrytypes.SourceMeter {
			return newBuilderQuery(q.telemetryStore, q.meterStmtBuilder, qt.spec, adjustedTimeRange, qt.kind, qt.variables)
		}
		return newBuilderQuery(q.telemetryStore, q.metricStmtBuilder, qt.spec, adjustedTimeRange, qt.kind, qt.variables)
=======
		specCopy := qt.spec.Copy()
		specCopy.ShiftBy = extractShiftFromBuilderQuery(specCopy)
		adjustedTimeRange := adjustTimeRangeForShift(specCopy, timeRange, qt.kind)
		return newBuilderQuery(q.telemetryStore, q.metricStmtBuilder, specCopy, adjustedTimeRange, qt.kind, qt.variables)

>>>>>>> bd028486
	default:
		return nil
	}
}

// mergeResults merges cached result with fresh results
func (q *querier) mergeResults(cached *qbtypes.Result, fresh []*qbtypes.Result) *qbtypes.Result {
	if cached == nil {
		if len(fresh) == 1 {
			return fresh[0]
		}
		if len(fresh) == 0 {
			return nil
		}
		// If cached is nil but we have multiple fresh results, we need to merge them
		// We need to merge all fresh results properly to avoid duplicates
		merged := &qbtypes.Result{
			Type:           fresh[0].Type,
			Stats:          fresh[0].Stats,
			Warnings:       fresh[0].Warnings,
			WarningsDocURL: fresh[0].WarningsDocURL,
		}

		// Merge all fresh results including the first one
		switch merged.Type {
		case qbtypes.RequestTypeTimeSeries:
			// Pass nil as cached value to ensure proper merging of all fresh results
			merged.Value = q.mergeTimeSeriesResults(nil, fresh)
		}

		return merged
	}

	// Start with cached result
	merged := &qbtypes.Result{
		Type:           cached.Type,
		Value:          cached.Value,
		Stats:          cached.Stats,
		Warnings:       cached.Warnings,
		WarningsDocURL: cached.WarningsDocURL,
	}

	// If no fresh results, return cached
	if len(fresh) == 0 {
		return merged
	}

	switch merged.Type {
	case qbtypes.RequestTypeTimeSeries:
		merged.Value = q.mergeTimeSeriesResults(cached.Value.(*qbtypes.TimeSeriesData), fresh)
	}

	if len(fresh) > 0 {
		totalWarnings := len(merged.Warnings)
		for _, result := range fresh {
			totalWarnings += len(result.Warnings)
		}

		allWarnings := make([]string, 0, totalWarnings)
		allWarnings = append(allWarnings, merged.Warnings...)
		for _, result := range fresh {
			allWarnings = append(allWarnings, result.Warnings...)
		}
		merged.Warnings = allWarnings
	}

	return merged
}

// mergeTimeSeriesResults merges time series data
func (q *querier) mergeTimeSeriesResults(cachedValue *qbtypes.TimeSeriesData, freshResults []*qbtypes.Result) *qbtypes.TimeSeriesData {

	// Map to store merged series by aggregation index and series key
	seriesMap := make(map[int]map[string]*qbtypes.TimeSeries)
	// Map to store aggregation bucket metadata
	bucketMetadata := make(map[int]*qbtypes.AggregationBucket)

	// Process cached data if available
	if cachedValue != nil && cachedValue.Aggregations != nil {
		for _, aggBucket := range cachedValue.Aggregations {
			if seriesMap[aggBucket.Index] == nil {
				seriesMap[aggBucket.Index] = make(map[string]*qbtypes.TimeSeries)
			}
			if bucketMetadata[aggBucket.Index] == nil {
				bucketMetadata[aggBucket.Index] = aggBucket
			}
			for _, series := range aggBucket.Series {
				key := qbtypes.GetUniqueSeriesKey(series.Labels)
				if existingSeries, ok := seriesMap[aggBucket.Index][key]; ok {
					// Merge values from duplicate series in cached data, avoiding duplicate timestamps
					timestampMap := make(map[int64]bool)
					for _, v := range existingSeries.Values {
						timestampMap[v.Timestamp] = true
					}

					// Only add values with new timestamps
					for _, v := range series.Values {
						if !timestampMap[v.Timestamp] {
							existingSeries.Values = append(existingSeries.Values, v)
						}
					}
				} else {
					// Create a copy to avoid modifying the cached data
					seriesCopy := &qbtypes.TimeSeries{
						Labels: series.Labels,
						Values: make([]*qbtypes.TimeSeriesValue, len(series.Values)),
					}
					copy(seriesCopy.Values, series.Values)
					seriesMap[aggBucket.Index][key] = seriesCopy
				}
			}
		}
	}

	// Add fresh series
	for _, result := range freshResults {
		freshTS, ok := result.Value.(*qbtypes.TimeSeriesData)
		if !ok || freshTS == nil || freshTS.Aggregations == nil {
			continue
		}

		for _, aggBucket := range freshTS.Aggregations {
			if seriesMap[aggBucket.Index] == nil {
				seriesMap[aggBucket.Index] = make(map[string]*qbtypes.TimeSeries)
			}
			// Prefer fresh metadata over cached metadata
			if aggBucket.Alias != "" || aggBucket.Meta.Unit != "" {
				bucketMetadata[aggBucket.Index] = aggBucket
			} else if bucketMetadata[aggBucket.Index] == nil {
				bucketMetadata[aggBucket.Index] = aggBucket
			}
		}

		for _, aggBucket := range freshTS.Aggregations {
			for _, series := range aggBucket.Series {
				key := qbtypes.GetUniqueSeriesKey(series.Labels)

				if existingSeries, ok := seriesMap[aggBucket.Index][key]; ok {
					// Merge values, avoiding duplicate timestamps
					// Create a map to track existing timestamps
					timestampMap := make(map[int64]bool)
					for _, v := range existingSeries.Values {
						timestampMap[v.Timestamp] = true
					}

					// Only add values with new timestamps
					for _, v := range series.Values {
						if !timestampMap[v.Timestamp] {
							existingSeries.Values = append(existingSeries.Values, v)
						}
					}
				} else {
					// New series
					seriesMap[aggBucket.Index][key] = series
				}
			}
		}
	}

	result := &qbtypes.TimeSeriesData{
		Aggregations: []*qbtypes.AggregationBucket{},
	}

	// Set QueryName from cached or first fresh result
	if cachedValue != nil {
		result.QueryName = cachedValue.QueryName
	} else if len(freshResults) > 0 {
		if freshTS, ok := freshResults[0].Value.(*qbtypes.TimeSeriesData); ok && freshTS != nil {
			result.QueryName = freshTS.QueryName
		}
	}

	for index, series := range seriesMap {
		var aggSeries []*qbtypes.TimeSeries
		for _, s := range series {
			// Sort values by timestamp
			slices.SortFunc(s.Values, func(a, b *qbtypes.TimeSeriesValue) int {
				if a.Timestamp < b.Timestamp {
					return -1
				}
				if a.Timestamp > b.Timestamp {
					return 1
				}
				return 0
			})
			aggSeries = append(aggSeries, s)
		}

		// Preserve bucket metadata from either cached or fresh results
		bucket := &qbtypes.AggregationBucket{
			Index:  index,
			Series: aggSeries,
		}
		if metadata, ok := bucketMetadata[index]; ok {
			bucket.Alias = metadata.Alias
			bucket.Meta = metadata.Meta
		}

		result.Aggregations = append(result.Aggregations, bucket)
	}

	return result
}<|MERGE_RESOLUTION|>--- conflicted
+++ resolved
@@ -540,20 +540,14 @@
 		return newBuilderQuery(q.telemetryStore, q.logStmtBuilder, specCopy, adjustedTimeRange, qt.kind, qt.variables)
 
 	case *builderQuery[qbtypes.MetricAggregation]:
-<<<<<<< HEAD
-		qt.spec.ShiftBy = extractShiftFromBuilderQuery(qt.spec)
-		adjustedTimeRange := adjustTimeRangeForShift(qt.spec, timeRange, qt.kind)
-		if qt.spec.Source == telemetrytypes.SourceMeter {
-			return newBuilderQuery(q.telemetryStore, q.meterStmtBuilder, qt.spec, adjustedTimeRange, qt.kind, qt.variables)
-		}
-		return newBuilderQuery(q.telemetryStore, q.metricStmtBuilder, qt.spec, adjustedTimeRange, qt.kind, qt.variables)
-=======
 		specCopy := qt.spec.Copy()
 		specCopy.ShiftBy = extractShiftFromBuilderQuery(specCopy)
 		adjustedTimeRange := adjustTimeRangeForShift(specCopy, timeRange, qt.kind)
+		if qt.spec.Source == telemetrytypes.SourceMeter {
+			return newBuilderQuery(q.telemetryStore, q.meterStmtBuilder, specCopy, adjustedTimeRange, qt.kind, qt.variables)
+		}
 		return newBuilderQuery(q.telemetryStore, q.metricStmtBuilder, specCopy, adjustedTimeRange, qt.kind, qt.variables)
 
->>>>>>> bd028486
 	default:
 		return nil
 	}
