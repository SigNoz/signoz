package querier

import (
	"context"
	"fmt"
	"log/slog"
	"slices"
	"strconv"
	"sync"
	"time"

	"github.com/SigNoz/signoz/pkg/errors"
	"github.com/SigNoz/signoz/pkg/factory"
	"github.com/SigNoz/signoz/pkg/prometheus"
	"github.com/SigNoz/signoz/pkg/querybuilder"
	"github.com/SigNoz/signoz/pkg/telemetrystore"
	"github.com/SigNoz/signoz/pkg/types/metrictypes"
	"github.com/SigNoz/signoz/pkg/types/telemetrytypes"
	"golang.org/x/exp/maps"

	qbtypes "github.com/SigNoz/signoz/pkg/types/querybuildertypes/querybuildertypesv5"
	"github.com/SigNoz/signoz/pkg/valuer"
)

type querier struct {
	logger                   *slog.Logger
	telemetryStore           telemetrystore.TelemetryStore
	metadataStore            telemetrytypes.MetadataStore
	promEngine               prometheus.Prometheus
	traceStmtBuilder         qbtypes.StatementBuilder[qbtypes.TraceAggregation]
	logStmtBuilder           qbtypes.StatementBuilder[qbtypes.LogAggregation]
	metricStmtBuilder        qbtypes.StatementBuilder[qbtypes.MetricAggregation]
	traceOperatorStmtBuilder qbtypes.TraceOperatorStatementBuilder
	bucketCache              BucketCache
}

var _ Querier = (*querier)(nil)

func New(
	settings factory.ProviderSettings,
	telemetryStore telemetrystore.TelemetryStore,
	metadataStore telemetrytypes.MetadataStore,
	promEngine prometheus.Prometheus,
	traceStmtBuilder qbtypes.StatementBuilder[qbtypes.TraceAggregation],
	logStmtBuilder qbtypes.StatementBuilder[qbtypes.LogAggregation],
	metricStmtBuilder qbtypes.StatementBuilder[qbtypes.MetricAggregation],
	traceOperatorStmtBuilder qbtypes.TraceOperatorStatementBuilder,
	bucketCache BucketCache,
) *querier {
	querierSettings := factory.NewScopedProviderSettings(settings, "github.com/SigNoz/signoz/pkg/querier")
	return &querier{
		logger:                   querierSettings.Logger(),
		telemetryStore:           telemetryStore,
		metadataStore:            metadataStore,
		promEngine:               promEngine,
		traceStmtBuilder:         traceStmtBuilder,
		logStmtBuilder:           logStmtBuilder,
		metricStmtBuilder:        metricStmtBuilder,
		traceOperatorStmtBuilder: traceOperatorStmtBuilder,
		bucketCache:              bucketCache,
	}
}

// extractShiftFromBuilderQuery extracts the shift value from timeShift function if present
func extractShiftFromBuilderQuery[T any](spec qbtypes.QueryBuilderQuery[T]) int64 {
	for _, fn := range spec.Functions {
		if fn.Name == qbtypes.FunctionNameTimeShift && len(fn.Args) > 0 {
			switch v := fn.Args[0].Value.(type) {
			case float64:
				return int64(v)
			case int64:
				return v
			case int:
				return int64(v)
			case string:
				if shiftFloat, err := strconv.ParseFloat(v, 64); err == nil {
					return int64(shiftFloat)
				}
			}
		}
	}
	return 0
}

// adjustTimeRangeForShift adjusts the time range based on the shift value from timeShift function
func adjustTimeRangeForShift[T any](spec qbtypes.QueryBuilderQuery[T], tr qbtypes.TimeRange, kind qbtypes.RequestType) qbtypes.TimeRange {
	// Only apply time shift for time series and scalar queries
	// Raw/list queries don't support timeshift
	if kind != qbtypes.RequestTypeTimeSeries && kind != qbtypes.RequestTypeScalar {
		return tr
	}

	// Use the ShiftBy field if it's already populated, otherwise extract it
	shiftBy := spec.ShiftBy
	if shiftBy == 0 {
		shiftBy = extractShiftFromBuilderQuery(spec)
	}

	if shiftBy == 0 {
		return tr
	}

	// ShiftBy is in seconds, convert to milliseconds and shift backward in time
	shiftMS := shiftBy * 1000
	return qbtypes.TimeRange{
		From: tr.From - uint64(shiftMS),
		To:   tr.To - uint64(shiftMS),
	}
}

func (q *querier) QueryRange(ctx context.Context, orgID valuer.UUID, req *qbtypes.QueryRangeRequest) (*qbtypes.QueryRangeResponse, error) {

	// First pass: collect all metric names that need temporality
	metricNames := make([]string, 0)
	for idx, query := range req.CompositeQuery.Queries {
		if query.Type == qbtypes.QueryTypeBuilder {
			if spec, ok := query.Spec.(qbtypes.QueryBuilderQuery[qbtypes.MetricAggregation]); ok {
				for _, agg := range spec.Aggregations {
					if agg.MetricName != "" {
						metricNames = append(metricNames, agg.MetricName)
					}
				}
			}
			// if step interval is not set, we set it ourselves with recommended value
			// if step interval is set to value which could result in points more than
			// allowed, we override it.
			switch spec := query.Spec.(type) {
			case qbtypes.QueryBuilderQuery[qbtypes.TraceAggregation]:
				if spec.StepInterval.Seconds() == 0 {
					spec.StepInterval = qbtypes.Step{
						Duration: time.Second * time.Duration(querybuilder.RecommendedStepInterval(req.Start, req.End)),
					}
				}
				if spec.StepInterval.Seconds() < float64(querybuilder.MinAllowedStepInterval(req.Start, req.End)) {
					spec.StepInterval = qbtypes.Step{
						Duration: time.Second * time.Duration(querybuilder.MinAllowedStepInterval(req.Start, req.End)),
					}
				}
				req.CompositeQuery.Queries[idx].Spec = spec
			case qbtypes.QueryBuilderQuery[qbtypes.LogAggregation]:
				if spec.StepInterval.Seconds() == 0 {
					spec.StepInterval = qbtypes.Step{
						Duration: time.Second * time.Duration(querybuilder.RecommendedStepInterval(req.Start, req.End)),
					}
				}
				if spec.StepInterval.Seconds() < float64(querybuilder.MinAllowedStepInterval(req.Start, req.End)) {
					spec.StepInterval = qbtypes.Step{
						Duration: time.Second * time.Duration(querybuilder.MinAllowedStepInterval(req.Start, req.End)),
					}
				}
				req.CompositeQuery.Queries[idx].Spec = spec
			case qbtypes.QueryBuilderQuery[qbtypes.MetricAggregation]:
				if spec.StepInterval.Seconds() == 0 {
					spec.StepInterval = qbtypes.Step{
						Duration: time.Second * time.Duration(querybuilder.RecommendedStepIntervalForMetric(req.Start, req.End)),
					}
				}
				if spec.StepInterval.Seconds() < float64(querybuilder.MinAllowedStepIntervalForMetric(req.Start, req.End)) {
					spec.StepInterval = qbtypes.Step{
						Duration: time.Second * time.Duration(querybuilder.MinAllowedStepIntervalForMetric(req.Start, req.End)),
					}
				}
				req.CompositeQuery.Queries[idx].Spec = spec
			}
		}
	}

	// Fetch temporality for all metrics at once
	var metricTemporality map[string]metrictypes.Temporality
	if len(metricNames) > 0 {
		var err error
		metricTemporality, err = q.metadataStore.FetchTemporalityMulti(ctx, metricNames...)
		if err != nil {
			q.logger.WarnContext(ctx, "failed to fetch metric temporality", "error", err, "metrics", metricNames)
			// Continue without temporality - statement builder will handle unspecified
			metricTemporality = make(map[string]metrictypes.Temporality)
		}
		q.logger.DebugContext(ctx, "fetched metric temporalities", "metric_temporality", metricTemporality)
	}

	queries := make(map[string]qbtypes.Query)
	steps := make(map[string]qbtypes.Step)

	for _, query := range req.CompositeQuery.Queries {
		switch query.Type {
		case qbtypes.QueryTypePromQL:
			promQuery, ok := query.Spec.(qbtypes.PromQuery)
			if !ok {
				return nil, errors.NewInvalidInputf(errors.CodeInvalidInput, "invalid promql query spec %T", query.Spec)
			}
			promqlQuery := newPromqlQuery(q.promEngine, promQuery, qbtypes.TimeRange{From: req.Start, To: req.End}, req.RequestType)
			queries[promQuery.Name] = promqlQuery
			steps[promQuery.Name] = promQuery.Step
		case qbtypes.QueryTypeClickHouseSQL:
			chQuery, ok := query.Spec.(qbtypes.ClickHouseQuery)
			if !ok {
				return nil, errors.NewInvalidInputf(errors.CodeInvalidInput, "invalid clickhouse query spec %T", query.Spec)
			}
			chSQLQuery := newchSQLQuery(q.telemetryStore, chQuery, nil, qbtypes.TimeRange{From: req.Start, To: req.End}, req.RequestType)
			queries[chQuery.Name] = chSQLQuery
		case qbtypes.QueryTypeTraceOperator:
			traceOpQuery, ok := query.Spec.(qbtypes.QueryBuilderTraceOperator)
			if !ok {
				return nil, errors.NewInvalidInputf(errors.CodeInvalidInput, "invalid trace operator query spec %T", query.Spec)
			}
			toq := &traceOperatorQuery{
				telemetryStore: q.telemetryStore,
				stmtBuilder:    q.traceOperatorStmtBuilder,
				spec:           traceOpQuery,
				compositeQuery: &req.CompositeQuery,
				fromMS:         uint64(req.Start),
				toMS:           uint64(req.End),
				kind:           req.RequestType,
			}
			queries[traceOpQuery.Name] = toq
			steps[traceOpQuery.Name] = traceOpQuery.StepInterval
		case qbtypes.QueryTypeBuilder:
			switch spec := query.Spec.(type) {
			case qbtypes.QueryBuilderQuery[qbtypes.TraceAggregation]:
				spec.ShiftBy = extractShiftFromBuilderQuery(spec)
				timeRange := adjustTimeRangeForShift(spec, qbtypes.TimeRange{From: req.Start, To: req.End}, req.RequestType)
				bq := newBuilderQuery(q.telemetryStore, q.traceStmtBuilder, spec, timeRange, req.RequestType, req.Variables)
				queries[spec.Name] = bq
				steps[spec.Name] = spec.StepInterval
			case qbtypes.QueryBuilderQuery[qbtypes.LogAggregation]:
				spec.ShiftBy = extractShiftFromBuilderQuery(spec)
				timeRange := adjustTimeRangeForShift(spec, qbtypes.TimeRange{From: req.Start, To: req.End}, req.RequestType)
				bq := newBuilderQuery(q.telemetryStore, q.logStmtBuilder, spec, timeRange, req.RequestType, req.Variables)
				queries[spec.Name] = bq
				steps[spec.Name] = spec.StepInterval
			case qbtypes.QueryBuilderQuery[qbtypes.MetricAggregation]:
				for i := range spec.Aggregations {
					if spec.Aggregations[i].MetricName != "" && spec.Aggregations[i].Temporality == metrictypes.Unknown {
						if temp, ok := metricTemporality[spec.Aggregations[i].MetricName]; ok && temp != metrictypes.Unknown {
							spec.Aggregations[i].Temporality = temp
						}
					}
				}
				spec.ShiftBy = extractShiftFromBuilderQuery(spec)
				timeRange := adjustTimeRangeForShift(spec, qbtypes.TimeRange{From: req.Start, To: req.End}, req.RequestType)
				bq := newBuilderQuery(q.telemetryStore, q.metricStmtBuilder, spec, timeRange, req.RequestType, req.Variables)
				queries[spec.Name] = bq
				steps[spec.Name] = spec.StepInterval
			default:
				return nil, errors.NewInvalidInputf(errors.CodeInvalidInput, "unsupported builder spec type %T", query.Spec)
			}
		}
	}
	return q.run(ctx, orgID, queries, req, steps)
}

func (q *querier) run(ctx context.Context, orgID valuer.UUID, qs map[string]qbtypes.Query, req *qbtypes.QueryRangeRequest, steps map[string]qbtypes.Step) (*qbtypes.QueryRangeResponse, error) {
	results := make(map[string]any)
	warnings := make([]string, 0)
	stats := qbtypes.ExecStats{}

	for name, query := range qs {
		// Skip cache if NoCache is set, or if cache is not available
		if req.NoCache || q.bucketCache == nil || query.Fingerprint() == "" {
			if req.NoCache {
				q.logger.DebugContext(ctx, "NoCache flag set, bypassing cache", "query", name)
			} else {
				q.logger.InfoContext(ctx, "no bucket cache or fingerprint, executing query", "fingerprint", query.Fingerprint())
			}
			result, err := query.Execute(ctx)
			if err != nil {
				return nil, err
			}
			results[name] = result.Value
			warnings = append(warnings, result.Warnings...)
			stats.RowsScanned += result.Stats.RowsScanned
			stats.BytesScanned += result.Stats.BytesScanned
			stats.DurationMS += result.Stats.DurationMS
		} else {
			result, err := q.executeWithCache(ctx, orgID, query, steps[name], req.NoCache)
			if err != nil {
				return nil, err
			}
			results[name] = result.Value
			warnings = append(warnings, result.Warnings...)
			stats.RowsScanned += result.Stats.RowsScanned
			stats.BytesScanned += result.Stats.BytesScanned
			stats.DurationMS += result.Stats.DurationMS
		}
	}

	processedResults, err := q.postProcessResults(ctx, results, req)
	if err != nil {
		return nil, err
	}

	return &qbtypes.QueryRangeResponse{
		Type: req.RequestType,
		Data: struct {
			Results  []any    `json:"results"`
			Warnings []string `json:"warnings"`
		}{
			Results:  maps.Values(processedResults),
			Warnings: warnings,
		},
		Meta: struct {
			RowsScanned  uint64 `json:"rowsScanned"`
			BytesScanned uint64 `json:"bytesScanned"`
			DurationMS   uint64 `json:"durationMs"`
		}{
			RowsScanned:  stats.RowsScanned,
			BytesScanned: stats.BytesScanned,
			DurationMS:   stats.DurationMS,
		},
	}, nil
}

// executeWithCache executes a query using the bucket cache
func (q *querier) executeWithCache(ctx context.Context, orgID valuer.UUID, query qbtypes.Query, step qbtypes.Step, noCache bool) (*qbtypes.Result, error) {
	// Get cached data and missing ranges
	cachedResult, missingRanges := q.bucketCache.GetMissRanges(ctx, orgID, query, step)

	// If no missing ranges, return cached result
	if len(missingRanges) == 0 && cachedResult != nil {
		return cachedResult, nil
	}

	// If entire range is missing, execute normally
	if cachedResult == nil && len(missingRanges) == 1 {
		startMs, endMs := query.Window()
		if missingRanges[0].From == startMs && missingRanges[0].To == endMs {
			result, err := query.Execute(ctx)
			if err != nil {
				return nil, err
			}
			// Store in cache for future use
			q.bucketCache.Put(ctx, orgID, query, step, result)
			return result, nil
		}
	}

	// Execute queries for missing ranges with bounded parallelism
	freshResults := make([]*qbtypes.Result, len(missingRanges))
	errors := make([]error, len(missingRanges))
	totalStats := qbtypes.ExecStats{}

	q.logger.DebugContext(ctx, "executing queries for missing ranges",
		"missing_ranges_count", len(missingRanges),
		"ranges", missingRanges)

	sem := make(chan struct{}, 4)
	var wg sync.WaitGroup

	for i, timeRange := range missingRanges {
		wg.Add(1)
		go func(idx int, tr *qbtypes.TimeRange) {
			defer wg.Done()

			sem <- struct{}{}
			defer func() { <-sem }()

			// Create a new query with the missing time range
			rangedQuery := q.createRangedQuery(query, *tr)
			if rangedQuery == nil {
				errors[idx] = fmt.Errorf("failed to create ranged query for range %d-%d", tr.From, tr.To)
				return
			}

			// Execute the ranged query
			result, err := rangedQuery.Execute(ctx)
			if err != nil {
				errors[idx] = err
				return
			}

			freshResults[idx] = result
		}(i, timeRange)
	}

	// Wait for all queries to complete
	wg.Wait()

	// Check for errors
	for _, err := range errors {
		if err != nil {
			// If any query failed, fall back to full execution
			q.logger.ErrorContext(ctx, "parallel query execution failed", "error", err)
			result, err := query.Execute(ctx)
			if err != nil {
				return nil, err
			}
			q.bucketCache.Put(ctx, orgID, query, step, result)
			return result, nil
		}
	}

	// Calculate total stats and filter out nil results
	validResults := make([]*qbtypes.Result, 0, len(freshResults))
	for _, result := range freshResults {
		if result != nil {
			validResults = append(validResults, result)
			totalStats.RowsScanned += result.Stats.RowsScanned
			totalStats.BytesScanned += result.Stats.BytesScanned
			totalStats.DurationMS += result.Stats.DurationMS
		}
	}
	freshResults = validResults

	// Merge cached and fresh results
	mergedResult := q.mergeResults(cachedResult, freshResults)
	mergedResult.Stats.RowsScanned += totalStats.RowsScanned
	mergedResult.Stats.BytesScanned += totalStats.BytesScanned
	mergedResult.Stats.DurationMS += totalStats.DurationMS

	// Store merged result in cache
	q.bucketCache.Put(ctx, orgID, query, step, mergedResult)

	return mergedResult, nil
}

// createRangedQuery creates a copy of the query with a different time range
func (q *querier) createRangedQuery(originalQuery qbtypes.Query, timeRange qbtypes.TimeRange) qbtypes.Query {
	switch qt := originalQuery.(type) {
	case *promqlQuery:
		return newPromqlQuery(q.promEngine, qt.query, timeRange, qt.requestType)
	case *chSQLQuery:
		return newchSQLQuery(q.telemetryStore, qt.query, qt.args, timeRange, qt.kind)
	case *builderQuery[qbtypes.TraceAggregation]:
		qt.spec.ShiftBy = extractShiftFromBuilderQuery(qt.spec)
		adjustedTimeRange := adjustTimeRangeForShift(qt.spec, timeRange, qt.kind)
		return newBuilderQuery(q.telemetryStore, q.traceStmtBuilder, qt.spec, adjustedTimeRange, qt.kind, qt.variables)
	case *builderQuery[qbtypes.LogAggregation]:
		qt.spec.ShiftBy = extractShiftFromBuilderQuery(qt.spec)
		adjustedTimeRange := adjustTimeRangeForShift(qt.spec, timeRange, qt.kind)
		return newBuilderQuery(q.telemetryStore, q.logStmtBuilder, qt.spec, adjustedTimeRange, qt.kind, qt.variables)
	case *builderQuery[qbtypes.MetricAggregation]:
		qt.spec.ShiftBy = extractShiftFromBuilderQuery(qt.spec)
		adjustedTimeRange := adjustTimeRangeForShift(qt.spec, timeRange, qt.kind)
		return newBuilderQuery(q.telemetryStore, q.metricStmtBuilder, qt.spec, adjustedTimeRange, qt.kind, qt.variables)
<<<<<<< HEAD
	case *traceOperatorQuery:
		return &traceOperatorQuery{
			telemetryStore: q.telemetryStore,
			stmtBuilder:    q.traceOperatorStmtBuilder,
			spec:           qt.spec,
			fromMS:         uint64(timeRange.From),
			toMS:           uint64(timeRange.To),
			compositeQuery: qt.compositeQuery,
			kind:           qt.kind,
		}
=======
>>>>>>> bbb21f60
	default:
		return nil
	}
}

// mergeResults merges cached result with fresh results
func (q *querier) mergeResults(cached *qbtypes.Result, fresh []*qbtypes.Result) *qbtypes.Result {
	if cached == nil {
		if len(fresh) == 1 {
			return fresh[0]
		}
		if len(fresh) == 0 {
			return nil
		}
		// If cached is nil but we have multiple fresh results, we need to merge them
		// We need to merge all fresh results properly to avoid duplicates
		merged := &qbtypes.Result{
			Type:     fresh[0].Type,
			Stats:    fresh[0].Stats,
			Warnings: fresh[0].Warnings,
		}

		// Merge all fresh results including the first one
		switch merged.Type {
		case qbtypes.RequestTypeTimeSeries:
			// Pass nil as cached value to ensure proper merging of all fresh results
			merged.Value = q.mergeTimeSeriesResults(nil, fresh)
		}

		return merged
	}

	// Start with cached result
	merged := &qbtypes.Result{
		Type:     cached.Type,
		Value:    cached.Value,
		Stats:    cached.Stats,
		Warnings: cached.Warnings,
	}

	// If no fresh results, return cached
	if len(fresh) == 0 {
		return merged
	}

	switch merged.Type {
	case qbtypes.RequestTypeTimeSeries:
		merged.Value = q.mergeTimeSeriesResults(cached.Value.(*qbtypes.TimeSeriesData), fresh)
	}

	if len(fresh) > 0 {
		totalWarnings := len(merged.Warnings)
		for _, result := range fresh {
			totalWarnings += len(result.Warnings)
		}

		allWarnings := make([]string, 0, totalWarnings)
		allWarnings = append(allWarnings, merged.Warnings...)
		for _, result := range fresh {
			allWarnings = append(allWarnings, result.Warnings...)
		}
		merged.Warnings = allWarnings
	}

	return merged
}

// mergeTimeSeriesResults merges time series data
func (q *querier) mergeTimeSeriesResults(cachedValue *qbtypes.TimeSeriesData, freshResults []*qbtypes.Result) *qbtypes.TimeSeriesData {

	// Map to store merged series by aggregation index and series key
	seriesMap := make(map[int]map[string]*qbtypes.TimeSeries)
	// Map to store aggregation bucket metadata
	bucketMetadata := make(map[int]*qbtypes.AggregationBucket)

	// Process cached data if available
	if cachedValue != nil && cachedValue.Aggregations != nil {
		for _, aggBucket := range cachedValue.Aggregations {
			if seriesMap[aggBucket.Index] == nil {
				seriesMap[aggBucket.Index] = make(map[string]*qbtypes.TimeSeries)
			}
			if bucketMetadata[aggBucket.Index] == nil {
				bucketMetadata[aggBucket.Index] = aggBucket
			}
			for _, series := range aggBucket.Series {
				key := qbtypes.GetUniqueSeriesKey(series.Labels)
				if existingSeries, ok := seriesMap[aggBucket.Index][key]; ok {
					// Merge values from duplicate series in cached data, avoiding duplicate timestamps
					timestampMap := make(map[int64]bool)
					for _, v := range existingSeries.Values {
						timestampMap[v.Timestamp] = true
					}

					// Only add values with new timestamps
					for _, v := range series.Values {
						if !timestampMap[v.Timestamp] {
							existingSeries.Values = append(existingSeries.Values, v)
						}
					}
				} else {
					// Create a copy to avoid modifying the cached data
					seriesCopy := &qbtypes.TimeSeries{
						Labels: series.Labels,
						Values: make([]*qbtypes.TimeSeriesValue, len(series.Values)),
					}
					copy(seriesCopy.Values, series.Values)
					seriesMap[aggBucket.Index][key] = seriesCopy
				}
			}
		}
	}

	// Add fresh series
	for _, result := range freshResults {
		freshTS, ok := result.Value.(*qbtypes.TimeSeriesData)
		if !ok || freshTS == nil || freshTS.Aggregations == nil {
			continue
		}

		for _, aggBucket := range freshTS.Aggregations {
			if seriesMap[aggBucket.Index] == nil {
				seriesMap[aggBucket.Index] = make(map[string]*qbtypes.TimeSeries)
			}
			// Prefer fresh metadata over cached metadata
			if aggBucket.Alias != "" || aggBucket.Meta.Unit != "" {
				bucketMetadata[aggBucket.Index] = aggBucket
			} else if bucketMetadata[aggBucket.Index] == nil {
				bucketMetadata[aggBucket.Index] = aggBucket
			}
		}

		for _, aggBucket := range freshTS.Aggregations {
			for _, series := range aggBucket.Series {
				key := qbtypes.GetUniqueSeriesKey(series.Labels)

				if existingSeries, ok := seriesMap[aggBucket.Index][key]; ok {
					// Merge values, avoiding duplicate timestamps
					// Create a map to track existing timestamps
					timestampMap := make(map[int64]bool)
					for _, v := range existingSeries.Values {
						timestampMap[v.Timestamp] = true
					}

					// Only add values with new timestamps
					for _, v := range series.Values {
						if !timestampMap[v.Timestamp] {
							existingSeries.Values = append(existingSeries.Values, v)
						}
					}
				} else {
					// New series
					seriesMap[aggBucket.Index][key] = series
				}
			}
		}
	}

	result := &qbtypes.TimeSeriesData{
		Aggregations: []*qbtypes.AggregationBucket{},
	}

	// Set QueryName from cached or first fresh result
	if cachedValue != nil {
		result.QueryName = cachedValue.QueryName
	} else if len(freshResults) > 0 {
		if freshTS, ok := freshResults[0].Value.(*qbtypes.TimeSeriesData); ok && freshTS != nil {
			result.QueryName = freshTS.QueryName
		}
	}

	for index, series := range seriesMap {
		var aggSeries []*qbtypes.TimeSeries
		for _, s := range series {
			// Sort values by timestamp
			slices.SortFunc(s.Values, func(a, b *qbtypes.TimeSeriesValue) int {
				if a.Timestamp < b.Timestamp {
					return -1
				}
				if a.Timestamp > b.Timestamp {
					return 1
				}
				return 0
			})
			aggSeries = append(aggSeries, s)
		}

		// Preserve bucket metadata from either cached or fresh results
		bucket := &qbtypes.AggregationBucket{
			Index:  index,
			Series: aggSeries,
		}
		if metadata, ok := bucketMetadata[index]; ok {
			bucket.Alias = metadata.Alias
			bucket.Meta = metadata.Meta
		}

		result.Aggregations = append(result.Aggregations, bucket)
	}

	return result
}<|MERGE_RESOLUTION|>--- conflicted
+++ resolved
@@ -432,7 +432,6 @@
 		qt.spec.ShiftBy = extractShiftFromBuilderQuery(qt.spec)
 		adjustedTimeRange := adjustTimeRangeForShift(qt.spec, timeRange, qt.kind)
 		return newBuilderQuery(q.telemetryStore, q.metricStmtBuilder, qt.spec, adjustedTimeRange, qt.kind, qt.variables)
-<<<<<<< HEAD
 	case *traceOperatorQuery:
 		return &traceOperatorQuery{
 			telemetryStore: q.telemetryStore,
@@ -443,8 +442,6 @@
 			compositeQuery: qt.compositeQuery,
 			kind:           qt.kind,
 		}
-=======
->>>>>>> bbb21f60
 	default:
 		return nil
 	}
