--- conflicted
+++ resolved
@@ -1,21 +1,12 @@
 package telemetrymetadata
 
-<<<<<<< HEAD
-import "github.com/SigNoz/signoz-otel-collector/constants"
-=======
 import otelcollectorconst "github.com/SigNoz/signoz-otel-collector/constants"
->>>>>>> f6da9adb
 
 const (
 	DBName                           = "signoz_metadata"
 	AttributesMetadataTableName      = "distributed_attributes_metadata"
 	AttributesMetadataLocalTableName = "attributes_metadata"
-<<<<<<< HEAD
-	PathTypesTableName               = constants.DistributedPathTypesTable
-	PromotedPathsTableName           = constants.DistributedPromotedPathsTable
-=======
 	PathTypesTableName               = otelcollectorconst.DistributedPathTypesTable
 	PromotedPathsTableName           = otelcollectorconst.DistributedPromotedPathsTable
->>>>>>> f6da9adb
 	SkipIndexTableName               = "system.data_skipping_indices"
 )