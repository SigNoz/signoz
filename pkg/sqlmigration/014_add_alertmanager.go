--- conflicted
+++ resolved
@@ -49,10 +49,6 @@
 
 	defer tx.Rollback() //nolint:errcheck
 
-<<<<<<< HEAD
-	// check if column exists
-=======
->>>>>>> eabddf87
 	if exists, err := migration.store.Dialect().ColumnExists(ctx, tx, "notification_channels", "deleted"); err != nil {
 		return err
 	} else if exists {
