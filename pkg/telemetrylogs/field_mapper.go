package telemetrylogs

import (
	"context"
	"fmt"
	"strings"

	schema "github.com/SigNoz/signoz-otel-collector/cmd/signozschemamigrator/schema_migrator"
	"github.com/SigNoz/signoz-otel-collector/utils"
	"github.com/SigNoz/signoz/ee/query-service/constants"
	"github.com/SigNoz/signoz/pkg/errors"
	qbtypes "github.com/SigNoz/signoz/pkg/types/querybuildertypes/querybuildertypesv5"
	"github.com/SigNoz/signoz/pkg/types/telemetrytypes"
	"github.com/huandu/go-sqlbuilder"

	"golang.org/x/exp/maps"
)

var (
	logsV2Columns = map[string]*schema.Column{
		"ts_bucket_start":      {Name: "ts_bucket_start", Type: schema.ColumnTypeUInt64},
		"resource_fingerprint": {Name: "resource_fingerprint", Type: schema.ColumnTypeString},

		"timestamp":          {Name: "timestamp", Type: schema.ColumnTypeUInt64},
		"observed_timestamp": {Name: "observed_timestamp", Type: schema.ColumnTypeUInt64},
		"id":                 {Name: "id", Type: schema.ColumnTypeString},
		"trace_id":           {Name: "trace_id", Type: schema.ColumnTypeString},
		"span_id":            {Name: "span_id", Type: schema.ColumnTypeString},
		"trace_flags":        {Name: "trace_flags", Type: schema.ColumnTypeUInt32},
		"severity_text":      {Name: "severity_text", Type: schema.LowCardinalityColumnType{ElementType: schema.ColumnTypeString}},
		"severity_number":    {Name: "severity_number", Type: schema.ColumnTypeUInt8},
		"body":               {Name: "body", Type: schema.ColumnTypeString},
		LogsV2BodyJSONColumn: {Name: LogsV2BodyJSONColumn, Type: schema.JSONColumnType{
			MaxDynamicTypes: utils.ToPointer(uint(32)),
			MaxDynamicPaths: utils.ToPointer(uint(0)),
		}},
		LogsV2BodyPromotedColumn: {Name: LogsV2BodyPromotedColumn, Type: schema.JSONColumnType{}},
		"attributes_string": {Name: "attributes_string", Type: schema.MapColumnType{
			KeyType:   schema.LowCardinalityColumnType{ElementType: schema.ColumnTypeString},
			ValueType: schema.ColumnTypeString,
		}},
		"attributes_number": {Name: "attributes_number", Type: schema.MapColumnType{
			KeyType:   schema.LowCardinalityColumnType{ElementType: schema.ColumnTypeString},
			ValueType: schema.ColumnTypeFloat64,
		}},
		"attributes_bool": {Name: "attributes_bool", Type: schema.MapColumnType{
			KeyType:   schema.LowCardinalityColumnType{ElementType: schema.ColumnTypeString},
			ValueType: schema.ColumnTypeBool,
		}},
		"resources_string": {Name: "resources_string", Type: schema.MapColumnType{
			KeyType:   schema.LowCardinalityColumnType{ElementType: schema.ColumnTypeString},
			ValueType: schema.ColumnTypeString,
		}},
		"resource":      {Name: "resource", Type: schema.JSONColumnType{}},
		"scope_name":    {Name: "scope_name", Type: schema.ColumnTypeString},
		"scope_version": {Name: "scope_version", Type: schema.ColumnTypeString},
		"scope_string": {Name: "scope_string", Type: schema.MapColumnType{
			KeyType:   schema.LowCardinalityColumnType{ElementType: schema.ColumnTypeString},
			ValueType: schema.ColumnTypeString,
		}},
	}
)

type fieldMapper struct {
}

func NewFieldMapper() qbtypes.FieldMapper {
	return &fieldMapper{}
}

func (m *fieldMapper) getColumn(ctx context.Context, key *telemetrytypes.TelemetryFieldKey) (*schema.Column, error) {
	switch key.FieldContext {
	case telemetrytypes.FieldContextResource:
		return logsV2Columns["resource"], nil
	case telemetrytypes.FieldContextScope:
		switch key.Name {
		case "name", "scope.name", "scope_name":
			return logsV2Columns["scope_name"], nil
		case "version", "scope.version", "scope_version":
			return logsV2Columns["scope_version"], nil
		}
		return logsV2Columns["scope_string"], nil
	case telemetrytypes.FieldContextAttribute:
		switch key.FieldDataType {
		case telemetrytypes.FieldDataTypeString:
			return logsV2Columns["attributes_string"], nil
		case telemetrytypes.FieldDataTypeInt64, telemetrytypes.FieldDataTypeFloat64, telemetrytypes.FieldDataTypeNumber:
			return logsV2Columns["attributes_number"], nil
		case telemetrytypes.FieldDataTypeBool:
			return logsV2Columns["attributes_bool"], nil
		}
	case telemetrytypes.FieldContextBody:
<<<<<<< HEAD
		// Body context is for JSON body fields
		// Use body_json if feature flag is enabled
		if constants.BodyJSONQueryEnabled {
			return logsV2Columns[LogsV2BodyJSONColumn], nil
		}
		// Fall back to legacy body column
=======
		// body context fields are stored in the body column
>>>>>>> f6da9adb
		return logsV2Columns["body"], nil
	case telemetrytypes.FieldContextLog, telemetrytypes.FieldContextUnspecified:
		col, ok := logsV2Columns[key.Name]
		if !ok {
<<<<<<< HEAD
			// check if the key has body JSON search
			if strings.HasPrefix(key.Name, telemetrytypes.BodyJSONStringSearchPrefix) {
				// Use body_json if feature flag is enabled and we have a body condition builder
				if constants.BodyJSONQueryEnabled {
					return logsV2Columns[LogsV2BodyJSONColumn], nil
				}
				// Fall back to legacy body column
=======
			// check if the key has body JSON search (backward compatibility)
			if strings.HasPrefix(key.Name, BodyJSONStringSearchPrefix) {
>>>>>>> f6da9adb
				return logsV2Columns["body"], nil
			}
			return nil, qbtypes.ErrColumnNotFound
		}
		return col, nil
	}

	return nil, qbtypes.ErrColumnNotFound
}

func (m *fieldMapper) FieldFor(ctx context.Context, key *telemetrytypes.TelemetryFieldKey) (string, error) {
	column, err := m.getColumn(ctx, key)
	if err != nil {
		return "", err
	}

<<<<<<< HEAD
	if !constants.BodyJSONQueryEnabled && key.FieldContext == telemetrytypes.FieldContextBody {
		return "", errors.NewInvalidInputf(errors.CodeInvalidInput, "Group by/Aggregation isn't available for the body column")
	}

	// schema.JSONColumnType{} now can not be used in switch cases, so we need to check if the column is a JSON column
	if column.IsJSONColumn() {
=======
	switch column.Type.GetType() {
	case schema.ColumnTypeEnumJSON:
>>>>>>> f6da9adb
		// json is only supported for resource context as of now
		switch key.FieldContext {
		case telemetrytypes.FieldContextResource:
			oldColumn := logsV2Columns["resources_string"]
			oldKeyName := fmt.Sprintf("%s['%s']", oldColumn.Name, key.Name)

			// have to add ::string as clickHouse throws an error :- data types Variant/Dynamic are not allowed in GROUP BY
			// once clickHouse dependency is updated, we need to check if we can remove it.
			if key.Materialized {
				oldKeyName = telemetrytypes.FieldKeyToMaterializedColumnName(key)
				oldKeyNameExists := telemetrytypes.FieldKeyToMaterializedColumnNameForExists(key)
				return fmt.Sprintf("multiIf(%s.`%s` IS NOT NULL, %s.`%s`::String, %s==true, %s, NULL)", column.Name, key.Name, column.Name, key.Name, oldKeyNameExists, oldKeyName), nil
			}
			return fmt.Sprintf("multiIf(%s.`%s` IS NOT NULL, %s.`%s`::String, mapContains(%s, '%s'), %s, NULL)", column.Name, key.Name, column.Name, key.Name, oldColumn.Name, key.Name, oldKeyName), nil
		case telemetrytypes.FieldContextBody:
			if strings.Contains(key.Name, ArraySep) || strings.Contains(key.Name, ArrayAnyIndex) {
				return "", errors.NewInvalidInputf(errors.CodeInvalidInput, "Group by/Aggregation isn't available for the Array Paths: %s", key.Name)
			}
			expr := fmt.Sprintf("dynamicElement(%s, '%s')", BodyJSONColumnPrefix+key.Name, key.JSONDataType.StringValue())
			if key.Materialized {
				expr = fmt.Sprintf("coalesce(%s, %s)", expr, fmt.Sprintf("dynamicElement(%s, '%s')", BodyPromotedColumnPrefix+key.Name, key.JSONDataType.StringValue()))
			}
			// returning qbtypes.ErrColumnNotFound is a hack that will trigger the fallback expr logic to include all the types for the key
			return expr, qbtypes.ErrColumnNotFound
		default:
			return "", errors.Newf(errors.TypeInvalidInput, errors.CodeInvalidInput, "only resource context fields are supported for json columns, got %s", key.FieldContext.String)
		}

<<<<<<< HEAD
	}

	switch column.Type {
	case schema.ColumnTypeString,
		schema.LowCardinalityColumnType{ElementType: schema.ColumnTypeString},
		schema.ColumnTypeUInt64,
		schema.ColumnTypeUInt32,
		schema.ColumnTypeUInt8:
		return column.Name, nil
	case schema.MapColumnType{
		KeyType:   schema.LowCardinalityColumnType{ElementType: schema.ColumnTypeString},
		ValueType: schema.ColumnTypeString,
	}:
		// a key could have been materialized, if so return the materialized column name
		if key.Materialized {
			return telemetrytypes.FieldKeyToMaterializedColumnName(key), nil
=======
		// have to add ::string as clickHouse throws an error :- data types Variant/Dynamic are not allowed in GROUP BY
		// once clickHouse dependency is updated, we need to check if we can remove it.
		if key.Materialized {
			oldKeyName = telemetrytypes.FieldKeyToMaterializedColumnName(key)
			oldKeyNameExists := telemetrytypes.FieldKeyToMaterializedColumnNameForExists(key)
			return fmt.Sprintf("multiIf(%s.`%s` IS NOT NULL, %s.`%s`::String, %s==true, %s, NULL)", column.Name, key.Name, column.Name, key.Name, oldKeyNameExists, oldKeyName), nil
		} else {
			return fmt.Sprintf("multiIf(%s.`%s` IS NOT NULL, %s.`%s`::String, mapContains(%s, '%s'), %s, NULL)", column.Name, key.Name, column.Name, key.Name, oldColumn.Name, key.Name, oldKeyName), nil
		}
	case schema.ColumnTypeEnumLowCardinality:
		switch elementType := column.Type.(schema.LowCardinalityColumnType).ElementType; elementType.GetType() {
		case schema.ColumnTypeEnumString:
			return column.Name, nil
		default:
			return "", errors.NewInvalidInputf(errors.CodeInvalidInput, "exists operator is not supported for low cardinality column type %s", elementType)
>>>>>>> f6da9adb
		}
	case schema.ColumnTypeEnumString,
		schema.ColumnTypeEnumUInt64, schema.ColumnTypeEnumUInt32, schema.ColumnTypeEnumUInt8:
		return column.Name, nil
	case schema.ColumnTypeEnumMap:
		keyType := column.Type.(schema.MapColumnType).KeyType
		if _, ok := keyType.(schema.LowCardinalityColumnType); !ok {
			return "", errors.NewInvalidInputf(errors.CodeInvalidInput, "key type %s is not supported for map column type %s", keyType, column.Type)
		}

		switch valueType := column.Type.(schema.MapColumnType).ValueType; valueType.GetType() {
		case schema.ColumnTypeEnumString, schema.ColumnTypeEnumBool, schema.ColumnTypeEnumFloat64:
			// a key could have been materialized, if so return the materialized column name
			if key.Materialized {
				return telemetrytypes.FieldKeyToMaterializedColumnName(key), nil
			}
			return fmt.Sprintf("%s['%s']", column.Name, key.Name), nil
		default:
			return "", errors.NewInvalidInputf(errors.CodeInvalidInput, "exists operator is not supported for map column type %s", valueType)
		}
	}
	// should not reach here
	return column.Name, nil
}

func (m *fieldMapper) ColumnFor(ctx context.Context, key *telemetrytypes.TelemetryFieldKey) (*schema.Column, error) {
	return m.getColumn(ctx, key)
}

func (m *fieldMapper) ColumnExpressionFor(
	ctx context.Context,
	field *telemetrytypes.TelemetryFieldKey,
	keys map[string][]*telemetrytypes.TelemetryFieldKey,
) (string, error) {

	colName, err := m.FieldFor(ctx, field)
	if errors.Is(err, qbtypes.ErrColumnNotFound) {
		// the key didn't have the right context to be added to the query
		// we try to use the context we know of
		keysForField := keys[field.Name]
		if len(keysForField) == 0 {
			// is it a static field?
			if _, ok := logsV2Columns[field.Name]; ok {
				// if it is, attach the column name directly
				field.FieldContext = telemetrytypes.FieldContextLog
				colName, _ = m.FieldFor(ctx, field)
			} else {
				// - the context is not provided
				// - there are not keys for the field
				// - it is not a static field
				// - the next best thing to do is see if there is a typo
				// and suggest a correction
				correction, found := telemetrytypes.SuggestCorrection(field.Name, maps.Keys(keys))
				if found {
					// we found a close match, in the error message send the suggestion
					return "", errors.Wrap(err, errors.TypeInvalidInput, errors.CodeInvalidInput, correction)
				} else {
					// not even a close match, return an error
					return "", errors.Wrapf(err, errors.TypeInvalidInput, errors.CodeInvalidInput, "field `%s` not found", field.Name)
				}
			}
		} else if len(keysForField) == 1 {
			// we have a single key for the field, use it
			colName, _ = m.FieldFor(ctx, keysForField[0])
		} else {
			// select any non-empty value from the keys
			args := []string{}
			for _, key := range keysForField {
				colName, _ = m.FieldFor(ctx, key)
				args = append(args, fmt.Sprintf("toString(%s) != '', toString(%s)", colName, colName))
			}
			colName = fmt.Sprintf("multiIf(%s, NULL)", strings.Join(args, ", "))
		}
	}

	return fmt.Sprintf("%s AS `%s`", sqlbuilder.Escape(colName), field.Name), nil
}<|MERGE_RESOLUTION|>--- conflicted
+++ resolved
@@ -7,8 +7,8 @@
 
 	schema "github.com/SigNoz/signoz-otel-collector/cmd/signozschemamigrator/schema_migrator"
 	"github.com/SigNoz/signoz-otel-collector/utils"
-	"github.com/SigNoz/signoz/ee/query-service/constants"
 	"github.com/SigNoz/signoz/pkg/errors"
+	"github.com/SigNoz/signoz/pkg/querybuilder"
 	qbtypes "github.com/SigNoz/signoz/pkg/types/querybuildertypes/querybuildertypesv5"
 	"github.com/SigNoz/signoz/pkg/types/telemetrytypes"
 	"github.com/huandu/go-sqlbuilder"
@@ -68,7 +68,7 @@
 	return &fieldMapper{}
 }
 
-func (m *fieldMapper) getColumn(ctx context.Context, key *telemetrytypes.TelemetryFieldKey) (*schema.Column, error) {
+func (m *fieldMapper) getColumn(_ context.Context, key *telemetrytypes.TelemetryFieldKey) (*schema.Column, error) {
 	switch key.FieldContext {
 	case telemetrytypes.FieldContextResource:
 		return logsV2Columns["resource"], nil
@@ -90,32 +90,23 @@
 			return logsV2Columns["attributes_bool"], nil
 		}
 	case telemetrytypes.FieldContextBody:
-<<<<<<< HEAD
 		// Body context is for JSON body fields
 		// Use body_json if feature flag is enabled
-		if constants.BodyJSONQueryEnabled {
+		if querybuilder.BodyJSONQueryEnabled {
 			return logsV2Columns[LogsV2BodyJSONColumn], nil
 		}
 		// Fall back to legacy body column
-=======
-		// body context fields are stored in the body column
->>>>>>> f6da9adb
 		return logsV2Columns["body"], nil
 	case telemetrytypes.FieldContextLog, telemetrytypes.FieldContextUnspecified:
 		col, ok := logsV2Columns[key.Name]
 		if !ok {
-<<<<<<< HEAD
 			// check if the key has body JSON search
 			if strings.HasPrefix(key.Name, telemetrytypes.BodyJSONStringSearchPrefix) {
 				// Use body_json if feature flag is enabled and we have a body condition builder
-				if constants.BodyJSONQueryEnabled {
+				if querybuilder.BodyJSONQueryEnabled {
 					return logsV2Columns[LogsV2BodyJSONColumn], nil
 				}
 				// Fall back to legacy body column
-=======
-			// check if the key has body JSON search (backward compatibility)
-			if strings.HasPrefix(key.Name, BodyJSONStringSearchPrefix) {
->>>>>>> f6da9adb
 				return logsV2Columns["body"], nil
 			}
 			return nil, qbtypes.ErrColumnNotFound
@@ -132,17 +123,13 @@
 		return "", err
 	}
 
-<<<<<<< HEAD
-	if !constants.BodyJSONQueryEnabled && key.FieldContext == telemetrytypes.FieldContextBody {
+	if !querybuilder.BodyJSONQueryEnabled && key.FieldContext == telemetrytypes.FieldContextBody {
 		return "", errors.NewInvalidInputf(errors.CodeInvalidInput, "Group by/Aggregation isn't available for the body column")
 	}
 
 	// schema.JSONColumnType{} now can not be used in switch cases, so we need to check if the column is a JSON column
-	if column.IsJSONColumn() {
-=======
 	switch column.Type.GetType() {
 	case schema.ColumnTypeEnumJSON:
->>>>>>> f6da9adb
 		// json is only supported for resource context as of now
 		switch key.FieldContext {
 		case telemetrytypes.FieldContextResource:
@@ -170,41 +157,12 @@
 		default:
 			return "", errors.Newf(errors.TypeInvalidInput, errors.CodeInvalidInput, "only resource context fields are supported for json columns, got %s", key.FieldContext.String)
 		}
-
-<<<<<<< HEAD
-	}
-
-	switch column.Type {
-	case schema.ColumnTypeString,
-		schema.LowCardinalityColumnType{ElementType: schema.ColumnTypeString},
-		schema.ColumnTypeUInt64,
-		schema.ColumnTypeUInt32,
-		schema.ColumnTypeUInt8:
-		return column.Name, nil
-	case schema.MapColumnType{
-		KeyType:   schema.LowCardinalityColumnType{ElementType: schema.ColumnTypeString},
-		ValueType: schema.ColumnTypeString,
-	}:
-		// a key could have been materialized, if so return the materialized column name
-		if key.Materialized {
-			return telemetrytypes.FieldKeyToMaterializedColumnName(key), nil
-=======
-		// have to add ::string as clickHouse throws an error :- data types Variant/Dynamic are not allowed in GROUP BY
-		// once clickHouse dependency is updated, we need to check if we can remove it.
-		if key.Materialized {
-			oldKeyName = telemetrytypes.FieldKeyToMaterializedColumnName(key)
-			oldKeyNameExists := telemetrytypes.FieldKeyToMaterializedColumnNameForExists(key)
-			return fmt.Sprintf("multiIf(%s.`%s` IS NOT NULL, %s.`%s`::String, %s==true, %s, NULL)", column.Name, key.Name, column.Name, key.Name, oldKeyNameExists, oldKeyName), nil
-		} else {
-			return fmt.Sprintf("multiIf(%s.`%s` IS NOT NULL, %s.`%s`::String, mapContains(%s, '%s'), %s, NULL)", column.Name, key.Name, column.Name, key.Name, oldColumn.Name, key.Name, oldKeyName), nil
-		}
 	case schema.ColumnTypeEnumLowCardinality:
 		switch elementType := column.Type.(schema.LowCardinalityColumnType).ElementType; elementType.GetType() {
 		case schema.ColumnTypeEnumString:
 			return column.Name, nil
 		default:
 			return "", errors.NewInvalidInputf(errors.CodeInvalidInput, "exists operator is not supported for low cardinality column type %s", elementType)
->>>>>>> f6da9adb
 		}
 	case schema.ColumnTypeEnumString,
 		schema.ColumnTypeEnumUInt64, schema.ColumnTypeEnumUInt32, schema.ColumnTypeEnumUInt8:
