package telemetrylogs

import (
	"context"
	"fmt"
	"strings"

	schema "github.com/SigNoz/signoz-otel-collector/cmd/signozschemamigrator/schema_migrator"
	"github.com/SigNoz/signoz/pkg/errors"
	qbtypes "github.com/SigNoz/signoz/pkg/types/querybuildertypes/querybuildertypesv5"
	"github.com/SigNoz/signoz/pkg/types/telemetrytypes"
	"github.com/huandu/go-sqlbuilder"

	"golang.org/x/exp/maps"
)

var (
	logsV2Columns = map[string]*schema.Column{
		"ts_bucket_start":      {Name: "ts_bucket_start", Type: schema.ColumnTypeUInt64},
		"resource_fingerprint": {Name: "resource_fingerprint", Type: schema.ColumnTypeString},

		"timestamp":          {Name: "timestamp", Type: schema.ColumnTypeUInt64},
		"observed_timestamp": {Name: "observed_timestamp", Type: schema.ColumnTypeUInt64},
		"id":                 {Name: "id", Type: schema.ColumnTypeString},
		"trace_id":           {Name: "trace_id", Type: schema.ColumnTypeString},
		"span_id":            {Name: "span_id", Type: schema.ColumnTypeString},
		"trace_flags":        {Name: "trace_flags", Type: schema.ColumnTypeUInt32},
		"severity_text":      {Name: "severity_text", Type: schema.LowCardinalityColumnType{ElementType: schema.ColumnTypeString}},
		"severity_number":    {Name: "severity_number", Type: schema.ColumnTypeUInt8},
		"body":               {Name: "body", Type: schema.ColumnTypeString},
		"attributes_string": {Name: "attributes_string", Type: schema.MapColumnType{
			KeyType:   schema.LowCardinalityColumnType{ElementType: schema.ColumnTypeString},
			ValueType: schema.ColumnTypeString,
		}},
		"attributes_number": {Name: "attributes_number", Type: schema.MapColumnType{
			KeyType:   schema.LowCardinalityColumnType{ElementType: schema.ColumnTypeString},
			ValueType: schema.ColumnTypeFloat64,
		}},
		"attributes_bool": {Name: "attributes_bool", Type: schema.MapColumnType{
			KeyType:   schema.LowCardinalityColumnType{ElementType: schema.ColumnTypeString},
			ValueType: schema.ColumnTypeBool,
		}},
		"resources_string": {Name: "resources_string", Type: schema.MapColumnType{
			KeyType:   schema.LowCardinalityColumnType{ElementType: schema.ColumnTypeString},
			ValueType: schema.ColumnTypeString,
		}},
		"resource":      {Name: "resource", Type: schema.JSONColumnType{}},
		"scope_name":    {Name: "scope_name", Type: schema.ColumnTypeString},
		"scope_version": {Name: "scope_version", Type: schema.ColumnTypeString},
		"scope_string": {Name: "scope_string", Type: schema.MapColumnType{
			KeyType:   schema.LowCardinalityColumnType{ElementType: schema.ColumnTypeString},
			ValueType: schema.ColumnTypeString,
		}},
	}
)

type fieldMapper struct {
}

func NewFieldMapper() qbtypes.FieldMapper {
	return &fieldMapper{}
}

func (m *fieldMapper) getColumn(_ context.Context, key *telemetrytypes.TelemetryFieldKey) (*schema.Column, error) {
	switch key.FieldContext {
	case telemetrytypes.FieldContextResource:
		return logsV2Columns["resource"], nil
	case telemetrytypes.FieldContextScope:
		switch key.Name {
		case "name", "scope.name", "scope_name":
			return logsV2Columns["scope_name"], nil
		case "version", "scope.version", "scope_version":
			return logsV2Columns["scope_version"], nil
		}
		return logsV2Columns["scope_string"], nil
	case telemetrytypes.FieldContextAttribute:
		switch key.FieldDataType {
		case telemetrytypes.FieldDataTypeString:
			return logsV2Columns["attributes_string"], nil
		case telemetrytypes.FieldDataTypeInt64, telemetrytypes.FieldDataTypeFloat64, telemetrytypes.FieldDataTypeNumber:
			return logsV2Columns["attributes_number"], nil
		case telemetrytypes.FieldDataTypeBool:
			return logsV2Columns["attributes_bool"], nil
		}
	case telemetrytypes.FieldContextBody:
		// body context fields are stored in the body column
		return logsV2Columns["body"], nil
	case telemetrytypes.FieldContextLog, telemetrytypes.FieldContextUnspecified:
		col, ok := logsV2Columns[key.Name]
		if !ok {
			// check if the key has body JSON search (backward compatibility)
			if strings.HasPrefix(key.Name, BodyJSONStringSearchPrefix) {
				return logsV2Columns["body"], nil
			}
			return nil, qbtypes.ErrColumnNotFound
		}
		return col, nil
	}

	return nil, qbtypes.ErrColumnNotFound
}

func (m *fieldMapper) FieldFor(ctx context.Context, key *telemetrytypes.TelemetryFieldKey) (string, error) {
	column, err := m.getColumn(ctx, key)
	if err != nil {
		return "", err
	}

<<<<<<< HEAD
	// schema.JSONColumnType{} now can not be used in switch cases, so we need to check if the column is a JSON column
	if column.IsJSONColumn() {
=======
	switch column.Type.GetType() {
	case schema.ColumnTypeEnumJSON:
>>>>>>> e66bfe59
		// json is only supported for resource context as of now
		if key.FieldContext != telemetrytypes.FieldContextResource {
			return "", errors.Newf(errors.TypeInvalidInput, errors.CodeInvalidInput, "only resource context fields are supported for json columns, got %s", key.FieldContext.String)
		}
		oldColumn := logsV2Columns["resources_string"]
		oldKeyName := fmt.Sprintf("%s['%s']", oldColumn.Name, key.Name)

		// have to add ::string as clickHouse throws an error :- data types Variant/Dynamic are not allowed in GROUP BY
		// once clickHouse dependency is updated, we need to check if we can remove it.
		if key.Materialized {
			oldKeyName = telemetrytypes.FieldKeyToMaterializedColumnName(key)
			oldKeyNameExists := telemetrytypes.FieldKeyToMaterializedColumnNameForExists(key)
			return fmt.Sprintf("multiIf(%s.`%s` IS NOT NULL, %s.`%s`::String, %s==true, %s, NULL)", column.Name, key.Name, column.Name, key.Name, oldKeyNameExists, oldKeyName), nil
		} else {
			return fmt.Sprintf("multiIf(%s.`%s` IS NOT NULL, %s.`%s`::String, mapContains(%s, '%s'), %s, NULL)", column.Name, key.Name, column.Name, key.Name, oldColumn.Name, key.Name, oldKeyName), nil
		}
<<<<<<< HEAD
	}
	switch column.Type {
	case schema.ColumnTypeString,
		schema.LowCardinalityColumnType{ElementType: schema.ColumnTypeString},
		schema.ColumnTypeUInt64,
		schema.ColumnTypeUInt32,
		schema.ColumnTypeUInt8:
		return column.Name, nil
	case schema.MapColumnType{
		KeyType:   schema.LowCardinalityColumnType{ElementType: schema.ColumnTypeString},
		ValueType: schema.ColumnTypeString,
	}:
		// a key could have been materialized, if so return the materialized column name
		if key.Materialized {
			return telemetrytypes.FieldKeyToMaterializedColumnName(key), nil
=======
	case schema.ColumnTypeEnumLowCardinality:
		switch elementType := column.Type.(schema.LowCardinalityColumnType).ElementType; elementType.GetType() {
		case schema.ColumnTypeEnumString:
			return column.Name, nil
		default:
			return "", errors.NewInvalidInputf(errors.CodeInvalidInput, "exists operator is not supported for low cardinality column type %s", elementType)
>>>>>>> e66bfe59
		}
	case schema.ColumnTypeEnumString,
		schema.ColumnTypeEnumUInt64, schema.ColumnTypeEnumUInt32, schema.ColumnTypeEnumUInt8:
		return column.Name, nil
	case schema.ColumnTypeEnumMap:
		keyType := column.Type.(schema.MapColumnType).KeyType
		if _, ok := keyType.(schema.LowCardinalityColumnType); !ok {
			return "", errors.NewInvalidInputf(errors.CodeInvalidInput, "key type %s is not supported for map column type %s", keyType, column.Type)
		}

		switch valueType := column.Type.(schema.MapColumnType).ValueType; valueType.GetType() {
		case schema.ColumnTypeEnumString, schema.ColumnTypeEnumBool, schema.ColumnTypeEnumFloat64:
			// a key could have been materialized, if so return the materialized column name
			if key.Materialized {
				return telemetrytypes.FieldKeyToMaterializedColumnName(key), nil
			}
			return fmt.Sprintf("%s['%s']", column.Name, key.Name), nil
		default:
			return "", errors.NewInvalidInputf(errors.CodeInvalidInput, "exists operator is not supported for map column type %s", valueType)
		}
	}
	// should not reach here
	return column.Name, nil
}

func (m *fieldMapper) ColumnFor(ctx context.Context, key *telemetrytypes.TelemetryFieldKey) (*schema.Column, error) {
	return m.getColumn(ctx, key)
}

func (m *fieldMapper) ColumnExpressionFor(
	ctx context.Context,
	field *telemetrytypes.TelemetryFieldKey,
	keys map[string][]*telemetrytypes.TelemetryFieldKey,
) (string, error) {

	colName, err := m.FieldFor(ctx, field)
	if errors.Is(err, qbtypes.ErrColumnNotFound) {
		// the key didn't have the right context to be added to the query
		// we try to use the context we know of
		keysForField := keys[field.Name]
		if len(keysForField) == 0 {
			// is it a static field?
			if _, ok := logsV2Columns[field.Name]; ok {
				// if it is, attach the column name directly
				field.FieldContext = telemetrytypes.FieldContextLog
				colName, _ = m.FieldFor(ctx, field)
			} else {
				// - the context is not provided
				// - there are not keys for the field
				// - it is not a static field
				// - the next best thing to do is see if there is a typo
				// and suggest a correction
				correction, found := telemetrytypes.SuggestCorrection(field.Name, maps.Keys(keys))
				if found {
					// we found a close match, in the error message send the suggestion
					return "", errors.Wrap(err, errors.TypeInvalidInput, errors.CodeInvalidInput, correction)
				} else {
					// not even a close match, return an error
					return "", errors.Wrapf(err, errors.TypeInvalidInput, errors.CodeInvalidInput, "field `%s` not found", field.Name)
				}
			}
		} else if len(keysForField) == 1 {
			// we have a single key for the field, use it
			colName, _ = m.FieldFor(ctx, keysForField[0])
		} else {
			// select any non-empty value from the keys
			args := []string{}
			for _, key := range keysForField {
				colName, _ = m.FieldFor(ctx, key)
				args = append(args, fmt.Sprintf("toString(%s) != '', toString(%s)", colName, colName))
			}
			colName = fmt.Sprintf("multiIf(%s, NULL)", strings.Join(args, ", "))
		}
	}

	return fmt.Sprintf("%s AS `%s`", sqlbuilder.Escape(colName), field.Name), nil
}<|MERGE_RESOLUTION|>--- conflicted
+++ resolved
@@ -106,13 +106,8 @@
 		return "", err
 	}
 
-<<<<<<< HEAD
-	// schema.JSONColumnType{} now can not be used in switch cases, so we need to check if the column is a JSON column
-	if column.IsJSONColumn() {
-=======
 	switch column.Type.GetType() {
 	case schema.ColumnTypeEnumJSON:
->>>>>>> e66bfe59
 		// json is only supported for resource context as of now
 		if key.FieldContext != telemetrytypes.FieldContextResource {
 			return "", errors.Newf(errors.TypeInvalidInput, errors.CodeInvalidInput, "only resource context fields are supported for json columns, got %s", key.FieldContext.String)
@@ -129,30 +124,12 @@
 		} else {
 			return fmt.Sprintf("multiIf(%s.`%s` IS NOT NULL, %s.`%s`::String, mapContains(%s, '%s'), %s, NULL)", column.Name, key.Name, column.Name, key.Name, oldColumn.Name, key.Name, oldKeyName), nil
 		}
-<<<<<<< HEAD
-	}
-	switch column.Type {
-	case schema.ColumnTypeString,
-		schema.LowCardinalityColumnType{ElementType: schema.ColumnTypeString},
-		schema.ColumnTypeUInt64,
-		schema.ColumnTypeUInt32,
-		schema.ColumnTypeUInt8:
-		return column.Name, nil
-	case schema.MapColumnType{
-		KeyType:   schema.LowCardinalityColumnType{ElementType: schema.ColumnTypeString},
-		ValueType: schema.ColumnTypeString,
-	}:
-		// a key could have been materialized, if so return the materialized column name
-		if key.Materialized {
-			return telemetrytypes.FieldKeyToMaterializedColumnName(key), nil
-=======
 	case schema.ColumnTypeEnumLowCardinality:
 		switch elementType := column.Type.(schema.LowCardinalityColumnType).ElementType; elementType.GetType() {
 		case schema.ColumnTypeEnumString:
 			return column.Name, nil
 		default:
 			return "", errors.NewInvalidInputf(errors.CodeInvalidInput, "exists operator is not supported for low cardinality column type %s", elementType)
->>>>>>> e66bfe59
 		}
 	case schema.ColumnTypeEnumString,
 		schema.ColumnTypeEnumUInt64, schema.ColumnTypeEnumUInt32, schema.ColumnTypeEnumUInt8:
