package telemetrylogs

import (
	"context"
	"fmt"
	"strings"

	schema "github.com/SigNoz/signoz-otel-collector/cmd/signozschemamigrator/schema_migrator"
	"github.com/SigNoz/signoz-otel-collector/utils"
	"github.com/SigNoz/signoz/ee/query-service/constants"
	"github.com/SigNoz/signoz/pkg/errors"
	qbtypes "github.com/SigNoz/signoz/pkg/types/querybuildertypes/querybuildertypesv5"
	"github.com/SigNoz/signoz/pkg/types/telemetrytypes"
	"github.com/huandu/go-sqlbuilder"

	"golang.org/x/exp/maps"
)

var (
	logsV2Columns = map[string]*schema.Column{
		"ts_bucket_start":      {Name: "ts_bucket_start", Type: schema.ColumnTypeUInt64},
		"resource_fingerprint": {Name: "resource_fingerprint", Type: schema.ColumnTypeString},

		"timestamp":          {Name: "timestamp", Type: schema.ColumnTypeUInt64},
		"observed_timestamp": {Name: "observed_timestamp", Type: schema.ColumnTypeUInt64},
		"id":                 {Name: "id", Type: schema.ColumnTypeString},
		"trace_id":           {Name: "trace_id", Type: schema.ColumnTypeString},
		"span_id":            {Name: "span_id", Type: schema.ColumnTypeString},
		"trace_flags":        {Name: "trace_flags", Type: schema.ColumnTypeUInt32},
		"severity_text":      {Name: "severity_text", Type: schema.LowCardinalityColumnType{ElementType: schema.ColumnTypeString}},
		"severity_number":    {Name: "severity_number", Type: schema.ColumnTypeUInt8},
		"body":               {Name: "body", Type: schema.ColumnTypeString},
		"body_v2": {Name: "body_v2", Type: schema.JSONColumnType{
			MaxDynamicTypes: utils.ToPointer(uint(32)),
			MaxDynamicPaths: utils.ToPointer(uint(0)),
		}},
		"promoted": {Name: "promoted", Type: schema.JSONColumnType{}},
		"attributes_string": {Name: "attributes_string", Type: schema.MapColumnType{
			KeyType:   schema.LowCardinalityColumnType{ElementType: schema.ColumnTypeString},
			ValueType: schema.ColumnTypeString,
		}},
		"attributes_number": {Name: "attributes_number", Type: schema.MapColumnType{
			KeyType:   schema.LowCardinalityColumnType{ElementType: schema.ColumnTypeString},
			ValueType: schema.ColumnTypeFloat64,
		}},
		"attributes_bool": {Name: "attributes_bool", Type: schema.MapColumnType{
			KeyType:   schema.LowCardinalityColumnType{ElementType: schema.ColumnTypeString},
			ValueType: schema.ColumnTypeBool,
		}},
		"resources_string": {Name: "resources_string", Type: schema.MapColumnType{
			KeyType:   schema.LowCardinalityColumnType{ElementType: schema.ColumnTypeString},
			ValueType: schema.ColumnTypeString,
		}},
		"resource":      {Name: "resource", Type: schema.JSONColumnType{}},
		"scope_name":    {Name: "scope_name", Type: schema.ColumnTypeString},
		"scope_version": {Name: "scope_version", Type: schema.ColumnTypeString},
		"scope_string": {Name: "scope_string", Type: schema.MapColumnType{
			KeyType:   schema.LowCardinalityColumnType{ElementType: schema.ColumnTypeString},
			ValueType: schema.ColumnTypeString,
		}},
	}
)

type fieldMapper struct {
}

func NewFieldMapper() qbtypes.FieldMapper {
	return &fieldMapper{}
}

func (m *fieldMapper) getColumn(ctx context.Context, key *telemetrytypes.TelemetryFieldKey) (*schema.Column, error) {
	switch key.FieldContext {
	case telemetrytypes.FieldContextResource:
		return logsV2Columns["resource"], nil
	case telemetrytypes.FieldContextScope:
		switch key.Name {
		case "name", "scope.name", "scope_name":
			return logsV2Columns["scope_name"], nil
		case "version", "scope.version", "scope_version":
			return logsV2Columns["scope_version"], nil
		}
		return logsV2Columns["scope_string"], nil
	case telemetrytypes.FieldContextAttribute:
		switch key.FieldDataType {
		case telemetrytypes.FieldDataTypeString:
			return logsV2Columns["attributes_string"], nil
		case telemetrytypes.FieldDataTypeInt64, telemetrytypes.FieldDataTypeFloat64, telemetrytypes.FieldDataTypeNumber:
			return logsV2Columns["attributes_number"], nil
		case telemetrytypes.FieldDataTypeBool:
			return logsV2Columns["attributes_bool"], nil
		}
	case telemetrytypes.FieldContextLog, telemetrytypes.FieldContextUnspecified:
		col, ok := logsV2Columns[key.Name]
		if !ok {
			// check if the key has body JSON search
			if strings.HasPrefix(key.Name, BodyJSONStringSearchPrefix) {
				// Use body_v2 if feature flag is enabled and we have a body condition builder
				if constants.BodyV2QueryEnabled {
					return logsV2Columns["body_v2"], nil
				}
				// Fall back to legacy body column
				return logsV2Columns["body"], nil
			}
			return nil, qbtypes.ErrColumnNotFound
		}
		return col, nil
	}

	return nil, qbtypes.ErrColumnNotFound
}

func (m *fieldMapper) FieldFor(ctx context.Context, key *telemetrytypes.TelemetryFieldKey) (string, error) {
	column, err := m.getColumn(ctx, key)
	if err != nil {
		return "", err
	}

<<<<<<< HEAD
	// handle non-comparable JSONColumnType explicitly
	if _, ok := column.Type.(schema.JSONColumnType); ok {
		// json is only supported for resource context as of now (legacy behavior)
=======
	// schema.JSONColumnType{} now can not be used in switch cases, so we need to check if the column is a JSON column
	if column.IsJSONColumn() {
		// json is only supported for resource context as of now
>>>>>>> 917345dd
		if key.FieldContext != telemetrytypes.FieldContextResource {
			return "", errors.Newf(errors.TypeInvalidInput, errors.CodeInvalidInput, "only resource context fields are supported for json columns, got %s", key.FieldContext.String)
		}
		oldColumn := logsV2Columns["resources_string"]
		oldKeyName := fmt.Sprintf("%s['%s']", oldColumn.Name, key.Name)

		// have to add ::string as clickHouse throws an error :- data types Variant/Dynamic are not allowed in GROUP BY
		// once clickHouse dependency is updated, we need to check if we can remove it.
		if key.Materialized {
			oldKeyName = telemetrytypes.FieldKeyToMaterializedColumnName(key)
			oldKeyNameExists := telemetrytypes.FieldKeyToMaterializedColumnNameForExists(key)
			return fmt.Sprintf("multiIf(%s.`%s` IS NOT NULL, %s.`%s`::String, %s==true, %s, NULL)", column.Name, key.Name, column.Name, key.Name, oldKeyNameExists, oldKeyName), nil
		} else {
			return fmt.Sprintf("multiIf(%s.`%s` IS NOT NULL, %s.`%s`::String, mapContains(%s, '%s'), %s, NULL)", column.Name, key.Name, column.Name, key.Name, oldColumn.Name, key.Name, oldKeyName), nil
		}
	}
<<<<<<< HEAD

=======
>>>>>>> 917345dd
	switch column.Type {
	case schema.ColumnTypeString,
		schema.LowCardinalityColumnType{ElementType: schema.ColumnTypeString},
		schema.ColumnTypeUInt64,
		schema.ColumnTypeUInt32,
		schema.ColumnTypeUInt8:
		return column.Name, nil
	case schema.MapColumnType{
		KeyType:   schema.LowCardinalityColumnType{ElementType: schema.ColumnTypeString},
		ValueType: schema.ColumnTypeString,
	}:
		// a key could have been materialized, if so return the materialized column name
		if key.Materialized {
			return telemetrytypes.FieldKeyToMaterializedColumnName(key), nil
		}
		return fmt.Sprintf("%s['%s']", column.Name, key.Name), nil
	case schema.MapColumnType{
		KeyType:   schema.LowCardinalityColumnType{ElementType: schema.ColumnTypeString},
		ValueType: schema.ColumnTypeFloat64,
	}:
		// a key could have been materialized, if so return the materialized column name
		if key.Materialized {
			return telemetrytypes.FieldKeyToMaterializedColumnName(key), nil
		}
		return fmt.Sprintf("%s['%s']", column.Name, key.Name), nil
	case schema.MapColumnType{
		KeyType:   schema.LowCardinalityColumnType{ElementType: schema.ColumnTypeString},
		ValueType: schema.ColumnTypeBool,
	}:
		// a key could have been materialized, if so return the materialized column name
		if key.Materialized {
			return telemetrytypes.FieldKeyToMaterializedColumnName(key), nil
		}
		return fmt.Sprintf("%s['%s']", column.Name, key.Name), nil
	}
	// should not reach here
	return column.Name, nil
}

func (m *fieldMapper) ColumnFor(ctx context.Context, key *telemetrytypes.TelemetryFieldKey) (*schema.Column, error) {
	return m.getColumn(ctx, key)
}

func (m *fieldMapper) ColumnExpressionFor(
	ctx context.Context,
	field *telemetrytypes.TelemetryFieldKey,
	keys map[string][]*telemetrytypes.TelemetryFieldKey,
) (string, error) {

	colName, err := m.FieldFor(ctx, field)
	if errors.Is(err, qbtypes.ErrColumnNotFound) {
		// the key didn't have the right context to be added to the query
		// we try to use the context we know of
		keysForField := keys[field.Name]
		if len(keysForField) == 0 {
			// is it a static field?
			if _, ok := logsV2Columns[field.Name]; ok {
				// if it is, attach the column name directly
				field.FieldContext = telemetrytypes.FieldContextLog
				colName, _ = m.FieldFor(ctx, field)
			} else {
				// - the context is not provided
				// - there are not keys for the field
				// - it is not a static field
				// - the next best thing to do is see if there is a typo
				// and suggest a correction
				correction, found := telemetrytypes.SuggestCorrection(field.Name, maps.Keys(keys))
				if found {
					// we found a close match, in the error message send the suggestion
					return "", errors.Wrap(err, errors.TypeInvalidInput, errors.CodeInvalidInput, correction)
				} else {
					// not even a close match, return an error
					return "", errors.Wrapf(err, errors.TypeInvalidInput, errors.CodeInvalidInput, "field `%s` not found", field.Name)
				}
			}
		} else if len(keysForField) == 1 {
			// we have a single key for the field, use it
			colName, _ = m.FieldFor(ctx, keysForField[0])
		} else {
			// select any non-empty value from the keys
			args := []string{}
			for _, key := range keysForField {
				colName, _ = m.FieldFor(ctx, key)
				args = append(args, fmt.Sprintf("toString(%s) != '', toString(%s)", colName, colName))
			}
			colName = fmt.Sprintf("multiIf(%s, NULL)", strings.Join(args, ", "))
		}
	}

	return fmt.Sprintf("%s AS `%s`", sqlbuilder.Escape(colName), field.Name), nil
}<|MERGE_RESOLUTION|>--- conflicted
+++ resolved
@@ -115,15 +115,9 @@
 		return "", err
 	}
 
-<<<<<<< HEAD
-	// handle non-comparable JSONColumnType explicitly
-	if _, ok := column.Type.(schema.JSONColumnType); ok {
-		// json is only supported for resource context as of now (legacy behavior)
-=======
 	// schema.JSONColumnType{} now can not be used in switch cases, so we need to check if the column is a JSON column
 	if column.IsJSONColumn() {
 		// json is only supported for resource context as of now
->>>>>>> 917345dd
 		if key.FieldContext != telemetrytypes.FieldContextResource {
 			return "", errors.Newf(errors.TypeInvalidInput, errors.CodeInvalidInput, "only resource context fields are supported for json columns, got %s", key.FieldContext.String)
 		}
@@ -140,10 +134,7 @@
 			return fmt.Sprintf("multiIf(%s.`%s` IS NOT NULL, %s.`%s`::String, mapContains(%s, '%s'), %s, NULL)", column.Name, key.Name, column.Name, key.Name, oldColumn.Name, key.Name, oldKeyName), nil
 		}
 	}
-<<<<<<< HEAD
-
-=======
->>>>>>> 917345dd
+
 	switch column.Type {
 	case schema.ColumnTypeString,
 		schema.LowCardinalityColumnType{ElementType: schema.ColumnTypeString},
