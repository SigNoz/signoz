--- conflicted
+++ resolved
@@ -147,28 +147,12 @@
 			attrVal := fmt.Sprintf("%s['%s']", baseColumn.Name, key.Name)
 			return fmt.Sprintf("multiIf(%s.`%s` IS NOT NULL, %s.`%s`::String, mapContains(%s, '%s'), %s, NULL)", column.Name, key.Name, column.Name, key.Name, baseColumn.Name, key.Name, attrVal), nil
 		}
-<<<<<<< HEAD
-	case schema.ColumnTypeString,
-		schema.LowCardinalityColumnType{ElementType: schema.ColumnTypeString},
-		schema.ColumnTypeUInt64,
-		schema.ColumnTypeUInt32,
-		schema.ColumnTypeUInt8:
-		return column.Name, nil
-	case schema.MapColumnType{
-		KeyType:   schema.LowCardinalityColumnType{ElementType: schema.ColumnTypeString},
-		ValueType: schema.ColumnTypeString,
-	}:
-		// a key could have been materialized, if so return the materialized column name
-		if key.Materialized {
-			return telemetrytypes.FieldKeyToMaterializedColumnName(key), nil
-=======
 	case schema.ColumnTypeEnumLowCardinality:
 		switch elementType := column.Type.(schema.LowCardinalityColumnType).ElementType; elementType.GetType() {
 		case schema.ColumnTypeEnumString:
 			return column.Name, nil
 		default:
 			return "", errors.NewInvalidInputf(errors.CodeInvalidInput, "exists operator is not supported for low cardinality column type %s", elementType)
->>>>>>> dba038c6
 		}
 	case schema.ColumnTypeEnumString,
 		schema.ColumnTypeEnumUInt64, schema.ColumnTypeEnumUInt32, schema.ColumnTypeEnumUInt8:
