--- conflicted
+++ resolved
@@ -177,13 +177,7 @@
 	// in the UI based query builder, `exists` and `not exists` are used for
 	// key membership checks, so depending on the column type, the condition changes
 	case qbtypes.FilterOperatorExists, qbtypes.FilterOperatorNotExists:
-<<<<<<< HEAD
-		if key.FieldContext == telemetrytypes.FieldContextBody && !constants.BodyJSONQueryEnabled {
-=======
-
-		// Check if this is a body JSON search - by FieldContext
-		if key.FieldContext == telemetrytypes.FieldContextBody {
->>>>>>> f6da9adb
+		if key.FieldContext == telemetrytypes.FieldContextBody && !querybuilder.BodyJSONQueryEnabled {
 			if operator == qbtypes.FilterOperatorExists {
 				return GetBodyJSONKeyForExists(ctx, key, operator, value), nil
 			} else {
@@ -192,23 +186,13 @@
 		}
 
 		var value any
-<<<<<<< HEAD
-		// schema.JSONColumnType{} now can not be used in switch cases, so we need to check if the column is a JSON column
-		if column.IsJSONColumn() {
-=======
 		switch column.Type.GetType() {
 		case schema.ColumnTypeEnumJSON:
->>>>>>> f6da9adb
 			if operator == qbtypes.FilterOperatorExists {
 				return sb.IsNotNull(tblFieldName), nil
 			} else {
 				return sb.IsNull(tblFieldName), nil
 			}
-<<<<<<< HEAD
-		}
-		switch column.Type {
-		case schema.ColumnTypeString, schema.LowCardinalityColumnType{ElementType: schema.ColumnTypeString}:
-=======
 		case schema.ColumnTypeEnumLowCardinality:
 			switch elementType := column.Type.(schema.LowCardinalityColumnType).ElementType; elementType.GetType() {
 			case schema.ColumnTypeEnumString:
@@ -221,7 +205,6 @@
 				return "", errors.NewInvalidInputf(errors.CodeInvalidInput, "exists operator is not supported for low cardinality column type %s", elementType)
 			}
 		case schema.ColumnTypeEnumString:
->>>>>>> f6da9adb
 			value = ""
 			if operator == qbtypes.FilterOperatorExists {
 				return sb.NE(tblFieldName, value), nil
