package telemetrylogs

import (
	"context"
	"fmt"
	"slices"
	"strings"

	schema "github.com/SigNoz/signoz-otel-collector/cmd/signozschemamigrator/schema_migrator"
<<<<<<< HEAD
	"github.com/SigNoz/signoz/ee/query-service/constants"
=======
	"github.com/SigNoz/signoz/pkg/errors"
>>>>>>> 8752022c
	"github.com/SigNoz/signoz/pkg/querybuilder"
	qbtypes "github.com/SigNoz/signoz/pkg/types/querybuildertypes/querybuildertypesv5"
	"github.com/SigNoz/signoz/pkg/types/telemetrytypes"
	"golang.org/x/exp/maps"

	"github.com/huandu/go-sqlbuilder"
)

type conditionBuilder struct {
	fm  qbtypes.FieldMapper
	jqb *JSONQueryBuilder
}

func NewConditionBuilder(fm qbtypes.FieldMapper, jqb *JSONQueryBuilder) *conditionBuilder {
	return &conditionBuilder{fm: fm, jqb: jqb}
}

func (c *conditionBuilder) conditionFor(
	ctx context.Context,
	key *telemetrytypes.TelemetryFieldKey,
	operator qbtypes.FilterOperator,
	value any,
	sb *sqlbuilder.SelectBuilder,
) (string, error) {

	switch operator {
	case qbtypes.FilterOperatorContains,
		qbtypes.FilterOperatorNotContains,
		qbtypes.FilterOperatorILike,
		qbtypes.FilterOperatorNotILike,
		qbtypes.FilterOperatorLike,
		qbtypes.FilterOperatorNotLike:
		value = querybuilder.FormatValueForContains(value)
	}

	column, err := c.fm.ColumnFor(ctx, key)
	if err != nil {
		return "", err
	}

	if column.IsJSONColumn() && constants.BodyV2QueryEnabled && strings.HasPrefix(key.Name, BodyJSONStringSearchPrefix) {
		cond, err := c.jqb.BuildCondition(ctx, key, operator, value, sb)
		if err != nil {
			return "", err
		}
		return cond, nil
	}

	tblFieldName, err := c.fm.FieldFor(ctx, key)
	if err != nil {
		return "", err
	}

<<<<<<< HEAD
	tblFieldName, value = telemetrytypes.DataTypeCollisionHandledFieldName(key, value, tblFieldName)
=======
	if strings.HasPrefix(key.Name, BodyJSONStringSearchPrefix) {
		tblFieldName, value = GetBodyJSONKey(ctx, key, operator, value)
	}

	tblFieldName, value = querybuilder.DataTypeCollisionHandledFieldName(key, value, tblFieldName, operator)
>>>>>>> 8752022c

	// make use of case insensitive index for body
	if tblFieldName == "body" {
		switch operator {
		case qbtypes.FilterOperatorLike:
			return sb.ILike(tblFieldName, value), nil
		case qbtypes.FilterOperatorNotLike:
			return sb.NotILike(tblFieldName, value), nil
		case qbtypes.FilterOperatorRegexp:
			return fmt.Sprintf(`match(LOWER(%s), LOWER(%s))`, tblFieldName, sb.Var(value)), nil
		case qbtypes.FilterOperatorNotRegexp:
			return fmt.Sprintf(`NOT match(LOWER(%s), LOWER(%s))`, tblFieldName, sb.Var(value)), nil
		}
	}

	// regular operators
	switch operator {
	// regular operators
	case qbtypes.FilterOperatorEqual:
		return sb.E(tblFieldName, value), nil
	case qbtypes.FilterOperatorNotEqual:
		return sb.NE(tblFieldName, value), nil
	case qbtypes.FilterOperatorGreaterThan:
		return sb.G(tblFieldName, value), nil
	case qbtypes.FilterOperatorGreaterThanOrEq:
		return sb.GE(tblFieldName, value), nil
	case qbtypes.FilterOperatorLessThan:
		return sb.LT(tblFieldName, value), nil
	case qbtypes.FilterOperatorLessThanOrEq:
		return sb.LE(tblFieldName, value), nil

	// like and not like
	case qbtypes.FilterOperatorLike:
		return sb.Like(tblFieldName, value), nil
	case qbtypes.FilterOperatorNotLike:
		return sb.NotLike(tblFieldName, value), nil
	case qbtypes.FilterOperatorILike:
		return sb.ILike(tblFieldName, value), nil
	case qbtypes.FilterOperatorNotILike:
		return sb.NotILike(tblFieldName, value), nil

	case qbtypes.FilterOperatorContains:
		return sb.ILike(tblFieldName, fmt.Sprintf("%%%s%%", value)), nil
	case qbtypes.FilterOperatorNotContains:
		return sb.NotILike(tblFieldName, fmt.Sprintf("%%%s%%", value)), nil

	case qbtypes.FilterOperatorRegexp:
		return fmt.Sprintf(`match(%s, %s)`, tblFieldName, sb.Var(value)), nil
	case qbtypes.FilterOperatorNotRegexp:
		return fmt.Sprintf(`NOT match(%s, %s)`, tblFieldName, sb.Var(value)), nil
	// between and not between
	case qbtypes.FilterOperatorBetween:
		values, ok := value.([]any)
		if !ok {
			return "", qbtypes.ErrBetweenValues
		}
		if len(values) != 2 {
			return "", qbtypes.ErrBetweenValues
		}
		return sb.Between(tblFieldName, values[0], values[1]), nil
	case qbtypes.FilterOperatorNotBetween:
		values, ok := value.([]any)
		if !ok {
			return "", qbtypes.ErrBetweenValues
		}
		if len(values) != 2 {
			return "", qbtypes.ErrBetweenValues
		}
		return sb.NotBetween(tblFieldName, values[0], values[1]), nil

	// in and not in
	case qbtypes.FilterOperatorIn:
		values, ok := value.([]any)
		if !ok {
			return "", qbtypes.ErrInValues
		}
		// instead of using IN, we use `=` + `OR` to make use of index
		conditions := []string{}
		for _, value := range values {
			conditions = append(conditions, sb.E(tblFieldName, value))
		}
		return sb.Or(conditions...), nil
	case qbtypes.FilterOperatorNotIn:
		values, ok := value.([]any)
		if !ok {
			return "", qbtypes.ErrInValues
		}
		// instead of using NOT IN, we use `!=` + `AND` to make use of index
		conditions := []string{}
		for _, value := range values {
			conditions = append(conditions, sb.NE(tblFieldName, value))
		}
		return sb.And(conditions...), nil

	// exists and not exists
	// in the UI based query builder, `exists` and `not exists` are used for
	// key membership checks, so depending on the column type, the condition changes
	case qbtypes.FilterOperatorExists, qbtypes.FilterOperatorNotExists:
		if strings.HasPrefix(key.Name, BodyJSONStringSearchPrefix) && !constants.BodyV2QueryEnabled {
			if operator == qbtypes.FilterOperatorExists {
				return GetBodyJSONKeyForExists(ctx, key, operator, value), nil
			} else {
				return "NOT " + GetBodyJSONKeyForExists(ctx, key, operator, value), nil
			}
		}

		var value any
<<<<<<< HEAD
		if column.IsJSONColumn() {
			value = "NULL"
=======
		switch column.Type {
		case schema.JSONColumnType{}:
>>>>>>> 8752022c
			if operator == qbtypes.FilterOperatorExists {
				return sb.IsNotNull(tblFieldName), nil
			} else {
				return sb.IsNull(tblFieldName), nil
			}
		}
		switch column.Type {
		case schema.ColumnTypeString, schema.LowCardinalityColumnType{ElementType: schema.ColumnTypeString}:
			value = ""
			if operator == qbtypes.FilterOperatorExists {
				return sb.NE(tblFieldName, value), nil
			} else {
				return sb.E(tblFieldName, value), nil
			}
		case schema.ColumnTypeUInt64, schema.ColumnTypeUInt32, schema.ColumnTypeUInt8:
			value = 0
			if operator == qbtypes.FilterOperatorExists {
				return sb.NE(tblFieldName, value), nil
			} else {
				return sb.E(tblFieldName, value), nil
			}
		case schema.MapColumnType{
			KeyType:   schema.LowCardinalityColumnType{ElementType: schema.ColumnTypeString},
			ValueType: schema.ColumnTypeString,
		}, schema.MapColumnType{
			KeyType:   schema.LowCardinalityColumnType{ElementType: schema.ColumnTypeString},
			ValueType: schema.ColumnTypeBool,
		}, schema.MapColumnType{
			KeyType:   schema.LowCardinalityColumnType{ElementType: schema.ColumnTypeString},
			ValueType: schema.ColumnTypeFloat64,
		}:
			leftOperand := fmt.Sprintf("mapContains(%s, '%s')", column.Name, key.Name)
			if key.Materialized {
				leftOperand = telemetrytypes.FieldKeyToMaterializedColumnNameForExists(key)
			}
			if operator == qbtypes.FilterOperatorExists {
				return sb.E(leftOperand, true), nil
			} else {
				return sb.NE(leftOperand, true), nil
			}
		default:
			return "", errors.NewInvalidInputf(errors.CodeInvalidInput, "exists operator is not supported for column type %s", column.Type)
		}
	}
	return "", errors.NewInvalidInputf(errors.CodeInvalidInput, "unsupported operator: %v", operator)
}

func (c *conditionBuilder) ConditionFor(
	ctx context.Context,
	key *telemetrytypes.TelemetryFieldKey,
	operator qbtypes.FilterOperator,
	value any,
	sb *sqlbuilder.SelectBuilder,
    _ uint64,
    _ uint64,
) (string, error) {
	condition, err := c.conditionFor(ctx, key, operator, value, sb)
	if err != nil {
		return "", err
	}

	if !(strings.HasPrefix(key.Name, BodyJSONStringSearchPrefix) && constants.BodyV2QueryEnabled) && operator.AddDefaultExistsFilter() {
		// skip adding exists filter for intrinsic fields
		// with an exception for body json search
		field, _ := c.fm.FieldFor(ctx, key)
		if slices.Contains(maps.Keys(IntrinsicFields), field) && !strings.HasPrefix(key.Name, BodyJSONStringSearchPrefix) {
			return condition, nil
		}

		existsCondition, err := c.conditionFor(ctx, key, qbtypes.FilterOperatorExists, nil, sb)
		if err != nil {
			return "", err
		}
		return sb.And(condition, existsCondition), nil
	}
	return condition, nil
}<|MERGE_RESOLUTION|>--- conflicted
+++ resolved
@@ -7,11 +7,8 @@
 	"strings"
 
 	schema "github.com/SigNoz/signoz-otel-collector/cmd/signozschemamigrator/schema_migrator"
-<<<<<<< HEAD
 	"github.com/SigNoz/signoz/ee/query-service/constants"
-=======
 	"github.com/SigNoz/signoz/pkg/errors"
->>>>>>> 8752022c
 	"github.com/SigNoz/signoz/pkg/querybuilder"
 	qbtypes "github.com/SigNoz/signoz/pkg/types/querybuildertypes/querybuildertypesv5"
 	"github.com/SigNoz/signoz/pkg/types/telemetrytypes"
@@ -65,15 +62,11 @@
 		return "", err
 	}
 
-<<<<<<< HEAD
-	tblFieldName, value = telemetrytypes.DataTypeCollisionHandledFieldName(key, value, tblFieldName)
-=======
 	if strings.HasPrefix(key.Name, BodyJSONStringSearchPrefix) {
 		tblFieldName, value = GetBodyJSONKey(ctx, key, operator, value)
 	}
 
 	tblFieldName, value = querybuilder.DataTypeCollisionHandledFieldName(key, value, tblFieldName, operator)
->>>>>>> 8752022c
 
 	// make use of case insensitive index for body
 	if tblFieldName == "body" {
@@ -181,13 +174,7 @@
 		}
 
 		var value any
-<<<<<<< HEAD
 		if column.IsJSONColumn() {
-			value = "NULL"
-=======
-		switch column.Type {
-		case schema.JSONColumnType{}:
->>>>>>> 8752022c
 			if operator == qbtypes.FilterOperatorExists {
 				return sb.IsNotNull(tblFieldName), nil
 			} else {
