package telemetrylogs

import (
	"context"
	"fmt"
	"slices"

	schema "github.com/SigNoz/signoz-otel-collector/cmd/signozschemamigrator/schema_migrator"
	"github.com/SigNoz/signoz/pkg/errors"
	"github.com/SigNoz/signoz/pkg/querybuilder"
	qbtypes "github.com/SigNoz/signoz/pkg/types/querybuildertypes/querybuildertypesv5"
	"github.com/SigNoz/signoz/pkg/types/telemetrytypes"
	"golang.org/x/exp/maps"

	"github.com/huandu/go-sqlbuilder"
)

type conditionBuilder struct {
	fm qbtypes.FieldMapper
}

func NewConditionBuilder(fm qbtypes.FieldMapper) *conditionBuilder {
	return &conditionBuilder{fm: fm}
}

func (c *conditionBuilder) conditionFor(
	ctx context.Context,
	key *telemetrytypes.TelemetryFieldKey,
	operator qbtypes.FilterOperator,
	value any,
	sb *sqlbuilder.SelectBuilder,
) (string, error) {

	switch operator {
	case qbtypes.FilterOperatorContains,
		qbtypes.FilterOperatorNotContains,
		qbtypes.FilterOperatorILike,
		qbtypes.FilterOperatorNotILike,
		qbtypes.FilterOperatorLike,
		qbtypes.FilterOperatorNotLike:
		value = querybuilder.FormatValueForContains(value)
	}

	column, err := c.fm.ColumnFor(ctx, key)
	if err != nil {
		return "", err
	}

	tblFieldName, err := c.fm.FieldFor(ctx, key)
	if err != nil {
		return "", err
	}

	// Check if this is a body JSON search - either by FieldContext
	if key.FieldContext == telemetrytypes.FieldContextBody {
		tblFieldName, value = GetBodyJSONKey(ctx, key, operator, value)
	}

	tblFieldName, value = querybuilder.DataTypeCollisionHandledFieldName(key, value, tblFieldName, operator)

	// make use of case insensitive index for body
	if tblFieldName == "body" {
		switch operator {
		case qbtypes.FilterOperatorLike:
			return sb.ILike(tblFieldName, value), nil
		case qbtypes.FilterOperatorNotLike:
			return sb.NotILike(tblFieldName, value), nil
		case qbtypes.FilterOperatorRegexp:
			// Note: Escape $$ to $$$$ to avoid sqlbuilder interpreting materialized $ signs
			// Only needed because we are using sprintf instead of sb.Match (not implemented in sqlbuilder)
			return fmt.Sprintf(`match(LOWER(%s), LOWER(%s))`, sqlbuilder.Escape(tblFieldName), sb.Var(value)), nil
		case qbtypes.FilterOperatorNotRegexp:
			// Note: Escape $$ to $$$$ to avoid sqlbuilder interpreting materialized $ signs
			// Only needed because we are using sprintf instead of sb.Match (not implemented in sqlbuilder)
			return fmt.Sprintf(`NOT match(LOWER(%s), LOWER(%s))`, sqlbuilder.Escape(tblFieldName), sb.Var(value)), nil
		}
	}

	// regular operators
	switch operator {
	// regular operators
	case qbtypes.FilterOperatorEqual:
		return sb.E(tblFieldName, value), nil
	case qbtypes.FilterOperatorNotEqual:
		return sb.NE(tblFieldName, value), nil
	case qbtypes.FilterOperatorGreaterThan:
		return sb.G(tblFieldName, value), nil
	case qbtypes.FilterOperatorGreaterThanOrEq:
		return sb.GE(tblFieldName, value), nil
	case qbtypes.FilterOperatorLessThan:
		return sb.LT(tblFieldName, value), nil
	case qbtypes.FilterOperatorLessThanOrEq:
		return sb.LE(tblFieldName, value), nil

	// like and not like
	case qbtypes.FilterOperatorLike:
		return sb.Like(tblFieldName, value), nil
	case qbtypes.FilterOperatorNotLike:
		return sb.NotLike(tblFieldName, value), nil
	case qbtypes.FilterOperatorILike:
		return sb.ILike(tblFieldName, value), nil
	case qbtypes.FilterOperatorNotILike:
		return sb.NotILike(tblFieldName, value), nil

	case qbtypes.FilterOperatorContains:
		return sb.ILike(tblFieldName, fmt.Sprintf("%%%s%%", value)), nil
	case qbtypes.FilterOperatorNotContains:
		return sb.NotILike(tblFieldName, fmt.Sprintf("%%%s%%", value)), nil

	case qbtypes.FilterOperatorRegexp:
		// Note: Escape $$ to $$$$ to avoid sqlbuilder interpreting materialized $ signs
		// Only needed because we are using sprintf instead of sb.Match (not implemented in sqlbuilder)
		return fmt.Sprintf(`match(%s, %s)`, sqlbuilder.Escape(tblFieldName), sb.Var(value)), nil
	case qbtypes.FilterOperatorNotRegexp:
		// Note: Escape $$ to $$$$ to avoid sqlbuilder interpreting materialized $ signs
		// Only needed because we are using sprintf instead of sb.Match (not implemented in sqlbuilder)
		return fmt.Sprintf(`NOT match(%s, %s)`, sqlbuilder.Escape(tblFieldName), sb.Var(value)), nil
	// between and not between
	case qbtypes.FilterOperatorBetween:
		values, ok := value.([]any)
		if !ok {
			return "", qbtypes.ErrBetweenValues
		}
		if len(values) != 2 {
			return "", qbtypes.ErrBetweenValues
		}
		return sb.Between(tblFieldName, values[0], values[1]), nil
	case qbtypes.FilterOperatorNotBetween:
		values, ok := value.([]any)
		if !ok {
			return "", qbtypes.ErrBetweenValues
		}
		if len(values) != 2 {
			return "", qbtypes.ErrBetweenValues
		}
		return sb.NotBetween(tblFieldName, values[0], values[1]), nil

	// in and not in
	case qbtypes.FilterOperatorIn:
		values, ok := value.([]any)
		if !ok {
			return "", qbtypes.ErrInValues
		}
		// instead of using IN, we use `=` + `OR` to make use of index
		conditions := []string{}
		for _, value := range values {
			conditions = append(conditions, sb.E(tblFieldName, value))
		}
		return sb.Or(conditions...), nil
	case qbtypes.FilterOperatorNotIn:
		values, ok := value.([]any)
		if !ok {
			return "", qbtypes.ErrInValues
		}
		// instead of using NOT IN, we use `!=` + `AND` to make use of index
		conditions := []string{}
		for _, value := range values {
			conditions = append(conditions, sb.NE(tblFieldName, value))
		}
		return sb.And(conditions...), nil

	// exists and not exists
	// in the UI based query builder, `exists` and `not exists` are used for
	// key membership checks, so depending on the column type, the condition changes
	case qbtypes.FilterOperatorExists, qbtypes.FilterOperatorNotExists:

		// Check if this is a body JSON search - by FieldContext
		if key.FieldContext == telemetrytypes.FieldContextBody {
			if operator == qbtypes.FilterOperatorExists {
				return GetBodyJSONKeyForExists(ctx, key, operator, value), nil
			} else {
				return "NOT " + GetBodyJSONKeyForExists(ctx, key, operator, value), nil
			}
		}

		var value any
<<<<<<< HEAD
		// schema.JSONColumnType{} now can not be used in switch cases, so we need to check if the column is a JSON column
		if column.IsJSONColumn() {
=======
		switch column.Type.GetType() {
		case schema.ColumnTypeEnumJSON:
>>>>>>> e66bfe59
			if operator == qbtypes.FilterOperatorExists {
				return sb.IsNotNull(tblFieldName), nil
			} else {
				return sb.IsNull(tblFieldName), nil
			}
<<<<<<< HEAD
		}
		switch column.Type {
		case schema.ColumnTypeString, schema.LowCardinalityColumnType{ElementType: schema.ColumnTypeString}:
=======
		case schema.ColumnTypeEnumLowCardinality:
			switch elementType := column.Type.(schema.LowCardinalityColumnType).ElementType; elementType.GetType() {
			case schema.ColumnTypeEnumString:
				value = ""
				if operator == qbtypes.FilterOperatorExists {
					return sb.NE(tblFieldName, value), nil
				}
				return sb.E(tblFieldName, value), nil
			default:
				return "", errors.NewInvalidInputf(errors.CodeInvalidInput, "exists operator is not supported for low cardinality column type %s", elementType)
			}
		case schema.ColumnTypeEnumString:
>>>>>>> e66bfe59
			value = ""
			if operator == qbtypes.FilterOperatorExists {
				return sb.NE(tblFieldName, value), nil
			} else {
				return sb.E(tblFieldName, value), nil
			}
		case schema.ColumnTypeEnumUInt64, schema.ColumnTypeEnumUInt32, schema.ColumnTypeEnumUInt8:
			value = 0
			if operator == qbtypes.FilterOperatorExists {
				return sb.NE(tblFieldName, value), nil
			} else {
				return sb.E(tblFieldName, value), nil
			}
		case schema.ColumnTypeEnumMap:
			keyType := column.Type.(schema.MapColumnType).KeyType
			if _, ok := keyType.(schema.LowCardinalityColumnType); !ok {
				return "", errors.NewInvalidInputf(errors.CodeInvalidInput, "key type %s is not supported for map column type %s", keyType, column.Type)
			}

			switch valueType := column.Type.(schema.MapColumnType).ValueType; valueType.GetType() {
			case schema.ColumnTypeEnumString, schema.ColumnTypeEnumBool, schema.ColumnTypeEnumFloat64:
				leftOperand := fmt.Sprintf("mapContains(%s, '%s')", column.Name, key.Name)
				if key.Materialized {
					leftOperand = telemetrytypes.FieldKeyToMaterializedColumnNameForExists(key)
				}
				if operator == qbtypes.FilterOperatorExists {
					return sb.E(leftOperand, true), nil
				} else {
					return sb.NE(leftOperand, true), nil
				}
			default:
				return "", errors.NewInvalidInputf(errors.CodeInvalidInput, "exists operator is not supported for map column type %s", valueType)
			}
		default:
			return "", errors.NewInvalidInputf(errors.CodeInvalidInput, "exists operator is not supported for column type %s", column.Type)
		}
	}
	return "", errors.NewInvalidInputf(errors.CodeInvalidInput, "unsupported operator: %v", operator)
}

func (c *conditionBuilder) ConditionFor(
	ctx context.Context,
	key *telemetrytypes.TelemetryFieldKey,
	operator qbtypes.FilterOperator,
	value any,
	sb *sqlbuilder.SelectBuilder,
	_ uint64,
	_ uint64,
) (string, error) {
	condition, err := c.conditionFor(ctx, key, operator, value, sb)
	if err != nil {
		return "", err
	}

	if operator.AddDefaultExistsFilter() {
		// skip adding exists filter for intrinsic fields
		// with an exception for body json search
		field, _ := c.fm.FieldFor(ctx, key)
		if slices.Contains(maps.Keys(IntrinsicFields), field) && key.FieldContext != telemetrytypes.FieldContextBody {
			return condition, nil
		}

		existsCondition, err := c.conditionFor(ctx, key, qbtypes.FilterOperatorExists, nil, sb)
		if err != nil {
			return "", err
		}
		return sb.And(condition, existsCondition), nil
	}
	return condition, nil
}<|MERGE_RESOLUTION|>--- conflicted
+++ resolved
@@ -174,23 +174,13 @@
 		}
 
 		var value any
-<<<<<<< HEAD
-		// schema.JSONColumnType{} now can not be used in switch cases, so we need to check if the column is a JSON column
-		if column.IsJSONColumn() {
-=======
 		switch column.Type.GetType() {
 		case schema.ColumnTypeEnumJSON:
->>>>>>> e66bfe59
 			if operator == qbtypes.FilterOperatorExists {
 				return sb.IsNotNull(tblFieldName), nil
 			} else {
 				return sb.IsNull(tblFieldName), nil
 			}
-<<<<<<< HEAD
-		}
-		switch column.Type {
-		case schema.ColumnTypeString, schema.LowCardinalityColumnType{ElementType: schema.ColumnTypeString}:
-=======
 		case schema.ColumnTypeEnumLowCardinality:
 			switch elementType := column.Type.(schema.LowCardinalityColumnType).ElementType; elementType.GetType() {
 			case schema.ColumnTypeEnumString:
@@ -203,7 +193,6 @@
 				return "", errors.NewInvalidInputf(errors.CodeInvalidInput, "exists operator is not supported for low cardinality column type %s", elementType)
 			}
 		case schema.ColumnTypeEnumString:
->>>>>>> e66bfe59
 			value = ""
 			if operator == qbtypes.FilterOperatorExists {
 				return sb.NE(tblFieldName, value), nil
