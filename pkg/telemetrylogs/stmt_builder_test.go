package telemetrylogs

import (
	"context"
	"testing"
	"time"

	"github.com/SigNoz/signoz/pkg/instrumentation/instrumentationtest"
	"github.com/SigNoz/signoz/pkg/querybuilder"
	"github.com/SigNoz/signoz/pkg/querybuilder/resourcefilter"
	qbtypes "github.com/SigNoz/signoz/pkg/types/querybuildertypes/querybuildertypesv5"
	"github.com/SigNoz/signoz/pkg/types/telemetrytypes"
	"github.com/SigNoz/signoz/pkg/types/telemetrytypes/telemetrytypestest"
	"github.com/stretchr/testify/require"
)

func resourceFilterStmtBuilder() qbtypes.StatementBuilder[qbtypes.LogAggregation] {
	fm := resourcefilter.NewFieldMapper()
	cb := resourcefilter.NewConditionBuilder(fm)
	mockMetadataStore := telemetrytypestest.NewMockMetadataStore()
	keysMap := buildCompleteFieldKeyMap()
	for _, keys := range keysMap {
		for _, key := range keys {
			key.Signal = telemetrytypes.SignalLogs
		}
	}
	mockMetadataStore.KeysMap = keysMap

	return resourcefilter.NewLogResourceFilterStatementBuilder(
		instrumentationtest.New().ToProviderSettings(),
		fm,
		cb,
		mockMetadataStore,
		DefaultFullTextColumn,
		BodyJSONStringSearchPrefix,
		GetBodyJSONKey,
	)
}

func TestStatementBuilderTimeSeries(t *testing.T) {
	cases := []struct {
		name        string
		requestType qbtypes.RequestType
		query       qbtypes.QueryBuilderQuery[qbtypes.LogAggregation]
		expected    qbtypes.Statement
		expectedErr error
	}{
		{
			name:        "Time series with limit",
			requestType: qbtypes.RequestTypeTimeSeries,
			query: qbtypes.QueryBuilderQuery[qbtypes.LogAggregation]{
				Signal:       telemetrytypes.SignalLogs,
				StepInterval: qbtypes.Step{Duration: 30 * time.Second},
				Aggregations: []qbtypes.LogAggregation{
					{
						Expression: "count()",
					},
				},
				Filter: &qbtypes.Filter{
					Expression: "service.name = 'cartservice'",
				},
				Limit: 10,
				GroupBy: []qbtypes.GroupByKey{
					{
						TelemetryFieldKey: telemetrytypes.TelemetryFieldKey{
							Name: "service.name",
						},
					},
				},
			},
			expected: qbtypes.Statement{
				Query: "WITH __resource_filter AS (SELECT fingerprint FROM signoz_logs.distributed_logs_v2_resource WHERE (simpleJSONExtractString(labels, 'service.name') = ? AND labels LIKE ? AND labels LIKE ?) AND seen_at_ts_bucket_start >= ? AND seen_at_ts_bucket_start <= ?), __limit_cte AS (SELECT toString(multiIf(multiIf(resource.`service.name` IS NOT NULL, resource.`service.name`::String, mapContains(resources_string, 'service.name'), resources_string['service.name'], NULL) IS NOT NULL, multiIf(resource.`service.name` IS NOT NULL, resource.`service.name`::String, mapContains(resources_string, 'service.name'), resources_string['service.name'], NULL), NULL)) AS `service.name`, count() AS __result_0 FROM signoz_logs.distributed_logs_v2 WHERE resource_fingerprint GLOBAL IN (SELECT fingerprint FROM __resource_filter) AND true AND timestamp >= ? AND ts_bucket_start >= ? AND timestamp < ? AND ts_bucket_start <= ? GROUP BY `service.name` ORDER BY __result_0 DESC LIMIT ?) SELECT toStartOfInterval(fromUnixTimestamp64Nano(timestamp), INTERVAL 30 SECOND) AS ts, toString(multiIf(multiIf(resource.`service.name` IS NOT NULL, resource.`service.name`::String, mapContains(resources_string, 'service.name'), resources_string['service.name'], NULL) IS NOT NULL, multiIf(resource.`service.name` IS NOT NULL, resource.`service.name`::String, mapContains(resources_string, 'service.name'), resources_string['service.name'], NULL), NULL)) AS `service.name`, count() AS __result_0 FROM signoz_logs.distributed_logs_v2 WHERE resource_fingerprint GLOBAL IN (SELECT fingerprint FROM __resource_filter) AND true AND timestamp >= ? AND ts_bucket_start >= ? AND timestamp < ? AND ts_bucket_start <= ? AND (`service.name`) GLOBAL IN (SELECT `service.name` FROM __limit_cte) GROUP BY ts, `service.name`",
				Args:  []any{"cartservice", "%service.name%", "%service.name\":\"cartservice%", uint64(1747945619), uint64(1747983448), "1747947419000000000", uint64(1747945619), "1747983448000000000", uint64(1747983448), 10, "1747947419000000000", uint64(1747945619), "1747983448000000000", uint64(1747983448)},
			},
			expectedErr: nil,
		},
		{
			name:        "Time series with OR b/w resource attr and attribute filter",
			requestType: qbtypes.RequestTypeTimeSeries,
			query: qbtypes.QueryBuilderQuery[qbtypes.LogAggregation]{
				Signal:       telemetrytypes.SignalTraces,
				StepInterval: qbtypes.Step{Duration: 30 * time.Second},
				Aggregations: []qbtypes.LogAggregation{
					{
						Expression: "count()",
					},
				},
				Filter: &qbtypes.Filter{
					Expression: "service.name = 'redis-manual' OR http.method = 'GET'",
				},
				Limit: 10,
				GroupBy: []qbtypes.GroupByKey{
					{
						TelemetryFieldKey: telemetrytypes.TelemetryFieldKey{
							Name: "service.name",
						},
					},
				},
			},
			expected: qbtypes.Statement{
				Query: "WITH __resource_filter AS (SELECT fingerprint FROM signoz_logs.distributed_logs_v2_resource WHERE ((simpleJSONExtractString(labels, 'service.name') = ? AND labels LIKE ? AND labels LIKE ?) OR true) AND seen_at_ts_bucket_start >= ? AND seen_at_ts_bucket_start <= ?), __limit_cte AS (SELECT toString(multiIf(multiIf(resource.`service.name` IS NOT NULL, resource.`service.name`::String, mapContains(resources_string, 'service.name'), resources_string['service.name'], NULL) IS NOT NULL, multiIf(resource.`service.name` IS NOT NULL, resource.`service.name`::String, mapContains(resources_string, 'service.name'), resources_string['service.name'], NULL), NULL)) AS `service.name`, count() AS __result_0 FROM signoz_logs.distributed_logs_v2 WHERE resource_fingerprint GLOBAL IN (SELECT fingerprint FROM __resource_filter) AND ((multiIf(resource.`service.name` IS NOT NULL, resource.`service.name`::String, mapContains(resources_string, 'service.name'), resources_string['service.name'], NULL) = ? AND multiIf(resource.`service.name` IS NOT NULL, resource.`service.name`::String, mapContains(resources_string, 'service.name'), resources_string['service.name'], NULL) IS NOT NULL) OR (attributes_string['http.method'] = ? AND mapContains(attributes_string, 'http.method') = ?)) AND timestamp >= ? AND ts_bucket_start >= ? AND timestamp < ? AND ts_bucket_start <= ? GROUP BY `service.name` ORDER BY __result_0 DESC LIMIT ?) SELECT toStartOfInterval(fromUnixTimestamp64Nano(timestamp), INTERVAL 30 SECOND) AS ts, toString(multiIf(multiIf(resource.`service.name` IS NOT NULL, resource.`service.name`::String, mapContains(resources_string, 'service.name'), resources_string['service.name'], NULL) IS NOT NULL, multiIf(resource.`service.name` IS NOT NULL, resource.`service.name`::String, mapContains(resources_string, 'service.name'), resources_string['service.name'], NULL), NULL)) AS `service.name`, count() AS __result_0 FROM signoz_logs.distributed_logs_v2 WHERE resource_fingerprint GLOBAL IN (SELECT fingerprint FROM __resource_filter) AND ((multiIf(resource.`service.name` IS NOT NULL, resource.`service.name`::String, mapContains(resources_string, 'service.name'), resources_string['service.name'], NULL) = ? AND multiIf(resource.`service.name` IS NOT NULL, resource.`service.name`::String, mapContains(resources_string, 'service.name'), resources_string['service.name'], NULL) IS NOT NULL) OR (attributes_string['http.method'] = ? AND mapContains(attributes_string, 'http.method') = ?)) AND timestamp >= ? AND ts_bucket_start >= ? AND timestamp < ? AND ts_bucket_start <= ? AND (`service.name`) GLOBAL IN (SELECT `service.name` FROM __limit_cte) GROUP BY ts, `service.name`",
				Args:  []any{"redis-manual", "%service.name%", "%service.name\":\"redis-manual%", uint64(1747945619), uint64(1747983448), "redis-manual", "GET", true, "1747947419000000000", uint64(1747945619), "1747983448000000000", uint64(1747983448), 10, "redis-manual", "GET", true, "1747947419000000000", uint64(1747945619), "1747983448000000000", uint64(1747983448)},
			},
			expectedErr: nil,
		},
		{
			name:        "Time series with limit + custom order by",
			requestType: qbtypes.RequestTypeTimeSeries,
			query: qbtypes.QueryBuilderQuery[qbtypes.LogAggregation]{
				Signal:       telemetrytypes.SignalLogs,
				StepInterval: qbtypes.Step{Duration: 30 * time.Second},
				Aggregations: []qbtypes.LogAggregation{
					{
						Expression: "count()",
					},
				},
				Filter: &qbtypes.Filter{
					Expression: "service.name = 'cartservice'",
				},
				Limit: 10,
				GroupBy: []qbtypes.GroupByKey{
					{
						TelemetryFieldKey: telemetrytypes.TelemetryFieldKey{
							Name: "service.name",
						},
					},
				},
				Order: []qbtypes.OrderBy{
					{
						Key: qbtypes.OrderByKey{
							TelemetryFieldKey: telemetrytypes.TelemetryFieldKey{
								Name: "service.name",
							},
						},
						Direction: qbtypes.OrderDirectionDesc,
					},
				},
			},
			expected: qbtypes.Statement{
				Query: "WITH __resource_filter AS (SELECT fingerprint FROM signoz_logs.distributed_logs_v2_resource WHERE (simpleJSONExtractString(labels, 'service.name') = ? AND labels LIKE ? AND labels LIKE ?) AND seen_at_ts_bucket_start >= ? AND seen_at_ts_bucket_start <= ?), __limit_cte AS (SELECT toString(multiIf(multiIf(resource.`service.name` IS NOT NULL, resource.`service.name`::String, mapContains(resources_string, 'service.name'), resources_string['service.name'], NULL) IS NOT NULL, multiIf(resource.`service.name` IS NOT NULL, resource.`service.name`::String, mapContains(resources_string, 'service.name'), resources_string['service.name'], NULL), NULL)) AS `service.name`, count() AS __result_0 FROM signoz_logs.distributed_logs_v2 WHERE resource_fingerprint GLOBAL IN (SELECT fingerprint FROM __resource_filter) AND true AND timestamp >= ? AND ts_bucket_start >= ? AND timestamp < ? AND ts_bucket_start <= ? GROUP BY `service.name` ORDER BY `service.name` desc LIMIT ?) SELECT toStartOfInterval(fromUnixTimestamp64Nano(timestamp), INTERVAL 30 SECOND) AS ts, toString(multiIf(multiIf(resource.`service.name` IS NOT NULL, resource.`service.name`::String, mapContains(resources_string, 'service.name'), resources_string['service.name'], NULL) IS NOT NULL, multiIf(resource.`service.name` IS NOT NULL, resource.`service.name`::String, mapContains(resources_string, 'service.name'), resources_string['service.name'], NULL), NULL)) AS `service.name`, count() AS __result_0 FROM signoz_logs.distributed_logs_v2 WHERE resource_fingerprint GLOBAL IN (SELECT fingerprint FROM __resource_filter) AND true AND timestamp >= ? AND ts_bucket_start >= ? AND timestamp < ? AND ts_bucket_start <= ? AND (`service.name`) GLOBAL IN (SELECT `service.name` FROM __limit_cte) GROUP BY ts, `service.name` ORDER BY `service.name` desc, ts desc",
				Args:  []any{"cartservice", "%service.name%", "%service.name\":\"cartservice%", uint64(1747945619), uint64(1747983448), "1747947419000000000", uint64(1747945619), "1747983448000000000", uint64(1747983448), 10, "1747947419000000000", uint64(1747945619), "1747983448000000000", uint64(1747983448)},
			},
			expectedErr: nil,
		},
		{
			name:        "Time series with group by on materialized column",
			requestType: qbtypes.RequestTypeTimeSeries,
			query: qbtypes.QueryBuilderQuery[qbtypes.LogAggregation]{
				Signal:       telemetrytypes.SignalLogs,
				StepInterval: qbtypes.Step{Duration: 30 * time.Second},
				Aggregations: []qbtypes.LogAggregation{
					{
						Expression: "count()",
					},
				},
				Filter: &qbtypes.Filter{
					Expression: "service.name = 'cartservice'",
				},
				Limit: 10,
				GroupBy: []qbtypes.GroupByKey{
					{
						TelemetryFieldKey: telemetrytypes.TelemetryFieldKey{
							Name:          "materialized.key.name",
							FieldContext:  telemetrytypes.FieldContextAttribute,
							FieldDataType: telemetrytypes.FieldDataTypeString,
						},
					},
				},
			},
			expected: qbtypes.Statement{
				Query: "WITH __resource_filter AS (SELECT fingerprint FROM signoz_logs.distributed_logs_v2_resource WHERE (simpleJSONExtractString(labels, 'service.name') = ? AND labels LIKE ? AND labels LIKE ?) AND seen_at_ts_bucket_start >= ? AND seen_at_ts_bucket_start <= ?), __limit_cte AS (SELECT toString(multiIf(`attribute_string_materialized$$key$$name_exists` = ?, `attribute_string_materialized$$key$$name`, NULL)) AS `materialized.key.name`, count() AS __result_0 FROM signoz_logs.distributed_logs_v2 WHERE resource_fingerprint GLOBAL IN (SELECT fingerprint FROM __resource_filter) AND true AND timestamp >= ? AND ts_bucket_start >= ? AND timestamp < ? AND ts_bucket_start <= ? GROUP BY `materialized.key.name` ORDER BY __result_0 DESC LIMIT ?) SELECT toStartOfInterval(fromUnixTimestamp64Nano(timestamp), INTERVAL 30 SECOND) AS ts, toString(multiIf(`attribute_string_materialized$$key$$name_exists` = ?, `attribute_string_materialized$$key$$name`, NULL)) AS `materialized.key.name`, count() AS __result_0 FROM signoz_logs.distributed_logs_v2 WHERE resource_fingerprint GLOBAL IN (SELECT fingerprint FROM __resource_filter) AND true AND timestamp >= ? AND ts_bucket_start >= ? AND timestamp < ? AND ts_bucket_start <= ? AND (`materialized.key.name`) GLOBAL IN (SELECT `materialized.key.name` FROM __limit_cte) GROUP BY ts, `materialized.key.name`",
				Args:  []any{"cartservice", "%service.name%", "%service.name\":\"cartservice%", uint64(1747945619), uint64(1747983448), true, "1747947419000000000", uint64(1747945619), "1747983448000000000", uint64(1747983448), 10, true, "1747947419000000000", uint64(1747945619), "1747983448000000000", uint64(1747983448)},
			},
		},
	}

	jqb := buildTestJSONQueryBuilder()
	fm := NewFieldMapper()
	cb := NewConditionBuilder(fm, jqb)
	mockMetadataStore := telemetrytypestest.NewMockMetadataStore()
	mockMetadataStore.KeysMap = buildCompleteFieldKeyMap()

	aggExprRewriter := querybuilder.NewAggExprRewriter(instrumentationtest.New().ToProviderSettings(), nil, fm, cb, "", nil)

	resourceFilterStmtBuilder := resourceFilterStmtBuilder()

	statementBuilder := NewLogQueryStatementBuilder(
		instrumentationtest.New().ToProviderSettings(),
		mockMetadataStore,
		fm,
		cb,
		jqb,
		resourceFilterStmtBuilder,
		aggExprRewriter,
		DefaultFullTextColumn,
		BodyJSONStringSearchPrefix,
		GetBodyJSONKey,
	)

	for _, c := range cases {
		t.Run(c.name, func(t *testing.T) {

			q, err := statementBuilder.Build(context.Background(), 1747947419000, 1747983448000, c.requestType, c.query, nil)

			if c.expectedErr != nil {
				require.Error(t, err)
				require.Contains(t, err.Error(), c.expectedErr.Error())
			} else {
				require.NoError(t, err)
				require.Equal(t, c.expected.Query, q.Query)
				require.Equal(t, c.expected.Args, q.Args)
				require.Equal(t, c.expected.Warnings, q.Warnings)
			}
		})
	}
}

func TestStatementBuilderListQuery(t *testing.T) {
	cases := []struct {
		name        string
		requestType qbtypes.RequestType
		query       qbtypes.QueryBuilderQuery[qbtypes.LogAggregation]
		expected    qbtypes.Statement
		expectedErr error
	}{
		{
			name:        "default list",
			requestType: qbtypes.RequestTypeRaw,
			query: qbtypes.QueryBuilderQuery[qbtypes.LogAggregation]{
				Signal: telemetrytypes.SignalLogs,
				Filter: &qbtypes.Filter{
					Expression: "service.name = 'cartservice'",
				},
				Limit: 10,
			},
			expected: qbtypes.Statement{
				Query: "WITH __resource_filter AS (SELECT fingerprint FROM signoz_logs.distributed_logs_v2_resource WHERE (simpleJSONExtractString(labels, 'service.name') = ? AND labels LIKE ? AND labels LIKE ?) AND seen_at_ts_bucket_start >= ? AND seen_at_ts_bucket_start <= ?) SELECT timestamp, id, trace_id, span_id, trace_flags, severity_text, severity_number, scope_name, scope_version, body_v2, promoted, attributes_string, attributes_number, attributes_bool, resources_string, scope_string FROM signoz_logs.distributed_logs_v2 WHERE resource_fingerprint GLOBAL IN (SELECT fingerprint FROM __resource_filter) AND true AND timestamp >= ? AND ts_bucket_start >= ? AND timestamp < ? AND ts_bucket_start <= ? LIMIT ?",
				Args:  []any{"cartservice", "%service.name%", "%service.name\":\"cartservice%", uint64(1747945619), uint64(1747983448), "1747947419000000000", uint64(1747945619), "1747983448000000000", uint64(1747983448), 10},
			},
			expectedErr: nil,
		},
		{
			name:        "list query with mat col order by",
			requestType: qbtypes.RequestTypeRaw,
			query: qbtypes.QueryBuilderQuery[qbtypes.LogAggregation]{
				Signal: telemetrytypes.SignalLogs,
				Filter: &qbtypes.Filter{
					Expression: "service.name = 'cartservice'",
				},
				Limit: 10,
				Order: []qbtypes.OrderBy{
					{
						Key: qbtypes.OrderByKey{
							TelemetryFieldKey: telemetrytypes.TelemetryFieldKey{
								Name:          "materialized.key.name",
								FieldContext:  telemetrytypes.FieldContextAttribute,
								FieldDataType: telemetrytypes.FieldDataTypeString,
							},
						},
						Direction: qbtypes.OrderDirectionDesc,
					},
				},
			},
			expected: qbtypes.Statement{
				Query: "WITH __resource_filter AS (SELECT fingerprint FROM signoz_logs.distributed_logs_v2_resource WHERE (simpleJSONExtractString(labels, 'service.name') = ? AND labels LIKE ? AND labels LIKE ?) AND seen_at_ts_bucket_start >= ? AND seen_at_ts_bucket_start <= ?) SELECT timestamp, id, trace_id, span_id, trace_flags, severity_text, severity_number, scope_name, scope_version, body_v2, promoted, attributes_string, attributes_number, attributes_bool, resources_string, scope_string FROM signoz_logs.distributed_logs_v2 WHERE resource_fingerprint GLOBAL IN (SELECT fingerprint FROM __resource_filter) AND true AND timestamp >= ? AND ts_bucket_start >= ? AND timestamp < ? AND ts_bucket_start <= ? ORDER BY `attribute_string_materialized$$key$$name` AS `materialized.key.name` desc LIMIT ?",
				Args:  []any{"cartservice", "%service.name%", "%service.name\":\"cartservice%", uint64(1747945619), uint64(1747983448), "1747947419000000000", uint64(1747945619), "1747983448000000000", uint64(1747983448), 10},
			},
			expectedErr: nil,
		},
	}

	jqb := buildTestJSONQueryBuilder()
	fm := NewFieldMapper()
	cb := NewConditionBuilder(fm, jqb)
	mockMetadataStore := telemetrytypestest.NewMockMetadataStore()
	mockMetadataStore.KeysMap = buildCompleteFieldKeyMap()

	aggExprRewriter := querybuilder.NewAggExprRewriter(instrumentationtest.New().ToProviderSettings(), nil, fm, cb, "", nil)

	resourceFilterStmtBuilder := resourceFilterStmtBuilder()

	statementBuilder := NewLogQueryStatementBuilder(
		instrumentationtest.New().ToProviderSettings(),
		mockMetadataStore,
		fm,
		cb,
		jqb,
		resourceFilterStmtBuilder,
		aggExprRewriter,
		DefaultFullTextColumn,
		BodyJSONStringSearchPrefix,
		GetBodyJSONKey,
	)

	for _, c := range cases {
		t.Run(c.name, func(t *testing.T) {

			q, err := statementBuilder.Build(context.Background(), 1747947419000, 1747983448000, c.requestType, c.query, nil)

			if c.expectedErr != nil {
				require.Error(t, err)
				require.Contains(t, err.Error(), c.expectedErr.Error())
			} else {
				require.NoError(t, err)
				require.Equal(t, c.expected.Query, q.Query)
				require.Equal(t, c.expected.Args, q.Args)
				require.Equal(t, c.expected.Warnings, q.Warnings)
			}
		})
	}
}

func TestStatementBuilderListQueryResourceTests(t *testing.T) {
	cases := []struct {
		name        string
		requestType qbtypes.RequestType
		query       qbtypes.QueryBuilderQuery[qbtypes.LogAggregation]
		expected    qbtypes.Statement
		expectedErr error
	}{
		{
			name:        "List with full text search",
			requestType: qbtypes.RequestTypeRaw,
			query: qbtypes.QueryBuilderQuery[qbtypes.LogAggregation]{
				Signal: telemetrytypes.SignalLogs,
				Filter: &qbtypes.Filter{
					Expression: "hello",
				},
				Limit: 10,
			},
			expected: qbtypes.Statement{
				Query: "WITH __resource_filter AS (SELECT fingerprint FROM signoz_logs.distributed_logs_v2_resource WHERE true AND seen_at_ts_bucket_start >= ? AND seen_at_ts_bucket_start <= ?) SELECT timestamp, id, trace_id, span_id, trace_flags, severity_text, severity_number, scope_name, scope_version, body_v2, promoted, attributes_string, attributes_number, attributes_bool, resources_string, scope_string FROM signoz_logs.distributed_logs_v2 WHERE resource_fingerprint GLOBAL IN (SELECT fingerprint FROM __resource_filter) AND match(LOWER(body), LOWER(?)) AND timestamp >= ? AND ts_bucket_start >= ? AND timestamp < ? AND ts_bucket_start <= ? LIMIT ?",
				Args:  []any{uint64(1747945619), uint64(1747983448), "hello", "1747947419000000000", uint64(1747945619), "1747983448000000000", uint64(1747983448), 10},
			},
			expectedErr: nil,
		},
		{
			name:        "list query with mat col order by",
			requestType: qbtypes.RequestTypeRaw,
			query: qbtypes.QueryBuilderQuery[qbtypes.LogAggregation]{
				Signal: telemetrytypes.SignalLogs,
				Filter: &qbtypes.Filter{
					Expression: "service.name = 'cartservice' hello",
				},
				Limit: 10,
				Order: []qbtypes.OrderBy{
					{
						Key: qbtypes.OrderByKey{
							TelemetryFieldKey: telemetrytypes.TelemetryFieldKey{
								Name:          "materialized.key.name",
								FieldContext:  telemetrytypes.FieldContextAttribute,
								FieldDataType: telemetrytypes.FieldDataTypeString,
							},
						},
						Direction: qbtypes.OrderDirectionDesc,
					},
				},
			},
			expected: qbtypes.Statement{
				Query: "WITH __resource_filter AS (SELECT fingerprint FROM signoz_logs.distributed_logs_v2_resource WHERE ((simpleJSONExtractString(labels, 'service.name') = ? AND labels LIKE ? AND labels LIKE ?)) AND seen_at_ts_bucket_start >= ? AND seen_at_ts_bucket_start <= ?) SELECT timestamp, id, trace_id, span_id, trace_flags, severity_text, severity_number, scope_name, scope_version, body_v2, promoted, attributes_string, attributes_number, attributes_bool, resources_string, scope_string FROM signoz_logs.distributed_logs_v2 WHERE resource_fingerprint GLOBAL IN (SELECT fingerprint FROM __resource_filter) AND (match(LOWER(body), LOWER(?))) AND timestamp >= ? AND ts_bucket_start >= ? AND timestamp < ? AND ts_bucket_start <= ? ORDER BY `attribute_string_materialized$$key$$name` AS `materialized.key.name` desc LIMIT ?",
				Args:  []any{"cartservice", "%service.name%", "%service.name\":\"cartservice%", uint64(1747945619), uint64(1747983448), "hello", "1747947419000000000", uint64(1747945619), "1747983448000000000", uint64(1747983448), 10},
			},
			expectedErr: nil,
		},
		{
			name:        "List with json search",
			requestType: qbtypes.RequestTypeRaw,
			query: qbtypes.QueryBuilderQuery[qbtypes.LogAggregation]{
				Signal: telemetrytypes.SignalLogs,
				Filter: &qbtypes.Filter{
					Expression: "body.status = 'success'",
				},
				Limit: 10,
			},
			expected: qbtypes.Statement{
				Query: "WITH __resource_filter AS (SELECT fingerprint FROM signoz_logs.distributed_logs_v2_resource WHERE true AND seen_at_ts_bucket_start >= ? AND seen_at_ts_bucket_start <= ?) SELECT timestamp, id, trace_id, span_id, trace_flags, severity_text, severity_number, scope_name, scope_version, body_v2, promoted, attributes_string, attributes_number, attributes_bool, resources_string, scope_string FROM signoz_logs.distributed_logs_v2 WHERE resource_fingerprint GLOBAL IN (SELECT fingerprint FROM __resource_filter) AND (dynamicElement(body_v2.status, 'String') = ?) AND timestamp >= ? AND ts_bucket_start >= ? AND timestamp < ? AND ts_bucket_start <= ? LIMIT ?",
				Args:  []any{uint64(1747945619), uint64(1747983448), "success", "1747947419000000000", uint64(1747945619), "1747983448000000000", uint64(1747983448), 10},
			},
			expectedErr: nil,
		},
	}

	jqb := buildTestJSONQueryBuilder()
	fm := NewFieldMapper()
	cb := NewConditionBuilder(fm, jqb)
	mockMetadataStore := telemetrytypestest.NewMockMetadataStore()
	mockMetadataStore.KeysMap = buildCompleteFieldKeyMap()

	aggExprRewriter := querybuilder.NewAggExprRewriter(instrumentationtest.New().ToProviderSettings(), nil, fm, cb, "", nil)

	resourceFilterStmtBuilder := resourceFilterStmtBuilder()

	statementBuilder := NewLogQueryStatementBuilder(
		instrumentationtest.New().ToProviderSettings(),
		mockMetadataStore,
		fm,
		cb,
		jqb,
		resourceFilterStmtBuilder,
		aggExprRewriter,
		DefaultFullTextColumn,
		BodyJSONStringSearchPrefix,
		GetBodyJSONKey,
	)

	//

	for _, c := range cases {
		t.Run(c.name, func(t *testing.T) {

			q, err := statementBuilder.Build(context.Background(), 1747947419000, 1747983448000, c.requestType, c.query, nil)

			if c.expectedErr != nil {
				require.Error(t, err)
				require.Contains(t, err.Error(), c.expectedErr.Error())
			} else {
				require.NoError(t, err)
				require.Equal(t, c.expected.Query, q.Query)
				require.Equal(t, c.expected.Args, q.Args)
				require.Equal(t, c.expected.Warnings, q.Warnings)
			}
		})
	}
<<<<<<< HEAD
=======
}

func TestStatementBuilderTimeSeriesBodyGroupBy(t *testing.T) {
	cases := []struct {
		name                string
		requestType         qbtypes.RequestType
		query               qbtypes.QueryBuilderQuery[qbtypes.LogAggregation]
		expected            qbtypes.Statement
		expectedErrContains string
	}{
		{
			name:        "Time series with limit and body group by",
			requestType: qbtypes.RequestTypeTimeSeries,
			query: qbtypes.QueryBuilderQuery[qbtypes.LogAggregation]{
				Signal:       telemetrytypes.SignalLogs,
				StepInterval: qbtypes.Step{Duration: 30 * time.Second},
				Aggregations: []qbtypes.LogAggregation{
					{
						Expression: "count()",
					},
				},
				Filter: &qbtypes.Filter{
					Expression: "service.name = 'cartservice'",
				},
				Limit: 10,
				GroupBy: []qbtypes.GroupByKey{
					{
						TelemetryFieldKey: telemetrytypes.TelemetryFieldKey{
							Name: "body.status",
						},
					},
				},
			},
			expectedErrContains: "Group by/Aggregation isn't available for the body column",
		},
	}

	fm := NewFieldMapper()
	cb := NewConditionBuilder(fm)
	mockMetadataStore := telemetrytypestest.NewMockMetadataStore()
	mockMetadataStore.KeysMap = buildCompleteFieldKeyMap()

	aggExprRewriter := querybuilder.NewAggExprRewriter(instrumentationtest.New().ToProviderSettings(), nil, fm, cb, "", nil)

	resourceFilterStmtBuilder := resourceFilterStmtBuilder()

	statementBuilder := NewLogQueryStatementBuilder(
		instrumentationtest.New().ToProviderSettings(),
		mockMetadataStore,
		fm,
		cb,
		resourceFilterStmtBuilder,
		aggExprRewriter,
		DefaultFullTextColumn,
		BodyJSONStringSearchPrefix,
		GetBodyJSONKey,
	)

	for _, c := range cases {
		t.Run(c.name, func(t *testing.T) {

			q, err := statementBuilder.Build(context.Background(), 1747947419000, 1747983448000, c.requestType, c.query, nil)

			if c.expectedErrContains != "" {
				require.Error(t, err)
				require.Contains(t, err.Error(), c.expectedErrContains)
			} else {
				require.NoError(t, err)
				require.Equal(t, c.expected.Query, q.Query)
				require.Equal(t, c.expected.Args, q.Args)
				require.Equal(t, c.expected.Warnings, q.Warnings)
			}
		})
	}
}

func TestStatementBuilderListQueryServiceCollision(t *testing.T) {
	cases := []struct {
		name        string
		requestType qbtypes.RequestType
		query       qbtypes.QueryBuilderQuery[qbtypes.LogAggregation]
		expected    qbtypes.Statement
		expectedErr error
		expectWarn  bool
	}{
		{
			name:        "default list",
			requestType: qbtypes.RequestTypeRaw,
			query: qbtypes.QueryBuilderQuery[qbtypes.LogAggregation]{
				Signal: telemetrytypes.SignalLogs,
				Filter: &qbtypes.Filter{
					Expression: "(service.name = 'cartservice' AND body CONTAINS 'error')",
				},
				Limit: 10,
			},
			expected: qbtypes.Statement{
				Query: "WITH __resource_filter AS (SELECT fingerprint FROM signoz_logs.distributed_logs_v2_resource WHERE (((simpleJSONExtractString(labels, 'service.name') = ? AND labels LIKE ? AND labels LIKE ?) AND true)) AND seen_at_ts_bucket_start >= ? AND seen_at_ts_bucket_start <= ?) SELECT timestamp, id, trace_id, span_id, trace_flags, severity_text, severity_number, scope_name, scope_version, body, attributes_string, attributes_number, attributes_bool, resources_string, scope_string FROM signoz_logs.distributed_logs_v2 WHERE resource_fingerprint GLOBAL IN (SELECT fingerprint FROM __resource_filter) AND ((LOWER(body) LIKE LOWER(?))) AND timestamp >= ? AND ts_bucket_start >= ? AND timestamp < ? AND ts_bucket_start <= ? LIMIT ?",
				Args:  []any{"cartservice", "%service.name%", "%service.name\":\"cartservice%", uint64(1747945619), uint64(1747983448), "%error%", "1747947419000000000", uint64(1747945619), "1747983448000000000", uint64(1747983448), 10},
			},
			expectedErr: nil,
			expectWarn:  true,
		},
		{
			name:        "list query with mat col order by",
			requestType: qbtypes.RequestTypeRaw,
			query: qbtypes.QueryBuilderQuery[qbtypes.LogAggregation]{
				Signal: telemetrytypes.SignalLogs,
				Filter: &qbtypes.Filter{
					Expression: "service.name = 'cartservice' AND body CONTAINS 'error'",
				},
				Limit: 10,
				Order: []qbtypes.OrderBy{
					{
						Key: qbtypes.OrderByKey{
							TelemetryFieldKey: telemetrytypes.TelemetryFieldKey{
								Name:          "materialized.key.name",
								FieldContext:  telemetrytypes.FieldContextAttribute,
								FieldDataType: telemetrytypes.FieldDataTypeString,
							},
						},
						Direction: qbtypes.OrderDirectionDesc,
					},
				},
			},
			expected: qbtypes.Statement{
				Query: "WITH __resource_filter AS (SELECT fingerprint FROM signoz_logs.distributed_logs_v2_resource WHERE ((simpleJSONExtractString(labels, 'service.name') = ? AND labels LIKE ? AND labels LIKE ?) AND true) AND seen_at_ts_bucket_start >= ? AND seen_at_ts_bucket_start <= ?) SELECT timestamp, id, trace_id, span_id, trace_flags, severity_text, severity_number, scope_name, scope_version, body, attributes_string, attributes_number, attributes_bool, resources_string, scope_string FROM signoz_logs.distributed_logs_v2 WHERE resource_fingerprint GLOBAL IN (SELECT fingerprint FROM __resource_filter) AND (LOWER(body) LIKE LOWER(?)) AND timestamp >= ? AND ts_bucket_start >= ? AND timestamp < ? AND ts_bucket_start <= ? ORDER BY `attribute_string_materialized$$key$$name` AS `materialized.key.name` desc LIMIT ?",
				Args:  []any{"cartservice", "%service.name%", "%service.name\":\"cartservice%", uint64(1747945619), uint64(1747983448), "%error%", "1747947419000000000", uint64(1747945619), "1747983448000000000", uint64(1747983448), 10},
			},
			expectedErr: nil,
			expectWarn:  true,
		},
	}

	fm := NewFieldMapper()
	cb := NewConditionBuilder(fm)
	mockMetadataStore := telemetrytypestest.NewMockMetadataStore()
	mockMetadataStore.KeysMap = buildCompleteFieldKeyMapCollision()

	aggExprRewriter := querybuilder.NewAggExprRewriter(instrumentationtest.New().ToProviderSettings(), nil, fm, cb, "", nil)

	resourceFilterStmtBuilder := resourceFilterStmtBuilder()

	statementBuilder := NewLogQueryStatementBuilder(
		instrumentationtest.New().ToProviderSettings(),
		mockMetadataStore,
		fm,
		cb,
		resourceFilterStmtBuilder,
		aggExprRewriter,
		DefaultFullTextColumn,
		BodyJSONStringSearchPrefix,
		GetBodyJSONKey,
	)

	for _, c := range cases {
		t.Run(c.name, func(t *testing.T) {

			q, err := statementBuilder.Build(context.Background(), 1747947419000, 1747983448000, c.requestType, c.query, nil)

			if c.expectedErr != nil {
				require.Error(t, err)
				require.Contains(t, err.Error(), c.expectedErr.Error())
			} else {
				require.NoError(t, err)
				require.Equal(t, c.expected.Query, q.Query)
				require.Equal(t, c.expected.Args, q.Args)
				if c.expectWarn {
					require.True(t, len(q.Warnings) > 0)
				}
			}
		})
	}
>>>>>>> 8752022c
}<|MERGE_RESOLUTION|>--- conflicted
+++ resolved
@@ -421,8 +421,6 @@
 			}
 		})
 	}
-<<<<<<< HEAD
-=======
 }
 
 func TestStatementBuilderTimeSeriesBodyGroupBy(t *testing.T) {
@@ -460,8 +458,9 @@
 		},
 	}
 
+	jqb := buildTestJSONQueryBuilder()
 	fm := NewFieldMapper()
-	cb := NewConditionBuilder(fm)
+	cb := NewConditionBuilder(fm, jqb)
 	mockMetadataStore := telemetrytypestest.NewMockMetadataStore()
 	mockMetadataStore.KeysMap = buildCompleteFieldKeyMap()
 
@@ -474,6 +473,7 @@
 		mockMetadataStore,
 		fm,
 		cb,
+		jqb,
 		resourceFilterStmtBuilder,
 		aggExprRewriter,
 		DefaultFullTextColumn,
@@ -556,8 +556,9 @@
 		},
 	}
 
+	jqb := buildTestJSONQueryBuilder()
 	fm := NewFieldMapper()
-	cb := NewConditionBuilder(fm)
+	cb := NewConditionBuilder(fm, jqb)
 	mockMetadataStore := telemetrytypestest.NewMockMetadataStore()
 	mockMetadataStore.KeysMap = buildCompleteFieldKeyMapCollision()
 
@@ -570,6 +571,7 @@
 		mockMetadataStore,
 		fm,
 		cb,
+		jqb,
 		resourceFilterStmtBuilder,
 		aggExprRewriter,
 		DefaultFullTextColumn,
@@ -595,5 +597,4 @@
 			}
 		})
 	}
->>>>>>> 8752022c
 }