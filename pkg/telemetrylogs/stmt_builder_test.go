--- conflicted
+++ resolved
@@ -295,13 +295,8 @@
 				Limit: 10,
 			},
 			expected: qbtypes.Statement{
-<<<<<<< HEAD
-				Query: "WITH __resource_filter AS (SELECT fingerprint FROM signoz_logs.distributed_logs_v2_resource WHERE true AND seen_at_ts_bucket_start >= ? AND seen_at_ts_bucket_start <= ?) SELECT timestamp, id, trace_id, span_id, trace_flags, severity_text, severity_number, scope_name, scope_version, body, attributes_string, attributes_number, attributes_bool, resources_string, scope_string FROM signoz_logs.distributed_logs_v2 WHERE resource_fingerprint GLOBAL IN (SELECT fingerprint FROM __resource_filter) AND match(LOWER(body), LOWER(?)) AND timestamp >= ? AND timestamp < ? AND ts_bucket_start >= ? AND ts_bucket_start <= ? LIMIT ?",
-				Args:  []any{uint64(1747945619), uint64(1747983448), "hello", "1747947419000000000", "1747983448000000000", uint64(1747945619), uint64(1747983448), 10},
-=======
 				Query: "WITH __resource_filter AS (SELECT fingerprint FROM signoz_logs.distributed_logs_v2_resource WHERE true AND seen_at_ts_bucket_start >= ? AND seen_at_ts_bucket_start <= ?) SELECT timestamp, id, trace_id, span_id, trace_flags, severity_text, severity_number, scope_name, scope_version, body, attributes_string, attributes_number, attributes_bool, resources_string, scope_string FROM signoz_logs.distributed_logs_v2 WHERE resource_fingerprint GLOBAL IN (SELECT fingerprint FROM __resource_filter) AND match(LOWER(body), LOWER(?)) AND timestamp >= ? AND ts_bucket_start >= ? AND timestamp < ? AND ts_bucket_start <= ? LIMIT ?",
 				Args:  []any{uint64(1747945619), uint64(1747983448), "hello", "1747947419000000000", uint64(1747945619), "1747983448000000000", uint64(1747983448), 10},
->>>>>>> 3c380353
 			},
 			expectedErr: nil,
 		},
@@ -328,13 +323,8 @@
 				},
 			},
 			expected: qbtypes.Statement{
-<<<<<<< HEAD
-				Query: "WITH __resource_filter AS (SELECT fingerprint FROM signoz_logs.distributed_logs_v2_resource WHERE ((simpleJSONExtractString(labels, 'service.name') = ? AND labels LIKE ? AND labels LIKE ?)) AND seen_at_ts_bucket_start >= ? AND seen_at_ts_bucket_start <= ?) SELECT timestamp, id, trace_id, span_id, trace_flags, severity_text, severity_number, scope_name, scope_version, body, attributes_string, attributes_number, attributes_bool, resources_string, scope_string FROM signoz_logs.distributed_logs_v2 WHERE resource_fingerprint GLOBAL IN (SELECT fingerprint FROM __resource_filter) AND (match(LOWER(body), LOWER(?))) AND timestamp >= ? AND timestamp < ? AND ts_bucket_start >= ? AND ts_bucket_start <= ? ORDER BY `attribute_string_materialized$$key$$name` AS `materialized.key.name` desc LIMIT ?",
-				Args:  []any{"cartservice", "%service.name%", "%service.name\":\"cartservice%", uint64(1747945619), uint64(1747983448), "hello", "1747947419000000000", "1747983448000000000", uint64(1747945619), uint64(1747983448), 10},
-=======
 				Query: "WITH __resource_filter AS (SELECT fingerprint FROM signoz_logs.distributed_logs_v2_resource WHERE ((simpleJSONExtractString(labels, 'service.name') = ? AND labels LIKE ? AND labels LIKE ?)) AND seen_at_ts_bucket_start >= ? AND seen_at_ts_bucket_start <= ?) SELECT timestamp, id, trace_id, span_id, trace_flags, severity_text, severity_number, scope_name, scope_version, body, attributes_string, attributes_number, attributes_bool, resources_string, scope_string FROM signoz_logs.distributed_logs_v2 WHERE resource_fingerprint GLOBAL IN (SELECT fingerprint FROM __resource_filter) AND (match(LOWER(body), LOWER(?))) AND timestamp >= ? AND ts_bucket_start >= ? AND timestamp < ? AND ts_bucket_start <= ? ORDER BY `attribute_string_materialized$$key$$name` AS `materialized.key.name` desc LIMIT ?",
 				Args:  []any{"cartservice", "%service.name%", "%service.name\":\"cartservice%", uint64(1747945619), uint64(1747983448), "hello", "1747947419000000000", uint64(1747945619), "1747983448000000000", uint64(1747983448), 10},
->>>>>>> 3c380353
 			},
 			expectedErr: nil,
 		},
