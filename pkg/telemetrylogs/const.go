--- conflicted
+++ resolved
@@ -1,11 +1,7 @@
 package telemetrylogs
 
 import (
-<<<<<<< HEAD
-	collectorConstants "github.com/SigNoz/signoz-otel-collector/constants"
-=======
 	"github.com/SigNoz/signoz-otel-collector/constants"
->>>>>>> 1bb9386e
 	qbtypes "github.com/SigNoz/signoz/pkg/types/querybuildertypes/querybuildertypesv5"
 	"github.com/SigNoz/signoz/pkg/types/telemetrytypes"
 )
@@ -21,13 +17,8 @@
 	LogsV2TimestampColumn         = "timestamp"
 	LogsV2ObservedTimestampColumn = "observed_timestamp"
 	LogsV2BodyColumn              = "body"
-<<<<<<< HEAD
-	LogsV2BodyJSONColumn          = collectorConstants.BodyJSONColumn
-	LogsV2BodyPromotedColumn      = collectorConstants.BodyPromotedColumn
-=======
 	LogsV2BodyJSONColumn          = constants.BodyJSONColumn
 	LogsV2BodyPromotedColumn      = constants.BodyPromotedColumn
->>>>>>> 1bb9386e
 	LogsV2TraceIDColumn           = "trace_id"
 	LogsV2SpanIDColumn            = "span_id"
 	LogsV2TraceFlagsColumn        = "trace_flags"
@@ -43,13 +34,8 @@
 	LogsV2ResourcesStringColumn  = "resources_string"
 	LogsV2ScopeStringColumn      = "scope_string"
 
-<<<<<<< HEAD
-	BodyJSONColumnPrefix     = collectorConstants.BodyJSONColumnPrefix
-	BodyPromotedColumnPrefix = collectorConstants.BodyPromotedColumnPrefix
-=======
 	BodyJSONColumnPrefix     = constants.BodyJSONColumnPrefix
 	BodyPromotedColumnPrefix = constants.BodyPromotedColumnPrefix
->>>>>>> 1bb9386e
 )
 
 var (
