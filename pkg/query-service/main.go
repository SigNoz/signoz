package main

import (
	"context"
	"flag"
	"os"
	"os/signal"
	"syscall"
	"time"

	prommodel "github.com/prometheus/common/model"
	"go.signoz.io/signoz/pkg/config"
	"go.signoz.io/signoz/pkg/config/envprovider"
	"go.signoz.io/signoz/pkg/config/fileprovider"
	"go.signoz.io/signoz/pkg/query-service/app"
	"go.signoz.io/signoz/pkg/query-service/auth"
	"go.signoz.io/signoz/pkg/query-service/constants"
	"go.signoz.io/signoz/pkg/query-service/migrate"
	"go.signoz.io/signoz/pkg/query-service/version"
	"go.signoz.io/signoz/pkg/signoz"

	"go.uber.org/zap"
	"go.uber.org/zap/zapcore"
)

func initZapLog() *zap.Logger {
	config := zap.NewProductionConfig()
	config.EncoderConfig.EncodeLevel = zapcore.CapitalColorLevelEncoder
	config.EncoderConfig.TimeKey = "timestamp"
	config.EncoderConfig.EncodeTime = zapcore.ISO8601TimeEncoder
	logger, _ := config.Build()
	return logger
}

func init() {
	prommodel.NameValidationScheme = prommodel.UTF8Validation
}

func main() {
	var promConfigPath, skipTopLvlOpsPath string

	// disables rule execution but allows change to the rule definition
	var disableRules bool

	var useLogsNewSchema bool
	var useTraceNewSchema bool
	// the url used to build link in the alert messages in slack and other systems
	var ruleRepoURL, cacheConfigPath, fluxInterval, fluxIntervalForTraceDetail string
	var cluster string

	var preferSpanMetrics bool

	var maxIdleConns int
	var maxOpenConns int
	var dialTimeout time.Duration

	flag.BoolVar(&useLogsNewSchema, "use-logs-new-schema", false, "use logs_v2 schema for logs")
	flag.BoolVar(&useTraceNewSchema, "use-trace-new-schema", false, "use new schema for traces")
	flag.StringVar(&promConfigPath, "config", "./config/prometheus.yml", "(prometheus config to read metrics)")
	flag.StringVar(&skipTopLvlOpsPath, "skip-top-level-ops", "", "(config file to skip top level operations)")
	flag.BoolVar(&disableRules, "rules.disable", false, "(disable rule evaluation)")
	flag.BoolVar(&preferSpanMetrics, "prefer-span-metrics", false, "(prefer span metrics for service level metrics)")
	flag.StringVar(&ruleRepoURL, "rules.repo-url", constants.AlertHelpPage, "(host address used to build rule link in alert messages)")
	flag.StringVar(&cacheConfigPath, "experimental.cache-config", "", "(cache config to use)")
	flag.StringVar(&fluxInterval, "flux-interval", "5m", "(the interval to exclude data from being cached to avoid incorrect cache for data in motion)")
	flag.StringVar(&fluxIntervalForTraceDetail, "flux-interval-trace-detail", "2m", "(the interval to exclude data from being cached to avoid incorrect cache for trace data in motion)")
	flag.StringVar(&cluster, "cluster", "cluster", "(cluster name - defaults to 'cluster')")
	// Allow using the consistent naming with the signoz collector
	flag.StringVar(&cluster, "cluster-name", "cluster", "(cluster name - defaults to 'cluster')")
	flag.IntVar(&maxIdleConns, "max-idle-conns", 50, "(number of connections to maintain in the pool, only used with clickhouse if not set in ClickHouseUrl env var DSN.)")
	flag.IntVar(&maxOpenConns, "max-open-conns", 100, "(max connections for use at any time, only used with clickhouse if not set in ClickHouseUrl env var DSN.)")
	flag.DurationVar(&dialTimeout, "dial-timeout", 5*time.Second, "(the maximum time to establish a connection, only used with clickhouse if not set in ClickHouseUrl env var DSN.)")
	flag.Parse()

	loggerMgr := initZapLog()
	zap.ReplaceGlobals(loggerMgr)
	defer loggerMgr.Sync() // flushes buffer, if any

	logger := loggerMgr.Sugar()
	version.PrintVersion()

	config, err := signoz.NewConfig(context.Background(), config.ResolverConfig{
		Uris: []string{"env:"},
		ProviderFactories: []config.ProviderFactory{
			envprovider.NewFactory(),
			fileprovider.NewFactory(),
		},
	})
	if err != nil {
		zap.L().Fatal("Failed to create config", zap.Error(err))
	}

	signoz, err := signoz.New(context.Background(), config, signoz.NewProviderConfig())
	if err != nil {
		zap.L().Fatal("Failed to create signoz struct", zap.Error(err))
	}

	serverOptions := &app.ServerOptions{
<<<<<<< HEAD
		HTTPHostPort:               constants.HTTPHostPort,
		PromConfigPath:             promConfigPath,
		SkipTopLvlOpsPath:          skipTopLvlOpsPath,
		PreferSpanMetrics:          preferSpanMetrics,
		PrivateHostPort:            constants.PrivateHostPort,
		DisableRules:               disableRules,
		RuleRepoURL:                ruleRepoURL,
		MaxIdleConns:               maxIdleConns,
		MaxOpenConns:               maxOpenConns,
		DialTimeout:                dialTimeout,
		CacheConfigPath:            cacheConfigPath,
		FluxInterval:               fluxInterval,
		FluxIntervalForTraceDetail: fluxIntervalForTraceDetail,
		Cluster:                    cluster,
		UseLogsNewSchema:           useLogsNewSchema,
		UseTraceNewSchema:          useTraceNewSchema,
		SigNoz:                     signoz,
=======
		Config:            config,
		HTTPHostPort:      constants.HTTPHostPort,
		PromConfigPath:    promConfigPath,
		SkipTopLvlOpsPath: skipTopLvlOpsPath,
		PreferSpanMetrics: preferSpanMetrics,
		PrivateHostPort:   constants.PrivateHostPort,
		DisableRules:      disableRules,
		RuleRepoURL:       ruleRepoURL,
		MaxIdleConns:      maxIdleConns,
		MaxOpenConns:      maxOpenConns,
		DialTimeout:       dialTimeout,
		CacheConfigPath:   cacheConfigPath,
		FluxInterval:      fluxInterval,
		Cluster:           cluster,
		UseLogsNewSchema:  useLogsNewSchema,
		UseTraceNewSchema: useTraceNewSchema,
		SigNoz:            signoz,
>>>>>>> df5ab64c
	}

	// Read the jwt secret key
	auth.JwtSecret = os.Getenv("SIGNOZ_JWT_SECRET")

	if len(auth.JwtSecret) == 0 {
		zap.L().Warn("No JWT secret key is specified.")
	} else {
		zap.L().Info("JWT secret key set successfully.")
	}

	if err := migrate.Migrate(signoz.SQLStore.SQLxDB()); err != nil {
		zap.L().Error("Failed to migrate", zap.Error(err))
	} else {
		zap.L().Info("Migration successful")
	}

	server, err := app.NewServer(serverOptions)
	if err != nil {
		logger.Fatal("Failed to create server", zap.Error(err))
	}

	if err := server.Start(); err != nil {
		logger.Fatal("Could not start servers", zap.Error(err))
	}

	if err := auth.InitAuthCache(context.Background()); err != nil {
		logger.Fatal("Failed to initialize auth cache", zap.Error(err))
	}

	signalsChannel := make(chan os.Signal, 1)
	signal.Notify(signalsChannel, os.Interrupt, syscall.SIGTERM)

	for {
		select {
		case status := <-server.HealthCheckStatus():
			logger.Info("Received HealthCheck status: ", zap.Int("status", int(status)))
		case <-signalsChannel:
			logger.Info("Received OS Interrupt Signal ... ")
			err := server.Stop()
			if err != nil {
				logger.Fatal("Failed to stop server", zap.Error(err))
			}
			logger.Info("Server stopped")
			return
		}
	}

}<|MERGE_RESOLUTION|>--- conflicted
+++ resolved
@@ -96,7 +96,7 @@
 	}
 
 	serverOptions := &app.ServerOptions{
-<<<<<<< HEAD
+		Config:                     config,
 		HTTPHostPort:               constants.HTTPHostPort,
 		PromConfigPath:             promConfigPath,
 		SkipTopLvlOpsPath:          skipTopLvlOpsPath,
@@ -114,25 +114,6 @@
 		UseLogsNewSchema:           useLogsNewSchema,
 		UseTraceNewSchema:          useTraceNewSchema,
 		SigNoz:                     signoz,
-=======
-		Config:            config,
-		HTTPHostPort:      constants.HTTPHostPort,
-		PromConfigPath:    promConfigPath,
-		SkipTopLvlOpsPath: skipTopLvlOpsPath,
-		PreferSpanMetrics: preferSpanMetrics,
-		PrivateHostPort:   constants.PrivateHostPort,
-		DisableRules:      disableRules,
-		RuleRepoURL:       ruleRepoURL,
-		MaxIdleConns:      maxIdleConns,
-		MaxOpenConns:      maxOpenConns,
-		DialTimeout:       dialTimeout,
-		CacheConfigPath:   cacheConfigPath,
-		FluxInterval:      fluxInterval,
-		Cluster:           cluster,
-		UseLogsNewSchema:  useLogsNewSchema,
-		UseTraceNewSchema: useTraceNewSchema,
-		SigNoz:            signoz,
->>>>>>> df5ab64c
 	}
 
 	// Read the jwt secret key
