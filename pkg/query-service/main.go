package main

import (
	"context"
	"flag"
	"os"
	"os/signal"
	"syscall"

	"go.signoz.io/query-service/app"
	"go.signoz.io/query-service/auth"
	"go.signoz.io/query-service/constants"
	"go.signoz.io/query-service/version"

	"go.uber.org/zap"
	"go.uber.org/zap/zapcore"
)

func initZapLog() *zap.Logger {
	config := zap.NewDevelopmentConfig()
	config.EncoderConfig.EncodeLevel = zapcore.CapitalColorLevelEncoder
	config.EncoderConfig.TimeKey = "timestamp"
	config.EncoderConfig.EncodeTime = zapcore.ISO8601TimeEncoder
	logger, _ := config.Build()
	return logger
}

func main() {
	var promConfigPath string
	flag.StringVar(&promConfigPath, "config", "./config/prometheus.yml", "(prometheus config to read metrics)")
	flag.Parse()

	loggerMgr := initZapLog()
	zap.ReplaceGlobals(loggerMgr)
	defer loggerMgr.Sync() // flushes buffer, if any

	logger := loggerMgr.Sugar()
	version.PrintVersion()

	serverOptions := &app.ServerOptions{
<<<<<<< HEAD
		HTTPHostPort:   constants.HTTPHostPort,
		PromConfigPath: promConfigPath,
=======
		HTTPHostPort:    constants.HTTPHostPort,
		PrivateHostPort: constants.PrivateHostPort,
>>>>>>> be814afe
	}

	// Read the jwt secret key
	auth.JwtSecret = os.Getenv("SIGNOZ_JWT_SECRET")

	if len(auth.JwtSecret) == 0 {
		zap.S().Warn("No JWT secret key is specified.")
	} else {
		zap.S().Info("No JWT secret key set successfully.")
	}

	server, err := app.NewServer(serverOptions)
	if err != nil {
		logger.Fatal("Failed to create server", zap.Error(err))
	}

	if err := server.Start(); err != nil {
		logger.Fatal("Could not start servers", zap.Error(err))
	}

	if err := auth.InitAuthCache(context.Background()); err != nil {
		logger.Fatal("Failed to initialize auth cache", zap.Error(err))
	}

	signalsChannel := make(chan os.Signal, 1)
	signal.Notify(signalsChannel, os.Interrupt, syscall.SIGTERM)

	for {
		select {
		case status := <-server.HealthCheckStatus():
			logger.Info("Received HealthCheck status: ", zap.Int("status", int(status)))
		case <-signalsChannel:
			logger.Fatal("Received OS Interrupt Signal ... ")
		}
	}

}<|MERGE_RESOLUTION|>--- conflicted
+++ resolved
@@ -38,13 +38,9 @@
 	version.PrintVersion()
 
 	serverOptions := &app.ServerOptions{
-<<<<<<< HEAD
-		HTTPHostPort:   constants.HTTPHostPort,
-		PromConfigPath: promConfigPath,
-=======
 		HTTPHostPort:    constants.HTTPHostPort,
+		PromConfigPath:  promConfigPath,
 		PrivateHostPort: constants.PrivateHostPort,
->>>>>>> be814afe
 	}
 
 	// Read the jwt secret key
