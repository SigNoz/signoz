package agentConf

import (
	"context"
	"fmt"
	"sync/atomic"

	"github.com/jmoiron/sqlx"
	"go.signoz.io/signoz/pkg/query-service/app/opamp"
	filterprocessor "go.signoz.io/signoz/pkg/query-service/app/opamp/otelconfig/filterprocessor"
	tsp "go.signoz.io/signoz/pkg/query-service/app/opamp/otelconfig/tailsampler"
	"go.uber.org/zap"
	yaml "gopkg.in/yaml.v3"
)

var m *Manager

func init() {
	m = &Manager{}
}

type Manager struct {
	Repo
	// lock to make sure only one update is sent to remote agents at a time
	lock uint32
}

// Ready indicates if Manager can accept new config update requests
func (mgr *Manager) Ready() bool {
	if atomic.LoadUint32(&mgr.lock) != 0 {
		return false
	}
	return opamp.Ready()
}

func Initiate(db *sqlx.DB, engine string) error {
	m.Repo = Repo{db}
	return m.initDB(engine)
}

// Ready indicates if Manager can accept new config update requests
func Ready() bool {
	return m.Ready()
}

func GetLatestVersion(ctx context.Context, elementType ElementTypeDef) (*ConfigVersion, error) {
	return m.GetLatestVersion(ctx, elementType)
}

func GetConfigVersion(ctx context.Context, elementType ElementTypeDef, version int) (*ConfigVersion, error) {
	return m.GetConfigVersion(ctx, elementType, version)
}

func GetConfigHistory(ctx context.Context, typ ElementTypeDef) ([]ConfigVersion, error) {
	return m.GetConfigHistory(ctx, typ)
}

// StartNewVersion launches a new config version for given set of elements
func StartNewVersion(ctx context.Context, userId string, eleType ElementTypeDef, elementIds []string) (*ConfigVersion, error) {

	if !m.Ready() {
		// agent is already being updated, ask caller to wait and re-try after sometime
		return nil, fmt.Errorf("agent updater is busy")
	}

	// create a new version
	cfg := NewConfigversion(eleType)

	// insert new config and elements into database
	err := m.insertConfig(ctx, userId, cfg, elementIds)
	if err != nil {
		return nil, err
	}

	return cfg, nil
}

func Redeploy(ctx context.Context, typ ElementTypeDef, version int) error {
<<<<<<< HEAD
	if !atomic.CompareAndSwapUint32(&m.lock, 0, 1) {
		return fmt.Errorf("agent updater is busy")
	}
	defer atomic.StoreUint32(&m.lock, 0)
=======
>>>>>>> f8283810

	configVersion, err := GetConfigVersion(ctx, typ, version)
	if err != nil {
		zap.S().Debug("failed to fetch config version during redeploy", err)
		return fmt.Errorf("failed to fetch details of the config version")
	}

	if configVersion == nil || (configVersion != nil && configVersion.LastConf == "") {
		zap.S().Debug("config version has no conf yaml", configVersion)
		return fmt.Errorf("the config version can not be redeployed")
	}
	switch typ {
	case ElementTypeSamplingRules:
		var config *tsp.Config
		if err := yaml.Unmarshal([]byte(configVersion.LastConf), &config); err != nil {
			zap.S().Error("failed to read last conf correctly", err)
			return fmt.Errorf("failed to read the stored config correctly")
		}

		// merge current config with new filter params
		processorConf := map[string]interface{}{
			"signoz_tail_sampling": config,
		}

		opamp.AddToTracePipelineSpec("signoz_tail_sampling")
		configHash, err := opamp.UpsertControlProcessors(ctx, "traces", processorConf, m.OnConfigUpdate)
		if err != nil {
			zap.S().Error("failed to call agent config update for trace processor:", err)
			return fmt.Errorf("failed to deploy the config")
		}

		m.updateDeployStatus(ctx, ElementTypeSamplingRules, version, string(DeployInitiated), "Deployment started", configHash, configVersion.LastConf)
	case ElementTypeDropRules:
		var filterConfig *filterprocessor.Config
		if err := yaml.Unmarshal([]byte(configVersion.LastConf), &filterConfig); err != nil {
			zap.S().Error("failed to read last conf correctly", err)
			return fmt.Errorf("failed to read the stored config correctly")
		}
		processorConf := map[string]interface{}{
			"filter": filterConfig,
		}

		opamp.AddToMetricsPipelineSpec("filter")
		configHash, err := opamp.UpsertControlProcessors(ctx, "metrics", processorConf, m.OnConfigUpdate)
		if err != nil {
			zap.S().Error("failed to call agent config update for trace processor:", err)
			return err
		}

		m.updateDeployStatus(ctx, ElementTypeSamplingRules, version, string(DeployInitiated), "Deployment started", configHash, configVersion.LastConf)
	}

	return nil
}

// UpsertFilterProcessor updates the agent config with new filter processor params
func UpsertFilterProcessor(ctx context.Context, version int, config *filterprocessor.Config) error {
	if !atomic.CompareAndSwapUint32(&m.lock, 0, 1) {
		return fmt.Errorf("agent updater is busy")
	}
	defer atomic.StoreUint32(&m.lock, 0)

	// merge current config with new filter params
	// merge current config with new filter params
	processorConf := map[string]interface{}{
		"filter": config,
	}

	opamp.AddToMetricsPipelineSpec("filter")
	configHash, err := opamp.UpsertControlProcessors(ctx, "metrics", processorConf, m.OnConfigUpdate)
	if err != nil {
		zap.S().Error("failed to call agent config update for trace processor:", err)
		return err
	}

	processorConfYaml, err := yaml.Marshal(config)
	if err != nil {
		zap.S().Warnf("unexpected error while transforming processor config to yaml", err)
	}

	m.updateDeployStatus(ctx, ElementTypeDropRules, version, string(DeployInitiated), "Deployment started", configHash, string(processorConfYaml))
	return nil
}

// OnConfigUpdate is a callback function passed to opamp server.
// It receives a config hash with error status.  We assume
// successful deployment if no error is received.
// this method is currently expected to be called only once in the lifecycle
// but can be improved in future to accept continuous request status updates from opamp
func (m *Manager) OnConfigUpdate(agentId string, hash string, err error) {

	status := string(Deployed)

	message := "deploy successful"

	defer func() {
		zap.S().Info(status, zap.String("agentId", agentId), zap.String("agentResponse", message))
	}()

	if err != nil {
		status = string(DeployFailed)
		message = fmt.Sprintf("%s: %s", agentId, err.Error())
	}

	m.updateDeployStatusByHash(context.Background(), hash, status, message)
}

// UpsertSamplingProcessor updates the agent config with new filter processor params
func UpsertSamplingProcessor(ctx context.Context, version int, config *tsp.Config) error {
	if !atomic.CompareAndSwapUint32(&m.lock, 0, 1) {
		return fmt.Errorf("agent updater is busy")
	}
	defer atomic.StoreUint32(&m.lock, 0)

	// merge current config with new filter params
	processorConf := map[string]interface{}{
		"signoz_tail_sampling": config,
	}

	opamp.AddToTracePipelineSpec("signoz_tail_sampling")
	configHash, err := opamp.UpsertControlProcessors(ctx, "traces", processorConf, m.OnConfigUpdate)
	if err != nil {
		zap.S().Error("failed to call agent config update for trace processor:", err)
		return err
	}

	processorConfYaml, err := yaml.Marshal(config)
	if err != nil {
		zap.S().Warnf("unexpected error while transforming processor config to yaml", err)
	}

	m.updateDeployStatus(ctx, ElementTypeSamplingRules, version, string(DeployInitiated), "Deployment started", configHash, string(processorConfYaml))
	return nil
}

// UpsertPipelineProcessor updates the agent config with new filter processor params
func UpsertPipelineProcessors(ctx context.Context, version int, rawPipelineData []byte, config map[string]interface{}, names []interface{}) error {
	if !atomic.CompareAndSwapUint32(&m.lock, 0, 1) {
		return fmt.Errorf("agent updater is busy")
	}
	defer atomic.StoreUint32(&m.lock, 0)

	// send the changes to opamp.
	configHash, err := opamp.UpsertLogsParsingProcessor(context.Background(), config, names, m.OnConfigUpdate)
	if err != nil {
		zap.S().Errorf("failed to call agent config update for trace processor:", err)
		return err
	}

	m.updateDeployStatus(ctx, ElementTypeLogPipelines, version, string(DeployInitiated), "Deployment started", configHash, string(rawPipelineData))
	return nil
}<|MERGE_RESOLUTION|>--- conflicted
+++ resolved
@@ -76,13 +76,6 @@
 }
 
 func Redeploy(ctx context.Context, typ ElementTypeDef, version int) error {
-<<<<<<< HEAD
-	if !atomic.CompareAndSwapUint32(&m.lock, 0, 1) {
-		return fmt.Errorf("agent updater is busy")
-	}
-	defer atomic.StoreUint32(&m.lock, 0)
-=======
->>>>>>> f8283810
 
 	configVersion, err := GetConfigVersion(ctx, typ, version)
 	if err != nil {
