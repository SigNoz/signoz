--- conflicted
+++ resolved
@@ -1,8 +1,4 @@
-<<<<<<< HEAD
-FROM golang:1.17.1-buster AS builder
-=======
 FROM golang:1.17-buster AS builder
->>>>>>> 3ef9d966
 
 # LD_FLAGS is passed as argument from Makefile. It will be empty, if no argument passed
 ARG LD_FLAGS
