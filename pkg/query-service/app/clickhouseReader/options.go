--- conflicted
+++ resolved
@@ -18,7 +18,6 @@
 )
 
 const (
-<<<<<<< HEAD
 	defaultDatasource         string        = "tcp://localhost:9000"
 	defaultTraceDB            string        = "signoz_traces"
 	defaultOperationsTable    string        = "signoz_operations"
@@ -27,22 +26,10 @@
 	defaultDurationTable      string        = "durationSortMV"
 	defaultUsageExplorerTable string        = "usage_explorer"
 	defaultSpansTable         string        = "signoz_spans"
+	defaultTopLevelOperationsTable string        = "top_level_operations"
 	defaultWriteBatchDelay    time.Duration = 5 * time.Second
 	defaultWriteBatchSize     int           = 10000
 	defaultEncoding           Encoding      = EncodingJSON
-=======
-	defaultDatasource              string        = "tcp://localhost:9000"
-	defaultTraceDB                 string        = "signoz_traces"
-	defaultOperationsTable         string        = "signoz_operations"
-	defaultIndexTable              string        = "signoz_index_v2"
-	defaultErrorTable              string        = "signoz_error_index_v2"
-	defaultDurationTable           string        = "durationSortMV"
-	defaultSpansTable              string        = "signoz_spans"
-	defaultTopLevelOperationsTable string        = "top_level_operations"
-	defaultWriteBatchDelay         time.Duration = 5 * time.Second
-	defaultWriteBatchSize          int           = 10000
-	defaultEncoding                Encoding      = EncodingJSON
->>>>>>> 5bfc2af5
 )
 
 const (
@@ -58,7 +45,6 @@
 
 // NamespaceConfig is Clickhouse's internal configuration data
 type namespaceConfig struct {
-<<<<<<< HEAD
 	namespace          string
 	Enabled            bool
 	Datasource         string
@@ -69,26 +55,11 @@
 	UsageExplorerTable string
 	SpansTable         string
 	ErrorTable         string
+	TopLevelOperationsTable string
 	WriteBatchDelay    time.Duration
 	WriteBatchSize     int
 	Encoding           Encoding
 	Connector          Connector
-=======
-	namespace               string
-	Enabled                 bool
-	Datasource              string
-	TraceDB                 string
-	OperationsTable         string
-	IndexTable              string
-	DurationTable           string
-	SpansTable              string
-	ErrorTable              string
-	TopLevelOperationsTable string
-	WriteBatchDelay         time.Duration
-	WriteBatchSize          int
-	Encoding                Encoding
-	Connector               Connector
->>>>>>> 5bfc2af5
 }
 
 // Connecto defines how to connect to the database
@@ -135,7 +106,6 @@
 
 	options := &Options{
 		primary: &namespaceConfig{
-<<<<<<< HEAD
 			namespace:          primaryNamespace,
 			Enabled:            true,
 			Datasource:         datasource,
@@ -146,26 +116,11 @@
 			DurationTable:      defaultDurationTable,
 			UsageExplorerTable: defaultUsageExplorerTable,
 			SpansTable:         defaultSpansTable,
+			TopLevelOperationsTable: defaultTopLevelOperationsTable,
 			WriteBatchDelay:    defaultWriteBatchDelay,
 			WriteBatchSize:     defaultWriteBatchSize,
 			Encoding:           defaultEncoding,
 			Connector:          defaultConnector,
-=======
-			namespace:               primaryNamespace,
-			Enabled:                 true,
-			Datasource:              datasource,
-			TraceDB:                 defaultTraceDB,
-			OperationsTable:         defaultOperationsTable,
-			IndexTable:              defaultIndexTable,
-			ErrorTable:              defaultErrorTable,
-			DurationTable:           defaultDurationTable,
-			SpansTable:              defaultSpansTable,
-			TopLevelOperationsTable: defaultTopLevelOperationsTable,
-			WriteBatchDelay:         defaultWriteBatchDelay,
-			WriteBatchSize:          defaultWriteBatchSize,
-			Encoding:                defaultEncoding,
-			Connector:               defaultConnector,
->>>>>>> 5bfc2af5
 		},
 		others: make(map[string]*namespaceConfig, len(otherNamespaces)),
 	}
