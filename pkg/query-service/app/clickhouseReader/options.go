package clickhouseReader

import (
	"context"
	"net/url"
	"time"

	"github.com/ClickHouse/clickhouse-go/v2"
)

type Encoding string

const (
	// EncodingJSON is used for spans encoded as JSON.
	EncodingJSON Encoding = "json"
	// EncodingProto is used for spans encoded as Protobuf.
	EncodingProto Encoding = "protobuf"
)

const (
<<<<<<< HEAD
	defaultDatasource             string        = "tcp://localhost:9000"
	defaultTraceDB                string        = "signoz_traces"
	defaultOperationsTable        string        = "signoz_operations"
	defaultIndexTable             string        = "signoz_index_v2"
	defaultErrorTable             string        = "signoz_error_index_v2"
	defaulDurationTable           string        = "durationSortMV"
	defaultSpansTable             string        = "signoz_spans"
	defaultLogsDB                 string        = "signoz_logs"
	defaultLogsTable              string        = "logs"
	defaultLogAttributeKeysTable  string        = "logs_atrribute_keys"
	defaultLogResourceKeysTable   string        = "logs_resource_keys"
	defaultLiveTailRefreshSeconds int           = 10
	defaultWriteBatchDelay        time.Duration = 5 * time.Second
	defaultWriteBatchSize         int           = 10000
	defaultEncoding               Encoding      = EncodingJSON
=======
	defaultDatasource              string        = "tcp://localhost:9000"
	defaultTraceDB                 string        = "signoz_traces"
	defaultOperationsTable         string        = "signoz_operations"
	defaultIndexTable              string        = "signoz_index_v2"
	defaultErrorTable              string        = "signoz_error_index_v2"
	defaultDurationTable           string        = "durationSortMV"
	defaultUsageExplorerTable      string        = "usage_explorer"
	defaultSpansTable              string        = "signoz_spans"
	defaultDependencyGraphTable    string        = "dependency_graph_minutes"
	defaultTopLevelOperationsTable string        = "top_level_operations"
	defaultWriteBatchDelay         time.Duration = 5 * time.Second
	defaultWriteBatchSize          int           = 10000
	defaultEncoding                Encoding      = EncodingJSON
>>>>>>> 80c96af5
)

const (
	suffixEnabled         = ".enabled"
	suffixDatasource      = ".datasource"
	suffixOperationsTable = ".operations-table"
	suffixIndexTable      = ".index-table"
	suffixSpansTable      = ".spans-table"
	suffixWriteBatchDelay = ".write-batch-delay"
	suffixWriteBatchSize  = ".write-batch-size"
	suffixEncoding        = ".encoding"
)

// NamespaceConfig is Clickhouse's internal configuration data
type namespaceConfig struct {
<<<<<<< HEAD
	namespace              string
	Enabled                bool
	Datasource             string
	TraceDB                string
	OperationsTable        string
	IndexTable             string
	DurationTable          string
	SpansTable             string
	ErrorTable             string
	LogsDB                 string
	LogsTable              string
	LogsAttributeKeysTable string
	LogsResourceKeysTable  string
	LiveTailRefreshSeconds int
	WriteBatchDelay        time.Duration
	WriteBatchSize         int
	Encoding               Encoding
	Connector              Connector
=======
	namespace               string
	Enabled                 bool
	Datasource              string
	TraceDB                 string
	OperationsTable         string
	IndexTable              string
	DurationTable           string
	UsageExplorerTable      string
	SpansTable              string
	ErrorTable              string
	DependencyGraphTable    string
	TopLevelOperationsTable string
	WriteBatchDelay         time.Duration
	WriteBatchSize          int
	Encoding                Encoding
	Connector               Connector
>>>>>>> 80c96af5
}

// Connecto defines how to connect to the database
type Connector func(cfg *namespaceConfig) (clickhouse.Conn, error)

func defaultConnector(cfg *namespaceConfig) (clickhouse.Conn, error) {
	ctx := context.Background()
	dsnURL, err := url.Parse(cfg.Datasource)
	options := &clickhouse.Options{
		Addr: []string{dsnURL.Host},
	}
	if dsnURL.Query().Get("username") != "" {
		auth := clickhouse.Auth{
			Username: dsnURL.Query().Get("username"),
			Password: dsnURL.Query().Get("password"),
		}
		options.Auth = auth
	}
	db, err := clickhouse.Open(options)
	if err != nil {
		return nil, err
	}

	if err := db.Ping(ctx); err != nil {
		return nil, err
	}

	return db, nil
}

// Options store storage plugin related configs
type Options struct {
	primary *namespaceConfig

	others map[string]*namespaceConfig
}

// NewOptions creates a new Options struct.
func NewOptions(datasource string, primaryNamespace string, otherNamespaces ...string) *Options {

	if datasource == "" {
		datasource = defaultDatasource
	}

	options := &Options{
		primary: &namespaceConfig{
<<<<<<< HEAD
			namespace:              primaryNamespace,
			Enabled:                true,
			Datasource:             datasource,
			TraceDB:                defaultTraceDB,
			OperationsTable:        defaultOperationsTable,
			IndexTable:             defaultIndexTable,
			ErrorTable:             defaultErrorTable,
			DurationTable:          defaulDurationTable,
			SpansTable:             defaultSpansTable,
			LogsDB:                 defaultLogsDB,
			LogsTable:              defaultLogsTable,
			LogsAttributeKeysTable: defaultLogAttributeKeysTable,
			LogsResourceKeysTable:  defaultLogResourceKeysTable,
			LiveTailRefreshSeconds: defaultLiveTailRefreshSeconds,
			WriteBatchDelay:        defaultWriteBatchDelay,
			WriteBatchSize:         defaultWriteBatchSize,
			Encoding:               defaultEncoding,
			Connector:              defaultConnector,
=======
			namespace:               primaryNamespace,
			Enabled:                 true,
			Datasource:              datasource,
			TraceDB:                 defaultTraceDB,
			OperationsTable:         defaultOperationsTable,
			IndexTable:              defaultIndexTable,
			ErrorTable:              defaultErrorTable,
			DurationTable:           defaultDurationTable,
			UsageExplorerTable:      defaultUsageExplorerTable,
			SpansTable:              defaultSpansTable,
			DependencyGraphTable:    defaultDependencyGraphTable,
			TopLevelOperationsTable: defaultTopLevelOperationsTable,
			WriteBatchDelay:         defaultWriteBatchDelay,
			WriteBatchSize:          defaultWriteBatchSize,
			Encoding:                defaultEncoding,
			Connector:               defaultConnector,
>>>>>>> 80c96af5
		},
		others: make(map[string]*namespaceConfig, len(otherNamespaces)),
	}

	for _, namespace := range otherNamespaces {
		if namespace == archiveNamespace {
			options.others[namespace] = &namespaceConfig{
				namespace:              namespace,
				Datasource:             datasource,
				TraceDB:                "",
				OperationsTable:        "",
				IndexTable:             "",
				ErrorTable:             "",
				LogsDB:                 "",
				LogsTable:              "",
				LogsAttributeKeysTable: "",
				LogsResourceKeysTable:  "",
				LiveTailRefreshSeconds: defaultLiveTailRefreshSeconds,
				WriteBatchDelay:        defaultWriteBatchDelay,
				WriteBatchSize:         defaultWriteBatchSize,
				Encoding:               defaultEncoding,
				Connector:              defaultConnector,
			}
		} else {
			options.others[namespace] = &namespaceConfig{namespace: namespace}
		}
	}

	return options
}

// GetPrimary returns the primary namespace configuration
func (opt *Options) getPrimary() *namespaceConfig {
	return opt.primary
}<|MERGE_RESOLUTION|>--- conflicted
+++ resolved
@@ -18,23 +18,6 @@
 )
 
 const (
-<<<<<<< HEAD
-	defaultDatasource             string        = "tcp://localhost:9000"
-	defaultTraceDB                string        = "signoz_traces"
-	defaultOperationsTable        string        = "signoz_operations"
-	defaultIndexTable             string        = "signoz_index_v2"
-	defaultErrorTable             string        = "signoz_error_index_v2"
-	defaulDurationTable           string        = "durationSortMV"
-	defaultSpansTable             string        = "signoz_spans"
-	defaultLogsDB                 string        = "signoz_logs"
-	defaultLogsTable              string        = "logs"
-	defaultLogAttributeKeysTable  string        = "logs_atrribute_keys"
-	defaultLogResourceKeysTable   string        = "logs_resource_keys"
-	defaultLiveTailRefreshSeconds int           = 10
-	defaultWriteBatchDelay        time.Duration = 5 * time.Second
-	defaultWriteBatchSize         int           = 10000
-	defaultEncoding               Encoding      = EncodingJSON
-=======
 	defaultDatasource              string        = "tcp://localhost:9000"
 	defaultTraceDB                 string        = "signoz_traces"
 	defaultOperationsTable         string        = "signoz_operations"
@@ -45,10 +28,14 @@
 	defaultSpansTable              string        = "signoz_spans"
 	defaultDependencyGraphTable    string        = "dependency_graph_minutes"
 	defaultTopLevelOperationsTable string        = "top_level_operations"
+	defaultLogsDB                  string        = "signoz_logs"
+	defaultLogsTable               string        = "logs"
+	defaultLogAttributeKeysTable   string        = "logs_atrribute_keys"
+	defaultLogResourceKeysTable    string        = "logs_resource_keys"
+	defaultLiveTailRefreshSeconds  int           = 10
 	defaultWriteBatchDelay         time.Duration = 5 * time.Second
 	defaultWriteBatchSize          int           = 10000
 	defaultEncoding                Encoding      = EncodingJSON
->>>>>>> 80c96af5
 )
 
 const (
@@ -64,26 +51,6 @@
 
 // NamespaceConfig is Clickhouse's internal configuration data
 type namespaceConfig struct {
-<<<<<<< HEAD
-	namespace              string
-	Enabled                bool
-	Datasource             string
-	TraceDB                string
-	OperationsTable        string
-	IndexTable             string
-	DurationTable          string
-	SpansTable             string
-	ErrorTable             string
-	LogsDB                 string
-	LogsTable              string
-	LogsAttributeKeysTable string
-	LogsResourceKeysTable  string
-	LiveTailRefreshSeconds int
-	WriteBatchDelay        time.Duration
-	WriteBatchSize         int
-	Encoding               Encoding
-	Connector              Connector
-=======
 	namespace               string
 	Enabled                 bool
 	Datasource              string
@@ -96,11 +63,15 @@
 	ErrorTable              string
 	DependencyGraphTable    string
 	TopLevelOperationsTable string
+	LogsDB                  string
+	LogsTable               string
+	LogsAttributeKeysTable  string
+	LogsResourceKeysTable   string
+	LiveTailRefreshSeconds  int
 	WriteBatchDelay         time.Duration
 	WriteBatchSize          int
 	Encoding                Encoding
 	Connector               Connector
->>>>>>> 80c96af5
 }
 
 // Connecto defines how to connect to the database
@@ -147,26 +118,6 @@
 
 	options := &Options{
 		primary: &namespaceConfig{
-<<<<<<< HEAD
-			namespace:              primaryNamespace,
-			Enabled:                true,
-			Datasource:             datasource,
-			TraceDB:                defaultTraceDB,
-			OperationsTable:        defaultOperationsTable,
-			IndexTable:             defaultIndexTable,
-			ErrorTable:             defaultErrorTable,
-			DurationTable:          defaulDurationTable,
-			SpansTable:             defaultSpansTable,
-			LogsDB:                 defaultLogsDB,
-			LogsTable:              defaultLogsTable,
-			LogsAttributeKeysTable: defaultLogAttributeKeysTable,
-			LogsResourceKeysTable:  defaultLogResourceKeysTable,
-			LiveTailRefreshSeconds: defaultLiveTailRefreshSeconds,
-			WriteBatchDelay:        defaultWriteBatchDelay,
-			WriteBatchSize:         defaultWriteBatchSize,
-			Encoding:               defaultEncoding,
-			Connector:              defaultConnector,
-=======
 			namespace:               primaryNamespace,
 			Enabled:                 true,
 			Datasource:              datasource,
@@ -179,11 +130,15 @@
 			SpansTable:              defaultSpansTable,
 			DependencyGraphTable:    defaultDependencyGraphTable,
 			TopLevelOperationsTable: defaultTopLevelOperationsTable,
+			LogsDB:                  defaultLogsDB,
+			LogsTable:               defaultLogsTable,
+			LogsAttributeKeysTable:  defaultLogAttributeKeysTable,
+			LogsResourceKeysTable:   defaultLogResourceKeysTable,
+			LiveTailRefreshSeconds:  defaultLiveTailRefreshSeconds,
 			WriteBatchDelay:         defaultWriteBatchDelay,
 			WriteBatchSize:          defaultWriteBatchSize,
 			Encoding:                defaultEncoding,
 			Connector:               defaultConnector,
->>>>>>> 80c96af5
 		},
 		others: make(map[string]*namespaceConfig, len(otherNamespaces)),
 	}
