--- conflicted
+++ resolved
@@ -18,29 +18,16 @@
 )
 
 const (
-<<<<<<< HEAD
-	defaultDatasource      string = "tcp://localhost:9000"
-	defaultTraceDB         string = "signoz_traces"
-	defaultOperationsTable string = "signoz_operations"
-	defaultIndexTable      string = "signoz_index_v2"
-	defaultErrorTable      string = "signoz_error_index"
-	defaultDurationTable   string = "durationSortMV"
-	defaultSpansTable      string = "signoz_spans"
-	defaultWriteBatchDelay        = 5 * time.Second
-	defaultWriteBatchSize  int    = 10000
-	defaultEncoding               = EncodingJSON
-=======
 	defaultDatasource      string        = "tcp://localhost:9000"
 	defaultTraceDB         string        = "signoz_traces"
 	defaultOperationsTable string        = "signoz_operations"
 	defaultIndexTable      string        = "signoz_index_v2"
 	defaultErrorTable      string        = "signoz_error_index_v2"
-	defaulDurationTable    string        = "durationSortMV"
+	defaultDurationTable   string        = "durationSortMV"
 	defaultSpansTable      string        = "signoz_spans"
 	defaultWriteBatchDelay time.Duration = 5 * time.Second
 	defaultWriteBatchSize  int           = 10000
 	defaultEncoding        Encoding      = EncodingJSON
->>>>>>> 4d1516e3
 )
 
 const (
