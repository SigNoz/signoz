--- conflicted
+++ resolved
@@ -45,12 +45,6 @@
 	defaultLogsResourceLocalTableV2 string = "logs_v2_resource"
 	defaultLogsResourceTableV2      string = "distributed_logs_v2_resource"
 
-<<<<<<< HEAD
-	defaultPathTypesLocalTable string = constants.LocalPathTypesTable
-	defaultPathTypesTable      string = constants.DistributedPathTypesTable
-
-=======
->>>>>>> 5667793d
 	defaultTraceIndexTableV3    string = "distributed_signoz_index_v3"
 	defaultTraceLocalTableName  string = "signoz_index_v3"
 	defaultTraceResourceTableV3 string = "distributed_traces_v3_resource"
