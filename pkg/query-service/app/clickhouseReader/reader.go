--- conflicted
+++ resolved
@@ -3708,13 +3708,8 @@
 		}
 		key := v3.AttributeKey{
 			Key:      metricName,
-<<<<<<< HEAD
-			DataType: "STRING",
-			Type:     "ATTRIBUTE",
-=======
 			DataType: v3.AttributeKeyDataTypeNumber,
 			Type:     v3.AttributeKeyTypeTag,
->>>>>>> 03755953
 		}
 		response.AttributeKeys = append(response.AttributeKeys, key)
 	}
@@ -3729,23 +3724,12 @@
 	var rows driver.Rows
 	var response v3.FilterAttributeKeyResponse
 
-<<<<<<< HEAD
-	if len(req.SearchText) != 0 {
-		query = fmt.Sprintf("select distinctTagKeys from (SELECT DISTINCT arrayJoin(tagKeys) distinctTagKeys from (SELECT DISTINCT(JSONExtractKeys(labels)) tagKeys from %s.%s WHERE metric_name=$1 )) WHERE distinctTagKeys ILIKE $2;", signozMetricDBName, signozTSTableName)
-		rows, err = r.db.Query(ctx, query, req.AggregateAttribute, fmt.Sprintf("%%%s%%", req.SearchText))
-	} else {
-		query = fmt.Sprintf("select distinctTagKeys from (SELECT DISTINCT arrayJoin(tagKeys) distinctTagKeys from (SELECT DISTINCT(JSONExtractKeys(labels)) tagKeys from %s.%s WHERE metric_name=$1 ));", signozMetricDBName, signozTSTableName)
-		rows, err = r.db.Query(ctx, query, req.SearchText)
-	}
-
-=======
 	// skips the internal attributes i.e attributes starting with __
 	query = fmt.Sprintf("SELECT DISTINCT arrayJoin(tagKeys) as distinctTagKey from (SELECT DISTINCT(JSONExtractKeys(labels)) tagKeys from %s.%s WHERE metric_name=$1) WHERE distinctTagKey ILIKE $2 AND distinctTagKey NOT LIKE '\\_\\_%%'", signozMetricDBName, signozTSTableName)
 	if req.Limit != 0 {
 		query = query + fmt.Sprintf(" LIMIT %d;", req.Limit)
 	}
 	rows, err = r.db.Query(ctx, query, req.AggregateAttribute, fmt.Sprintf("%%%s%%", req.SearchText))
->>>>>>> 03755953
 	if err != nil {
 		zap.S().Error(err)
 		return nil, fmt.Errorf("error while executing query: %s", err.Error())
@@ -3759,13 +3743,8 @@
 		}
 		key := v3.AttributeKey{
 			Key:      attributeKey,
-<<<<<<< HEAD
-			DataType: "STRING",
-			Type:     "ATTRIBUTE",
-=======
 			DataType: v3.AttributeKeyDataTypeString, // https://github.com/OpenObservability/OpenMetrics/blob/main/proto/openmetrics_data_model.proto#L64-L72.
 			Type:     v3.AttributeKeyTypeTag,
->>>>>>> 03755953
 		}
 		response.AttributeKeys = append(response.AttributeKeys, key)
 	}
@@ -3780,21 +3759,11 @@
 	var rows driver.Rows
 	var attributeValues v3.FilterAttributeValueResponse
 
-<<<<<<< HEAD
-	if len(req.SearchText) != 0 {
-		query = fmt.Sprintf("SELECT DISTINCT(JSONExtractString(labels, '%s')) from %s.%s WHERE metric_name=$1 AND JSONExtractString(labels, '%s') ILIKE $2;", req.FilterAttributeKey, signozMetricDBName, signozTSTableName, req.FilterAttributeKey)
-		rows, err = r.db.Query(ctx, query, req.FilterAttributeKey, req.AggregateAttribute, fmt.Sprintf("%%%s%%", req.SearchText))
-	} else {
-		query = fmt.Sprintf("SELECT DISTINCT(JSONExtractString(labels, '%s')) FROM %s.%s WHERE metric_name=$2;", req.FilterAttributeKey, signozMetricDBName, signozTSTableName)
-		rows, err = r.db.Query(ctx, query, req.FilterAttributeKey, req.AggregateAttribute)
-	}
-=======
 	query = fmt.Sprintf("SELECT DISTINCT(JSONExtractString(labels, $1)) from %s.%s WHERE metric_name=$2 AND JSONExtractString(labels, $3) ILIKE $4", signozMetricDBName, signozTSTableName)
 	if req.Limit != 0 {
 		query = query + fmt.Sprintf(" LIMIT %d;", req.Limit)
 	}
 	rows, err = r.db.Query(ctx, query, req.FilterAttributeKey, req.AggregateAttribute, req.FilterAttributeKey, fmt.Sprintf("%%%s%%", req.SearchText))
->>>>>>> 03755953
 
 	if err != nil {
 		zap.S().Error(err)
@@ -3807,18 +3776,14 @@
 		if err := rows.Scan(&atrributeValue); err != nil {
 			return nil, fmt.Errorf("error while scanning rows: %s", err.Error())
 		}
-<<<<<<< HEAD
-=======
 		// https://github.com/OpenObservability/OpenMetrics/blob/main/proto/openmetrics_data_model.proto#L64-L72
 		// this may change in future if we use OTLP as the data model
->>>>>>> 03755953
 		attributeValues.StringAttributeValues = append(attributeValues.StringAttributeValues, atrributeValue)
 	}
 
 	return &attributeValues, nil
 }
 
-<<<<<<< HEAD
 func (r *ClickHouseReader) GetTraceAggregateAttributes(ctx context.Context, req *v3.AggregateAttributeRequest) (*v3.AggregateAttributeResponse, error) {
 	var query string
 	var err error
@@ -3908,7 +3873,7 @@
 	var rows driver.Rows
 	var attributeValues v3.FilterAttributeValueResponse
 	switch req.FilterAttributeKeyDataType {
-	case v3.FilterAttributeKeyDataTypeString:
+	case v3.AttributeKeyDataTypeString:
 		if len(req.SearchText) != 0 {
 			query = fmt.Sprintf("select distinct stringTagValue  from  %s.%s where tagKey ILIKE $1 and stringTagValue ILIKE $2  and tagType=$3 limit $4", r.TraceDB, r.spanAttributeTable)
 			rows, err = r.db.Query(ctx, query, req.FilterAttributeKey, fmt.Sprintf("%%%s%%", req.SearchText), req.TagType, req.Limit)
@@ -3957,14 +3922,15 @@
 	// 		attributeValues.NumberAttributeValues = append(attributeValues.NumberAttributeValues, numberAttributeValue)
 	// 	}
 	// }
-	case v3.FilterAttributeKeyDataTypeBool:
+	case v3.AttributeKeyDataTypeBool:
 		attributeValues.BoolAttributeValues = []bool{true, false}
 	default:
 		return nil, fmt.Errorf("invalid data type")
 	}
 
 	return &attributeValues, nil
-=======
+}
+
 func readRow(vars []interface{}, columnNames []string) ([]string, map[string]string, v3.Point) {
 	// Each row will have a value and a timestamp, and an optional list of label values
 	// example: {Timestamp: ..., Value: ...}
@@ -4112,5 +4078,4 @@
 	defer rows.Close()
 
 	return nil
->>>>>>> 03755953
 }