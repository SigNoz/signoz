package clickhouseReader

import (
	"bytes"
	"context"
	"encoding/json"

	"fmt"
	"io/ioutil"
	"math/rand"
	"net/http"
	"os"
	"reflect"
	"regexp"
	"sort"
	"strconv"
	"strings"
	"sync"
	"time"

	"github.com/go-kit/log"
	"github.com/go-kit/log/level"
	"github.com/google/uuid"
	"github.com/mailru/easyjson"
	"github.com/oklog/oklog/pkg/group"
	"github.com/pkg/errors"
	"github.com/prometheus/common/promlog"
	"github.com/prometheus/prometheus/config"
	"github.com/prometheus/prometheus/discovery"
	sd_config "github.com/prometheus/prometheus/discovery/config"
	"github.com/prometheus/prometheus/promql"

	"github.com/prometheus/prometheus/scrape"
	"github.com/prometheus/prometheus/storage"
	"github.com/prometheus/prometheus/storage/remote"
	"github.com/prometheus/prometheus/util/stats"

	"github.com/ClickHouse/clickhouse-go/v2"
	"github.com/ClickHouse/clickhouse-go/v2/lib/driver"
	"github.com/jmoiron/sqlx"

	promModel "github.com/prometheus/common/model"
	"go.signoz.io/signoz/pkg/query-service/app/logs"
	"go.signoz.io/signoz/pkg/query-service/constants"
	am "go.signoz.io/signoz/pkg/query-service/integrations/alertManager"
	"go.signoz.io/signoz/pkg/query-service/interfaces"
	"go.signoz.io/signoz/pkg/query-service/model"
	v3 "go.signoz.io/signoz/pkg/query-service/model/v3"
	"go.signoz.io/signoz/pkg/query-service/telemetry"
	"go.signoz.io/signoz/pkg/query-service/utils"
	"go.uber.org/zap"
)

const (
	cluster                    = "cluster"
	primaryNamespace           = "clickhouse"
	archiveNamespace           = "clickhouse-archive"
	signozTraceDBName          = "signoz_traces"
	signozDurationMVTable      = "distributed_durationSort"
	signozUsageExplorerTable   = "distributed_usage_explorer"
	signozSpansTable           = "distributed_signoz_spans"
	signozErrorIndexTable      = "distributed_signoz_error_index_v2"
	signozTraceTableName       = "distributed_signoz_index_v2"
	signozTraceLocalTableName  = "signoz_index_v2"
	signozMetricDBName         = "signoz_metrics"
	signozSampleLocalTableName = "samples_v2"
	signozSampleTableName      = "distributed_samples_v2"
	signozTSTableName          = "distributed_time_series_v2"

	minTimespanForProgressiveSearch       = time.Hour
	minTimespanForProgressiveSearchMargin = time.Minute
	maxProgressiveSteps                   = 4
	charset                               = "abcdefghijklmnopqrstuvwxyz" +
		"ABCDEFGHIJKLMNOPQRSTUVWXYZ0123456789"
)

var (
	ErrNoOperationsTable            = errors.New("no operations table supplied")
	ErrNoIndexTable                 = errors.New("no index table supplied")
	ErrStartTimeRequired            = errors.New("start time is required for search queries")
	seededRand           *rand.Rand = rand.New(
		rand.NewSource(time.Now().UnixNano()))
)

// SpanWriter for reading spans from ClickHouse
type ClickHouseReader struct {
	db                      clickhouse.Conn
	localDB                 *sqlx.DB
	TraceDB                 string
	operationsTable         string
	durationTable           string
	indexTable              string
	errorTable              string
	usageExplorerTable      string
	SpansTable              string
	dependencyGraphTable    string
	topLevelOperationsTable string
	logsDB                  string
	logsTable               string
	logsLocalTable          string
	logsAttributeKeys       string
	logsResourceKeys        string
	queryEngine             *promql.Engine
	remoteStorage           *remote.Storage
	fanoutStorage           *storage.Storage

	promConfigFile string
	promConfig     *config.Config
	alertManager   am.Manager
	featureFlags   interfaces.FeatureLookup

	liveTailRefreshSeconds int
}

// NewTraceReader returns a TraceReader for the database
func NewReader(localDB *sqlx.DB, configFile string, featureFlag interfaces.FeatureLookup) *ClickHouseReader {

	datasource := os.Getenv("ClickHouseUrl")
	options := NewOptions(datasource, primaryNamespace, archiveNamespace)
	db, err := initialize(options)

	if err != nil {
		zap.S().Error("failed to initialize ClickHouse: ", err)
		os.Exit(1)
	}

	alertManager, err := am.New("")
	if err != nil {
		zap.S().Errorf("msg: failed to initialize alert manager: ", "/t error:", err)
		zap.S().Errorf("msg: check if the alert manager URL is correctly set and valid")
		os.Exit(1)
	}

	return &ClickHouseReader{
		db:                      db,
		localDB:                 localDB,
		TraceDB:                 options.primary.TraceDB,
		alertManager:            alertManager,
		operationsTable:         options.primary.OperationsTable,
		indexTable:              options.primary.IndexTable,
		errorTable:              options.primary.ErrorTable,
		usageExplorerTable:      options.primary.UsageExplorerTable,
		durationTable:           options.primary.DurationTable,
		SpansTable:              options.primary.SpansTable,
		dependencyGraphTable:    options.primary.DependencyGraphTable,
		topLevelOperationsTable: options.primary.TopLevelOperationsTable,
		logsDB:                  options.primary.LogsDB,
		logsTable:               options.primary.LogsTable,
		logsLocalTable:          options.primary.LogsLocalTable,
		logsAttributeKeys:       options.primary.LogsAttributeKeysTable,
		logsResourceKeys:        options.primary.LogsResourceKeysTable,
		liveTailRefreshSeconds:  options.primary.LiveTailRefreshSeconds,
		promConfigFile:          configFile,
		featureFlags:            featureFlag,
	}
}

func (r *ClickHouseReader) Start(readerReady chan bool) {
	logLevel := promlog.AllowedLevel{}
	logLevel.Set("debug")
	// allowedFormat := promlog.AllowedFormat{}
	// allowedFormat.Set("logfmt")

	// promlogConfig := promlog.Config{
	// 	Level:  &logLevel,
	// 	Format: &allowedFormat,
	// }

	logger := promlog.New(logLevel)

	startTime := func() (int64, error) {
		return int64(promModel.Latest), nil
	}

	remoteStorage := remote.NewStorage(log.With(logger, "component", "remote"), startTime, time.Duration(1*time.Minute))

	cfg := struct {
		configFile string

		localStoragePath    string
		lookbackDelta       promModel.Duration
		webTimeout          promModel.Duration
		queryTimeout        promModel.Duration
		queryConcurrency    int
		queryMaxSamples     int
		RemoteFlushDeadline promModel.Duration

		prometheusURL string

		logLevel promlog.AllowedLevel
	}{
		configFile: r.promConfigFile,
	}

	// fanoutStorage := remoteStorage
	fanoutStorage := storage.NewFanout(logger, remoteStorage)

	ctxScrape, cancelScrape := context.WithCancel(context.Background())
	discoveryManagerScrape := discovery.NewManager(ctxScrape, log.With(logger, "component", "discovery manager scrape"), discovery.Name("scrape"))

	scrapeManager := scrape.NewManager(log.With(logger, "component", "scrape manager"), fanoutStorage)

	opts := promql.EngineOpts{
		Logger:        log.With(logger, "component", "query engine"),
		Reg:           nil,
		MaxConcurrent: 20,
		MaxSamples:    50000000,
		Timeout:       time.Duration(2 * time.Minute),
	}

	queryEngine := promql.NewEngine(opts)

	reloaders := []func(cfg *config.Config) error{
		remoteStorage.ApplyConfig,
		// The Scrape managers need to reload before the Discovery manager as
		// they need to read the most updated config when receiving the new targets list.
		scrapeManager.ApplyConfig,
		func(cfg *config.Config) error {
			c := make(map[string]sd_config.ServiceDiscoveryConfig)
			for _, v := range cfg.ScrapeConfigs {
				c[v.JobName] = v.ServiceDiscoveryConfig
			}
			return discoveryManagerScrape.ApplyConfig(c)
		},
	}

	// sync.Once is used to make sure we can close the channel at different execution stages(SIGTERM or when the config is loaded).
	type closeOnce struct {
		C     chan struct{}
		once  sync.Once
		Close func()
	}
	// Wait until the server is ready to handle reloading.
	reloadReady := &closeOnce{
		C: make(chan struct{}),
	}
	reloadReady.Close = func() {
		reloadReady.once.Do(func() {
			close(reloadReady.C)
		})
	}

	var g group.Group
	{
		// Scrape discovery manager.
		g.Add(
			func() error {
				err := discoveryManagerScrape.Run()
				level.Info(logger).Log("msg", "Scrape discovery manager stopped")
				return err
			},
			func(err error) {
				level.Info(logger).Log("msg", "Stopping scrape discovery manager...")
				cancelScrape()
			},
		)
	}
	{
		// Scrape manager.
		g.Add(
			func() error {
				// When the scrape manager receives a new targets list
				// it needs to read a valid config for each job.
				// It depends on the config being in sync with the discovery manager so
				// we wait until the config is fully loaded.
				<-reloadReady.C

				err := scrapeManager.Run(discoveryManagerScrape.SyncCh())
				level.Info(logger).Log("msg", "Scrape manager stopped")
				return err
			},
			func(err error) {
				// Scrape manager needs to be stopped before closing the local TSDB
				// so that it doesn't try to write samples to a closed storage.
				level.Info(logger).Log("msg", "Stopping scrape manager...")
				scrapeManager.Stop()
			},
		)
	}
	{
		// Initial configuration loading.
		cancel := make(chan struct{})
		g.Add(
			func() error {
				// select {
				// case <-dbOpen:
				// 	break
				// // In case a shutdown is initiated before the dbOpen is released
				// case <-cancel:
				// 	reloadReady.Close()
				// 	return nil
				// }
				var err error
				r.promConfig, err = reloadConfig(cfg.configFile, logger, reloaders...)
				if err != nil {
					return fmt.Errorf("error loading config from %q: %s", cfg.configFile, err)
				}

				reloadReady.Close()

				// ! commented the alert manager can now
				// call query service to do this
				// channels, apiErrorObj := r.GetChannels()

				//if apiErrorObj != nil {
				//	zap.S().Errorf("Not able to read channels from DB")
				//}
				//for _, channel := range *channels {
				//apiErrorObj = r.LoadChannel(&channel)
				//if apiErrorObj != nil {
				//	zap.S().Errorf("Not able to load channel with id=%d loaded from DB", channel.Id, channel.Data)
				//}
				//}

				<-cancel

				return nil
			},
			func(err error) {
				close(cancel)
			},
		)
	}
	r.queryEngine = queryEngine
	r.remoteStorage = remoteStorage
	r.fanoutStorage = &fanoutStorage
	readerReady <- true

	if err := g.Run(); err != nil {
		level.Error(logger).Log("err", err)
		os.Exit(1)
	}

}

func (r *ClickHouseReader) GetQueryEngine() *promql.Engine {
	return r.queryEngine
}

func (r *ClickHouseReader) GetFanoutStorage() *storage.Storage {
	return r.fanoutStorage
}

func reloadConfig(filename string, logger log.Logger, rls ...func(*config.Config) error) (promConfig *config.Config, err error) {
	level.Info(logger).Log("msg", "Loading configuration file", "filename", filename)

	conf, err := config.LoadFile(filename)
	if err != nil {
		return nil, fmt.Errorf("couldn't load configuration (--config.file=%q): %v", filename, err)
	}

	failed := false
	for _, rl := range rls {
		if err := rl(conf); err != nil {
			level.Error(logger).Log("msg", "Failed to apply configuration", "err", err)
			failed = true
		}
	}
	if failed {
		return nil, fmt.Errorf("one or more errors occurred while applying the new configuration (--config.file=%q)", filename)
	}
	level.Info(logger).Log("msg", "Completed loading of configuration file", "filename", filename)
	return conf, nil
}

func initialize(options *Options) (clickhouse.Conn, error) {

	db, err := connect(options.getPrimary())
	if err != nil {
		return nil, fmt.Errorf("error connecting to primary db: %v", err)
	}

	return db, nil
}

func connect(cfg *namespaceConfig) (clickhouse.Conn, error) {
	if cfg.Encoding != EncodingJSON && cfg.Encoding != EncodingProto {
		return nil, fmt.Errorf("unknown encoding %q, supported: %q, %q", cfg.Encoding, EncodingJSON, EncodingProto)
	}

	return cfg.Connector(cfg)
}

func (r *ClickHouseReader) GetConn() clickhouse.Conn {
	return r.db
}

func (r *ClickHouseReader) LoadChannel(channel *model.ChannelItem) *model.ApiError {

	receiver := &am.Receiver{}
	if err := json.Unmarshal([]byte(channel.Data), receiver); err != nil { // Parse []byte to go struct pointer
		return &model.ApiError{Typ: model.ErrorBadData, Err: err}
	}

	response, err := http.Post(constants.GetAlertManagerApiPrefix()+"v1/receivers", "application/json", bytes.NewBuffer([]byte(channel.Data)))

	if err != nil {
		zap.S().Errorf("Error in getting response of API call to alertmanager/v1/receivers\n", err)
		return &model.ApiError{Typ: model.ErrorInternal, Err: err}
	}
	if response.StatusCode > 299 {
		responseData, _ := ioutil.ReadAll(response.Body)

		err := fmt.Errorf("Error in getting 2xx response in API call to alertmanager/v1/receivers\n Status: %s \n Data: %s", response.Status, string(responseData))
		zap.S().Error(err)

		return &model.ApiError{Typ: model.ErrorInternal, Err: err}
	}

	return nil
}

func (r *ClickHouseReader) GetChannel(id string) (*model.ChannelItem, *model.ApiError) {

	idInt, _ := strconv.Atoi(id)
	channel := model.ChannelItem{}

	query := "SELECT id, created_at, updated_at, name, type, data data FROM notification_channels WHERE id=? "

	stmt, err := r.localDB.Preparex(query)

	zap.S().Info(query, idInt)

	if err != nil {
		zap.S().Debug("Error in preparing sql query for GetChannel : ", err)
		return nil, &model.ApiError{Typ: model.ErrorInternal, Err: err}
	}

	err = stmt.Get(&channel, idInt)

	if err != nil {
		zap.S().Debug(fmt.Sprintf("Error in getting channel with id=%d : ", idInt), err)
		return nil, &model.ApiError{Typ: model.ErrorInternal, Err: err}
	}

	return &channel, nil

}

func (r *ClickHouseReader) DeleteChannel(id string) *model.ApiError {

	idInt, _ := strconv.Atoi(id)

	channelToDelete, apiErrorObj := r.GetChannel(id)

	if apiErrorObj != nil {
		return apiErrorObj
	}

	tx, err := r.localDB.Begin()
	if err != nil {
		return &model.ApiError{Typ: model.ErrorInternal, Err: err}
	}

	{
		stmt, err := tx.Prepare(`DELETE FROM notification_channels WHERE id=$1;`)
		if err != nil {
			zap.S().Errorf("Error in preparing statement for INSERT to notification_channels\n", err)
			tx.Rollback()
			return &model.ApiError{Typ: model.ErrorInternal, Err: err}
		}
		defer stmt.Close()

		if _, err := stmt.Exec(idInt); err != nil {
			zap.S().Errorf("Error in Executing prepared statement for INSERT to notification_channels\n", err)
			tx.Rollback() // return an error too, we may want to wrap them
			return &model.ApiError{Typ: model.ErrorInternal, Err: err}
		}
	}

	apiError := r.alertManager.DeleteRoute(channelToDelete.Name)
	if apiError != nil {
		tx.Rollback()
		return apiError
	}

	err = tx.Commit()
	if err != nil {
		zap.S().Errorf("Error in committing transaction for DELETE command to notification_channels\n", err)
		return &model.ApiError{Typ: model.ErrorInternal, Err: err}
	}

	return nil

}

func (r *ClickHouseReader) GetChannels() (*[]model.ChannelItem, *model.ApiError) {

	channels := []model.ChannelItem{}

	query := fmt.Sprintf("SELECT id, created_at, updated_at, name, type, data data FROM notification_channels")

	err := r.localDB.Select(&channels, query)

	zap.S().Info(query)

	if err != nil {
		zap.S().Debug("Error in processing sql query: ", err)
		return nil, &model.ApiError{Typ: model.ErrorInternal, Err: err}
	}

	return &channels, nil

}

func getChannelType(receiver *am.Receiver) string {

	if receiver.EmailConfigs != nil {
		return "email"
	}
	if receiver.OpsGenieConfigs != nil {
		return "opsgenie"
	}
	if receiver.PagerdutyConfigs != nil {
		return "pagerduty"
	}
	if receiver.PushoverConfigs != nil {
		return "pushover"
	}
	if receiver.SNSConfigs != nil {
		return "sns"
	}
	if receiver.SlackConfigs != nil {
		return "slack"
	}
	if receiver.VictorOpsConfigs != nil {
		return "victorops"
	}
	if receiver.WebhookConfigs != nil {
		return "webhook"
	}
	if receiver.WechatConfigs != nil {
		return "wechat"
	}

	return ""
}

func (r *ClickHouseReader) EditChannel(receiver *am.Receiver, id string) (*am.Receiver, *model.ApiError) {

	idInt, _ := strconv.Atoi(id)

	channel, apiErrObj := r.GetChannel(id)

	if apiErrObj != nil {
		return nil, apiErrObj
	}
	if channel.Name != receiver.Name {
		return nil, &model.ApiError{Typ: model.ErrorBadData, Err: fmt.Errorf("channel name cannot be changed")}
	}

	tx, err := r.localDB.Begin()
	if err != nil {
		return nil, &model.ApiError{Typ: model.ErrorInternal, Err: err}
	}

	channel_type := getChannelType(receiver)
	receiverString, _ := json.Marshal(receiver)

	{
		stmt, err := tx.Prepare(`UPDATE notification_channels SET updated_at=$1, type=$2, data=$3 WHERE id=$4;`)

		if err != nil {
			zap.S().Errorf("Error in preparing statement for UPDATE to notification_channels\n", err)
			tx.Rollback()
			return nil, &model.ApiError{Typ: model.ErrorInternal, Err: err}
		}
		defer stmt.Close()

		if _, err := stmt.Exec(time.Now(), channel_type, string(receiverString), idInt); err != nil {
			zap.S().Errorf("Error in Executing prepared statement for UPDATE to notification_channels\n", err)
			tx.Rollback() // return an error too, we may want to wrap them
			return nil, &model.ApiError{Typ: model.ErrorInternal, Err: err}
		}
	}

	apiError := r.alertManager.EditRoute(receiver)
	if apiError != nil {
		tx.Rollback()
		return nil, apiError
	}

	err = tx.Commit()
	if err != nil {
		zap.S().Errorf("Error in committing transaction for INSERT to notification_channels\n", err)
		return nil, &model.ApiError{Typ: model.ErrorInternal, Err: err}
	}

	return receiver, nil

}

func (r *ClickHouseReader) CreateChannel(receiver *am.Receiver) (*am.Receiver, *model.ApiError) {

	tx, err := r.localDB.Begin()
	if err != nil {
		return nil, &model.ApiError{Typ: model.ErrorInternal, Err: err}
	}

	channel_type := getChannelType(receiver)
	receiverString, _ := json.Marshal(receiver)

	// todo: check if the channel name already exists, raise an error if so

	{
		stmt, err := tx.Prepare(`INSERT INTO notification_channels (created_at, updated_at, name, type, data) VALUES($1,$2,$3,$4,$5);`)
		if err != nil {
			zap.S().Errorf("Error in preparing statement for INSERT to notification_channels\n", err)
			tx.Rollback()
			return nil, &model.ApiError{Typ: model.ErrorInternal, Err: err}
		}
		defer stmt.Close()

		if _, err := stmt.Exec(time.Now(), time.Now(), receiver.Name, channel_type, string(receiverString)); err != nil {
			zap.S().Errorf("Error in Executing prepared statement for INSERT to notification_channels\n", err)
			tx.Rollback() // return an error too, we may want to wrap them
			return nil, &model.ApiError{Typ: model.ErrorInternal, Err: err}
		}
	}

	apiError := r.alertManager.AddRoute(receiver)
	if apiError != nil {
		tx.Rollback()
		return nil, apiError
	}

	err = tx.Commit()
	if err != nil {
		zap.S().Errorf("Error in committing transaction for INSERT to notification_channels\n", err)
		return nil, &model.ApiError{Typ: model.ErrorInternal, Err: err}
	}

	return receiver, nil

}

func (r *ClickHouseReader) GetInstantQueryMetricsResult(ctx context.Context, queryParams *model.InstantQueryMetricsParams) (*promql.Result, *stats.QueryStats, *model.ApiError) {
	qry, err := r.queryEngine.NewInstantQuery(r.remoteStorage, queryParams.Query, queryParams.Time)
	if err != nil {
		return nil, nil, &model.ApiError{Typ: model.ErrorBadData, Err: err}
	}

	res := qry.Exec(ctx)

	// Optional stats field in response if parameter "stats" is not empty.
	var qs *stats.QueryStats
	if queryParams.Stats != "" {
		qs = stats.NewQueryStats(qry.Stats())
	}

	qry.Close()
	return res, qs, nil

}

func (r *ClickHouseReader) GetQueryRangeResult(ctx context.Context, query *model.QueryRangeParams) (*promql.Result, *stats.QueryStats, *model.ApiError) {

	qry, err := r.queryEngine.NewRangeQuery(r.remoteStorage, query.Query, query.Start, query.End, query.Step)

	if err != nil {
		return nil, nil, &model.ApiError{Typ: model.ErrorBadData, Err: err}
	}

	res := qry.Exec(ctx)

	// Optional stats field in response if parameter "stats" is not empty.
	var qs *stats.QueryStats
	if query.Stats != "" {
		qs = stats.NewQueryStats(qry.Stats())
	}

	qry.Close()
	return res, qs, nil
}

func (r *ClickHouseReader) GetServicesList(ctx context.Context) (*[]string, error) {

	services := []string{}
	query := fmt.Sprintf(`SELECT DISTINCT serviceName FROM %s.%s WHERE toDate(timestamp) > now() - INTERVAL 1 DAY`, r.TraceDB, r.indexTable)

	rows, err := r.db.Query(ctx, query)

	zap.S().Info(query)

	if err != nil {
		zap.S().Debug("Error in processing sql query: ", err)
		return nil, fmt.Errorf("Error in processing sql query")
	}

	defer rows.Close()
	for rows.Next() {
		var serviceName string
		if err := rows.Scan(&serviceName); err != nil {
			return &services, err
		}
		services = append(services, serviceName)
	}
	return &services, nil
}

func (r *ClickHouseReader) GetTopLevelOperations(ctx context.Context) (*map[string][]string, *model.ApiError) {

	operations := map[string][]string{}
	query := fmt.Sprintf(`SELECT DISTINCT name, serviceName FROM %s.%s`, r.TraceDB, r.topLevelOperationsTable)

	rows, err := r.db.Query(ctx, query)

	if err != nil {
		zap.S().Error("Error in processing sql query: ", err)
		return nil, &model.ApiError{Typ: model.ErrorExec, Err: fmt.Errorf("Error in processing sql query")}
	}

	defer rows.Close()
	for rows.Next() {
		var name, serviceName string
		if err := rows.Scan(&name, &serviceName); err != nil {
			return nil, &model.ApiError{Typ: model.ErrorInternal, Err: fmt.Errorf("Error in reading data")}
		}
		if _, ok := operations[serviceName]; !ok {
			operations[serviceName] = []string{}
		}
		operations[serviceName] = append(operations[serviceName], name)
	}
	return &operations, nil
}

func (r *ClickHouseReader) GetServices(ctx context.Context, queryParams *model.GetServicesParams) (*[]model.ServiceItem, *model.ApiError) {

	if r.indexTable == "" {
		return nil, &model.ApiError{Typ: model.ErrorExec, Err: ErrNoIndexTable}
	}

	topLevelOps, apiErr := r.GetTopLevelOperations(ctx)
	if apiErr != nil {
		return nil, apiErr
	}

	serviceItems := []model.ServiceItem{}
	var wg sync.WaitGroup
	// limit the number of concurrent queries to not overload the clickhouse server
	sem := make(chan struct{}, 10)
	var mtx sync.RWMutex

	for svc, ops := range *topLevelOps {
		sem <- struct{}{}
		wg.Add(1)
		go func(svc string, ops []string) {
			defer wg.Done()
			defer func() { <-sem }()
			var serviceItem model.ServiceItem
			var numErrors uint64
			query := fmt.Sprintf(
				`SELECT
					quantile(0.99)(durationNano) as p99,
					avg(durationNano) as avgDuration,
					count(*) as numCalls
				FROM %s.%s
				WHERE serviceName = @serviceName AND name In [@names] AND timestamp>= @start AND timestamp<= @end`,
				r.TraceDB, r.indexTable,
			)
			errorQuery := fmt.Sprintf(
				`SELECT
					count(*) as numErrors
				FROM %s.%s
				WHERE serviceName = @serviceName AND name In [@names] AND timestamp>= @start AND timestamp<= @end AND statusCode=2`,
				r.TraceDB, r.indexTable,
			)

			args := []interface{}{}
			args = append(args,
				clickhouse.Named("start", strconv.FormatInt(queryParams.Start.UnixNano(), 10)),
				clickhouse.Named("end", strconv.FormatInt(queryParams.End.UnixNano(), 10)),
				clickhouse.Named("serviceName", svc),
				clickhouse.Named("names", ops),
			)
			// create TagQuery from TagQueryParams
			tags := createTagQueryFromTagQueryParams(queryParams.Tags)
			subQuery, argsSubQuery, errStatus := buildQueryWithTagParams(ctx, tags)
			query += subQuery
			args = append(args, argsSubQuery...)
			if errStatus != nil {
				zap.S().Error("Error in processing sql query: ", errStatus)
				return
			}
			err := r.db.QueryRow(
				ctx,
				query,
				args...,
			).ScanStruct(&serviceItem)

			if serviceItem.NumCalls == 0 {
				return
			}

			if err != nil {
				zap.S().Error("Error in processing sql query: ", err)
				return
			}
			subQuery, argsSubQuery, errStatus = buildQueryWithTagParams(ctx, tags)
			query += subQuery
			args = append(args, argsSubQuery...)
			err = r.db.QueryRow(ctx, errorQuery, args...).Scan(&numErrors)
			if err != nil {
				zap.S().Error("Error in processing sql query: ", err)
				return
			}

			serviceItem.ServiceName = svc
			serviceItem.NumErrors = numErrors
			mtx.Lock()
			serviceItems = append(serviceItems, serviceItem)
			mtx.Unlock()
		}(svc, ops)
	}
	wg.Wait()

	for idx := range serviceItems {
		serviceItems[idx].CallRate = float64(serviceItems[idx].NumCalls) / float64(queryParams.Period)
		serviceItems[idx].ErrorRate = float64(serviceItems[idx].NumErrors) * 100 / float64(serviceItems[idx].NumCalls)
	}
	return &serviceItems, nil
}

func (r *ClickHouseReader) GetServiceOverview(ctx context.Context, queryParams *model.GetServiceOverviewParams) (*[]model.ServiceOverviewItem, *model.ApiError) {

	topLevelOps, apiErr := r.GetTopLevelOperations(ctx)
	if apiErr != nil {
		return nil, apiErr
	}
	ops, ok := (*topLevelOps)[queryParams.ServiceName]
	if !ok {
		return nil, &model.ApiError{Typ: model.ErrorNotFound, Err: fmt.Errorf("Service not found")}
	}

	namedArgs := []interface{}{
		clickhouse.Named("interval", strconv.Itoa(int(queryParams.StepSeconds/60))),
		clickhouse.Named("start", strconv.FormatInt(queryParams.Start.UnixNano(), 10)),
		clickhouse.Named("end", strconv.FormatInt(queryParams.End.UnixNano(), 10)),
		clickhouse.Named("serviceName", queryParams.ServiceName),
		clickhouse.Named("names", ops),
	}

	serviceOverviewItems := []model.ServiceOverviewItem{}

	query := fmt.Sprintf(`
		SELECT
			toStartOfInterval(timestamp, INTERVAL @interval minute) as time,
			quantile(0.99)(durationNano) as p99,
			quantile(0.95)(durationNano) as p95,
			quantile(0.50)(durationNano) as p50,
			count(*) as numCalls
		FROM %s.%s
		WHERE serviceName = @serviceName AND name In [@names] AND timestamp>= @start AND timestamp<= @end`,
		r.TraceDB, r.indexTable,
	)
	args := []interface{}{}
	args = append(args, namedArgs...)

	// create TagQuery from TagQueryParams
	tags := createTagQueryFromTagQueryParams(queryParams.Tags)
	subQuery, argsSubQuery, errStatus := buildQueryWithTagParams(ctx, tags)
	query += subQuery
	args = append(args, argsSubQuery...)
	if errStatus != nil {
		return nil, errStatus
	}
	query += " GROUP BY time ORDER BY time DESC"
	err := r.db.Select(ctx, &serviceOverviewItems, query, args...)

	zap.S().Debug(query)

	if err != nil {
		zap.S().Error("Error in processing sql query: ", err)
		return nil, &model.ApiError{Typ: model.ErrorExec, Err: fmt.Errorf("Error in processing sql query")}
	}

	serviceErrorItems := []model.ServiceErrorItem{}

	query = fmt.Sprintf(`
		SELECT
			toStartOfInterval(timestamp, INTERVAL @interval minute) as time,
			count(*) as numErrors
		FROM %s.%s
		WHERE serviceName = @serviceName AND name In [@names] AND timestamp>= @start AND timestamp<= @end AND statusCode=2`,
		r.TraceDB, r.indexTable,
	)
	args = []interface{}{}
	args = append(args, namedArgs...)
	subQuery, argsSubQuery, errStatus = buildQueryWithTagParams(ctx, tags)
	query += subQuery
	args = append(args, argsSubQuery...)
	if errStatus != nil {
		return nil, errStatus
	}
	query += " GROUP BY time ORDER BY time DESC"
	err = r.db.Select(ctx, &serviceErrorItems, query, args...)

	zap.S().Debug(query)

	if err != nil {
		zap.S().Error("Error in processing sql query: ", err)
		return nil, &model.ApiError{Typ: model.ErrorExec, Err: fmt.Errorf("Error in processing sql query")}
	}

	m := make(map[int64]int)

	for j := range serviceErrorItems {
		m[int64(serviceErrorItems[j].Time.UnixNano())] = int(serviceErrorItems[j].NumErrors)
	}

	for i := range serviceOverviewItems {
		serviceOverviewItems[i].Timestamp = int64(serviceOverviewItems[i].Time.UnixNano())

		if val, ok := m[serviceOverviewItems[i].Timestamp]; ok {
			serviceOverviewItems[i].NumErrors = uint64(val)
		}
		serviceOverviewItems[i].ErrorRate = float64(serviceOverviewItems[i].NumErrors) * 100 / float64(serviceOverviewItems[i].NumCalls)
		serviceOverviewItems[i].CallRate = float64(serviceOverviewItems[i].NumCalls) / float64(queryParams.StepSeconds)
	}

	return &serviceOverviewItems, nil
}

func buildFilterArrayQuery(ctx context.Context, excludeMap map[string]struct{}, params []string, filter string, query *string, args []interface{}) []interface{} {
	for i, e := range params {
		filterKey := filter + String(5)
		if i == 0 && i == len(params)-1 {
			if _, ok := excludeMap[filter]; ok {
				*query += fmt.Sprintf(" AND NOT (%s=@%s)", filter, filterKey)
			} else {
				*query += fmt.Sprintf(" AND (%s=@%s)", filter, filterKey)
			}
		} else if i == 0 && i != len(params)-1 {
			if _, ok := excludeMap[filter]; ok {
				*query += fmt.Sprintf(" AND NOT (%s=@%s", filter, filterKey)
			} else {
				*query += fmt.Sprintf(" AND (%s=@%s", filter, filterKey)
			}
		} else if i != 0 && i == len(params)-1 {
			*query += fmt.Sprintf(" OR %s=@%s)", filter, filterKey)
		} else {
			*query += fmt.Sprintf(" OR %s=@%s", filter, filterKey)
		}
		args = append(args, clickhouse.Named(filterKey, e))
	}
	return args
}

func (r *ClickHouseReader) GetSpanFilters(ctx context.Context, queryParams *model.SpanFilterParams) (*model.SpanFiltersResponse, *model.ApiError) {

	var query string
	excludeMap := make(map[string]struct{})
	for _, e := range queryParams.Exclude {
		if e == constants.OperationRequest {
			excludeMap[constants.OperationDB] = struct{}{}
			continue
		}
		excludeMap[e] = struct{}{}
	}

	args := []interface{}{clickhouse.Named("timestampL", strconv.FormatInt(queryParams.Start.UnixNano(), 10)), clickhouse.Named("timestampU", strconv.FormatInt(queryParams.End.UnixNano(), 10))}
	if len(queryParams.TraceID) > 0 {
		args = buildFilterArrayQuery(ctx, excludeMap, queryParams.TraceID, constants.TraceID, &query, args)
	}
	if len(queryParams.ServiceName) > 0 {
		args = buildFilterArrayQuery(ctx, excludeMap, queryParams.ServiceName, constants.ServiceName, &query, args)
	}
	if len(queryParams.HttpRoute) > 0 {
		args = buildFilterArrayQuery(ctx, excludeMap, queryParams.HttpRoute, constants.HttpRoute, &query, args)
	}
	if len(queryParams.HttpCode) > 0 {
		args = buildFilterArrayQuery(ctx, excludeMap, queryParams.HttpCode, constants.HttpCode, &query, args)
	}
	if len(queryParams.HttpHost) > 0 {
		args = buildFilterArrayQuery(ctx, excludeMap, queryParams.HttpHost, constants.HttpHost, &query, args)
	}
	if len(queryParams.HttpMethod) > 0 {
		args = buildFilterArrayQuery(ctx, excludeMap, queryParams.HttpMethod, constants.HttpMethod, &query, args)
	}
	if len(queryParams.HttpUrl) > 0 {
		args = buildFilterArrayQuery(ctx, excludeMap, queryParams.HttpUrl, constants.HttpUrl, &query, args)
	}
	if len(queryParams.Component) > 0 {
		args = buildFilterArrayQuery(ctx, excludeMap, queryParams.Component, constants.Component, &query, args)
	}
	if len(queryParams.Operation) > 0 {
		args = buildFilterArrayQuery(ctx, excludeMap, queryParams.Operation, constants.OperationDB, &query, args)
	}
	if len(queryParams.RPCMethod) > 0 {
		args = buildFilterArrayQuery(ctx, excludeMap, queryParams.RPCMethod, constants.RPCMethod, &query, args)
	}
	if len(queryParams.ResponseStatusCode) > 0 {
		args = buildFilterArrayQuery(ctx, excludeMap, queryParams.ResponseStatusCode, constants.ResponseStatusCode, &query, args)
	}

	if len(queryParams.MinDuration) != 0 {
		query = query + " AND durationNano >= @durationNanoMin"
		args = append(args, clickhouse.Named("durationNanoMin", queryParams.MinDuration))
	}
	if len(queryParams.MaxDuration) != 0 {
		query = query + " AND durationNano <= @durationNanoMax"
		args = append(args, clickhouse.Named("durationNanoMax", queryParams.MaxDuration))
	}

	if len(queryParams.SpanKind) != 0 {
		query = query + " AND kind = @kind"
		args = append(args, clickhouse.Named("kind", queryParams.SpanKind))
	}

	query = getStatusFilters(query, queryParams.Status, excludeMap)

	traceFilterReponse := model.SpanFiltersResponse{
		Status:             map[string]uint64{},
		Duration:           map[string]uint64{},
		ServiceName:        map[string]uint64{},
		Operation:          map[string]uint64{},
		ResponseStatusCode: map[string]uint64{},
		RPCMethod:          map[string]uint64{},
		HttpCode:           map[string]uint64{},
		HttpMethod:         map[string]uint64{},
		HttpUrl:            map[string]uint64{},
		HttpRoute:          map[string]uint64{},
		HttpHost:           map[string]uint64{},
		Component:          map[string]uint64{},
	}

	for _, e := range queryParams.GetFilters {
		switch e {
		case constants.TraceID:
			continue
		case constants.ServiceName:
			finalQuery := fmt.Sprintf("SELECT serviceName, count() as count FROM %s.%s WHERE timestamp >= @timestampL AND timestamp <= @timestampU", r.TraceDB, r.indexTable)
			finalQuery += query
			finalQuery += " GROUP BY serviceName"
			var dBResponse []model.DBResponseServiceName
			err := r.db.Select(ctx, &dBResponse, finalQuery, args...)
			zap.S().Info(finalQuery)

			if err != nil {
				zap.S().Debug("Error in processing sql query: ", err)
				return nil, &model.ApiError{Typ: model.ErrorExec, Err: fmt.Errorf("Error in processing sql query: %s", err)}
			}
			for _, service := range dBResponse {
				if service.ServiceName != "" {
					traceFilterReponse.ServiceName[service.ServiceName] = service.Count
				}
			}
		case constants.HttpCode:
			finalQuery := fmt.Sprintf("SELECT httpCode, count() as count FROM %s.%s WHERE timestamp >= @timestampL AND timestamp <= @timestampU", r.TraceDB, r.indexTable)
			finalQuery += query
			finalQuery += " GROUP BY httpCode"
			var dBResponse []model.DBResponseHttpCode
			err := r.db.Select(ctx, &dBResponse, finalQuery, args...)
			zap.S().Info(finalQuery)

			if err != nil {
				zap.S().Debug("Error in processing sql query: ", err)
				return nil, &model.ApiError{Typ: model.ErrorExec, Err: fmt.Errorf("Error in processing sql query: %s", err)}
			}
			for _, service := range dBResponse {
				if service.HttpCode != "" {
					traceFilterReponse.HttpCode[service.HttpCode] = service.Count
				}
			}
		case constants.HttpRoute:
			finalQuery := fmt.Sprintf("SELECT httpRoute, count() as count FROM %s.%s WHERE timestamp >= @timestampL AND timestamp <= @timestampU", r.TraceDB, r.indexTable)
			finalQuery += query
			finalQuery += " GROUP BY httpRoute"
			var dBResponse []model.DBResponseHttpRoute
			err := r.db.Select(ctx, &dBResponse, finalQuery, args...)
			zap.S().Info(finalQuery)

			if err != nil {
				zap.S().Debug("Error in processing sql query: ", err)
				return nil, &model.ApiError{Typ: model.ErrorExec, Err: fmt.Errorf("Error in processing sql query: %s", err)}
			}
			for _, service := range dBResponse {
				if service.HttpRoute != "" {
					traceFilterReponse.HttpRoute[service.HttpRoute] = service.Count
				}
			}
		case constants.HttpUrl:
			finalQuery := fmt.Sprintf("SELECT httpUrl, count() as count FROM %s.%s WHERE timestamp >= @timestampL AND timestamp <= @timestampU", r.TraceDB, r.indexTable)
			finalQuery += query
			finalQuery += " GROUP BY httpUrl"
			var dBResponse []model.DBResponseHttpUrl
			err := r.db.Select(ctx, &dBResponse, finalQuery, args...)
			zap.S().Info(finalQuery)

			if err != nil {
				zap.S().Debug("Error in processing sql query: ", err)
				return nil, &model.ApiError{Typ: model.ErrorExec, Err: fmt.Errorf("Error in processing sql query: %s", err)}
			}
			for _, service := range dBResponse {
				if service.HttpUrl != "" {
					traceFilterReponse.HttpUrl[service.HttpUrl] = service.Count
				}
			}
		case constants.HttpMethod:
			finalQuery := fmt.Sprintf("SELECT httpMethod, count() as count FROM %s.%s WHERE timestamp >= @timestampL AND timestamp <= @timestampU", r.TraceDB, r.indexTable)
			finalQuery += query
			finalQuery += " GROUP BY httpMethod"
			var dBResponse []model.DBResponseHttpMethod
			err := r.db.Select(ctx, &dBResponse, finalQuery, args...)
			zap.S().Info(finalQuery)

			if err != nil {
				zap.S().Debug("Error in processing sql query: ", err)
				return nil, &model.ApiError{Typ: model.ErrorExec, Err: fmt.Errorf("Error in processing sql query: %s", err)}
			}
			for _, service := range dBResponse {
				if service.HttpMethod != "" {
					traceFilterReponse.HttpMethod[service.HttpMethod] = service.Count
				}
			}
		case constants.HttpHost:
			finalQuery := fmt.Sprintf("SELECT httpHost, count() as count FROM %s.%s WHERE timestamp >= @timestampL AND timestamp <= @timestampU", r.TraceDB, r.indexTable)
			finalQuery += query
			finalQuery += " GROUP BY httpHost"
			var dBResponse []model.DBResponseHttpHost
			err := r.db.Select(ctx, &dBResponse, finalQuery, args...)
			zap.S().Info(finalQuery)

			if err != nil {
				zap.S().Debug("Error in processing sql query: ", err)
				return nil, &model.ApiError{Typ: model.ErrorExec, Err: fmt.Errorf("Error in processing sql query: %s", err)}
			}
			for _, service := range dBResponse {
				if service.HttpHost != "" {
					traceFilterReponse.HttpHost[service.HttpHost] = service.Count
				}
			}
		case constants.OperationRequest:
			finalQuery := fmt.Sprintf("SELECT name, count() as count FROM %s.%s WHERE timestamp >= @timestampL AND timestamp <= @timestampU", r.TraceDB, r.indexTable)
			finalQuery += query
			finalQuery += " GROUP BY name"
			var dBResponse []model.DBResponseOperation
			err := r.db.Select(ctx, &dBResponse, finalQuery, args...)
			zap.S().Info(finalQuery)

			if err != nil {
				zap.S().Debug("Error in processing sql query: ", err)
				return nil, &model.ApiError{Typ: model.ErrorExec, Err: fmt.Errorf("Error in processing sql query: %s", err)}
			}
			for _, service := range dBResponse {
				if service.Operation != "" {
					traceFilterReponse.Operation[service.Operation] = service.Count
				}
			}
		case constants.Component:
			finalQuery := fmt.Sprintf("SELECT component, count() as count FROM %s.%s WHERE timestamp >= @timestampL AND timestamp <= @timestampU", r.TraceDB, r.indexTable)
			finalQuery += query
			finalQuery += " GROUP BY component"
			var dBResponse []model.DBResponseComponent
			err := r.db.Select(ctx, &dBResponse, finalQuery, args...)
			zap.S().Info(finalQuery)

			if err != nil {
				zap.S().Debug("Error in processing sql query: ", err)
				return nil, &model.ApiError{Typ: model.ErrorExec, Err: fmt.Errorf("Error in processing sql query: %s", err)}
			}
			for _, service := range dBResponse {
				if service.Component != "" {
					traceFilterReponse.Component[service.Component] = service.Count
				}
			}
		case constants.Status:
			finalQuery := fmt.Sprintf("SELECT COUNT(*) as numTotal FROM %s.%s WHERE timestamp >= @timestampL AND timestamp <= @timestampU AND hasError = true", r.TraceDB, r.indexTable)
			finalQuery += query
			var dBResponse []model.DBResponseTotal
			err := r.db.Select(ctx, &dBResponse, finalQuery, args...)
			zap.S().Info(finalQuery)

			if err != nil {
				zap.S().Debug("Error in processing sql query: ", err)
				return nil, &model.ApiError{Typ: model.ErrorExec, Err: fmt.Errorf("Error in processing sql query: %s", err)}
			}

			finalQuery2 := fmt.Sprintf("SELECT COUNT(*) as numTotal FROM %s.%s WHERE timestamp >= @timestampL AND timestamp <= @timestampU AND hasError = false", r.TraceDB, r.indexTable)
			finalQuery2 += query
			var dBResponse2 []model.DBResponseTotal
			err = r.db.Select(ctx, &dBResponse2, finalQuery2, args...)
			zap.S().Info(finalQuery2)

			if err != nil {
				zap.S().Debug("Error in processing sql query: ", err)
				return nil, &model.ApiError{Typ: model.ErrorExec, Err: fmt.Errorf("Error in processing sql query: %s", err)}
			}
			if len(dBResponse) > 0 && len(dBResponse2) > 0 {
				traceFilterReponse.Status = map[string]uint64{"ok": dBResponse2[0].NumTotal, "error": dBResponse[0].NumTotal}
			} else if len(dBResponse) > 0 {
				traceFilterReponse.Status = map[string]uint64{"ok": 0, "error": dBResponse[0].NumTotal}
			} else if len(dBResponse2) > 0 {
				traceFilterReponse.Status = map[string]uint64{"ok": dBResponse2[0].NumTotal, "error": 0}
			} else {
				traceFilterReponse.Status = map[string]uint64{"ok": 0, "error": 0}
			}
		case constants.Duration:
			err := r.featureFlags.CheckFeature(constants.DurationSort)
			durationSortEnabled := err == nil
			finalQuery := ""
			if !durationSortEnabled {
				// if duration sort is not enabled, we need to get the min and max duration from the index table
				finalQuery = fmt.Sprintf("SELECT min(durationNano) as min, max(durationNano) as max FROM %s.%s WHERE timestamp >= @timestampL AND timestamp <= @timestampU", r.TraceDB, r.indexTable)
				finalQuery += query
				var dBResponse []model.DBResponseMinMax
				err = r.db.Select(ctx, &dBResponse, finalQuery, args...)
				zap.S().Info(finalQuery)
				if err != nil {
					zap.S().Debug("Error in processing sql query: ", err)
					return nil, &model.ApiError{Typ: model.ErrorExec, Err: fmt.Errorf("Error in processing sql query: %s", err)}
				}
				if len(dBResponse) > 0 {
					traceFilterReponse.Duration = map[string]uint64{"minDuration": dBResponse[0].Min, "maxDuration": dBResponse[0].Max}
				}
			} else {
				// when duration sort is enabled, we need to get the min and max duration from the duration table
				finalQuery = fmt.Sprintf("SELECT durationNano as numTotal FROM %s.%s WHERE timestamp >= @timestampL AND timestamp <= @timestampU", r.TraceDB, r.durationTable)
				finalQuery += query
				finalQuery += " ORDER BY durationNano LIMIT 1"
				var dBResponse []model.DBResponseTotal
				err = r.db.Select(ctx, &dBResponse, finalQuery, args...)
				zap.S().Info(finalQuery)

				if err != nil {
					zap.S().Debug("Error in processing sql query: ", err)
					return nil, &model.ApiError{Typ: model.ErrorExec, Err: fmt.Errorf("Error in processing sql query: %s", err)}
				}

				finalQuery = fmt.Sprintf("SELECT durationNano as numTotal FROM %s.%s WHERE timestamp >= @timestampL AND timestamp <= @timestampU", r.TraceDB, r.durationTable)
				finalQuery += query
				finalQuery += " ORDER BY durationNano DESC LIMIT 1"
				var dBResponse2 []model.DBResponseTotal
				err = r.db.Select(ctx, &dBResponse2, finalQuery, args...)
				zap.S().Info(finalQuery)

				if err != nil {
					zap.S().Debug("Error in processing sql query: ", err)
					return nil, &model.ApiError{Typ: model.ErrorExec, Err: fmt.Errorf("Error in processing sql query: %s", err)}
				}
				if len(dBResponse) > 0 {
					traceFilterReponse.Duration["minDuration"] = dBResponse[0].NumTotal
				}
				if len(dBResponse2) > 0 {
					traceFilterReponse.Duration["maxDuration"] = dBResponse2[0].NumTotal
				}
			}
		case constants.RPCMethod:
			finalQuery := fmt.Sprintf("SELECT rpcMethod, count() as count FROM %s.%s WHERE timestamp >= @timestampL AND timestamp <= @timestampU", r.TraceDB, r.indexTable)
			finalQuery += query
			finalQuery += " GROUP BY rpcMethod"
			var dBResponse []model.DBResponseRPCMethod
			err := r.db.Select(ctx, &dBResponse, finalQuery, args...)
			zap.S().Info(finalQuery)

			if err != nil {
				zap.S().Debug("Error in processing sql query: ", err)
				return nil, &model.ApiError{Typ: model.ErrorExec, Err: fmt.Errorf("error in processing sql query: %s", err)}
			}
			for _, service := range dBResponse {
				if service.RPCMethod != "" {
					traceFilterReponse.RPCMethod[service.RPCMethod] = service.Count
				}
			}

		case constants.ResponseStatusCode:
			finalQuery := fmt.Sprintf("SELECT responseStatusCode, count() as count FROM %s.%s WHERE timestamp >= @timestampL AND timestamp <= @timestampU", r.TraceDB, r.indexTable)
			finalQuery += query
			finalQuery += " GROUP BY responseStatusCode"
			var dBResponse []model.DBResponseStatusCodeMethod
			err := r.db.Select(ctx, &dBResponse, finalQuery, args...)
			zap.S().Info(finalQuery)

			if err != nil {
				zap.S().Debug("Error in processing sql query: ", err)
				return nil, &model.ApiError{Typ: model.ErrorExec, Err: fmt.Errorf("error in processing sql query: %s", err)}
			}
			for _, service := range dBResponse {
				if service.ResponseStatusCode != "" {
					traceFilterReponse.ResponseStatusCode[service.ResponseStatusCode] = service.Count
				}
			}

		default:
			return nil, &model.ApiError{Typ: model.ErrorBadData, Err: fmt.Errorf("filter type: %s not supported", e)}
		}
	}

	return &traceFilterReponse, nil
}

func getStatusFilters(query string, statusParams []string, excludeMap map[string]struct{}) string {

	// status can only be two and if both are selected than they are equivalent to none selected
	if _, ok := excludeMap["status"]; ok {
		if len(statusParams) == 1 {
			if statusParams[0] == "error" {
				query += " AND hasError = false"
			} else if statusParams[0] == "ok" {
				query += " AND hasError = true"
			}
		}
	} else if len(statusParams) == 1 {
		if statusParams[0] == "error" {
			query += " AND hasError = true"
		} else if statusParams[0] == "ok" {
			query += " AND hasError = false"
		}
	}
	return query
}

func (r *ClickHouseReader) GetFilteredSpans(ctx context.Context, queryParams *model.GetFilteredSpansParams) (*model.GetFilterSpansResponse, *model.ApiError) {

	queryTable := fmt.Sprintf("%s.%s", r.TraceDB, r.indexTable)

	excludeMap := make(map[string]struct{})
	for _, e := range queryParams.Exclude {
		if e == constants.OperationRequest {
			excludeMap[constants.OperationDB] = struct{}{}
			continue
		}
		excludeMap[e] = struct{}{}
	}

	var query string
	args := []interface{}{clickhouse.Named("timestampL", strconv.FormatInt(queryParams.Start.UnixNano(), 10)), clickhouse.Named("timestampU", strconv.FormatInt(queryParams.End.UnixNano(), 10))}
	if len(queryParams.TraceID) > 0 {
		args = buildFilterArrayQuery(ctx, excludeMap, queryParams.TraceID, constants.TraceID, &query, args)
	}
	if len(queryParams.ServiceName) > 0 {
		args = buildFilterArrayQuery(ctx, excludeMap, queryParams.ServiceName, constants.ServiceName, &query, args)
	}
	if len(queryParams.HttpRoute) > 0 {
		args = buildFilterArrayQuery(ctx, excludeMap, queryParams.HttpRoute, constants.HttpRoute, &query, args)
	}
	if len(queryParams.HttpCode) > 0 {
		args = buildFilterArrayQuery(ctx, excludeMap, queryParams.HttpCode, constants.HttpCode, &query, args)
	}
	if len(queryParams.HttpHost) > 0 {
		args = buildFilterArrayQuery(ctx, excludeMap, queryParams.HttpHost, constants.HttpHost, &query, args)
	}
	if len(queryParams.HttpMethod) > 0 {
		args = buildFilterArrayQuery(ctx, excludeMap, queryParams.HttpMethod, constants.HttpMethod, &query, args)
	}
	if len(queryParams.HttpUrl) > 0 {
		args = buildFilterArrayQuery(ctx, excludeMap, queryParams.HttpUrl, constants.HttpUrl, &query, args)
	}
	if len(queryParams.Component) > 0 {
		args = buildFilterArrayQuery(ctx, excludeMap, queryParams.Component, constants.Component, &query, args)
	}
	if len(queryParams.Operation) > 0 {
		args = buildFilterArrayQuery(ctx, excludeMap, queryParams.Operation, constants.OperationDB, &query, args)
	}
	if len(queryParams.RPCMethod) > 0 {
		args = buildFilterArrayQuery(ctx, excludeMap, queryParams.RPCMethod, constants.RPCMethod, &query, args)
	}

	if len(queryParams.ResponseStatusCode) > 0 {
		args = buildFilterArrayQuery(ctx, excludeMap, queryParams.ResponseStatusCode, constants.ResponseStatusCode, &query, args)
	}

	if len(queryParams.MinDuration) != 0 {
		query = query + " AND durationNano >= @durationNanoMin"
		args = append(args, clickhouse.Named("durationNanoMin", queryParams.MinDuration))
	}
	if len(queryParams.MaxDuration) != 0 {
		query = query + " AND durationNano <= @durationNanoMax"
		args = append(args, clickhouse.Named("durationNanoMax", queryParams.MaxDuration))
	}
	query = getStatusFilters(query, queryParams.Status, excludeMap)

	if len(queryParams.SpanKind) != 0 {
		query = query + " AND kind = @kind"
		args = append(args, clickhouse.Named("kind", queryParams.SpanKind))
	}

	// create TagQuery from TagQueryParams
	tags := createTagQueryFromTagQueryParams(queryParams.Tags)
	subQuery, argsSubQuery, errStatus := buildQueryWithTagParams(ctx, tags)
	query += subQuery
	args = append(args, argsSubQuery...)
	if errStatus != nil {
		return nil, errStatus
	}

	if len(queryParams.OrderParam) != 0 {
		if queryParams.OrderParam == constants.Duration {
			queryTable = fmt.Sprintf("%s.%s", r.TraceDB, r.durationTable)
			if queryParams.Order == constants.Descending {
				query = query + " ORDER BY durationNano DESC"
			}
			if queryParams.Order == constants.Ascending {
				query = query + " ORDER BY durationNano ASC"
			}
		} else if queryParams.OrderParam == constants.Timestamp {
			projectionOptQuery := "SET allow_experimental_projection_optimization = 1"
			err := r.db.Exec(ctx, projectionOptQuery)

			zap.S().Info(projectionOptQuery)

			if err != nil {
				zap.S().Debug("Error in processing sql query: ", err)
				return nil, &model.ApiError{Typ: model.ErrorExec, Err: fmt.Errorf("Error in processing sql query")}
			}
			if queryParams.Order == constants.Descending {
				query = query + " ORDER BY timestamp DESC"
			}
			if queryParams.Order == constants.Ascending {
				query = query + " ORDER BY timestamp ASC"
			}
		}
	}
	if queryParams.Limit > 0 {
		query = query + " LIMIT @limit"
		args = append(args, clickhouse.Named("limit", queryParams.Limit))
	}

	if queryParams.Offset > 0 {
		query = query + " OFFSET @offset"
		args = append(args, clickhouse.Named("offset", queryParams.Offset))
	}

	var getFilterSpansResponseItems []model.GetFilterSpansResponseItem

	baseQuery := fmt.Sprintf("SELECT timestamp, spanID, traceID, serviceName, name, durationNano, httpMethod, rpcMethod, responseStatusCode FROM %s WHERE timestamp >= @timestampL AND timestamp <= @timestampU", queryTable)
	baseQuery += query
	err := r.db.Select(ctx, &getFilterSpansResponseItems, baseQuery, args...)
	// Fill status and method
	for i, e := range getFilterSpansResponseItems {
		if e.RPCMethod != "" {
			getFilterSpansResponseItems[i].Method = e.RPCMethod
		} else {
			getFilterSpansResponseItems[i].Method = e.HttpMethod
		}
	}

	zap.S().Info(baseQuery)

	if err != nil {
		zap.S().Debug("Error in processing sql query: ", err)
		return nil, &model.ApiError{Typ: model.ErrorExec, Err: fmt.Errorf("Error in processing sql query")}
	}

	getFilterSpansResponse := model.GetFilterSpansResponse{
		Spans:      getFilterSpansResponseItems,
		TotalSpans: 1000,
	}

	return &getFilterSpansResponse, nil
}

func createTagQueryFromTagQueryParams(queryParams []model.TagQueryParam) []model.TagQuery {
	tags := []model.TagQuery{}
	for _, tag := range queryParams {
		if len(tag.StringValues) > 0 {
			tags = append(tags, model.NewTagQueryString(tag.Key, tag.StringValues, tag.Operator))
		}
		if len(tag.NumberValues) > 0 {
			tags = append(tags, model.NewTagQueryNumber(tag.Key, tag.NumberValues, tag.Operator))
		}
		if len(tag.BoolValues) > 0 {
			tags = append(tags, model.NewTagQueryBool(tag.Key, tag.BoolValues, tag.Operator))
		}
	}
	return tags
}

func StringWithCharset(length int, charset string) string {
	b := make([]byte, length)
	for i := range b {
		b[i] = charset[seededRand.Intn(len(charset))]
	}
	return string(b)
}

func String(length int) string {
	return StringWithCharset(length, charset)
}

func buildQueryWithTagParams(ctx context.Context, tags []model.TagQuery) (string, []interface{}, *model.ApiError) {
	query := ""
	var args []interface{}
	for _, item := range tags {
		var subQuery string
		var argsSubQuery []interface{}
		tagMapType := ""
		switch item.(type) {
		case model.TagQueryString:
			tagMapType = constants.StringTagMapCol
		case model.TagQueryNumber:
			tagMapType = constants.NumberTagMapCol
		case model.TagQueryBool:
			tagMapType = constants.BoolTagMapCol
		default:
			// type not supported error
			return "", nil, &model.ApiError{Typ: model.ErrorBadData, Err: fmt.Errorf("type not supported")}
		}
		switch item.GetOperator() {
		case model.EqualOperator:
			subQuery, argsSubQuery = addArithmeticOperator(item, tagMapType, "=")
		case model.NotEqualOperator:
			subQuery, argsSubQuery = addArithmeticOperator(item, tagMapType, "!=")
		case model.LessThanOperator:
			subQuery, argsSubQuery = addArithmeticOperator(item, tagMapType, "<")
		case model.GreaterThanOperator:
			subQuery, argsSubQuery = addArithmeticOperator(item, tagMapType, ">")
		case model.InOperator:
			subQuery, argsSubQuery = addInOperator(item, tagMapType, false)
		case model.NotInOperator:
			subQuery, argsSubQuery = addInOperator(item, tagMapType, true)
		case model.LessThanEqualOperator:
			subQuery, argsSubQuery = addArithmeticOperator(item, tagMapType, "<=")
		case model.GreaterThanEqualOperator:
			subQuery, argsSubQuery = addArithmeticOperator(item, tagMapType, ">=")
		case model.ContainsOperator:
			subQuery, argsSubQuery = addContainsOperator(item, tagMapType, false)
		case model.NotContainsOperator:
			subQuery, argsSubQuery = addContainsOperator(item, tagMapType, true)
		case model.StartsWithOperator:
			subQuery, argsSubQuery = addStartsWithOperator(item, tagMapType, false)
		case model.NotStartsWithOperator:
			subQuery, argsSubQuery = addStartsWithOperator(item, tagMapType, true)
		case model.ExistsOperator:
			subQuery, argsSubQuery = addExistsOperator(item, tagMapType, false)
		case model.NotExistsOperator:
			subQuery, argsSubQuery = addExistsOperator(item, tagMapType, true)
		default:
			return "", nil, &model.ApiError{Typ: model.ErrorExec, Err: fmt.Errorf("Tag Operator %s not supported", item.GetOperator())}
		}
		query += subQuery
		args = append(args, argsSubQuery...)
	}
	return query, args, nil
}

func addInOperator(item model.TagQuery, tagMapType string, not bool) (string, []interface{}) {
	values := item.GetValues()
	args := []interface{}{}
	notStr := ""
	if not {
		notStr = "NOT"
	}
	tagValuePair := []string{}
	for _, value := range values {
		tagKey := "inTagKey" + String(5)
		tagValue := "inTagValue" + String(5)
		tagValuePair = append(tagValuePair, fmt.Sprintf("%s[@%s] = @%s", tagMapType, tagKey, tagValue))
		args = append(args, clickhouse.Named(tagKey, item.GetKey()))
		args = append(args, clickhouse.Named(tagValue, value))
	}
	return fmt.Sprintf(" AND %s (%s)", notStr, strings.Join(tagValuePair, " OR ")), args
}

func addContainsOperator(item model.TagQuery, tagMapType string, not bool) (string, []interface{}) {
	values := item.GetValues()
	args := []interface{}{}
	notStr := ""
	if not {
		notStr = "NOT"
	}
	tagValuePair := []string{}
	for _, value := range values {
		tagKey := "containsTagKey" + String(5)
		tagValue := "containsTagValue" + String(5)
		tagValuePair = append(tagValuePair, fmt.Sprintf("%s[@%s] ILIKE @%s", tagMapType, tagKey, tagValue))
		args = append(args, clickhouse.Named(tagKey, item.GetKey()))
		args = append(args, clickhouse.Named(tagValue, "%"+fmt.Sprintf("%v", value)+"%"))
	}
	return fmt.Sprintf(" AND %s (%s)", notStr, strings.Join(tagValuePair, " OR ")), args
}

func addStartsWithOperator(item model.TagQuery, tagMapType string, not bool) (string, []interface{}) {
	values := item.GetValues()
	args := []interface{}{}
	notStr := ""
	if not {
		notStr = "NOT"
	}
	tagValuePair := []string{}
	for _, value := range values {
		tagKey := "startsWithTagKey" + String(5)
		tagValue := "startsWithTagValue" + String(5)
		tagValuePair = append(tagValuePair, fmt.Sprintf("%s[@%s] ILIKE @%s", tagMapType, tagKey, tagValue))
		args = append(args, clickhouse.Named(tagKey, item.GetKey()))
		args = append(args, clickhouse.Named(tagValue, "%"+fmt.Sprintf("%v", value)+"%"))
	}
	return fmt.Sprintf(" AND %s (%s)", notStr, strings.Join(tagValuePair, " OR ")), args
}

func addArithmeticOperator(item model.TagQuery, tagMapType string, operator string) (string, []interface{}) {
	values := item.GetValues()
	args := []interface{}{}
	tagValuePair := []string{}
	for _, value := range values {
		tagKey := "arithmeticTagKey" + String(5)
		tagValue := "arithmeticTagValue" + String(5)
		tagValuePair = append(tagValuePair, fmt.Sprintf("%s[@%s] %s @%s", tagMapType, tagKey, operator, tagValue))
		args = append(args, clickhouse.Named(tagKey, item.GetKey()))
		args = append(args, clickhouse.Named(tagValue, value))
	}
	return fmt.Sprintf(" AND (%s)", strings.Join(tagValuePair, " OR ")), args
}

func addExistsOperator(item model.TagQuery, tagMapType string, not bool) (string, []interface{}) {
	values := item.GetValues()
	notStr := ""
	if not {
		notStr = "NOT"
	}
	args := []interface{}{}
	tagOperatorPair := []string{}
	for range values {
		tagKey := "existsTagKey" + String(5)
		tagOperatorPair = append(tagOperatorPair, fmt.Sprintf("mapContains(%s, @%s)", tagMapType, tagKey))
		args = append(args, clickhouse.Named(tagKey, item.GetKey()))
	}
	return fmt.Sprintf(" AND %s (%s)", notStr, strings.Join(tagOperatorPair, " OR ")), args
}

func (r *ClickHouseReader) GetTagFilters(ctx context.Context, queryParams *model.TagFilterParams) (*model.TagFilters, *model.ApiError) {

	excludeMap := make(map[string]struct{})
	for _, e := range queryParams.Exclude {
		if e == constants.OperationRequest {
			excludeMap[constants.OperationDB] = struct{}{}
			continue
		}
		excludeMap[e] = struct{}{}
	}

	var query string
	args := []interface{}{clickhouse.Named("timestampL", strconv.FormatInt(queryParams.Start.UnixNano(), 10)), clickhouse.Named("timestampU", strconv.FormatInt(queryParams.End.UnixNano(), 10))}
	if len(queryParams.TraceID) > 0 {
		args = buildFilterArrayQuery(ctx, excludeMap, queryParams.TraceID, constants.TraceID, &query, args)
	}
	if len(queryParams.ServiceName) > 0 {
		args = buildFilterArrayQuery(ctx, excludeMap, queryParams.ServiceName, constants.ServiceName, &query, args)
	}
	if len(queryParams.HttpRoute) > 0 {
		args = buildFilterArrayQuery(ctx, excludeMap, queryParams.HttpRoute, constants.HttpRoute, &query, args)
	}
	if len(queryParams.HttpCode) > 0 {
		args = buildFilterArrayQuery(ctx, excludeMap, queryParams.HttpCode, constants.HttpCode, &query, args)
	}
	if len(queryParams.HttpHost) > 0 {
		args = buildFilterArrayQuery(ctx, excludeMap, queryParams.HttpHost, constants.HttpHost, &query, args)
	}
	if len(queryParams.HttpMethod) > 0 {
		args = buildFilterArrayQuery(ctx, excludeMap, queryParams.HttpMethod, constants.HttpMethod, &query, args)
	}
	if len(queryParams.HttpUrl) > 0 {
		args = buildFilterArrayQuery(ctx, excludeMap, queryParams.HttpUrl, constants.HttpUrl, &query, args)
	}
	if len(queryParams.Component) > 0 {
		args = buildFilterArrayQuery(ctx, excludeMap, queryParams.Component, constants.Component, &query, args)
	}
	if len(queryParams.Operation) > 0 {
		args = buildFilterArrayQuery(ctx, excludeMap, queryParams.Operation, constants.OperationDB, &query, args)
	}
	if len(queryParams.RPCMethod) > 0 {
		args = buildFilterArrayQuery(ctx, excludeMap, queryParams.RPCMethod, constants.RPCMethod, &query, args)
	}
	if len(queryParams.ResponseStatusCode) > 0 {
		args = buildFilterArrayQuery(ctx, excludeMap, queryParams.ResponseStatusCode, constants.ResponseStatusCode, &query, args)
	}
	if len(queryParams.MinDuration) != 0 {
		query = query + " AND durationNano >= @durationNanoMin"
		args = append(args, clickhouse.Named("durationNanoMin", queryParams.MinDuration))
	}
	if len(queryParams.MaxDuration) != 0 {
		query = query + " AND durationNano <= @durationNanoMax"
		args = append(args, clickhouse.Named("durationNanoMax", queryParams.MaxDuration))
	}
	if len(queryParams.SpanKind) != 0 {
		query = query + " AND kind = @kind"
		args = append(args, clickhouse.Named("kind", queryParams.SpanKind))
	}

	query = getStatusFilters(query, queryParams.Status, excludeMap)

	tagFilters := []model.TagFilters{}

	// Alternative finalQuery := fmt.Sprintf(`SELECT DISTINCT arrayJoin(tagMap.keys) as tagKeys FROM %s.%s WHERE timestamp >= @timestampL AND timestamp <= @timestampU`, r.TraceDB, r.indexTable)
	finalQuery := fmt.Sprintf(`SELECT groupUniqArrayArray(mapKeys(stringTagMap)) as stringTagKeys, groupUniqArrayArray(mapKeys(numberTagMap)) as numberTagKeys, groupUniqArrayArray(mapKeys(boolTagMap)) as boolTagKeys FROM %s.%s WHERE timestamp >= @timestampL AND timestamp <= @timestampU`, r.TraceDB, r.indexTable)
	finalQuery += query
	err := r.db.Select(ctx, &tagFilters, finalQuery, args...)

	zap.S().Info(query)

	if err != nil {
		zap.S().Debug("Error in processing sql query: ", err)
		return nil, &model.ApiError{Typ: model.ErrorExec, Err: fmt.Errorf("Error in processing sql query")}
	}
	tagFiltersResult := model.TagFilters{
		StringTagKeys: make([]string, 0),
		NumberTagKeys: make([]string, 0),
		BoolTagKeys:   make([]string, 0),
	}
	if len(tagFilters) != 0 {
		tagFiltersResult.StringTagKeys = excludeTags(ctx, tagFilters[0].StringTagKeys)
		tagFiltersResult.NumberTagKeys = excludeTags(ctx, tagFilters[0].NumberTagKeys)
		tagFiltersResult.BoolTagKeys = excludeTags(ctx, tagFilters[0].BoolTagKeys)
	}
	return &tagFiltersResult, nil
}

func excludeTags(ctx context.Context, tags []string) []string {
	excludedTagsMap := map[string]bool{
		"http.code":           true,
		"http.route":          true,
		"http.method":         true,
		"http.url":            true,
		"http.status_code":    true,
		"http.host":           true,
		"messaging.system":    true,
		"messaging.operation": true,
		"component":           true,
		"error":               true,
		"service.name":        true,
	}
	newTags := make([]string, 0)
	for _, tag := range tags {
		_, ok := excludedTagsMap[tag]
		if !ok {
			newTags = append(newTags, tag)
		}
	}
	return newTags
}

func (r *ClickHouseReader) GetTagValues(ctx context.Context, queryParams *model.TagFilterParams) (*model.TagValues, *model.ApiError) {

	if queryParams.TagKey.Type == model.TagTypeNumber {
		return &model.TagValues{
			NumberTagValues: make([]float64, 0),
			StringTagValues: make([]string, 0),
			BoolTagValues:   make([]bool, 0),
		}, nil
	} else if queryParams.TagKey.Type == model.TagTypeBool {
		return &model.TagValues{
			NumberTagValues: make([]float64, 0),
			StringTagValues: make([]string, 0),
			BoolTagValues:   []bool{true, false},
		}, nil
	}

	excludeMap := make(map[string]struct{})
	for _, e := range queryParams.Exclude {
		if e == constants.OperationRequest {
			excludeMap[constants.OperationDB] = struct{}{}
			continue
		}
		excludeMap[e] = struct{}{}
	}

	var query string
	args := []interface{}{clickhouse.Named("timestampL", strconv.FormatInt(queryParams.Start.UnixNano(), 10)), clickhouse.Named("timestampU", strconv.FormatInt(queryParams.End.UnixNano(), 10))}
	if len(queryParams.TraceID) > 0 {
		args = buildFilterArrayQuery(ctx, excludeMap, queryParams.TraceID, constants.TraceID, &query, args)
	}
	if len(queryParams.ServiceName) > 0 {
		args = buildFilterArrayQuery(ctx, excludeMap, queryParams.ServiceName, constants.ServiceName, &query, args)
	}
	if len(queryParams.HttpRoute) > 0 {
		args = buildFilterArrayQuery(ctx, excludeMap, queryParams.HttpRoute, constants.HttpRoute, &query, args)
	}
	if len(queryParams.HttpCode) > 0 {
		args = buildFilterArrayQuery(ctx, excludeMap, queryParams.HttpCode, constants.HttpCode, &query, args)
	}
	if len(queryParams.HttpHost) > 0 {
		args = buildFilterArrayQuery(ctx, excludeMap, queryParams.HttpHost, constants.HttpHost, &query, args)
	}
	if len(queryParams.HttpMethod) > 0 {
		args = buildFilterArrayQuery(ctx, excludeMap, queryParams.HttpMethod, constants.HttpMethod, &query, args)
	}
	if len(queryParams.HttpUrl) > 0 {
		args = buildFilterArrayQuery(ctx, excludeMap, queryParams.HttpUrl, constants.HttpUrl, &query, args)
	}
	if len(queryParams.Component) > 0 {
		args = buildFilterArrayQuery(ctx, excludeMap, queryParams.Component, constants.Component, &query, args)
	}
	if len(queryParams.Operation) > 0 {
		args = buildFilterArrayQuery(ctx, excludeMap, queryParams.Operation, constants.OperationDB, &query, args)
	}
	if len(queryParams.MinDuration) != 0 {
		query = query + " AND durationNano >= @durationNanoMin"
		args = append(args, clickhouse.Named("durationNanoMin", queryParams.MinDuration))
	}
	if len(queryParams.MaxDuration) != 0 {
		query = query + " AND durationNano <= @durationNanoMax"
		args = append(args, clickhouse.Named("durationNanoMax", queryParams.MaxDuration))
	}
	if len(queryParams.SpanKind) != 0 {
		query = query + " AND kind = @kind"
		args = append(args, clickhouse.Named("kind", queryParams.SpanKind))
	}

	query = getStatusFilters(query, queryParams.Status, excludeMap)

	tagValues := []model.TagValues{}

	finalQuery := fmt.Sprintf(`SELECT groupArray(DISTINCT stringTagMap[@key]) as stringTagValues FROM %s.%s WHERE timestamp >= @timestampL AND timestamp <= @timestampU`, r.TraceDB, r.indexTable)
	finalQuery += query
	finalQuery += " LIMIT @limit"

	args = append(args, clickhouse.Named("key", queryParams.TagKey.Key))
	args = append(args, clickhouse.Named("limit", queryParams.Limit))
	err := r.db.Select(ctx, &tagValues, finalQuery, args...)

	zap.S().Info(query)

	if err != nil {
		zap.S().Debug("Error in processing sql query: ", err)
		return nil, &model.ApiError{Typ: model.ErrorExec, Err: fmt.Errorf("Error in processing sql query")}
	}

	cleanedTagValues := model.TagValues{
		StringTagValues: []string{},
		NumberTagValues: []float64{},
		BoolTagValues:   []bool{},
	}
	if len(tagValues) == 0 {
		return &cleanedTagValues, nil
	}
	for _, e := range tagValues[0].StringTagValues {
		if e != "" {
			cleanedTagValues.StringTagValues = append(cleanedTagValues.StringTagValues, e)
		}
	}
	return &cleanedTagValues, nil
}

func (r *ClickHouseReader) GetTopOperations(ctx context.Context, queryParams *model.GetTopOperationsParams) (*[]model.TopOperationsItem, *model.ApiError) {

	namedArgs := []interface{}{
		clickhouse.Named("start", strconv.FormatInt(queryParams.Start.UnixNano(), 10)),
		clickhouse.Named("end", strconv.FormatInt(queryParams.End.UnixNano(), 10)),
		clickhouse.Named("serviceName", queryParams.ServiceName),
	}

	var topOperationsItems []model.TopOperationsItem

	query := fmt.Sprintf(`
		SELECT
			quantile(0.5)(durationNano) as p50,
			quantile(0.95)(durationNano) as p95,
			quantile(0.99)(durationNano) as p99,
			COUNT(*) as numCalls,
			name
		FROM %s.%s
		WHERE serviceName = @serviceName AND timestamp>= @start AND timestamp<= @end`,
		r.TraceDB, r.indexTable,
	)
	args := []interface{}{}
	args = append(args, namedArgs...)
	// create TagQuery from TagQueryParams
	tags := createTagQueryFromTagQueryParams(queryParams.Tags)
	subQuery, argsSubQuery, errStatus := buildQueryWithTagParams(ctx, tags)
	query += subQuery
	args = append(args, argsSubQuery...)
	if errStatus != nil {
		return nil, errStatus
	}
	query += " GROUP BY name ORDER BY p99 DESC LIMIT 10"
	err := r.db.Select(ctx, &topOperationsItems, query, args...)

	zap.S().Debug(query)

	if err != nil {
		zap.S().Error("Error in processing sql query: ", err)
		return nil, &model.ApiError{Typ: model.ErrorExec, Err: fmt.Errorf("Error in processing sql query")}
	}

	if topOperationsItems == nil {
		topOperationsItems = []model.TopOperationsItem{}
	}

	return &topOperationsItems, nil
}

func (r *ClickHouseReader) GetUsage(ctx context.Context, queryParams *model.GetUsageParams) (*[]model.UsageItem, error) {

	var usageItems []model.UsageItem
	namedArgs := []interface{}{
		clickhouse.Named("interval", queryParams.StepHour),
		clickhouse.Named("start", strconv.FormatInt(queryParams.Start.UnixNano(), 10)),
		clickhouse.Named("end", strconv.FormatInt(queryParams.End.UnixNano(), 10)),
	}
	var query string
	if len(queryParams.ServiceName) != 0 {
		namedArgs = append(namedArgs, clickhouse.Named("serviceName", queryParams.ServiceName))
		query = fmt.Sprintf("SELECT toStartOfInterval(timestamp, INTERVAL @interval HOUR) as time, sum(count) as count FROM %s.%s WHERE service_name=@serviceName AND timestamp>=@start AND timestamp<=@end GROUP BY time ORDER BY time ASC", r.TraceDB, r.usageExplorerTable)
	} else {
		query = fmt.Sprintf("SELECT toStartOfInterval(timestamp, INTERVAL @interval HOUR) as time, sum(count) as count FROM %s.%s WHERE timestamp>=@start AND timestamp<=@end GROUP BY time ORDER BY time ASC", r.TraceDB, r.usageExplorerTable)
	}

	err := r.db.Select(ctx, &usageItems, query, namedArgs...)

	zap.S().Info(query)

	if err != nil {
		zap.S().Debug("Error in processing sql query: ", err)
		return nil, fmt.Errorf("Error in processing sql query")
	}

	for i := range usageItems {
		usageItems[i].Timestamp = uint64(usageItems[i].Time.UnixNano())
	}

	if usageItems == nil {
		usageItems = []model.UsageItem{}
	}

	return &usageItems, nil
}

func (r *ClickHouseReader) SearchTraces(ctx context.Context, traceId string, spanId string, levelUp int, levelDown int, spanLimit int, smartTraceAlgorithm func(payload []model.SearchSpanResponseItem, targetSpanId string, levelUp int, levelDown int, spanLimit int) ([]model.SearchSpansResult, error)) (*[]model.SearchSpansResult, error) {

	var searchScanResponses []model.SearchSpanDBResponseItem

	query := fmt.Sprintf("SELECT timestamp, traceID, model FROM %s.%s WHERE traceID=$1", r.TraceDB, r.SpansTable)

	start := time.Now()

	err := r.db.Select(ctx, &searchScanResponses, query, traceId)

	zap.S().Info(query)

	if err != nil {
		zap.S().Debug("Error in processing sql query: ", err)
		return nil, fmt.Errorf("Error in processing sql query")
	}
	end := time.Now()
	zap.S().Debug("getTraceSQLQuery took: ", end.Sub(start))
	searchSpansResult := []model.SearchSpansResult{{
		Columns: []string{"__time", "SpanId", "TraceId", "ServiceName", "Name", "Kind", "DurationNano", "TagsKeys", "TagsValues", "References", "Events", "HasError"},
		Events:  make([][]interface{}, len(searchScanResponses)),
	},
	}

	searchSpanResponses := []model.SearchSpanResponseItem{}
	start = time.Now()
	for _, item := range searchScanResponses {
		var jsonItem model.SearchSpanResponseItem
		easyjson.Unmarshal([]byte(item.Model), &jsonItem)
		jsonItem.TimeUnixNano = uint64(item.Timestamp.UnixNano() / 1000000)
		searchSpanResponses = append(searchSpanResponses, jsonItem)
	}
	end = time.Now()
	zap.S().Debug("getTraceSQLQuery unmarshal took: ", end.Sub(start))

	err = r.featureFlags.CheckFeature(model.SmartTraceDetail)
	smartAlgoEnabled := err == nil
	if len(searchScanResponses) > spanLimit && spanId != "" && smartAlgoEnabled {
		start = time.Now()
		searchSpansResult, err = smartTraceAlgorithm(searchSpanResponses, spanId, levelUp, levelDown, spanLimit)
		if err != nil {
			return nil, err
		}
		end = time.Now()
		zap.S().Debug("smartTraceAlgo took: ", end.Sub(start))
	} else {
		for i, item := range searchSpanResponses {
			spanEvents := item.GetValues()
			searchSpansResult[0].Events[i] = spanEvents
		}
	}

	return &searchSpansResult, nil
}

func (r *ClickHouseReader) GetDependencyGraph(ctx context.Context, queryParams *model.GetServicesParams) (*[]model.ServiceMapDependencyResponseItem, error) {

	response := []model.ServiceMapDependencyResponseItem{}

	args := []interface{}{}
	args = append(args,
		clickhouse.Named("start", uint64(queryParams.Start.Unix())),
		clickhouse.Named("end", uint64(queryParams.End.Unix())),
		clickhouse.Named("duration", uint64(queryParams.End.Unix()-queryParams.Start.Unix())),
	)

	query := fmt.Sprintf(`
		WITH
			quantilesMergeState(0.5, 0.75, 0.9, 0.95, 0.99)(duration_quantiles_state) AS duration_quantiles_state,
			finalizeAggregation(duration_quantiles_state) AS result
		SELECT
			src as parent,
			dest as child,
			result[1] AS p50,
			result[2] AS p75,
			result[3] AS p90,
			result[4] AS p95,
			result[5] AS p99,
			sum(total_count) as callCount,
			sum(total_count)/ @duration AS callRate,
			sum(error_count)/sum(total_count) * 100 as errorRate
		FROM %s.%s
		WHERE toUInt64(toDateTime(timestamp)) >= @start AND toUInt64(toDateTime(timestamp)) <= @end
		GROUP BY
			src,
			dest`,
		r.TraceDB, r.dependencyGraphTable,
	)

	zap.S().Debug(query, args)

	err := r.db.Select(ctx, &response, query, args...)

	if err != nil {
		zap.S().Error("Error in processing sql query: ", err)
		return nil, fmt.Errorf("Error in processing sql query")
	}

	return &response, nil
}

func (r *ClickHouseReader) GetFilteredSpansAggregates(ctx context.Context, queryParams *model.GetFilteredSpanAggregatesParams) (*model.GetFilteredSpansAggregatesResponse, *model.ApiError) {

	excludeMap := make(map[string]struct{})
	for _, e := range queryParams.Exclude {
		if e == constants.OperationRequest {
			excludeMap[constants.OperationDB] = struct{}{}
			continue
		}
		excludeMap[e] = struct{}{}
	}

	SpanAggregatesDBResponseItems := []model.SpanAggregatesDBResponseItem{}

	aggregation_query := ""
	if queryParams.Dimension == "duration" {
		switch queryParams.AggregationOption {
		case "p50":
			aggregation_query = " quantile(0.50)(durationNano) as float64Value "
		case "p95":
			aggregation_query = " quantile(0.95)(durationNano) as float64Value "
		case "p90":
			aggregation_query = " quantile(0.90)(durationNano) as float64Value "
		case "p99":
			aggregation_query = " quantile(0.99)(durationNano) as float64Value "
		case "max":
			aggregation_query = " max(durationNano) as value "
		case "min":
			aggregation_query = " min(durationNano) as value "
		case "avg":
			aggregation_query = " avg(durationNano) as float64Value "
		case "sum":
			aggregation_query = " sum(durationNano) as value "
		default:
			return nil, &model.ApiError{Typ: model.ErrorBadData, Err: fmt.Errorf("Aggregate type: %s not supported", queryParams.AggregationOption)}
		}
	} else if queryParams.Dimension == "calls" {
		aggregation_query = " count(*) as value "
	}

	args := []interface{}{clickhouse.Named("timestampL", strconv.FormatInt(queryParams.Start.UnixNano(), 10)), clickhouse.Named("timestampU", strconv.FormatInt(queryParams.End.UnixNano(), 10))}

	var query string
	var customStr []string
	_, columnExists := constants.GroupByColMap[queryParams.GroupBy]
	// Using %s for groupBy params as it can be a custom column and custom columns are not supported by clickhouse-go yet:
	// issue link: https://github.com/ClickHouse/clickhouse-go/issues/870
	if queryParams.GroupBy != "" && columnExists {
		query = fmt.Sprintf("SELECT toStartOfInterval(timestamp, INTERVAL %d minute) as time, %s as groupBy, %s FROM %s.%s WHERE timestamp >= @timestampL AND timestamp <= @timestampU", queryParams.StepSeconds/60, queryParams.GroupBy, aggregation_query, r.TraceDB, r.indexTable)
		args = append(args, clickhouse.Named("groupByVar", queryParams.GroupBy))
	} else if queryParams.GroupBy != "" {
		customStr = strings.Split(queryParams.GroupBy, ".(")
		if len(customStr) < 2 {
			return nil, &model.ApiError{Typ: model.ErrorBadData, Err: fmt.Errorf("GroupBy: %s not supported", queryParams.GroupBy)}
		}
		if customStr[1] == string(model.TagTypeString)+")" {
			query = fmt.Sprintf("SELECT toStartOfInterval(timestamp, INTERVAL %d minute) as time, stringTagMap['%s'] as groupBy, %s FROM %s.%s WHERE timestamp >= @timestampL AND timestamp <= @timestampU", queryParams.StepSeconds/60, customStr[0], aggregation_query, r.TraceDB, r.indexTable)
		} else if customStr[1] == string(model.TagTypeNumber)+")" {
			query = fmt.Sprintf("SELECT toStartOfInterval(timestamp, INTERVAL %d minute) as time, toString(numberTagMap['%s']) as groupBy, %s FROM %s.%s WHERE timestamp >= @timestampL AND timestamp <= @timestampU", queryParams.StepSeconds/60, customStr[0], aggregation_query, r.TraceDB, r.indexTable)
		} else if customStr[1] == string(model.TagTypeBool)+")" {
			query = fmt.Sprintf("SELECT toStartOfInterval(timestamp, INTERVAL %d minute) as time, toString(boolTagMap['%s']) as groupBy, %s FROM %s.%s WHERE timestamp >= @timestampL AND timestamp <= @timestampU", queryParams.StepSeconds/60, customStr[0], aggregation_query, r.TraceDB, r.indexTable)
		} else {
			// return error for unsupported group by
			return nil, &model.ApiError{Typ: model.ErrorBadData, Err: fmt.Errorf("GroupBy: %s not supported", queryParams.GroupBy)}
		}
	} else {
		query = fmt.Sprintf("SELECT toStartOfInterval(timestamp, INTERVAL %d minute) as time, %s FROM %s.%s WHERE timestamp >= @timestampL AND timestamp <= @timestampU", queryParams.StepSeconds/60, aggregation_query, r.TraceDB, r.indexTable)
	}

	if len(queryParams.TraceID) > 0 {
		args = buildFilterArrayQuery(ctx, excludeMap, queryParams.TraceID, constants.TraceID, &query, args)
	}
	if len(queryParams.ServiceName) > 0 {
		args = buildFilterArrayQuery(ctx, excludeMap, queryParams.ServiceName, constants.ServiceName, &query, args)
	}
	if len(queryParams.HttpRoute) > 0 {
		args = buildFilterArrayQuery(ctx, excludeMap, queryParams.HttpRoute, constants.HttpRoute, &query, args)
	}
	if len(queryParams.HttpCode) > 0 {
		args = buildFilterArrayQuery(ctx, excludeMap, queryParams.HttpCode, constants.HttpCode, &query, args)
	}
	if len(queryParams.HttpHost) > 0 {
		args = buildFilterArrayQuery(ctx, excludeMap, queryParams.HttpHost, constants.HttpHost, &query, args)
	}
	if len(queryParams.HttpMethod) > 0 {
		args = buildFilterArrayQuery(ctx, excludeMap, queryParams.HttpMethod, constants.HttpMethod, &query, args)
	}
	if len(queryParams.HttpUrl) > 0 {
		args = buildFilterArrayQuery(ctx, excludeMap, queryParams.HttpUrl, constants.HttpUrl, &query, args)
	}
	if len(queryParams.Component) > 0 {
		args = buildFilterArrayQuery(ctx, excludeMap, queryParams.Component, constants.Component, &query, args)
	}
	if len(queryParams.Operation) > 0 {
		args = buildFilterArrayQuery(ctx, excludeMap, queryParams.Operation, constants.OperationDB, &query, args)
	}
	if len(queryParams.RPCMethod) > 0 {
		args = buildFilterArrayQuery(ctx, excludeMap, queryParams.RPCMethod, constants.RPCMethod, &query, args)
	}
	if len(queryParams.ResponseStatusCode) > 0 {
		args = buildFilterArrayQuery(ctx, excludeMap, queryParams.ResponseStatusCode, constants.ResponseStatusCode, &query, args)
	}
	if len(queryParams.MinDuration) != 0 {
		query = query + " AND durationNano >= @durationNanoMin"
		args = append(args, clickhouse.Named("durationNanoMin", queryParams.MinDuration))
	}
	if len(queryParams.MaxDuration) != 0 {
		query = query + " AND durationNano <= @durationNanoMax"
		args = append(args, clickhouse.Named("durationNanoMax", queryParams.MaxDuration))
	}
	query = getStatusFilters(query, queryParams.Status, excludeMap)

	if len(queryParams.SpanKind) != 0 {
		query = query + " AND kind = @kind"
		args = append(args, clickhouse.Named("kind", queryParams.SpanKind))
	}
	// create TagQuery from TagQueryParams
	tags := createTagQueryFromTagQueryParams(queryParams.Tags)
	subQuery, argsSubQuery, errStatus := buildQueryWithTagParams(ctx, tags)
	query += subQuery
	args = append(args, argsSubQuery...)

	if errStatus != nil {
		return nil, errStatus
	}

	if queryParams.GroupBy != "" && columnExists {
		query = query + fmt.Sprintf(" GROUP BY time, %s as groupBy ORDER BY time", queryParams.GroupBy)
	} else if queryParams.GroupBy != "" {
		if customStr[1] == string(model.TagTypeString)+")" {
			query = query + fmt.Sprintf(" GROUP BY time, stringTagMap['%s'] as groupBy ORDER BY time", customStr[0])
		} else if customStr[1] == string(model.TagTypeNumber)+")" {
			query = query + fmt.Sprintf(" GROUP BY time, toString(numberTagMap['%s']) as groupBy ORDER BY time", customStr[0])
		} else if customStr[1] == string(model.TagTypeBool)+")" {
			query = query + fmt.Sprintf(" GROUP BY time, toString(boolTagMap['%s']) as groupBy ORDER BY time", customStr[0])
		}
	} else {
		query = query + " GROUP BY time ORDER BY time"
	}

	err := r.db.Select(ctx, &SpanAggregatesDBResponseItems, query, args...)

	zap.S().Info(query)

	if err != nil {
		zap.S().Debug("Error in processing sql query: ", err)
		return nil, &model.ApiError{Typ: model.ErrorExec, Err: fmt.Errorf("Error in processing sql query")}
	}

	GetFilteredSpansAggregatesResponse := model.GetFilteredSpansAggregatesResponse{
		Items: map[int64]model.SpanAggregatesResponseItem{},
	}

	for i := range SpanAggregatesDBResponseItems {
		if SpanAggregatesDBResponseItems[i].Value == 0 {
			SpanAggregatesDBResponseItems[i].Value = uint64(SpanAggregatesDBResponseItems[i].Float64Value)
		}
		SpanAggregatesDBResponseItems[i].Timestamp = int64(SpanAggregatesDBResponseItems[i].Time.UnixNano())
		SpanAggregatesDBResponseItems[i].FloatValue = float32(SpanAggregatesDBResponseItems[i].Value)
		if queryParams.AggregationOption == "rate_per_sec" {
			SpanAggregatesDBResponseItems[i].FloatValue = float32(SpanAggregatesDBResponseItems[i].Value) / float32(queryParams.StepSeconds)
		}
		if responseElement, ok := GetFilteredSpansAggregatesResponse.Items[SpanAggregatesDBResponseItems[i].Timestamp]; !ok {
			if queryParams.GroupBy != "" && SpanAggregatesDBResponseItems[i].GroupBy != "" {
				GetFilteredSpansAggregatesResponse.Items[SpanAggregatesDBResponseItems[i].Timestamp] = model.SpanAggregatesResponseItem{
					Timestamp: SpanAggregatesDBResponseItems[i].Timestamp,
					GroupBy:   map[string]float32{SpanAggregatesDBResponseItems[i].GroupBy: SpanAggregatesDBResponseItems[i].FloatValue},
				}
			} else if queryParams.GroupBy == "" {
				GetFilteredSpansAggregatesResponse.Items[SpanAggregatesDBResponseItems[i].Timestamp] = model.SpanAggregatesResponseItem{
					Timestamp: SpanAggregatesDBResponseItems[i].Timestamp,
					Value:     SpanAggregatesDBResponseItems[i].FloatValue,
				}
			}

		} else {
			if queryParams.GroupBy != "" && SpanAggregatesDBResponseItems[i].GroupBy != "" {
				responseElement.GroupBy[SpanAggregatesDBResponseItems[i].GroupBy] = SpanAggregatesDBResponseItems[i].FloatValue
			}
			GetFilteredSpansAggregatesResponse.Items[SpanAggregatesDBResponseItems[i].Timestamp] = responseElement
		}
	}

	return &GetFilteredSpansAggregatesResponse, nil
}

func getLocalTableName(tableName string) string {

	tableNameSplit := strings.Split(tableName, ".")
	return tableNameSplit[0] + "." + strings.Split(tableNameSplit[1], "distributed_")[1]

}

// SetTTL sets the TTL for traces or metrics or logs tables.
// This is an async API which creates goroutines to set TTL.
// Status of TTL update is tracked with ttl_status table in sqlite db.
func (r *ClickHouseReader) SetTTL(ctx context.Context,
	params *model.TTLParams) (*model.SetTTLResponseItem, *model.ApiError) {
	// Keep only latest 100 transactions/requests
	r.deleteTtlTransactions(ctx, 100)
	// uuid is used as transaction id
	uuidWithHyphen := uuid.New()
	uuid := strings.Replace(uuidWithHyphen.String(), "-", "", -1)

	coldStorageDuration := -1
	if len(params.ColdStorageVolume) > 0 {
		coldStorageDuration = int(params.ToColdStorageDuration)
	}

	switch params.Type {
	case constants.TraceTTL:
		tableNameArray := []string{signozTraceDBName + "." + signozTraceTableName, signozTraceDBName + "." + signozDurationMVTable, signozTraceDBName + "." + signozSpansTable, signozTraceDBName + "." + signozErrorIndexTable, signozTraceDBName + "." + signozUsageExplorerTable, signozTraceDBName + "." + defaultDependencyGraphTable}
		for _, tableName := range tableNameArray {
			tableName := getLocalTableName(tableName)
			statusItem, err := r.checkTTLStatusItem(ctx, tableName)
			if err != nil {
				return nil, &model.ApiError{Typ: model.ErrorExec, Err: fmt.Errorf("Error in processing ttl_status check sql query")}
			}
			if statusItem.Status == constants.StatusPending {
				return nil, &model.ApiError{Typ: model.ErrorConflict, Err: fmt.Errorf("TTL is already running")}
			}
		}
		for _, tableName := range tableNameArray {
			tableName := getLocalTableName(tableName)
			// TODO: DB queries should be implemented with transactional statements but currently clickhouse doesn't support them. Issue: https://github.com/ClickHouse/ClickHouse/issues/22086
			go func(tableName string) {
				_, dbErr := r.localDB.Exec("INSERT INTO ttl_status (transaction_id, created_at, updated_at, table_name, ttl, status, cold_storage_ttl) VALUES (?, ?, ?, ?, ?, ?, ?)", uuid, time.Now(), time.Now(), tableName, params.DelDuration, constants.StatusPending, coldStorageDuration)
				if dbErr != nil {
					zap.S().Error(fmt.Errorf("Error in inserting to ttl_status table: %s", dbErr.Error()))
					return
				}
				req := fmt.Sprintf(
					"ALTER TABLE %v ON CLUSTER %s MODIFY TTL toDateTime(timestamp) + INTERVAL %v SECOND DELETE",
					tableName, cluster, params.DelDuration)
				if len(params.ColdStorageVolume) > 0 {
					req += fmt.Sprintf(", toDateTime(timestamp) + INTERVAL %v SECOND TO VOLUME '%s'",
						params.ToColdStorageDuration, params.ColdStorageVolume)
				}
				err := r.setColdStorage(context.Background(), tableName, params.ColdStorageVolume)
				if err != nil {
					zap.S().Error(fmt.Errorf("Error in setting cold storage: %s", err.Err.Error()))
					statusItem, err := r.checkTTLStatusItem(ctx, tableName)
					if err == nil {
						_, dbErr := r.localDB.Exec("UPDATE ttl_status SET updated_at = ?, status = ? WHERE id = ?", time.Now(), constants.StatusFailed, statusItem.Id)
						if dbErr != nil {
							zap.S().Debug("Error in processing ttl_status update sql query: ", dbErr)
							return
						}
					}
					return
				}
				req += fmt.Sprint(" SETTINGS distributed_ddl_task_timeout = -1;")
				zap.S().Debugf("Executing TTL request: %s\n", req)
				statusItem, _ := r.checkTTLStatusItem(ctx, tableName)
				if err := r.db.Exec(context.Background(), req); err != nil {
					zap.S().Error(fmt.Errorf("Error in executing set TTL query: %s", err.Error()))
					_, dbErr := r.localDB.Exec("UPDATE ttl_status SET updated_at = ?, status = ? WHERE id = ?", time.Now(), constants.StatusFailed, statusItem.Id)
					if dbErr != nil {
						zap.S().Debug("Error in processing ttl_status update sql query: ", dbErr)
						return
					}
					return
				}
				_, dbErr = r.localDB.Exec("UPDATE ttl_status SET updated_at = ?, status = ? WHERE id = ?", time.Now(), constants.StatusSuccess, statusItem.Id)
				if dbErr != nil {
					zap.S().Debug("Error in processing ttl_status update sql query: ", dbErr)
					return
				}
			}(tableName)
		}

	case constants.MetricsTTL:
		tableName := signozMetricDBName + "." + signozSampleLocalTableName
		statusItem, err := r.checkTTLStatusItem(ctx, tableName)
		if err != nil {
			return nil, &model.ApiError{Typ: model.ErrorExec, Err: fmt.Errorf("Error in processing ttl_status check sql query")}
		}
		if statusItem.Status == constants.StatusPending {
			return nil, &model.ApiError{Typ: model.ErrorConflict, Err: fmt.Errorf("TTL is already running")}
		}
		go func(tableName string) {
			_, dbErr := r.localDB.Exec("INSERT INTO ttl_status (transaction_id, created_at, updated_at, table_name, ttl, status, cold_storage_ttl) VALUES (?, ?, ?, ?, ?, ?, ?)", uuid, time.Now(), time.Now(), tableName, params.DelDuration, constants.StatusPending, coldStorageDuration)
			if dbErr != nil {
				zap.S().Error(fmt.Errorf("Error in inserting to ttl_status table: %s", dbErr.Error()))
				return
			}
			req := fmt.Sprintf(
				"ALTER TABLE %v ON CLUSTER %s MODIFY TTL toDateTime(toUInt32(timestamp_ms / 1000), 'UTC') + "+
					"INTERVAL %v SECOND DELETE", tableName, cluster, params.DelDuration)
			if len(params.ColdStorageVolume) > 0 {
				req += fmt.Sprintf(", toDateTime(toUInt32(timestamp_ms / 1000), 'UTC')"+
					" + INTERVAL %v SECOND TO VOLUME '%s'",
					params.ToColdStorageDuration, params.ColdStorageVolume)
			}
			err := r.setColdStorage(context.Background(), tableName, params.ColdStorageVolume)
			if err != nil {
				zap.S().Error(fmt.Errorf("Error in setting cold storage: %s", err.Err.Error()))
				statusItem, err := r.checkTTLStatusItem(ctx, tableName)
				if err == nil {
					_, dbErr := r.localDB.Exec("UPDATE ttl_status SET updated_at = ?, status = ? WHERE id = ?", time.Now(), constants.StatusFailed, statusItem.Id)
					if dbErr != nil {
						zap.S().Debug("Error in processing ttl_status update sql query: ", dbErr)
						return
					}
				}
				return
			}
			req += fmt.Sprint(" SETTINGS distributed_ddl_task_timeout = -1")
			zap.S().Debugf("Executing TTL request: %s\n", req)
			statusItem, _ := r.checkTTLStatusItem(ctx, tableName)
			if err := r.db.Exec(ctx, req); err != nil {
				zap.S().Error(fmt.Errorf("error while setting ttl. Err=%v", err))
				_, dbErr := r.localDB.Exec("UPDATE ttl_status SET updated_at = ?, status = ? WHERE id = ?", time.Now(), constants.StatusFailed, statusItem.Id)
				if dbErr != nil {
					zap.S().Debug("Error in processing ttl_status update sql query: ", dbErr)
					return
				}
				return
			}
			_, dbErr = r.localDB.Exec("UPDATE ttl_status SET updated_at = ?, status = ? WHERE id = ?", time.Now(), constants.StatusSuccess, statusItem.Id)
			if dbErr != nil {
				zap.S().Debug("Error in processing ttl_status update sql query: ", dbErr)
				return
			}
		}(tableName)
	case constants.LogsTTL:
		tableName := r.logsDB + "." + r.logsLocalTable
		statusItem, err := r.checkTTLStatusItem(ctx, tableName)
		if err != nil {
			return nil, &model.ApiError{Typ: model.ErrorExec, Err: fmt.Errorf("error in processing ttl_status check sql query")}
		}
		if statusItem.Status == constants.StatusPending {
			return nil, &model.ApiError{Typ: model.ErrorConflict, Err: fmt.Errorf("TTL is already running")}
		}
		go func(tableName string) {
			_, dbErr := r.localDB.Exec("INSERT INTO ttl_status (transaction_id, created_at, updated_at, table_name, ttl, status, cold_storage_ttl) VALUES (?, ?, ?, ?, ?, ?, ?)", uuid, time.Now(), time.Now(), tableName, params.DelDuration, constants.StatusPending, coldStorageDuration)
			if dbErr != nil {
				zap.S().Error(fmt.Errorf("error in inserting to ttl_status table: %s", dbErr.Error()))
				return
			}
			req := fmt.Sprintf(
				"ALTER TABLE %v ON CLUSTER %s MODIFY TTL toDateTime(timestamp / 1000000000) + "+
					"INTERVAL %v SECOND DELETE", tableName, cluster, params.DelDuration)
			if len(params.ColdStorageVolume) > 0 {
				req += fmt.Sprintf(", toDateTime(timestamp / 1000000000)"+
					" + INTERVAL %v SECOND TO VOLUME '%s'",
					params.ToColdStorageDuration, params.ColdStorageVolume)
			}
			err := r.setColdStorage(context.Background(), tableName, params.ColdStorageVolume)
			if err != nil {
				zap.S().Error(fmt.Errorf("error in setting cold storage: %s", err.Err.Error()))
				statusItem, err := r.checkTTLStatusItem(ctx, tableName)
				if err == nil {
					_, dbErr := r.localDB.Exec("UPDATE ttl_status SET updated_at = ?, status = ? WHERE id = ?", time.Now(), constants.StatusFailed, statusItem.Id)
					if dbErr != nil {
						zap.S().Debug("Error in processing ttl_status update sql query: ", dbErr)
						return
					}
				}
				return
			}
			req += fmt.Sprint(" SETTINGS distributed_ddl_task_timeout = -1")
			zap.S().Debugf("Executing TTL request: %s\n", req)
			statusItem, _ := r.checkTTLStatusItem(ctx, tableName)
			if err := r.db.Exec(ctx, req); err != nil {
				zap.S().Error(fmt.Errorf("error while setting ttl. Err=%v", err))
				_, dbErr := r.localDB.Exec("UPDATE ttl_status SET updated_at = ?, status = ? WHERE id = ?", time.Now(), constants.StatusFailed, statusItem.Id)
				if dbErr != nil {
					zap.S().Debug("Error in processing ttl_status update sql query: ", dbErr)
					return
				}
				return
			}
			_, dbErr = r.localDB.Exec("UPDATE ttl_status SET updated_at = ?, status = ? WHERE id = ?", time.Now(), constants.StatusSuccess, statusItem.Id)
			if dbErr != nil {
				zap.S().Debug("Error in processing ttl_status update sql query: ", dbErr)
				return
			}
		}(tableName)

	default:
		return nil, &model.ApiError{Typ: model.ErrorExec, Err: fmt.Errorf("error while setting ttl. ttl type should be <metrics|traces>, got %v",
			params.Type)}
	}

	return &model.SetTTLResponseItem{Message: "move ttl has been successfully set up"}, nil
}

func (r *ClickHouseReader) deleteTtlTransactions(ctx context.Context, numberOfTransactionsStore int) {
	_, err := r.localDB.Exec("DELETE FROM ttl_status WHERE transaction_id NOT IN (SELECT distinct transaction_id FROM ttl_status ORDER BY created_at DESC LIMIT ?)", numberOfTransactionsStore)
	if err != nil {
		zap.S().Debug("Error in processing ttl_status delete sql query: ", err)
	}
}

// checkTTLStatusItem checks if ttl_status table has an entry for the given table name
func (r *ClickHouseReader) checkTTLStatusItem(ctx context.Context, tableName string) (model.TTLStatusItem, *model.ApiError) {
	statusItem := []model.TTLStatusItem{}

	query := fmt.Sprintf("SELECT id, status, ttl, cold_storage_ttl FROM ttl_status WHERE table_name = '%s' ORDER BY created_at DESC", tableName)

	err := r.localDB.Select(&statusItem, query)

	zap.S().Info(query)

	if len(statusItem) == 0 {
		return model.TTLStatusItem{}, nil
	}
	if err != nil {
		zap.S().Debug("Error in processing sql query: ", err)
		return model.TTLStatusItem{}, &model.ApiError{Typ: model.ErrorExec, Err: fmt.Errorf("Error in processing ttl_status check sql query")}
	}
	return statusItem[0], nil
}

// setTTLQueryStatus fetches ttl_status table status from DB
func (r *ClickHouseReader) setTTLQueryStatus(ctx context.Context, tableNameArray []string) (string, *model.ApiError) {
	failFlag := false
	status := constants.StatusSuccess
	for _, tableName := range tableNameArray {
		statusItem, err := r.checkTTLStatusItem(ctx, tableName)
		emptyStatusStruct := model.TTLStatusItem{}
		if statusItem == emptyStatusStruct {
			return "", nil
		}
		if err != nil {
			return "", &model.ApiError{Typ: model.ErrorExec, Err: fmt.Errorf("Error in processing ttl_status check sql query")}
		}
		if statusItem.Status == constants.StatusPending && statusItem.UpdatedAt.Unix()-time.Now().Unix() < 3600 {
			status = constants.StatusPending
			return status, nil
		}
		if statusItem.Status == constants.StatusFailed {
			failFlag = true
		}
	}
	if failFlag {
		status = constants.StatusFailed
	}

	return status, nil
}

func (r *ClickHouseReader) setColdStorage(ctx context.Context, tableName string, coldStorageVolume string) *model.ApiError {

	// Set the storage policy for the required table. If it is already set, then setting it again
	// will not a problem.
	if len(coldStorageVolume) > 0 {
		policyReq := fmt.Sprintf("ALTER TABLE %s ON CLUSTER %s MODIFY SETTING storage_policy='tiered'", tableName, cluster)

		zap.S().Debugf("Executing Storage policy request: %s\n", policyReq)
		if err := r.db.Exec(ctx, policyReq); err != nil {
			zap.S().Error(fmt.Errorf("error while setting storage policy. Err=%v", err))
			return &model.ApiError{Typ: model.ErrorExec, Err: fmt.Errorf("error while setting storage policy. Err=%v", err)}
		}
	}
	return nil
}

// GetDisks returns a list of disks {name, type} configured in clickhouse DB.
func (r *ClickHouseReader) GetDisks(ctx context.Context) (*[]model.DiskItem, *model.ApiError) {
	diskItems := []model.DiskItem{}

	query := "SELECT name,type FROM system.disks"
	if err := r.db.Select(ctx, &diskItems, query); err != nil {
		zap.S().Debug("Error in processing sql query: ", err)
		return nil, &model.ApiError{Typ: model.ErrorExec, Err: fmt.Errorf("error while getting disks. Err=%v", err)}
	}

	zap.S().Infof("Got response: %+v\n", diskItems)

	return &diskItems, nil
}

func getLocalTableNameArray(tableNames []string) []string {
	var localTableNames []string
	for _, name := range tableNames {
		tableNameSplit := strings.Split(name, ".")
		localTableNames = append(localTableNames, tableNameSplit[0]+"."+strings.Split(tableNameSplit[1], "distributed_")[1])
	}
	return localTableNames
}

// GetTTL returns current ttl, expected ttl and past setTTL status for metrics/traces.
func (r *ClickHouseReader) GetTTL(ctx context.Context, ttlParams *model.GetTTLParams) (*model.GetTTLResponseItem, *model.ApiError) {

	parseTTL := func(queryResp string) (int, int) {

		zap.S().Debugf("Parsing TTL from: %s", queryResp)
		deleteTTLExp := regexp.MustCompile(`toIntervalSecond\(([0-9]*)\)`)
		moveTTLExp := regexp.MustCompile(`toIntervalSecond\(([0-9]*)\) TO VOLUME`)

		var delTTL, moveTTL int = -1, -1

		m := deleteTTLExp.FindStringSubmatch(queryResp)
		if len(m) > 1 {
			seconds_int, err := strconv.Atoi(m[1])
			if err != nil {
				return -1, -1
			}
			delTTL = seconds_int / 3600
		}

		m = moveTTLExp.FindStringSubmatch(queryResp)
		if len(m) > 1 {
			seconds_int, err := strconv.Atoi(m[1])
			if err != nil {
				return -1, -1
			}
			moveTTL = seconds_int / 3600
		}

		return delTTL, moveTTL
	}

	getMetricsTTL := func() (*model.DBResponseTTL, *model.ApiError) {
		var dbResp []model.DBResponseTTL

		query := fmt.Sprintf("SELECT engine_full FROM system.tables WHERE name='%v'", signozSampleLocalTableName)

		err := r.db.Select(ctx, &dbResp, query)

		if err != nil {
			zap.S().Error(fmt.Errorf("error while getting ttl. Err=%v", err))
			return nil, &model.ApiError{Typ: model.ErrorExec, Err: fmt.Errorf("error while getting ttl. Err=%v", err)}
		}
		if len(dbResp) == 0 {
			return nil, nil
		} else {
			return &dbResp[0], nil
		}
	}

	getTracesTTL := func() (*model.DBResponseTTL, *model.ApiError) {
		var dbResp []model.DBResponseTTL

		query := fmt.Sprintf("SELECT engine_full FROM system.tables WHERE name='%v' AND database='%v'", signozTraceLocalTableName, signozTraceDBName)

		err := r.db.Select(ctx, &dbResp, query)

		if err != nil {
			zap.S().Error(fmt.Errorf("error while getting ttl. Err=%v", err))
			return nil, &model.ApiError{Typ: model.ErrorExec, Err: fmt.Errorf("error while getting ttl. Err=%v", err)}
		}
		if len(dbResp) == 0 {
			return nil, nil
		} else {
			return &dbResp[0], nil
		}
	}

	getLogsTTL := func() (*model.DBResponseTTL, *model.ApiError) {
		var dbResp []model.DBResponseTTL

		query := fmt.Sprintf("SELECT engine_full FROM system.tables WHERE name='%v' AND database='%v'", r.logsLocalTable, r.logsDB)

		err := r.db.Select(ctx, &dbResp, query)

		if err != nil {
			zap.S().Error(fmt.Errorf("error while getting ttl. Err=%v", err))
			return nil, &model.ApiError{Typ: model.ErrorExec, Err: fmt.Errorf("error while getting ttl. Err=%v", err)}
		}
		if len(dbResp) == 0 {
			return nil, nil
		} else {
			return &dbResp[0], nil
		}
	}

	switch ttlParams.Type {
	case constants.TraceTTL:
		tableNameArray := []string{signozTraceDBName + "." + signozTraceTableName, signozTraceDBName + "." + signozDurationMVTable, signozTraceDBName + "." + signozSpansTable, signozTraceDBName + "." + signozErrorIndexTable, signozTraceDBName + "." + signozUsageExplorerTable, signozTraceDBName + "." + defaultDependencyGraphTable}

		tableNameArray = getLocalTableNameArray(tableNameArray)
		status, err := r.setTTLQueryStatus(ctx, tableNameArray)
		if err != nil {
			return nil, err
		}
		dbResp, err := getTracesTTL()
		if err != nil {
			return nil, err
		}
		ttlQuery, err := r.checkTTLStatusItem(ctx, tableNameArray[0])
		if err != nil {
			return nil, err
		}
		ttlQuery.TTL = ttlQuery.TTL / 3600 // convert to hours
		if ttlQuery.ColdStorageTtl != -1 {
			ttlQuery.ColdStorageTtl = ttlQuery.ColdStorageTtl / 3600 // convert to hours
		}

		delTTL, moveTTL := parseTTL(dbResp.EngineFull)
		return &model.GetTTLResponseItem{TracesTime: delTTL, TracesMoveTime: moveTTL, ExpectedTracesTime: ttlQuery.TTL, ExpectedTracesMoveTime: ttlQuery.ColdStorageTtl, Status: status}, nil

	case constants.MetricsTTL:
		tableNameArray := []string{signozMetricDBName + "." + signozSampleTableName}
		tableNameArray = getLocalTableNameArray(tableNameArray)
		status, err := r.setTTLQueryStatus(ctx, tableNameArray)
		if err != nil {
			return nil, err
		}
		dbResp, err := getMetricsTTL()
		if err != nil {
			return nil, err
		}
		ttlQuery, err := r.checkTTLStatusItem(ctx, tableNameArray[0])
		if err != nil {
			return nil, err
		}
		ttlQuery.TTL = ttlQuery.TTL / 3600 // convert to hours
		if ttlQuery.ColdStorageTtl != -1 {
			ttlQuery.ColdStorageTtl = ttlQuery.ColdStorageTtl / 3600 // convert to hours
		}

		delTTL, moveTTL := parseTTL(dbResp.EngineFull)
		return &model.GetTTLResponseItem{MetricsTime: delTTL, MetricsMoveTime: moveTTL, ExpectedMetricsTime: ttlQuery.TTL, ExpectedMetricsMoveTime: ttlQuery.ColdStorageTtl, Status: status}, nil

	case constants.LogsTTL:
		tableNameArray := []string{r.logsDB + "." + r.logsTable}
		tableNameArray = getLocalTableNameArray(tableNameArray)
		status, err := r.setTTLQueryStatus(ctx, tableNameArray)
		if err != nil {
			return nil, err
		}
		dbResp, err := getLogsTTL()
		if err != nil {
			return nil, err
		}
		ttlQuery, err := r.checkTTLStatusItem(ctx, tableNameArray[0])
		if err != nil {
			return nil, err
		}
		ttlQuery.TTL = ttlQuery.TTL / 3600 // convert to hours
		if ttlQuery.ColdStorageTtl != -1 {
			ttlQuery.ColdStorageTtl = ttlQuery.ColdStorageTtl / 3600 // convert to hours
		}

		delTTL, moveTTL := parseTTL(dbResp.EngineFull)
		return &model.GetTTLResponseItem{LogsTime: delTTL, LogsMoveTime: moveTTL, ExpectedLogsTime: ttlQuery.TTL, ExpectedLogsMoveTime: ttlQuery.ColdStorageTtl, Status: status}, nil

	default:
		return nil, &model.ApiError{Typ: model.ErrorExec, Err: fmt.Errorf("error while getting ttl. ttl type should be metrics|traces, got %v",
			ttlParams.Type)}
	}

}

func (r *ClickHouseReader) ListErrors(ctx context.Context, queryParams *model.ListErrorsParams) (*[]model.Error, *model.ApiError) {

	var getErrorResponses []model.Error

	query := "SELECT any(exceptionMessage) as exceptionMessage, count() AS exceptionCount, min(timestamp) as firstSeen, max(timestamp) as lastSeen, groupID"
	if len(queryParams.ServiceName) != 0 {
		query = query + ", serviceName"
	} else {
		query = query + ", any(serviceName) as serviceName"
	}
	if len(queryParams.ExceptionType) != 0 {
		query = query + ", exceptionType"
	} else {
		query = query + ", any(exceptionType) as exceptionType"
	}
	query += fmt.Sprintf(" FROM %s.%s WHERE timestamp >= @timestampL AND timestamp <= @timestampU", r.TraceDB, r.errorTable)
	args := []interface{}{clickhouse.Named("timestampL", strconv.FormatInt(queryParams.Start.UnixNano(), 10)), clickhouse.Named("timestampU", strconv.FormatInt(queryParams.End.UnixNano(), 10))}

	if len(queryParams.ServiceName) != 0 {
		query = query + " AND serviceName ilike @serviceName"
		args = append(args, clickhouse.Named("serviceName", "%"+queryParams.ServiceName+"%"))
	}
	if len(queryParams.ExceptionType) != 0 {
		query = query + " AND exceptionType ilike @exceptionType"
		args = append(args, clickhouse.Named("exceptionType", "%"+queryParams.ExceptionType+"%"))
	}
	query = query + " GROUP BY groupID"
	if len(queryParams.ServiceName) != 0 {
		query = query + ", serviceName"
	}
	if len(queryParams.ExceptionType) != 0 {
		query = query + ", exceptionType"
	}
	if len(queryParams.OrderParam) != 0 {
		if queryParams.Order == constants.Descending {
			query = query + " ORDER BY " + queryParams.OrderParam + " DESC"
		} else if queryParams.Order == constants.Ascending {
			query = query + " ORDER BY " + queryParams.OrderParam + " ASC"
		}
	}
	if queryParams.Limit > 0 {
		query = query + " LIMIT @limit"
		args = append(args, clickhouse.Named("limit", queryParams.Limit))
	}

	if queryParams.Offset > 0 {
		query = query + " OFFSET @offset"
		args = append(args, clickhouse.Named("offset", queryParams.Offset))
	}

	err := r.db.Select(ctx, &getErrorResponses, query, args...)
	zap.S().Info(query)

	if err != nil {
		zap.S().Debug("Error in processing sql query: ", err)
		return nil, &model.ApiError{Typ: model.ErrorExec, Err: fmt.Errorf("Error in processing sql query")}
	}

	return &getErrorResponses, nil
}

func (r *ClickHouseReader) CountErrors(ctx context.Context, queryParams *model.CountErrorsParams) (uint64, *model.ApiError) {

	var errorCount uint64

	query := fmt.Sprintf("SELECT count(distinct(groupID)) FROM %s.%s WHERE timestamp >= @timestampL AND timestamp <= @timestampU", r.TraceDB, r.errorTable)
	args := []interface{}{clickhouse.Named("timestampL", strconv.FormatInt(queryParams.Start.UnixNano(), 10)), clickhouse.Named("timestampU", strconv.FormatInt(queryParams.End.UnixNano(), 10))}
	if len(queryParams.ServiceName) != 0 {
		query = query + " AND serviceName ilike @serviceName"
		args = append(args, clickhouse.Named("serviceName", "%"+queryParams.ServiceName+"%"))
	}
	if len(queryParams.ExceptionType) != 0 {
		query = query + " AND exceptionType ilike @exceptionType"
		args = append(args, clickhouse.Named("exceptionType", "%"+queryParams.ExceptionType+"%"))
	}
	err := r.db.QueryRow(ctx, query, args...).Scan(&errorCount)
	zap.S().Info(query)

	if err != nil {
		zap.S().Debug("Error in processing sql query: ", err)
		return 0, &model.ApiError{Typ: model.ErrorExec, Err: fmt.Errorf("Error in processing sql query")}
	}

	return errorCount, nil
}

func (r *ClickHouseReader) GetErrorFromErrorID(ctx context.Context, queryParams *model.GetErrorParams) (*model.ErrorWithSpan, *model.ApiError) {

	if queryParams.ErrorID == "" {
		zap.S().Debug("errorId missing from params")
		return nil, &model.ApiError{Typ: model.ErrorBadData, Err: fmt.Errorf("ErrorID missing from params")}
	}
	var getErrorWithSpanReponse []model.ErrorWithSpan

	query := fmt.Sprintf("SELECT * FROM %s.%s WHERE timestamp = @timestamp AND groupID = @groupID AND errorID = @errorID LIMIT 1", r.TraceDB, r.errorTable)
	args := []interface{}{clickhouse.Named("errorID", queryParams.ErrorID), clickhouse.Named("groupID", queryParams.GroupID), clickhouse.Named("timestamp", strconv.FormatInt(queryParams.Timestamp.UnixNano(), 10))}

	err := r.db.Select(ctx, &getErrorWithSpanReponse, query, args...)
	zap.S().Info(query)

	if err != nil {
		zap.S().Debug("Error in processing sql query: ", err)
		return nil, &model.ApiError{Typ: model.ErrorExec, Err: fmt.Errorf("Error in processing sql query")}
	}

	if len(getErrorWithSpanReponse) > 0 {
		return &getErrorWithSpanReponse[0], nil
	} else {
		return nil, &model.ApiError{Typ: model.ErrorNotFound, Err: fmt.Errorf("Error/Exception not found")}
	}

}

func (r *ClickHouseReader) GetErrorFromGroupID(ctx context.Context, queryParams *model.GetErrorParams) (*model.ErrorWithSpan, *model.ApiError) {

	var getErrorWithSpanReponse []model.ErrorWithSpan

	query := fmt.Sprintf("SELECT * FROM %s.%s WHERE timestamp = @timestamp AND groupID = @groupID LIMIT 1", r.TraceDB, r.errorTable)
	args := []interface{}{clickhouse.Named("groupID", queryParams.GroupID), clickhouse.Named("timestamp", strconv.FormatInt(queryParams.Timestamp.UnixNano(), 10))}

	err := r.db.Select(ctx, &getErrorWithSpanReponse, query, args...)

	zap.S().Info(query)

	if err != nil {
		zap.S().Debug("Error in processing sql query: ", err)
		return nil, &model.ApiError{Typ: model.ErrorExec, Err: fmt.Errorf("Error in processing sql query")}
	}

	if len(getErrorWithSpanReponse) > 0 {
		return &getErrorWithSpanReponse[0], nil
	} else {
		return nil, &model.ApiError{Typ: model.ErrorNotFound, Err: fmt.Errorf("Error/Exception not found")}
	}

}

func (r *ClickHouseReader) GetNextPrevErrorIDs(ctx context.Context, queryParams *model.GetErrorParams) (*model.NextPrevErrorIDs, *model.ApiError) {

	if queryParams.ErrorID == "" {
		zap.S().Debug("errorId missing from params")
		return nil, &model.ApiError{Typ: model.ErrorBadData, Err: fmt.Errorf("ErrorID missing from params")}
	}
	var err *model.ApiError
	getNextPrevErrorIDsResponse := model.NextPrevErrorIDs{
		GroupID: queryParams.GroupID,
	}
	getNextPrevErrorIDsResponse.NextErrorID, getNextPrevErrorIDsResponse.NextTimestamp, err = r.getNextErrorID(ctx, queryParams)
	if err != nil {
		zap.S().Debug("Unable to get next error ID due to err: ", err)
		return nil, err
	}
	getNextPrevErrorIDsResponse.PrevErrorID, getNextPrevErrorIDsResponse.PrevTimestamp, err = r.getPrevErrorID(ctx, queryParams)
	if err != nil {
		zap.S().Debug("Unable to get prev error ID due to err: ", err)
		return nil, err
	}
	return &getNextPrevErrorIDsResponse, nil

}

func (r *ClickHouseReader) getNextErrorID(ctx context.Context, queryParams *model.GetErrorParams) (string, time.Time, *model.ApiError) {

	var getNextErrorIDReponse []model.NextPrevErrorIDsDBResponse

	query := fmt.Sprintf("SELECT errorID as nextErrorID, timestamp as nextTimestamp FROM %s.%s WHERE groupID = @groupID AND timestamp >= @timestamp AND errorID != @errorID ORDER BY timestamp ASC LIMIT 2", r.TraceDB, r.errorTable)
	args := []interface{}{clickhouse.Named("errorID", queryParams.ErrorID), clickhouse.Named("groupID", queryParams.GroupID), clickhouse.Named("timestamp", strconv.FormatInt(queryParams.Timestamp.UnixNano(), 10))}

	err := r.db.Select(ctx, &getNextErrorIDReponse, query, args...)

	zap.S().Info(query)

	if err != nil {
		zap.S().Debug("Error in processing sql query: ", err)
		return "", time.Time{}, &model.ApiError{Typ: model.ErrorExec, Err: fmt.Errorf("Error in processing sql query")}
	}
	if len(getNextErrorIDReponse) == 0 {
		zap.S().Info("NextErrorID not found")
		return "", time.Time{}, nil
	} else if len(getNextErrorIDReponse) == 1 {
		zap.S().Info("NextErrorID found")
		return getNextErrorIDReponse[0].NextErrorID, getNextErrorIDReponse[0].NextTimestamp, nil
	} else {
		if getNextErrorIDReponse[0].Timestamp.UnixNano() == getNextErrorIDReponse[1].Timestamp.UnixNano() {
			var getNextErrorIDReponse []model.NextPrevErrorIDsDBResponse

			query := fmt.Sprintf("SELECT errorID as nextErrorID, timestamp as nextTimestamp FROM %s.%s WHERE groupID = @groupID AND timestamp = @timestamp AND errorID > @errorID ORDER BY errorID ASC LIMIT 1", r.TraceDB, r.errorTable)
			args := []interface{}{clickhouse.Named("errorID", queryParams.ErrorID), clickhouse.Named("groupID", queryParams.GroupID), clickhouse.Named("timestamp", strconv.FormatInt(queryParams.Timestamp.UnixNano(), 10))}

			err := r.db.Select(ctx, &getNextErrorIDReponse, query, args...)

			zap.S().Info(query)

			if err != nil {
				zap.S().Debug("Error in processing sql query: ", err)
				return "", time.Time{}, &model.ApiError{Typ: model.ErrorExec, Err: fmt.Errorf("Error in processing sql query")}
			}
			if len(getNextErrorIDReponse) == 0 {
				var getNextErrorIDReponse []model.NextPrevErrorIDsDBResponse

				query := fmt.Sprintf("SELECT errorID as nextErrorID, timestamp as nextTimestamp FROM %s.%s WHERE groupID = @groupID AND timestamp > @timestamp ORDER BY timestamp ASC LIMIT 1", r.TraceDB, r.errorTable)
				args := []interface{}{clickhouse.Named("errorID", queryParams.ErrorID), clickhouse.Named("groupID", queryParams.GroupID), clickhouse.Named("timestamp", strconv.FormatInt(queryParams.Timestamp.UnixNano(), 10))}

				err := r.db.Select(ctx, &getNextErrorIDReponse, query, args...)

				zap.S().Info(query)

				if err != nil {
					zap.S().Debug("Error in processing sql query: ", err)
					return "", time.Time{}, &model.ApiError{Typ: model.ErrorExec, Err: fmt.Errorf("Error in processing sql query")}
				}

				if len(getNextErrorIDReponse) == 0 {
					zap.S().Info("NextErrorID not found")
					return "", time.Time{}, nil
				} else {
					zap.S().Info("NextErrorID found")
					return getNextErrorIDReponse[0].NextErrorID, getNextErrorIDReponse[0].NextTimestamp, nil
				}
			} else {
				zap.S().Info("NextErrorID found")
				return getNextErrorIDReponse[0].NextErrorID, getNextErrorIDReponse[0].NextTimestamp, nil
			}
		} else {
			zap.S().Info("NextErrorID found")
			return getNextErrorIDReponse[0].NextErrorID, getNextErrorIDReponse[0].NextTimestamp, nil
		}
	}
}

func (r *ClickHouseReader) getPrevErrorID(ctx context.Context, queryParams *model.GetErrorParams) (string, time.Time, *model.ApiError) {

	var getPrevErrorIDReponse []model.NextPrevErrorIDsDBResponse

	query := fmt.Sprintf("SELECT errorID as prevErrorID, timestamp as prevTimestamp FROM %s.%s WHERE groupID = @groupID AND timestamp <= @timestamp AND errorID != @errorID ORDER BY timestamp DESC LIMIT 2", r.TraceDB, r.errorTable)
	args := []interface{}{clickhouse.Named("errorID", queryParams.ErrorID), clickhouse.Named("groupID", queryParams.GroupID), clickhouse.Named("timestamp", strconv.FormatInt(queryParams.Timestamp.UnixNano(), 10))}

	err := r.db.Select(ctx, &getPrevErrorIDReponse, query, args...)

	zap.S().Info(query)

	if err != nil {
		zap.S().Debug("Error in processing sql query: ", err)
		return "", time.Time{}, &model.ApiError{Typ: model.ErrorExec, Err: fmt.Errorf("Error in processing sql query")}
	}
	if len(getPrevErrorIDReponse) == 0 {
		zap.S().Info("PrevErrorID not found")
		return "", time.Time{}, nil
	} else if len(getPrevErrorIDReponse) == 1 {
		zap.S().Info("PrevErrorID found")
		return getPrevErrorIDReponse[0].PrevErrorID, getPrevErrorIDReponse[0].PrevTimestamp, nil
	} else {
		if getPrevErrorIDReponse[0].Timestamp.UnixNano() == getPrevErrorIDReponse[1].Timestamp.UnixNano() {
			var getPrevErrorIDReponse []model.NextPrevErrorIDsDBResponse

			query := fmt.Sprintf("SELECT errorID as prevErrorID, timestamp as prevTimestamp FROM %s.%s WHERE groupID = @groupID AND timestamp = @timestamp AND errorID < @errorID ORDER BY errorID DESC LIMIT 1", r.TraceDB, r.errorTable)
			args := []interface{}{clickhouse.Named("errorID", queryParams.ErrorID), clickhouse.Named("groupID", queryParams.GroupID), clickhouse.Named("timestamp", strconv.FormatInt(queryParams.Timestamp.UnixNano(), 10))}

			err := r.db.Select(ctx, &getPrevErrorIDReponse, query, args...)

			zap.S().Info(query)

			if err != nil {
				zap.S().Debug("Error in processing sql query: ", err)
				return "", time.Time{}, &model.ApiError{Typ: model.ErrorExec, Err: fmt.Errorf("Error in processing sql query")}
			}
			if len(getPrevErrorIDReponse) == 0 {
				var getPrevErrorIDReponse []model.NextPrevErrorIDsDBResponse

				query := fmt.Sprintf("SELECT errorID as prevErrorID, timestamp as prevTimestamp FROM %s.%s WHERE groupID = @groupID AND timestamp < @timestamp ORDER BY timestamp DESC LIMIT 1", r.TraceDB, r.errorTable)
				args := []interface{}{clickhouse.Named("errorID", queryParams.ErrorID), clickhouse.Named("groupID", queryParams.GroupID), clickhouse.Named("timestamp", strconv.FormatInt(queryParams.Timestamp.UnixNano(), 10))}

				err := r.db.Select(ctx, &getPrevErrorIDReponse, query, args...)

				zap.S().Info(query)

				if err != nil {
					zap.S().Debug("Error in processing sql query: ", err)
					return "", time.Time{}, &model.ApiError{Typ: model.ErrorExec, Err: fmt.Errorf("Error in processing sql query")}
				}

				if len(getPrevErrorIDReponse) == 0 {
					zap.S().Info("PrevErrorID not found")
					return "", time.Time{}, nil
				} else {
					zap.S().Info("PrevErrorID found")
					return getPrevErrorIDReponse[0].PrevErrorID, getPrevErrorIDReponse[0].PrevTimestamp, nil
				}
			} else {
				zap.S().Info("PrevErrorID found")
				return getPrevErrorIDReponse[0].PrevErrorID, getPrevErrorIDReponse[0].PrevTimestamp, nil
			}
		} else {
			zap.S().Info("PrevErrorID found")
			return getPrevErrorIDReponse[0].PrevErrorID, getPrevErrorIDReponse[0].PrevTimestamp, nil
		}
	}
}

func (r *ClickHouseReader) GetMetricAutocompleteTagKey(ctx context.Context, params *model.MetricAutocompleteTagParams) (*[]string, *model.ApiError) {

	var query string
	var err error
	var tagKeyList []string
	var rows driver.Rows

	tagsWhereClause := ""

	for key, val := range params.MetricTags {
		tagsWhereClause += fmt.Sprintf(" AND JSONExtractString(labels, '%s') = '%s' ", key, val)
	}
	// "select distinctTagKeys from (SELECT DISTINCT arrayJoin(tagKeys) distinctTagKeys from (SELECT DISTINCT(JSONExtractKeys(labels)) tagKeys from signoz_metrics.time_series WHERE JSONExtractString(labels,'__name__')='node_udp_queues'))  WHERE distinctTagKeys ILIKE '%host%';"
	if len(params.Match) != 0 {
		query = fmt.Sprintf("select distinctTagKeys from (SELECT DISTINCT arrayJoin(tagKeys) distinctTagKeys from (SELECT DISTINCT(JSONExtractKeys(labels)) tagKeys from %s.%s WHERE metric_name=$1 %s)) WHERE distinctTagKeys ILIKE $2;", signozMetricDBName, signozTSTableName, tagsWhereClause)

		rows, err = r.db.Query(ctx, query, params.MetricName, fmt.Sprintf("%%%s%%", params.Match))

	} else {
		query = fmt.Sprintf("select distinctTagKeys from (SELECT DISTINCT arrayJoin(tagKeys) distinctTagKeys from (SELECT DISTINCT(JSONExtractKeys(labels)) tagKeys from %s.%s WHERE metric_name=$1 %s ));", signozMetricDBName, signozTSTableName, tagsWhereClause)

		rows, err = r.db.Query(ctx, query, params.MetricName)
	}

	if err != nil {
		zap.S().Error(err)
		return nil, &model.ApiError{Typ: model.ErrorExec, Err: err}
	}

	defer rows.Close()
	var tagKey string
	for rows.Next() {
		if err := rows.Scan(&tagKey); err != nil {
			return nil, &model.ApiError{Typ: model.ErrorExec, Err: err}
		}
		tagKeyList = append(tagKeyList, tagKey)
	}
	return &tagKeyList, nil
}

func (r *ClickHouseReader) GetMetricAutocompleteTagValue(ctx context.Context, params *model.MetricAutocompleteTagParams) (*[]string, *model.ApiError) {

	var query string
	var err error
	var tagValueList []string
	var rows driver.Rows
	tagsWhereClause := ""

	for key, val := range params.MetricTags {
		tagsWhereClause += fmt.Sprintf(" AND JSONExtractString(labels, '%s') = '%s' ", key, val)
	}

	if len(params.Match) != 0 {
		query = fmt.Sprintf("SELECT DISTINCT(JSONExtractString(labels, '%s')) from %s.%s WHERE metric_name=$1 %s AND JSONExtractString(labels, '%s') ILIKE $2;", params.TagKey, signozMetricDBName, signozTSTableName, tagsWhereClause, params.TagKey)

		rows, err = r.db.Query(ctx, query, params.TagKey, params.MetricName, fmt.Sprintf("%%%s%%", params.Match))

	} else {
		query = fmt.Sprintf("SELECT DISTINCT(JSONExtractString(labels, '%s')) FROM %s.%s WHERE metric_name=$2 %s;", params.TagKey, signozMetricDBName, signozTSTableName, tagsWhereClause)
		rows, err = r.db.Query(ctx, query, params.TagKey, params.MetricName)

	}

	if err != nil {
		zap.S().Error(err)
		return nil, &model.ApiError{Typ: model.ErrorExec, Err: err}
	}

	defer rows.Close()
	var tagValue string
	for rows.Next() {
		if err := rows.Scan(&tagValue); err != nil {
			return nil, &model.ApiError{Typ: model.ErrorExec, Err: err}
		}
		tagValueList = append(tagValueList, tagValue)
	}

	return &tagValueList, nil
}

func (r *ClickHouseReader) GetMetricAutocompleteMetricNames(ctx context.Context, matchText string, limit int) (*[]string, *model.ApiError) {

	var query string
	var err error
	var metricNameList []string
	var rows driver.Rows

	query = fmt.Sprintf("SELECT DISTINCT(metric_name) from %s.%s WHERE metric_name ILIKE $1", signozMetricDBName, signozTSTableName)
	if limit != 0 {
		query = query + fmt.Sprintf(" LIMIT %d;", limit)
	}
	rows, err = r.db.Query(ctx, query, fmt.Sprintf("%%%s%%", matchText))

	if err != nil {
		zap.S().Error(err)
		return nil, &model.ApiError{Typ: model.ErrorExec, Err: err}
	}

	defer rows.Close()
	var metricName string
	for rows.Next() {
		if err := rows.Scan(&metricName); err != nil {
			return nil, &model.ApiError{Typ: model.ErrorExec, Err: err}
		}
		metricNameList = append(metricNameList, metricName)
	}

	return &metricNameList, nil

}

func (r *ClickHouseReader) GetMetricResultEE(ctx context.Context, query string) ([]*model.Series, string, error) {
	zap.S().Error("GetMetricResultEE is not implemented for opensource version")
	return nil, "", fmt.Errorf("GetMetricResultEE is not implemented for opensource version")
}

// GetMetricResult runs the query and returns list of time series
func (r *ClickHouseReader) GetMetricResult(ctx context.Context, query string) ([]*model.Series, error) {

	defer utils.Elapsed("GetMetricResult")()

	zap.S().Infof("Executing metric result query: %s", query)

	rows, err := r.db.Query(ctx, query)

	if err != nil {
		zap.S().Debug("Error in processing query: ", err)
		return nil, err
	}

	var (
		columnTypes = rows.ColumnTypes()
		columnNames = rows.Columns()
		vars        = make([]interface{}, len(columnTypes))
	)
	for i := range columnTypes {
		vars[i] = reflect.New(columnTypes[i].ScanType()).Interface()
	}
	// when group by is applied, each combination of cartesian product
	// of attributes is separate series. each item in metricPointsMap
	// represent a unique series.
	metricPointsMap := make(map[string][]model.MetricPoint)
	// attribute key-value pairs for each group selection
	attributesMap := make(map[string]map[string]string)

	defer rows.Close()
	for rows.Next() {
		if err := rows.Scan(vars...); err != nil {
			return nil, err
		}
		var groupBy []string
		var metricPoint model.MetricPoint
		groupAttributes := make(map[string]string)
		// Assuming that the end result row contains a timestamp, value and option labels
		// Label key and value are both strings.
		for idx, v := range vars {
			colName := columnNames[idx]
			switch v := v.(type) {
			case *string:
				// special case for returning all labels
				if colName == "fullLabels" {
					var metric map[string]string
					err := json.Unmarshal([]byte(*v), &metric)
					if err != nil {
						return nil, err
					}
					for key, val := range metric {
						groupBy = append(groupBy, val)
						groupAttributes[key] = val
					}
				} else {
					groupBy = append(groupBy, *v)
					groupAttributes[colName] = *v
				}
			case *time.Time:
				metricPoint.Timestamp = v.UnixMilli()
			case *float64:
				metricPoint.Value = *v
			case **float64:
				// ch seems to return this type when column is derived from
				// SELECT count(*)/ SELECT count(*)
				floatVal := *v
				if floatVal != nil {
					metricPoint.Value = *floatVal
				}
			case *float32:
				float32Val := float32(*v)
				metricPoint.Value = float64(float32Val)
			case *uint8, *uint64, *uint16, *uint32:
				if _, ok := constants.ReservedColumnTargetAliases[colName]; ok {
					metricPoint.Value = float64(reflect.ValueOf(v).Elem().Uint())
				} else {
					groupBy = append(groupBy, fmt.Sprintf("%v", reflect.ValueOf(v).Elem().Uint()))
					groupAttributes[colName] = fmt.Sprintf("%v", reflect.ValueOf(v).Elem().Uint())
				}
			case *int8, *int16, *int32, *int64:
				if _, ok := constants.ReservedColumnTargetAliases[colName]; ok {
					metricPoint.Value = float64(reflect.ValueOf(v).Elem().Int())
				} else {
					groupBy = append(groupBy, fmt.Sprintf("%v", reflect.ValueOf(v).Elem().Int()))
					groupAttributes[colName] = fmt.Sprintf("%v", reflect.ValueOf(v).Elem().Int())
				}
			default:
				zap.S().Errorf("invalid var found in metric builder query result", v, colName)
			}
		}
		sort.Strings(groupBy)
		key := strings.Join(groupBy, "")
		attributesMap[key] = groupAttributes
		metricPointsMap[key] = append(metricPointsMap[key], metricPoint)
	}

	var seriesList []*model.Series
	for key := range metricPointsMap {
		points := metricPointsMap[key]
		// first point in each series could be invalid since the
		// aggregations are applied with point from prev series
		if len(points) != 0 && len(points) > 1 {
			points = points[1:]
		}
		attributes := attributesMap[key]
		series := model.Series{Labels: attributes, Points: points}
		seriesList = append(seriesList, &series)
	}
	return seriesList, nil
}

func (r *ClickHouseReader) GetTotalSpans(ctx context.Context) (uint64, error) {

	var totalSpans uint64

	queryStr := fmt.Sprintf("SELECT count() from %s.%s;", signozTraceDBName, signozTraceTableName)
	r.db.QueryRow(ctx, queryStr).Scan(&totalSpans)

	return totalSpans, nil
}

func (r *ClickHouseReader) GetSpansInLastHeartBeatInterval(ctx context.Context) (uint64, error) {

	var spansInLastHeartBeatInterval uint64

	queryStr := fmt.Sprintf("SELECT count() from %s.%s where timestamp > toUnixTimestamp(now()-toIntervalMinute(%d));", signozTraceDBName, signozSpansTable, 30)

	r.db.QueryRow(ctx, queryStr).Scan(&spansInLastHeartBeatInterval)

	return spansInLastHeartBeatInterval, nil
}

// func sum(array []tsByMetricName) uint64 {
// 	var result uint64
// 	result = 0
// 	for _, v := range array {
// 		result += v.count
// 	}
// 	return result
// }

func (r *ClickHouseReader) GetTimeSeriesInfo(ctx context.Context) (map[string]interface{}, error) {

	queryStr := fmt.Sprintf("SELECT count() as count from %s.%s group by metric_name order by count desc;", signozMetricDBName, signozTSTableName)

	// r.db.Select(ctx, &tsByMetricName, queryStr)

	rows, _ := r.db.Query(ctx, queryStr)

	var totalTS uint64
	totalTS = 0

	var maxTS uint64
	maxTS = 0

	count := 0
	for rows.Next() {

		var value uint64
		rows.Scan(&value)
		totalTS += value
		if count == 0 {
			maxTS = value
		}
		count += 1
	}

	timeSeriesData := map[string]interface{}{}
	timeSeriesData["totalTS"] = totalTS
	timeSeriesData["maxTS"] = maxTS

	return timeSeriesData, nil
}

func (r *ClickHouseReader) GetSamplesInfoInLastHeartBeatInterval(ctx context.Context) (uint64, error) {

	var totalSamples uint64

	queryStr := fmt.Sprintf("select count() from %s.%s where timestamp_ms > toUnixTimestamp(now()-toIntervalMinute(%d))*1000;", signozMetricDBName, signozSampleTableName, 30)

	r.db.QueryRow(ctx, queryStr).Scan(&totalSamples)

	return totalSamples, nil
}

func (r *ClickHouseReader) GetDistributedInfoInLastHeartBeatInterval(ctx context.Context) (map[string]interface{}, error) {

	clusterInfo := []model.ClusterInfo{}

	queryStr := `SELECT shard_num, shard_weight, replica_num, errors_count, slowdowns_count, estimated_recovery_time FROM system.clusters where cluster='cluster';`
	r.db.Select(ctx, &clusterInfo, queryStr)
	if len(clusterInfo) == 1 {
		return clusterInfo[0].GetMapFromStruct(), nil
	}

	return nil, nil
}

func (r *ClickHouseReader) GetLogsInfoInLastHeartBeatInterval(ctx context.Context) (uint64, error) {

	var totalLogLines uint64

	queryStr := fmt.Sprintf("select count() from %s.%s where timestamp > toUnixTimestamp(now()-toIntervalMinute(%d))*1000000000;", r.logsDB, r.logsTable, 30)

	r.db.QueryRow(ctx, queryStr).Scan(&totalLogLines)

	return totalLogLines, nil
}

func (r *ClickHouseReader) GetTagsInfoInLastHeartBeatInterval(ctx context.Context) (*model.TagsInfo, error) {

	queryStr := fmt.Sprintf("select tagMap['service.name'] as serviceName, tagMap['deployment.environment'] as env, tagMap['telemetry.sdk.language'] as language from %s.%s where timestamp > toUnixTimestamp(now()-toIntervalMinute(%d));", r.TraceDB, r.indexTable, 1)

	tagTelemetryDataList := []model.TagTelemetryData{}
	err := r.db.Select(ctx, &tagTelemetryDataList, queryStr)

	if err != nil {
		zap.S().Info(queryStr)
		zap.S().Debug("Error in processing sql query: ", err)
		return nil, err
	}

	tagsInfo := model.TagsInfo{
		Languages: make(map[string]interface{}),
	}

	for _, tagTelemetryData := range tagTelemetryDataList {

		if len(tagTelemetryData.ServiceName) != 0 && strings.Contains(tagTelemetryData.ServiceName, "prod") {
			tagsInfo.Env = tagTelemetryData.ServiceName
		}
		if len(tagTelemetryData.Env) != 0 && strings.Contains(tagTelemetryData.Env, "prod") {
			tagsInfo.Env = tagTelemetryData.Env
		}
		if len(tagTelemetryData.Language) != 0 {
			tagsInfo.Languages[tagTelemetryData.Language] = struct{}{}
		}

	}

	return &tagsInfo, nil
}

func (r *ClickHouseReader) GetLogFields(ctx context.Context) (*model.GetFieldsResponse, *model.ApiError) {
	// response will contain top level fields from the otel log model
	response := model.GetFieldsResponse{
		Selected:    constants.StaticSelectedLogFields,
		Interesting: []model.LogField{},
	}

	// get attribute keys
	attributes := []model.LogField{}
	query := fmt.Sprintf("SELECT DISTINCT name, datatype from %s.%s group by name, datatype", r.logsDB, r.logsAttributeKeys)
	err := r.db.Select(ctx, &attributes, query)
	if err != nil {
		return nil, &model.ApiError{Err: err, Typ: model.ErrorInternal}
	}

	// get resource keys
	resources := []model.LogField{}
	query = fmt.Sprintf("SELECT DISTINCT name, datatype from %s.%s group by name, datatype", r.logsDB, r.logsResourceKeys)
	err = r.db.Select(ctx, &resources, query)
	if err != nil {
		return nil, &model.ApiError{Err: err, Typ: model.ErrorInternal}
	}

	statements := []model.ShowCreateTableStatement{}
	query = fmt.Sprintf("SHOW CREATE TABLE %s.%s", r.logsDB, r.logsLocalTable)
	err = r.db.Select(ctx, &statements, query)
	if err != nil {
		return nil, &model.ApiError{Err: err, Typ: model.ErrorInternal}
	}

	extractSelectedAndInterestingFields(statements[0].Statement, constants.Attributes, &attributes, &response)
	extractSelectedAndInterestingFields(statements[0].Statement, constants.Resources, &resources, &response)
	extractSelectedAndInterestingFields(statements[0].Statement, constants.Static, &constants.StaticInterestingLogFields, &response)

	return &response, nil
}

func extractSelectedAndInterestingFields(tableStatement string, fieldType string, fields *[]model.LogField, response *model.GetFieldsResponse) {
	for _, field := range *fields {
		field.Type = fieldType
		if strings.Contains(tableStatement, fmt.Sprintf("INDEX %s_idx", field.Name)) {
			response.Selected = append(response.Selected, field)
		} else {
			response.Interesting = append(response.Interesting, field)
		}
	}
}

func (r *ClickHouseReader) UpdateLogField(ctx context.Context, field *model.UpdateField) *model.ApiError {
	// if a field is selected it means that the field needs to be indexed
	if field.Selected {
		// if the type is attribute or resource, create the materialized column first
		if field.Type == constants.Attributes || field.Type == constants.Resources {
			// create materialized
			query := fmt.Sprintf("ALTER TABLE %s.%s ON CLUSTER %s ADD COLUMN IF NOT EXISTS %s %s MATERIALIZED %s_%s_value[indexOf(%s_%s_key, '%s')] CODEC(LZ4)", r.logsDB, r.logsLocalTable, cluster, field.Name, field.DataType, field.Type, strings.ToLower(field.DataType), field.Type, strings.ToLower(field.DataType), field.Name)

			err := r.db.Exec(ctx, query)
			if err != nil {
				return &model.ApiError{Err: err, Typ: model.ErrorInternal}
			}

			query = fmt.Sprintf("ALTER TABLE %s.%s ON CLUSTER %s ADD COLUMN IF NOT EXISTS %s %s MATERIALIZED -1", r.logsDB, r.logsTable, cluster, field.Name, field.DataType)
			err = r.db.Exec(ctx, query)
			if err != nil {
				return &model.ApiError{Err: err, Typ: model.ErrorInternal}
			}
		}

		// create the index
		if field.IndexType == "" {
			field.IndexType = constants.DefaultLogSkipIndexType
		}
		if field.IndexGranularity == 0 {
			field.IndexGranularity = constants.DefaultLogSkipIndexGranularity
		}
		query := fmt.Sprintf("ALTER TABLE %s.%s ON CLUSTER %s ADD INDEX IF NOT EXISTS %s_idx (%s) TYPE %s  GRANULARITY %d", r.logsDB, r.logsLocalTable, cluster, field.Name, field.Name, field.IndexType, field.IndexGranularity)
		err := r.db.Exec(ctx, query)
		if err != nil {
			return &model.ApiError{Err: err, Typ: model.ErrorInternal}
		}

	} else {
		// remove index
		query := fmt.Sprintf("ALTER TABLE %s.%s ON CLUSTER %s DROP INDEX IF EXISTS %s_idx", r.logsDB, r.logsLocalTable, cluster, field.Name)
		err := r.db.Exec(ctx, query)
		// we are ignoring errors with code 341 as it is an error with updating old part https://github.com/SigNoz/engineering-pod/issues/919#issuecomment-1366344346
		if err != nil && !strings.HasPrefix(err.Error(), "code: 341") {
			return &model.ApiError{Err: err, Typ: model.ErrorInternal}
		}
	}
	return nil
}

func (r *ClickHouseReader) GetLogs(ctx context.Context, params *model.LogsFilterParams) (*[]model.GetLogsResponse, *model.ApiError) {
	response := []model.GetLogsResponse{}
	fields, apiErr := r.GetLogFields(ctx)
	if apiErr != nil {
		return nil, apiErr
	}

	isPaginatePrev := logs.CheckIfPrevousPaginateAndModifyOrder(params)
	filterSql, lenFilters, err := logs.GenerateSQLWhere(fields, params)
	if err != nil {
		return nil, &model.ApiError{Err: err, Typ: model.ErrorBadData}
	}

	data := map[string]interface{}{
		"lenFilters": lenFilters,
	}
	if lenFilters != 0 {
		telemetry.GetInstance().SendEvent(telemetry.TELEMETRY_EVENT_LOGS_FILTERS, data)
	}

	query := fmt.Sprintf("%s from %s.%s", constants.LogsSQLSelect, r.logsDB, r.logsTable)

	if filterSql != "" {
		query = fmt.Sprintf("%s where %s", query, filterSql)
	}

	query = fmt.Sprintf("%s order by %s %s limit %d", query, params.OrderBy, params.Order, params.Limit)
	zap.S().Debug(query)
	err = r.db.Select(ctx, &response, query)
	if err != nil {
		return nil, &model.ApiError{Err: err, Typ: model.ErrorInternal}
	}
	if isPaginatePrev {
		// rever the results from db
		for i, j := 0, len(response)-1; i < j; i, j = i+1, j-1 {
			response[i], response[j] = response[j], response[i]
		}
	}
	return &response, nil
}

func (r *ClickHouseReader) TailLogs(ctx context.Context, client *model.LogsTailClient) {

	fields, apiErr := r.GetLogFields(ctx)
	if apiErr != nil {
		client.Error <- apiErr.Err
		return
	}

	filterSql, lenFilters, err := logs.GenerateSQLWhere(fields, &model.LogsFilterParams{
		Query: client.Filter.Query,
	})

	data := map[string]interface{}{
		"lenFilters": lenFilters,
	}
	if lenFilters != 0 {
		telemetry.GetInstance().SendEvent(telemetry.TELEMETRY_EVENT_LOGS_FILTERS, data)
	}

	if err != nil {
		client.Error <- err
		return
	}

	query := fmt.Sprintf("%s from %s.%s", constants.LogsSQLSelect, r.logsDB, r.logsTable)

	tsStart := uint64(time.Now().UnixNano())
	if client.Filter.TimestampStart != 0 {
		tsStart = client.Filter.TimestampStart
	}

	var idStart string
	if client.Filter.IdGt != "" {
		idStart = client.Filter.IdGt
	}

	ticker := time.NewTicker(time.Duration(r.liveTailRefreshSeconds) * time.Second)
	defer ticker.Stop()
	for {
		select {
		case <-ctx.Done():
			done := true
			client.Done <- &done
			zap.S().Debug("closing go routine : " + client.Name)
			return
		case <-ticker.C:
			// get the new 100 logs as anything more older won't make sense
			tmpQuery := fmt.Sprintf("%s where timestamp >='%d'", query, tsStart)
			if filterSql != "" {
				tmpQuery = fmt.Sprintf("%s and %s", tmpQuery, filterSql)
			}
			if idStart != "" {
				tmpQuery = fmt.Sprintf("%s and id > '%s'", tmpQuery, idStart)
			}
			tmpQuery = fmt.Sprintf("%s order by timestamp desc, id desc limit 100", tmpQuery)
			zap.S().Debug(tmpQuery)
			response := []model.GetLogsResponse{}
			err := r.db.Select(ctx, &response, tmpQuery)
			if err != nil {
				zap.S().Error(err)
				client.Error <- err
				return
			}
			for i := len(response) - 1; i >= 0; i-- {
				select {
				case <-ctx.Done():
					done := true
					client.Done <- &done
					zap.S().Debug("closing go routine while sending logs : " + client.Name)
					return
				default:
					client.Logs <- &response[i]
					if i == 0 {
						tsStart = response[i].Timestamp
						idStart = response[i].ID
					}
				}
			}
		}
	}
}

func (r *ClickHouseReader) AggregateLogs(ctx context.Context, params *model.LogsAggregateParams) (*model.GetLogsAggregatesResponse, *model.ApiError) {
	logAggregatesDBResponseItems := []model.LogsAggregatesDBResponseItem{}

	function := "toFloat64(count()) as value"
	if params.Function != "" {
		function = fmt.Sprintf("toFloat64(%s) as value", params.Function)
	}

	fields, apiErr := r.GetLogFields(ctx)
	if apiErr != nil {
		return nil, apiErr
	}

	filterSql, lenFilters, err := logs.GenerateSQLWhere(fields, &model.LogsFilterParams{
		Query: params.Query,
	})
	if err != nil {
		return nil, &model.ApiError{Err: err, Typ: model.ErrorBadData}
	}

	data := map[string]interface{}{
		"lenFilters": lenFilters,
	}
	if lenFilters != 0 {
		telemetry.GetInstance().SendEvent(telemetry.TELEMETRY_EVENT_LOGS_FILTERS, data)
	}

	query := ""
	if params.GroupBy != "" {
		query = fmt.Sprintf("SELECT toInt64(toUnixTimestamp(toStartOfInterval(toDateTime(timestamp/1000000000), INTERVAL %d minute))*1000000000) as ts_start_interval, toString(%s) as groupBy, "+
			"%s "+
			"FROM %s.%s WHERE (timestamp >= '%d' AND timestamp <= '%d' )",
			params.StepSeconds/60, params.GroupBy, function, r.logsDB, r.logsTable, params.TimestampStart, params.TimestampEnd)
	} else {
		query = fmt.Sprintf("SELECT toInt64(toUnixTimestamp(toStartOfInterval(toDateTime(timestamp/1000000000), INTERVAL %d minute))*1000000000) as ts_start_interval, "+
			"%s "+
			"FROM %s.%s WHERE (timestamp >= '%d' AND timestamp <= '%d' )",
			params.StepSeconds/60, function, r.logsDB, r.logsTable, params.TimestampStart, params.TimestampEnd)
	}
	if filterSql != "" {
		query = fmt.Sprintf("%s AND ( %s ) ", query, filterSql)
	}
	if params.GroupBy != "" {
		query = fmt.Sprintf("%s GROUP BY ts_start_interval, toString(%s) as groupBy ORDER BY ts_start_interval", query, params.GroupBy)
	} else {
		query = fmt.Sprintf("%s GROUP BY ts_start_interval ORDER BY ts_start_interval", query)
	}

	zap.S().Debug(query)
	err = r.db.Select(ctx, &logAggregatesDBResponseItems, query)
	if err != nil {
		return nil, &model.ApiError{Err: err, Typ: model.ErrorInternal}
	}

	aggregateResponse := model.GetLogsAggregatesResponse{
		Items: make(map[int64]model.LogsAggregatesResponseItem),
	}

	for i := range logAggregatesDBResponseItems {
		if elem, ok := aggregateResponse.Items[int64(logAggregatesDBResponseItems[i].Timestamp)]; ok {
			if params.GroupBy != "" && logAggregatesDBResponseItems[i].GroupBy != "" {
				elem.GroupBy[logAggregatesDBResponseItems[i].GroupBy] = logAggregatesDBResponseItems[i].Value
			}
			aggregateResponse.Items[logAggregatesDBResponseItems[i].Timestamp] = elem
		} else {
			if params.GroupBy != "" && logAggregatesDBResponseItems[i].GroupBy != "" {
				aggregateResponse.Items[logAggregatesDBResponseItems[i].Timestamp] = model.LogsAggregatesResponseItem{
					Timestamp: logAggregatesDBResponseItems[i].Timestamp,
					GroupBy:   map[string]interface{}{logAggregatesDBResponseItems[i].GroupBy: logAggregatesDBResponseItems[i].Value},
				}
			} else if params.GroupBy == "" {
				aggregateResponse.Items[logAggregatesDBResponseItems[i].Timestamp] = model.LogsAggregatesResponseItem{
					Timestamp: logAggregatesDBResponseItems[i].Timestamp,
					Value:     logAggregatesDBResponseItems[i].Value,
				}
			}
		}

	}

	return &aggregateResponse, nil
}

func (r *ClickHouseReader) QueryDashboardVars(ctx context.Context, query string) (*model.DashboardVar, error) {
	var result model.DashboardVar
	rows, err := r.db.Query(ctx, query)

	zap.S().Info(query)

	if err != nil {
		zap.S().Debug("Error in processing sql query: ", err)
		return nil, err
	}

	var (
		columnTypes = rows.ColumnTypes()
		vars        = make([]interface{}, len(columnTypes))
	)
	for i := range columnTypes {
		vars[i] = reflect.New(columnTypes[i].ScanType()).Interface()
	}

	defer rows.Close()
	for rows.Next() {
		if err := rows.Scan(vars...); err != nil {
			return nil, err
		}
		for _, v := range vars {
			switch v := v.(type) {
			case *string, *int8, *int16, *int32, *int64, *uint8, *uint16, *uint32, *uint64, *float32, *float64, *time.Time, *bool:
				result.VariableValues = append(result.VariableValues, reflect.ValueOf(v).Elem().Interface())
			default:
				return nil, fmt.Errorf("unsupported value type encountered")
			}
		}
	}
	return &result, nil
}

func (r *ClickHouseReader) GetMetricAggregateAttributes(ctx context.Context, req *v3.AggregateAttributeRequest) (*v3.AggregateAttributeResponse, error) {

	var query string
	var err error
	var rows driver.Rows
	var response v3.AggregateAttributeResponse

	query = fmt.Sprintf("SELECT DISTINCT(metric_name) from %s.%s WHERE metric_name ILIKE $1", signozMetricDBName, signozTSTableName)
	if req.Limit != 0 {
		query = query + fmt.Sprintf(" LIMIT %d;", req.Limit)
	}
	rows, err = r.db.Query(ctx, query, fmt.Sprintf("%%%s%%", req.SearchText))

	if err != nil {
		zap.S().Error(err)
		return nil, fmt.Errorf("error while executing query: %s", err.Error())
	}
	defer rows.Close()

	var metricName string
	for rows.Next() {
		if err := rows.Scan(&metricName); err != nil {
			return nil, fmt.Errorf("error while scanning rows: %s", err.Error())
		}
		key := v3.AttributeKey{
			Key:      metricName,
			DataType: v3.AttributeKeyDataTypeNumber,
			Type:     v3.AttributeKeyTypeTag,
		}
		response.AttributeKeys = append(response.AttributeKeys, key)
	}

	return &response, nil
}

func (r *ClickHouseReader) GetMetricAttributeKeys(ctx context.Context, req *v3.FilterAttributeKeyRequest) (*v3.FilterAttributeKeyResponse, error) {

	var query string
	var err error
	var rows driver.Rows
	var response v3.FilterAttributeKeyResponse

	query = fmt.Sprintf("SELECT DISTINCT arrayJoin(tagKeys) as distinctTagKeys from (SELECT DISTINCT(JSONExtractKeys(labels)) tagKeys from %s.%s WHERE metric_name=$1) WHERE distinctTagKeys ILIKE $2", signozMetricDBName, signozTSTableName)
	if req.Limit != 0 {
		query = query + fmt.Sprintf(" LIMIT %d;", req.Limit)
	}
	rows, err = r.db.Query(ctx, query, req.AggregateAttribute, fmt.Sprintf("%%%s%%", req.SearchText))
	if err != nil {
		zap.S().Error(err)
		return nil, fmt.Errorf("error while executing query: %s", err.Error())
	}
	defer rows.Close()

	var attributeKey string
	for rows.Next() {
		if err := rows.Scan(&attributeKey); err != nil {
			return nil, fmt.Errorf("error while scanning rows: %s", err.Error())
		}
		// skip internal attributes
		if strings.HasPrefix(attributeKey, "__") {
			continue
		}
		key := v3.AttributeKey{
			Key:      attributeKey,
			DataType: v3.AttributeKeyDataTypeString, // https://github.com/OpenObservability/OpenMetrics/blob/main/proto/openmetrics_data_model.proto#L64-L72.
			Type:     v3.AttributeKeyTypeTag,
		}
		response.AttributeKeys = append(response.AttributeKeys, key)
	}

	return &response, nil
}

func (r *ClickHouseReader) GetMetricAttributeValues(ctx context.Context, req *v3.FilterAttributeValueRequest) (*v3.FilterAttributeValueResponse, error) {

	var query string
	var err error
	var rows driver.Rows
	var attributeValues v3.FilterAttributeValueResponse

	query = fmt.Sprintf("SELECT DISTINCT(JSONExtractString(labels, '%s')) from %s.%s WHERE metric_name=$1 AND JSONExtractString(labels, '%s') ILIKE $2", req.FilterAttributeKey, signozMetricDBName, signozTSTableName, req.FilterAttributeKey)
	if req.Limit != 0 {
		query = query + fmt.Sprintf(" LIMIT %d;", req.Limit)
	}
	rows, err = r.db.Query(ctx, query, req.FilterAttributeKey, req.AggregateAttribute, fmt.Sprintf("%%%s%%", req.SearchText))

	if err != nil {
		zap.S().Error(err)
		return nil, fmt.Errorf("error while executing query: %s", err.Error())
	}
	defer rows.Close()

	var atrributeValue string
	for rows.Next() {
		if err := rows.Scan(&atrributeValue); err != nil {
			return nil, fmt.Errorf("error while scanning rows: %s", err.Error())
		}
		// https://github.com/OpenObservability/OpenMetrics/blob/main/proto/openmetrics_data_model.proto#L64-L72
		// this may change in future if we use OTLP as the data model
		attributeValues.StringAttributeValues = append(attributeValues.StringAttributeValues, atrributeValue)
	}

	return &attributeValues, nil
}

<<<<<<< HEAD
func readRowsForMetricResult(rows driver.Rows, vars []interface{}, columnNames []string) (map[string][]v3.Point, map[string]map[string]string, error) {
	// when group by is applied, each combination of cartesian product
	// of attribute values is a separate series. Each item in metricPointsMap
	// represent a unique series where the key is sorted attribute values joined
	// by "," and the value is the list of points for that series

	// For instance, group by (serviceName, operation)
	// with 2 services and three operations in each will result in 6 series
	// ("frontend", "order") x ("/fetch", "/fetch/{Id}", "/order")
	//
	// ("frontend", "/fetch")
	// ("frontend", "/fetch/{Id}")
	// ("frontend", "/order")
	// ("order", "/fetch")
	// ("order", "/fetch/{Id}")
	// ("order", "/order")
	metricPointsMap := make(map[string][]v3.Point)

	// attributesMap is a reverse mapping of key to attributes
	// this is used to populate the series object
	attributesMap := make(map[string]map[string]string)

	for rows.Next() {
		if err := rows.Scan(vars...); err != nil {
			return nil, nil, err
		}

		// Each row will have a timestamp, metric value and optional list label values
		// example: {Timestamp: ..., Value: ...}
		var metricPoint v3.Point

		// groupBy is a container to hold label values for the current metric point
		// example: ["frontend", "/fetch"]
		var groupBy []string

		// groupAttributes is a container to hold the key-value pairs for the current
		// metric point.
		// example: {"serviceName": "frontend", "operation": "/fetch"}
		groupAttributes := make(map[string]string)

		// Assuming that the end result row contains a timestamp, value and optional labels
		// Label key and value are both strings.
		for idx, v := range vars {
			colName := columnNames[idx]
			switch v := v.(type) {
			case *string:
				// special case for returning all labels
				if colName == "fullLabels" {
					var metric map[string]string
					err := json.Unmarshal([]byte(*v), &metric)
					if err != nil {
						return nil, nil, err
					}
					for key, val := range metric {
						groupBy = append(groupBy, val)
						groupAttributes[key] = val
					}
				} else {
					groupBy = append(groupBy, *v)
					groupAttributes[colName] = *v
				}
			case *time.Time:
				metricPoint.Timestamp = v.UnixMilli()
			case *float64, *float32:
				if _, ok := constants.ReservedColumnTargetAliases[colName]; ok {
					metricPoint.Value = float64(reflect.ValueOf(v).Elem().Float())
				} else {
					groupBy = append(groupBy, fmt.Sprintf("%v", reflect.ValueOf(v).Elem().Float()))
					groupAttributes[colName] = fmt.Sprintf("%v", reflect.ValueOf(v).Elem().Float())
				}
			case *uint8, *uint64, *uint16, *uint32:
				if _, ok := constants.ReservedColumnTargetAliases[colName]; ok {
					metricPoint.Value = float64(reflect.ValueOf(v).Elem().Uint())
				} else {
					groupBy = append(groupBy, fmt.Sprintf("%v", reflect.ValueOf(v).Elem().Uint()))
					groupAttributes[colName] = fmt.Sprintf("%v", reflect.ValueOf(v).Elem().Uint())
				}
			case *int8, *int16, *int32, *int64:
				if _, ok := constants.ReservedColumnTargetAliases[colName]; ok {
					metricPoint.Value = float64(reflect.ValueOf(v).Elem().Int())
				} else {
					groupBy = append(groupBy, fmt.Sprintf("%v", reflect.ValueOf(v).Elem().Int()))
					groupAttributes[colName] = fmt.Sprintf("%v", reflect.ValueOf(v).Elem().Int())
				}
			default:
				zap.S().Errorf("invalid var found in metric builder query result", v, colName)
			}
		}
		sort.Strings(groupBy)
		key := strings.Join(groupBy, "")
		attributesMap[key] = groupAttributes
		metricPointsMap[key] = append(metricPointsMap[key], metricPoint)
	}
	return metricPointsMap, attributesMap, nil
}

// GetMetricResultV3 runs the query and returns list of time series
func (r *ClickHouseReader) GetMetricResultV3(ctx context.Context, query string) ([]*v3.Series, error) {

	defer utils.Elapsed("GetMetricResult")()

	zap.S().Infof("Executing metric result query: %s", query)

	rows, err := r.db.Query(ctx, query)

	if err != nil {
		zap.S().Debug("Error in processing query: ", err)
		return nil, err
	}
	defer rows.Close()

	var (
		columnTypes = rows.ColumnTypes()
		columnNames = rows.Columns()
		vars        = make([]interface{}, len(columnTypes))
	)
	for i := range columnTypes {
		vars[i] = reflect.New(columnTypes[i].ScanType()).Interface()
	}

	metricPointsMap, attributesMap, err := readRowsForMetricResult(rows, vars, columnNames)
	var seriesList []*v3.Series
	for key := range metricPointsMap {
		points := metricPointsMap[key]
		// TODO(srikanthccv): first point in each series could be invalid since the
		// aggregations are applied with point from prev series, this is
		// mainly an issue in rate as we use `runningDifference`
		if len(points) != 0 && len(points) > 1 {
			points = points[1:]
		}
		attributes := attributesMap[key]
		series := v3.Series{Labels: attributes, Points: points}
		seriesList = append(seriesList, &series)
	}
	return seriesList, nil
=======
func (r *ClickHouseReader) CheckClickHouse(ctx context.Context) error {
	rows, err := r.db.Query(ctx, "SELECT 1")
	if err != nil {
		return err
	}
	defer rows.Close()

	return nil
>>>>>>> 17e73419
}<|MERGE_RESOLUTION|>--- conflicted
+++ resolved
@@ -3760,7 +3760,6 @@
 	return &attributeValues, nil
 }
 
-<<<<<<< HEAD
 func readRowsForMetricResult(rows driver.Rows, vars []interface{}, columnNames []string) (map[string][]v3.Point, map[string]map[string]string, error) {
 	// when group by is applied, each combination of cartesian product
 	// of attribute values is a separate series. Each item in metricPointsMap
@@ -3896,7 +3895,8 @@
 		seriesList = append(seriesList, &series)
 	}
 	return seriesList, nil
-=======
+}
+
 func (r *ClickHouseReader) CheckClickHouse(ctx context.Context) error {
 	rows, err := r.db.Query(ctx, "SELECT 1")
 	if err != nil {
@@ -3905,5 +3905,4 @@
 	defer rows.Close()
 
 	return nil
->>>>>>> 17e73419
 }