package clickhouseReader

import (
	"bytes"
	"context"
	"crypto/md5"
	"database/sql"
	"encoding/json"
	"flag"
	"fmt"
	"io/ioutil"
	"net"
	"net/http"
	"net/url"
	"os"
	"sort"
	"strconv"
	"strings"
	"sync"
	"time"

	sd_config "github.com/prometheus/prometheus/discovery/config"
	"github.com/prometheus/prometheus/scrape"

	"github.com/pkg/errors"

	_ "github.com/ClickHouse/clickhouse-go"
	"github.com/go-kit/log"
	"github.com/go-kit/log/level"
	"github.com/jmoiron/sqlx"
	"github.com/oklog/oklog/pkg/group"
	"github.com/prometheus/client_golang/prometheus"
	promModel "github.com/prometheus/common/model"
	"github.com/prometheus/common/promlog"
	"github.com/prometheus/prometheus/config"
	"github.com/prometheus/prometheus/discovery"
	"github.com/prometheus/prometheus/notifier"
	"github.com/prometheus/prometheus/promql"
	"github.com/prometheus/prometheus/rules"
	"github.com/prometheus/prometheus/storage"
	"github.com/prometheus/prometheus/storage/remote"
	"github.com/prometheus/prometheus/storage/tsdb"
	"github.com/prometheus/prometheus/util/stats"
	"github.com/prometheus/prometheus/util/strutil"

	"go.signoz.io/query-service/constants"
	"go.signoz.io/query-service/model"
	"go.uber.org/zap"
)

const (
	primaryNamespace     = "clickhouse"
	archiveNamespace     = "clickhouse-archive"
	signozTraceTableName = "signoz_index"
	signozMetricDBName   = "signoz_metrics"
	signozSampleName     = "samples"
	signozTSName         = "time_series"
)

var (
	ErrNoOperationsTable = errors.New("no operations table supplied")
	ErrNoIndexTable      = errors.New("no index table supplied")
	ErrStartTimeRequired = errors.New("start time is required for search queries")
)

// SpanWriter for reading spans from ClickHouse
type ClickHouseReader struct {
	db              *sqlx.DB
	localDB         *sqlx.DB
	operationsTable string
	indexTable      string
	errorTable      string
	queryEngine     *promql.Engine
	remoteStorage   *remote.Storage
	ruleManager     *rules.Manager
	promConfig      *config.Config
}

// NewTraceReader returns a TraceReader for the database
func NewReader(localDB *sqlx.DB) *ClickHouseReader {

	datasource := os.Getenv("ClickHouseUrl")
	options := NewOptions(datasource, primaryNamespace, archiveNamespace)
	db, err := initialize(options)

	if err != nil {
		zap.S().Error(err)
		os.Exit(1)
	}

	return &ClickHouseReader{
		db:              db,
		localDB:         localDB,
		operationsTable: options.primary.OperationsTable,
		indexTable:      options.primary.IndexTable,
		errorTable:      options.primary.ErrorTable,
	}
}

func (r *ClickHouseReader) Start() {
	logLevel := promlog.AllowedLevel{}
	logLevel.Set("debug")
	// allowedFormat := promlog.AllowedFormat{}
	// allowedFormat.Set("logfmt")

	// promlogConfig := promlog.Config{
	// 	Level:  &logLevel,
	// 	Format: &allowedFormat,
	// }

	logger := promlog.New(logLevel)

	startTime := func() (int64, error) {
		return int64(promModel.Latest), nil

	}

	remoteStorage := remote.NewStorage(log.With(logger, "component", "remote"), startTime, time.Duration(1*time.Minute))

	// conf, err := config.LoadFile(*filename)
	// if err != nil {
	// 	zap.S().Error("couldn't load configuration (--config.file=%q): %v", filename, err)
	// }

	// err = remoteStorage.ApplyConfig(conf)
	// if err != nil {
	// 	zap.S().Error("Error in remoteStorage.ApplyConfig: ", err)
	// }
	cfg := struct {
		configFile string

		localStoragePath    string
		notifier            notifier.Options
		notifierTimeout     promModel.Duration
		forGracePeriod      promModel.Duration
		outageTolerance     promModel.Duration
		resendDelay         promModel.Duration
		tsdb                tsdb.Options
		lookbackDelta       promModel.Duration
		webTimeout          promModel.Duration
		queryTimeout        promModel.Duration
		queryConcurrency    int
		queryMaxSamples     int
		RemoteFlushDeadline promModel.Duration

		prometheusURL string

		logLevel promlog.AllowedLevel
	}{
		notifier: notifier.Options{
			Registerer: prometheus.DefaultRegisterer,
		},
	}

	flag.StringVar(&cfg.configFile, "config", "./config/prometheus.yml", "(prometheus config to read metrics)")
	flag.Parse()

	// fanoutStorage := remoteStorage
	fanoutStorage := storage.NewFanout(logger, remoteStorage)
	localStorage := remoteStorage

	cfg.notifier.QueueCapacity = 10000
	cfg.notifierTimeout = promModel.Duration(time.Duration.Seconds(10))
	notifier := notifier.NewManager(&cfg.notifier, log.With(logger, "component", "notifier"))
	// notifier.ApplyConfig(conf)

	ExternalURL, err := computeExternalURL("", "0.0.0.0:3301")
	if err != nil {
		fmt.Fprintln(os.Stderr, errors.Wrapf(err, "parse external URL %q", ExternalURL.String()))
		os.Exit(2)
	}

	cfg.outageTolerance = promModel.Duration(time.Duration.Hours(1))
	cfg.forGracePeriod = promModel.Duration(time.Duration.Minutes(10))
	cfg.resendDelay = promModel.Duration(time.Duration.Minutes(1))

	ctxScrape, cancelScrape := context.WithCancel(context.Background())
	discoveryManagerScrape := discovery.NewManager(ctxScrape, log.With(logger, "component", "discovery manager scrape"), discovery.Name("scrape"))

	ctxNotify, cancelNotify := context.WithCancel(context.Background())
	discoveryManagerNotify := discovery.NewManager(ctxNotify, log.With(logger, "component", "discovery manager notify"), discovery.Name("notify"))

	scrapeManager := scrape.NewManager(log.With(logger, "component", "scrape manager"), fanoutStorage)

	opts := promql.EngineOpts{
		Logger:        log.With(logger, "component", "query engine"),
		Reg:           nil,
		MaxConcurrent: 20,
		MaxSamples:    50000000,
		Timeout:       time.Duration(2 * time.Minute),
	}

	queryEngine := promql.NewEngine(opts)

	ruleManager := rules.NewManager(&rules.ManagerOptions{
		Appendable:      fanoutStorage,
		TSDB:            localStorage,
		QueryFunc:       rules.EngineQueryFunc(queryEngine, fanoutStorage),
		NotifyFunc:      sendAlerts(notifier, ExternalURL.String()),
		Context:         context.Background(),
		ExternalURL:     ExternalURL,
		Registerer:      prometheus.DefaultRegisterer,
		Logger:          log.With(logger, "component", "rule manager"),
		OutageTolerance: time.Duration(cfg.outageTolerance),
		ForGracePeriod:  time.Duration(cfg.forGracePeriod),
		ResendDelay:     time.Duration(cfg.resendDelay),
	})

	reloaders := []func(cfg *config.Config) error{
		remoteStorage.ApplyConfig,
		// The Scrape and notifier managers need to reload before the Discovery manager as
		// they need to read the most updated config when receiving the new targets list.
		notifier.ApplyConfig,
		scrapeManager.ApplyConfig,
		func(cfg *config.Config) error {
			c := make(map[string]sd_config.ServiceDiscoveryConfig)
			for _, v := range cfg.ScrapeConfigs {
				c[v.JobName] = v.ServiceDiscoveryConfig
			}
			return discoveryManagerScrape.ApplyConfig(c)
		},
		func(cfg *config.Config) error {
			c := make(map[string]sd_config.ServiceDiscoveryConfig)
			for _, v := range cfg.AlertingConfig.AlertmanagerConfigs {
				// AlertmanagerConfigs doesn't hold an unique identifier so we use the config hash as the identifier.
				b, err := json.Marshal(v)
				if err != nil {
					return err
				}
				c[fmt.Sprintf("%x", md5.Sum(b))] = v.ServiceDiscoveryConfig
			}
			return discoveryManagerNotify.ApplyConfig(c)
		},
		// func(cfg *config.Config) error {
		// 	// Get all rule files matching the configuration oaths.
		// 	var files []string
		// 	for _, pat := range cfg.RuleFiles {
		// 		fs, err := filepath.Glob(pat)
		// 		if err != nil {
		// 			// The only error can be a bad pattern.
		// 			return fmt.Errorf("error retrieving rule files for %s: %s", pat, err)
		// 		}
		// 		files = append(files, fs...)
		// 	}
		// 	return ruleManager.Update(time.Duration(cfg.GlobalConfig.EvaluationInterval), files)
		// },

	}

	// sync.Once is used to make sure we can close the channel at different execution stages(SIGTERM or when the config is loaded).
	type closeOnce struct {
		C     chan struct{}
		once  sync.Once
		Close func()
	}
	// Wait until the server is ready to handle reloading.
	reloadReady := &closeOnce{
		C: make(chan struct{}),
	}
	reloadReady.Close = func() {
		reloadReady.once.Do(func() {
			close(reloadReady.C)
		})
	}

	var g group.Group
	{
		// Scrape discovery manager.
		g.Add(
			func() error {
				err := discoveryManagerScrape.Run()
				level.Info(logger).Log("msg", "Scrape discovery manager stopped")
				return err
			},
			func(err error) {
				level.Info(logger).Log("msg", "Stopping scrape discovery manager...")
				cancelScrape()
			},
		)
	}
	{
		// Notify discovery manager.
		g.Add(
			func() error {
				err := discoveryManagerNotify.Run()
				level.Info(logger).Log("msg", "Notify discovery manager stopped")
				return err
			},
			func(err error) {
				level.Info(logger).Log("msg", "Stopping notify discovery manager...")
				cancelNotify()
			},
		)
	}
	{
		// Scrape manager.
		g.Add(
			func() error {
				// When the scrape manager receives a new targets list
				// it needs to read a valid config for each job.
				// It depends on the config being in sync with the discovery manager so
				// we wait until the config is fully loaded.
				<-reloadReady.C

				err := scrapeManager.Run(discoveryManagerScrape.SyncCh())
				level.Info(logger).Log("msg", "Scrape manager stopped")
				return err
			},
			func(err error) {
				// Scrape manager needs to be stopped before closing the local TSDB
				// so that it doesn't try to write samples to a closed storage.
				level.Info(logger).Log("msg", "Stopping scrape manager...")
				scrapeManager.Stop()
			},
		)
	}
	{
		// Initial configuration loading.
		cancel := make(chan struct{})
		g.Add(
			func() error {
				// select {
				// case <-dbOpen:
				// 	break
				// // In case a shutdown is initiated before the dbOpen is released
				// case <-cancel:
				// 	reloadReady.Close()
				// 	return nil
				// }
				r.promConfig, err = reloadConfig(cfg.configFile, logger, reloaders...)
				if err != nil {
					return fmt.Errorf("error loading config from %q: %s", cfg.configFile, err)
				}

				reloadReady.Close()

				rules, apiErrorObj := r.GetRulesFromDB()

				if apiErrorObj != nil {
					zap.S().Errorf("Not able to read rules from DB")
				}
				for _, rule := range *rules {
					apiErrorObj = r.LoadRule(rule)
					if apiErrorObj != nil {
						zap.S().Errorf("Not able to load rule with id=%d loaded from DB", rule.Id, rule.Data)
					}
				}

				channels, apiErrorObj := r.GetChannels()

				if apiErrorObj != nil {
					zap.S().Errorf("Not able to read channels from DB")
				}
				for _, channel := range *channels {
					apiErrorObj = r.LoadChannel(&channel)
					if apiErrorObj != nil {
						zap.S().Errorf("Not able to load channel with id=%d loaded from DB", channel.Id, channel.Data)
					}
				}

				<-cancel

				return nil
			},
			func(err error) {
				close(cancel)
			},
		)
	}
	{
		// Rule manager.
		// TODO(krasi) refactor ruleManager.Run() to be blocking to avoid using an extra blocking channel.
		cancel := make(chan struct{})
		g.Add(
			func() error {
				<-reloadReady.C
				ruleManager.Run()
				<-cancel
				return nil
			},
			func(err error) {
				ruleManager.Stop()
				close(cancel)
			},
		)
	}
	{
		// Notifier.

		// Calling notifier.Stop() before ruleManager.Stop() will cause a panic if the ruleManager isn't running,
		// so keep this interrupt after the ruleManager.Stop().
		g.Add(
			func() error {
				// When the notifier manager receives a new targets list
				// it needs to read a valid config for each job.
				// It depends on the config being in sync with the discovery manager
				// so we wait until the config is fully loaded.
				<-reloadReady.C

				notifier.Run(discoveryManagerNotify.SyncCh())
				level.Info(logger).Log("msg", "Notifier manager stopped")
				return nil
			},
			func(err error) {
				notifier.Stop()
			},
		)
	}
	r.queryEngine = queryEngine
	r.remoteStorage = remoteStorage
	r.ruleManager = ruleManager

	if err := g.Run(); err != nil {
		level.Error(logger).Log("err", err)
		os.Exit(1)
	}

}

func reloadConfig(filename string, logger log.Logger, rls ...func(*config.Config) error) (promConfig *config.Config, err error) {
	level.Info(logger).Log("msg", "Loading configuration file", "filename", filename)

	conf, err := config.LoadFile(filename)
	if err != nil {
		return nil, fmt.Errorf("couldn't load configuration (--config.file=%q): %v", filename, err)
	}

	failed := false
	for _, rl := range rls {
		if err := rl(conf); err != nil {
			level.Error(logger).Log("msg", "Failed to apply configuration", "err", err)
			failed = true
		}
	}
	if failed {
		return nil, fmt.Errorf("one or more errors occurred while applying the new configuration (--config.file=%q)", filename)
	}
	level.Info(logger).Log("msg", "Completed loading of configuration file", "filename", filename)
	return conf, nil
}

func startsOrEndsWithQuote(s string) bool {
	return strings.HasPrefix(s, "\"") || strings.HasPrefix(s, "'") ||
		strings.HasSuffix(s, "\"") || strings.HasSuffix(s, "'")
}

// computeExternalURL computes a sanitized external URL from a raw input. It infers unset
// URL parts from the OS and the given listen address.
func computeExternalURL(u, listenAddr string) (*url.URL, error) {
	if u == "" {
		hostname, err := os.Hostname()
		if err != nil {
			return nil, err
		}
		_, port, err := net.SplitHostPort(listenAddr)
		if err != nil {
			return nil, err
		}
		u = fmt.Sprintf("http://%s:%s/", hostname, port)
	}

	if startsOrEndsWithQuote(u) {
		return nil, fmt.Errorf("URL must not begin or end with quotes")
	}

	eu, err := url.Parse(u)
	if err != nil {
		return nil, err
	}

	ppref := strings.TrimRight(eu.Path, "/")
	if ppref != "" && !strings.HasPrefix(ppref, "/") {
		ppref = "/" + ppref
	}
	eu.Path = ppref

	return eu, nil
}

// sendAlerts implements the rules.NotifyFunc for a Notifier.
func sendAlerts(n *notifier.Manager, externalURL string) rules.NotifyFunc {
	return func(ctx context.Context, expr string, alerts ...*rules.Alert) {
		var res []*notifier.Alert

		for _, alert := range alerts {
			a := &notifier.Alert{
				StartsAt:     alert.FiredAt,
				Labels:       alert.Labels,
				Annotations:  alert.Annotations,
				GeneratorURL: externalURL + strutil.TableLinkForExpression(expr),
			}
			if !alert.ResolvedAt.IsZero() {
				a.EndsAt = alert.ResolvedAt
			} else {
				a.EndsAt = alert.ValidUntil
			}
			res = append(res, a)
		}

		if len(alerts) > 0 {
			n.Send(res...)
		}
	}
}

func initialize(options *Options) (*sqlx.DB, error) {

	db, err := connect(options.getPrimary())
	if err != nil {
		return nil, fmt.Errorf("error connecting to primary db: %v", err)
	}

	return db, nil
}

func connect(cfg *namespaceConfig) (*sqlx.DB, error) {
	if cfg.Encoding != EncodingJSON && cfg.Encoding != EncodingProto {
		return nil, fmt.Errorf("unknown encoding %q, supported: %q, %q", cfg.Encoding, EncodingJSON, EncodingProto)
	}

	return cfg.Connector(cfg)
}

type byAlertStateAndNameSorter struct {
	alerts []*AlertingRuleWithGroup
}

func (s byAlertStateAndNameSorter) Len() int {
	return len(s.alerts)
}

func (s byAlertStateAndNameSorter) Less(i, j int) bool {
	return s.alerts[i].State() > s.alerts[j].State() ||
		(s.alerts[i].State() == s.alerts[j].State() &&
			s.alerts[i].Name() < s.alerts[j].Name())
}

func (s byAlertStateAndNameSorter) Swap(i, j int) {
	s.alerts[i], s.alerts[j] = s.alerts[j], s.alerts[i]
}

type AlertingRuleWithGroup struct {
	rules.AlertingRule
	Id int
}

func (r *ClickHouseReader) GetRulesFromDB() (*[]model.RuleResponseItem, *model.ApiError) {

	rules := []model.RuleResponseItem{}

	query := fmt.Sprintf("SELECT id, updated_at, data FROM rules")

	err := r.localDB.Select(&rules, query)

	zap.S().Info(query)

	if err != nil {
		zap.S().Debug("Error in processing sql query: ", err)
		return nil, &model.ApiError{Typ: model.ErrorInternal, Err: err}
	}

	return &rules, nil
}

func (r *ClickHouseReader) GetRule(id string) (*model.RuleResponseItem, *model.ApiError) {

	idInt, _ := strconv.Atoi(id)

	rule := &model.RuleResponseItem{}

	query := fmt.Sprintf("SELECT id, updated_at, data FROM rules WHERE id=%d", idInt)

	err := r.localDB.Get(rule, query)

	zap.S().Info(query)

	if err != nil {
		zap.S().Debug("Error in processing sql query: ", err)
		return nil, &model.ApiError{Typ: model.ErrorInternal, Err: err}
	}

	return rule, nil
}

func (r *ClickHouseReader) ListRulesFromProm() (*model.AlertDiscovery, *model.ApiError) {

	groups := r.ruleManager.RuleGroups()

	alertingRulesWithGroupObjects := []*AlertingRuleWithGroup{}

	for _, group := range groups {
		groupNameParts := strings.Split(group.Name(), "-groupname")
		if len(groupNameParts) < 2 {
			continue
		}
		id, _ := strconv.Atoi(groupNameParts[0])
		for _, rule := range group.Rules() {
			if alertingRule, ok := rule.(*rules.AlertingRule); ok {
				alertingRulesWithGroupObject := AlertingRuleWithGroup{
					*alertingRule,
					id,
				}
				alertingRulesWithGroupObjects = append(alertingRulesWithGroupObjects, &alertingRulesWithGroupObject)
			}
		}
	}

	// alertingRules := r.ruleManager.AlertingRules()

	alertsSorter := byAlertStateAndNameSorter{alerts: alertingRulesWithGroupObjects}
	sort.Sort(alertsSorter)
	alerts := []*model.AlertingRuleResponse{}

	for _, alertingRule := range alertsSorter.alerts {

		alertingRuleResponseObject := &model.AlertingRuleResponse{
			Labels: alertingRule.Labels(),
			// Annotations: alertingRule.Annotations(),
			Name: alertingRule.Name(),
			Id:   alertingRule.Id,
		}
		if len(alertingRule.ActiveAlerts()) == 0 {
			alertingRuleResponseObject.State = rules.StateInactive.String()
		} else {
			alertingRuleResponseObject.State = (*(alertingRule.ActiveAlerts()[0])).State.String()
		}

		alerts = append(
			alerts,
			alertingRuleResponseObject,
		)
	}

	res := &model.AlertDiscovery{Alerts: alerts}

	return res, nil
}

func (r *ClickHouseReader) LoadRule(rule model.RuleResponseItem) *model.ApiError {

	groupName := fmt.Sprintf("%d-groupname", rule.Id)

	err := r.ruleManager.AddGroup(time.Duration(r.promConfig.GlobalConfig.EvaluationInterval), rule.Data, groupName)

	if err != nil {
		return &model.ApiError{Typ: model.ErrorInternal, Err: err}
	}

	return nil
}

func (r *ClickHouseReader) LoadChannel(channel *model.ChannelItem) *model.ApiError {

	receiver := &model.Receiver{}
	if err := json.Unmarshal([]byte(channel.Data), receiver); err != nil { // Parse []byte to go struct pointer
		return &model.ApiError{Typ: model.ErrorBadData, Err: err}
	}

	response, err := http.Post(constants.GetAlertManagerApiPrefix()+"v1/receivers", "application/json", bytes.NewBuffer([]byte(channel.Data)))

	if err != nil {
		zap.S().Errorf("Error in getting response of API call to alertmanager/v1/receivers\n", err)
		return &model.ApiError{Typ: model.ErrorInternal, Err: err}
	}
	if response.StatusCode > 299 {
		responseData, _ := ioutil.ReadAll(response.Body)

		err := fmt.Errorf("Error in getting 2xx response in API call to alertmanager/v1/receivers\n", response.Status, string(responseData))
		zap.S().Error(err)

		return &model.ApiError{Typ: model.ErrorInternal, Err: err}
	}

	return nil
}

func (r *ClickHouseReader) GetChannel(id string) (*model.ChannelItem, *model.ApiError) {

	idInt, _ := strconv.Atoi(id)
	channel := model.ChannelItem{}

	query := fmt.Sprintf("SELECT id, created_at, updated_at, name, type, data data FROM notification_channels WHERE id=%d", idInt)

	err := r.localDB.Get(&channel, query)

	if err != nil {
		zap.S().Debug("Error in processing sql query: ", err)
		return nil, &model.ApiError{Typ: model.ErrorInternal, Err: err}
	}

	return &channel, nil

}

func (r *ClickHouseReader) DeleteChannel(id string) *model.ApiError {

	idInt, _ := strconv.Atoi(id)

	channelToDelete, apiErrorObj := r.GetChannel(id)

	if apiErrorObj != nil {
		return apiErrorObj
	}

	tx, err := r.localDB.Begin()
	if err != nil {
		return &model.ApiError{Typ: model.ErrorInternal, Err: err}
	}

	{
		stmt, err := tx.Prepare(`DELETE FROM notification_channels WHERE id=$1;`)
		if err != nil {
			zap.S().Errorf("Error in preparing statement for INSERT to notification_channels\n", err)
			tx.Rollback()
			return &model.ApiError{Typ: model.ErrorInternal, Err: err}
		}
		defer stmt.Close()

		if _, err := stmt.Exec(idInt); err != nil {
			zap.S().Errorf("Error in Executing prepared statement for INSERT to notification_channels\n", err)
			tx.Rollback() // return an error too, we may want to wrap them
			return &model.ApiError{Typ: model.ErrorInternal, Err: err}
		}
	}

	values := map[string]string{"name": channelToDelete.Name}
	jsonValue, _ := json.Marshal(values)

	req, err := http.NewRequest(http.MethodDelete, constants.GetAlertManagerApiPrefix()+"v1/receivers", bytes.NewBuffer(jsonValue))

	if err != nil {
		zap.S().Errorf("Error in creating new delete request to alertmanager/v1/receivers\n", err)
		tx.Rollback()
		return &model.ApiError{Typ: model.ErrorInternal, Err: err}
	}

	req.Header.Add("Content-Type", "application/json")

	client := &http.Client{}
	response, err := client.Do(req)

	if err != nil {
		zap.S().Errorf("Error in delete API call to alertmanager/v1/receivers\n", err)
		tx.Rollback()
		return &model.ApiError{Typ: model.ErrorInternal, Err: err}
	}
	if response.StatusCode > 299 {
		err := fmt.Errorf("Error in getting 2xx response in API call to delete alertmanager/v1/receivers\n", response.Status)
		zap.S().Error(err)
		tx.Rollback()
		return &model.ApiError{Typ: model.ErrorInternal, Err: err}
	}

	err = tx.Commit()
	if err != nil {
		zap.S().Errorf("Error in commiting transaction for DELETE command to notification_channels\n", err)
		return &model.ApiError{Typ: model.ErrorInternal, Err: err}
	}

	return nil

}

func (r *ClickHouseReader) GetChannels() (*[]model.ChannelItem, *model.ApiError) {

	channels := []model.ChannelItem{}

	query := fmt.Sprintf("SELECT id, created_at, updated_at, name, type, data data FROM notification_channels")

	err := r.localDB.Select(&channels, query)

	// zap.S().Info(query)

	if err != nil {
		zap.S().Debug("Error in processing sql query: ", err)
		return nil, &model.ApiError{Typ: model.ErrorInternal, Err: err}
	}

	return &channels, nil

}

func getChannelType(receiver *model.Receiver) string {

	if receiver.EmailConfigs != nil {
		return "email"
	}
	if receiver.OpsGenieConfigs != nil {
		return "opsgenie"
	}
	if receiver.PagerdutyConfigs != nil {
		return "pagerduty"
	}
	if receiver.PushoverConfigs != nil {
		return "pushover"
	}
	if receiver.SNSConfigs != nil {
		return "sns"
	}
	if receiver.SlackConfigs != nil {
		return "slack"
	}
	if receiver.VictorOpsConfigs != nil {
		return "victorops"
	}
	if receiver.WebhookConfigs != nil {
		return "webhook"
	}
	if receiver.WechatConfigs != nil {
		return "wechat"
	}

	return ""
}

func (r *ClickHouseReader) EditChannel(receiver *model.Receiver, id string) (*model.Receiver, *model.ApiError) {

	idInt, _ := strconv.Atoi(id)

	channel, apiErrObj := r.GetChannel(id)

	if apiErrObj != nil {
		return nil, apiErrObj
	}
	if channel.Name != receiver.Name {
		return nil, &model.ApiError{Typ: model.ErrorBadData, Err: fmt.Errorf("channel name cannot be changed")}
	}

	tx, err := r.localDB.Begin()
	if err != nil {
		return nil, &model.ApiError{Typ: model.ErrorInternal, Err: err}
	}

	channel_type := getChannelType(receiver)
	receiverString, _ := json.Marshal(receiver)

	{
		stmt, err := tx.Prepare(`UPDATE notification_channels SET updated_at=$1, type=$2, data=$3 WHERE id=$4;`)

		if err != nil {
			zap.S().Errorf("Error in preparing statement for UPDATE to notification_channels\n", err)
			tx.Rollback()
			return nil, &model.ApiError{Typ: model.ErrorInternal, Err: err}
		}
		defer stmt.Close()

		if _, err := stmt.Exec(time.Now(), channel_type, string(receiverString), idInt); err != nil {
			zap.S().Errorf("Error in Executing prepared statement for UPDATE to notification_channels\n", err)
			tx.Rollback() // return an error too, we may want to wrap them
			return nil, &model.ApiError{Typ: model.ErrorInternal, Err: err}
		}
	}

	req, err := http.NewRequest(http.MethodPut, constants.GetAlertManagerApiPrefix()+"v1/receivers", bytes.NewBuffer(receiverString))

	if err != nil {
		zap.S().Errorf("Error in creating new update request to alertmanager/v1/receivers\n", err)
		tx.Rollback()
		return nil, &model.ApiError{Typ: model.ErrorInternal, Err: err}
	}

	req.Header.Add("Content-Type", "application/json")

	client := &http.Client{}
	response, err := client.Do(req)

	if err != nil {
		zap.S().Errorf("Error in update API call to alertmanager/v1/receivers\n", err)
		tx.Rollback()
		return nil, &model.ApiError{Typ: model.ErrorInternal, Err: err}
	}

	if response.StatusCode > 299 {
		err := fmt.Errorf("Error in getting 2xx response in API call to alertmanager/v1/receivers\n", response.Status)
		zap.S().Error(err)
		tx.Rollback()
		return nil, &model.ApiError{Typ: model.ErrorInternal, Err: err}
	}

	err = tx.Commit()
	if err != nil {
		zap.S().Errorf("Error in commiting transaction for INSERT to notification_channels\n", err)
		return nil, &model.ApiError{Typ: model.ErrorInternal, Err: err}
	}

	return receiver, nil

}

func (r *ClickHouseReader) CreateChannel(receiver *model.Receiver) (*model.Receiver, *model.ApiError) {

	tx, err := r.localDB.Begin()
	if err != nil {
		return nil, &model.ApiError{Typ: model.ErrorInternal, Err: err}
	}

	channel_type := getChannelType(receiver)
	receiverString, _ := json.Marshal(receiver)

	{
		stmt, err := tx.Prepare(`INSERT INTO notification_channels (created_at, updated_at, name, type, data) VALUES($1,$2,$3,$4,$5);`)
		if err != nil {
			zap.S().Errorf("Error in preparing statement for INSERT to notification_channels\n", err)
			tx.Rollback()
			return nil, &model.ApiError{Typ: model.ErrorInternal, Err: err}
		}
		defer stmt.Close()

		if _, err := stmt.Exec(time.Now(), time.Now(), receiver.Name, channel_type, string(receiverString)); err != nil {
			zap.S().Errorf("Error in Executing prepared statement for INSERT to notification_channels\n", err)
			tx.Rollback() // return an error too, we may want to wrap them
			return nil, &model.ApiError{Typ: model.ErrorInternal, Err: err}
		}
	}

	response, err := http.Post(constants.GetAlertManagerApiPrefix()+"v1/receivers", "application/json", bytes.NewBuffer(receiverString))

	if err != nil {
		zap.S().Errorf("Error in getting response of API call to alertmanager/v1/receivers\n", err)
		tx.Rollback()
		return nil, &model.ApiError{Typ: model.ErrorInternal, Err: err}
	}
	if response.StatusCode > 299 {
		err := fmt.Errorf("Error in getting 2xx response in API call to alertmanager/v1/receivers\n", response.Status)
		zap.S().Error(err)
		tx.Rollback()
		return nil, &model.ApiError{Typ: model.ErrorInternal, Err: err}
	}

	err = tx.Commit()
	if err != nil {
		zap.S().Errorf("Error in commiting transaction for INSERT to notification_channels\n", err)
		return nil, &model.ApiError{Typ: model.ErrorInternal, Err: err}
	}

	return receiver, nil

}

func (r *ClickHouseReader) CreateRule(rule string) *model.ApiError {

	tx, err := r.localDB.Begin()
	if err != nil {
		return &model.ApiError{Typ: model.ErrorInternal, Err: err}
	}

	var lastInsertId int64

	{
		stmt, err := tx.Prepare(`INSERT into rules (updated_at, data) VALUES($1,$2);`)
		if err != nil {
			zap.S().Errorf("Error in preparing statement for INSERT to rules\n", err)
			tx.Rollback()
			return &model.ApiError{Typ: model.ErrorInternal, Err: err}
		}
		defer stmt.Close()

		result, err := stmt.Exec(time.Now(), rule)
		if err != nil {
			zap.S().Errorf("Error in Executing prepared statement for INSERT to rules\n", err)
			tx.Rollback() // return an error too, we may want to wrap them
			return &model.ApiError{Typ: model.ErrorInternal, Err: err}
		}
		lastInsertId, _ = result.LastInsertId()

		groupName := fmt.Sprintf("%d-groupname", lastInsertId)

		err = r.ruleManager.AddGroup(time.Duration(r.promConfig.GlobalConfig.EvaluationInterval), rule, groupName)

		if err != nil {
			tx.Rollback()
			return &model.ApiError{Typ: model.ErrorInternal, Err: err}
		}
	}
	err = tx.Commit()
	if err != nil {
		zap.S().Errorf("Error in commiting transaction for INSERT to rules\n", err)
		return &model.ApiError{Typ: model.ErrorInternal, Err: err}
	}
	return nil
}

func (r *ClickHouseReader) EditRule(rule string, id string) *model.ApiError {

	idInt, _ := strconv.Atoi(id)

	tx, err := r.localDB.Begin()
	if err != nil {
		return &model.ApiError{Typ: model.ErrorInternal, Err: err}
	}

	{
		stmt, err := tx.Prepare(`UPDATE rules SET updated_at=$1, data=$2 WHERE id=$3;`)
		if err != nil {
			zap.S().Errorf("Error in preparing statement for UPDATE to rules\n", err)
			tx.Rollback()
			return &model.ApiError{Typ: model.ErrorInternal, Err: err}
		}
		defer stmt.Close()

		if _, err := stmt.Exec(time.Now(), rule, idInt); err != nil {
			zap.S().Errorf("Error in Executing prepared statement for UPDATE to rules\n", err)
			tx.Rollback() // return an error too, we may want to wrap them
			return &model.ApiError{Typ: model.ErrorInternal, Err: err}
		}

		groupName := fmt.Sprintf("%d-groupname", idInt)

		err = r.ruleManager.EditGroup(time.Duration(r.promConfig.GlobalConfig.EvaluationInterval), rule, groupName)

		if err != nil {
			tx.Rollback()
			return &model.ApiError{Typ: model.ErrorInternal, Err: err}
		}
	}

	err = tx.Commit()
	if err != nil {
		zap.S().Errorf("Error in commiting transaction for UPDATE to rules\n", err)
		return &model.ApiError{Typ: model.ErrorInternal, Err: err}
	}

	return nil
}

func (r *ClickHouseReader) DeleteRule(id string) *model.ApiError {

	idInt, _ := strconv.Atoi(id)

	tx, err := r.localDB.Begin()
	if err != nil {
		return &model.ApiError{Typ: model.ErrorInternal, Err: err}
	}

	{
		stmt, err := tx.Prepare(`DELETE FROM rules WHERE id=$1;`)

		if err != nil {
			return &model.ApiError{Typ: model.ErrorInternal, Err: err}
		}
		defer stmt.Close()

		if _, err := stmt.Exec(idInt); err != nil {
			zap.S().Errorf("Error in Executing prepared statement for DELETE to rules\n", err)
			tx.Rollback() // return an error too, we may want to wrap them
			return &model.ApiError{Typ: model.ErrorInternal, Err: err}
		}

		groupName := fmt.Sprintf("%d-groupname", idInt)

		rule := "" // dummy rule to pass to function
		// err = r.ruleManager.UpdateGroupWithAction(time.Duration(r.promConfig.GlobalConfig.EvaluationInterval), rule, groupName, "delete")
		err = r.ruleManager.DeleteGroup(time.Duration(r.promConfig.GlobalConfig.EvaluationInterval), rule, groupName)

		if err != nil {
			tx.Rollback()
			zap.S().Errorf("Error in deleting rule from rulemanager...\n", err)
			return &model.ApiError{Typ: model.ErrorInternal, Err: err}
		}

	}

	err = tx.Commit()
	if err != nil {
		zap.S().Errorf("Error in commiting transaction for deleting rules\n", err)
		return &model.ApiError{Typ: model.ErrorInternal, Err: err}
	}

	return nil
}

func (r *ClickHouseReader) GetInstantQueryMetricsResult(ctx context.Context, queryParams *model.InstantQueryMetricsParams) (*promql.Result, *stats.QueryStats, *model.ApiError) {
	qry, err := r.queryEngine.NewInstantQuery(r.remoteStorage, queryParams.Query, queryParams.Time)
	if err != nil {
		return nil, nil, &model.ApiError{model.ErrorBadData, err}
	}

	res := qry.Exec(ctx)

	// Optional stats field in response if parameter "stats" is not empty.
	var qs *stats.QueryStats
	if queryParams.Stats != "" {
		qs = stats.NewQueryStats(qry.Stats())
	}

	qry.Close()
	return res, qs, nil

}

func (r *ClickHouseReader) GetQueryRangeResult(ctx context.Context, query *model.QueryRangeParams) (*promql.Result, *stats.QueryStats, *model.ApiError) {

	qry, err := r.queryEngine.NewRangeQuery(r.remoteStorage, query.Query, query.Start, query.End, query.Step)

	if err != nil {
		return nil, nil, &model.ApiError{model.ErrorBadData, err}
	}

	res := qry.Exec(ctx)

	// Optional stats field in response if parameter "stats" is not empty.
	var qs *stats.QueryStats
	if query.Stats != "" {
		qs = stats.NewQueryStats(qry.Stats())
	}

	qry.Close()
	return res, qs, nil
}

func (r *ClickHouseReader) GetServices(ctx context.Context, queryParams *model.GetServicesParams) (*[]model.ServiceItem, error) {

	if r.indexTable == "" {
		return nil, ErrNoIndexTable
	}

	serviceItems := []model.ServiceItem{}

	query := fmt.Sprintf("SELECT serviceName, quantile(0.99)(durationNano) as p99, avg(durationNano) as avgDuration, count(*) as numCalls FROM %s WHERE timestamp>='%s' AND timestamp<='%s' AND kind='2' GROUP BY serviceName ORDER BY p99 DESC", r.indexTable, strconv.FormatInt(queryParams.Start.UnixNano(), 10), strconv.FormatInt(queryParams.End.UnixNano(), 10))

	err := r.db.Select(&serviceItems, query)

	zap.S().Info(query)

	if err != nil {
		zap.S().Debug("Error in processing sql query: ", err)
		return nil, fmt.Errorf("Error in processing sql query")
	}

	//////////////////		Below block gets 5xx of services
	serviceErrorItems := []model.ServiceItem{}

	query = fmt.Sprintf("SELECT serviceName, count(*) as numErrors FROM %s WHERE timestamp>='%s' AND timestamp<='%s' AND kind='2' AND (statusCode>=500 OR statusCode=2) GROUP BY serviceName", r.indexTable, strconv.FormatInt(queryParams.Start.UnixNano(), 10), strconv.FormatInt(queryParams.End.UnixNano(), 10))

	err = r.db.Select(&serviceErrorItems, query)

	zap.S().Info(query)

	if err != nil {
		zap.S().Debug("Error in processing sql query: ", err)
		return nil, fmt.Errorf("Error in processing sql query")
	}

	m5xx := make(map[string]int)

	for j, _ := range serviceErrorItems {
		m5xx[serviceErrorItems[j].ServiceName] = serviceErrorItems[j].NumErrors
	}
	///////////////////////////////////////////

	//////////////////		Below block gets 4xx of services

	service4xxItems := []model.ServiceItem{}

	query = fmt.Sprintf("SELECT serviceName, count(*) as num4xx FROM %s WHERE timestamp>='%s' AND timestamp<='%s' AND kind='2' AND statusCode>=400 AND statusCode<500 GROUP BY serviceName", r.indexTable, strconv.FormatInt(queryParams.Start.UnixNano(), 10), strconv.FormatInt(queryParams.End.UnixNano(), 10))

	err = r.db.Select(&service4xxItems, query)

	zap.S().Info(query)

	if err != nil {
		zap.S().Debug("Error in processing sql query: ", err)
		return nil, fmt.Errorf("Error in processing sql query")
	}

	m4xx := make(map[string]int)

	for j, _ := range service4xxItems {
		m5xx[service4xxItems[j].ServiceName] = service4xxItems[j].Num4XX
	}

	for i, _ := range serviceItems {
		if val, ok := m5xx[serviceItems[i].ServiceName]; ok {
			serviceItems[i].NumErrors = val
		}
		if val, ok := m4xx[serviceItems[i].ServiceName]; ok {
			serviceItems[i].Num4XX = val
		}
		serviceItems[i].CallRate = float32(serviceItems[i].NumCalls) / float32(queryParams.Period)
		serviceItems[i].FourXXRate = float32(serviceItems[i].Num4XX) / float32(queryParams.Period)
		serviceItems[i].ErrorRate = float32(serviceItems[i].NumErrors) / float32(queryParams.Period)
	}

	return &serviceItems, nil
}

func (r *ClickHouseReader) GetServiceOverview(ctx context.Context, queryParams *model.GetServiceOverviewParams) (*[]model.ServiceOverviewItem, error) {

	serviceOverviewItems := []model.ServiceOverviewItem{}

	query := fmt.Sprintf("SELECT toStartOfInterval(timestamp, INTERVAL %s minute) as time, quantile(0.99)(durationNano) as p99, quantile(0.95)(durationNano) as p95,quantile(0.50)(durationNano) as p50, count(*) as numCalls FROM %s WHERE timestamp>='%s' AND timestamp<='%s' AND kind='2' AND serviceName='%s' GROUP BY time ORDER BY time DESC", strconv.Itoa(int(queryParams.StepSeconds/60)), r.indexTable, strconv.FormatInt(queryParams.Start.UnixNano(), 10), strconv.FormatInt(queryParams.End.UnixNano(), 10), queryParams.ServiceName)

	err := r.db.Select(&serviceOverviewItems, query)

	zap.S().Info(query)

	if err != nil {
		zap.S().Debug("Error in processing sql query: ", err)
		return nil, fmt.Errorf("Error in processing sql query")
	}

	serviceErrorItems := []model.ServiceErrorItem{}

	query = fmt.Sprintf("SELECT toStartOfInterval(timestamp, INTERVAL %s minute) as time, count(*) as numErrors FROM %s WHERE timestamp>='%s' AND timestamp<='%s' AND kind='2' AND serviceName='%s' AND (statusCode>=500 OR statusCode=2) GROUP BY time ORDER BY time DESC", strconv.Itoa(int(queryParams.StepSeconds/60)), r.indexTable, strconv.FormatInt(queryParams.Start.UnixNano(), 10), strconv.FormatInt(queryParams.End.UnixNano(), 10), queryParams.ServiceName)

	err = r.db.Select(&serviceErrorItems, query)

	zap.S().Info(query)

	if err != nil {
		zap.S().Debug("Error in processing sql query: ", err)
		return nil, fmt.Errorf("Error in processing sql query")
	}

	m := make(map[int64]int)

	for j, _ := range serviceErrorItems {
		timeObj, _ := time.Parse(time.RFC3339Nano, serviceErrorItems[j].Time)
		m[int64(timeObj.UnixNano())] = serviceErrorItems[j].NumErrors
	}

	for i, _ := range serviceOverviewItems {
		timeObj, _ := time.Parse(time.RFC3339Nano, serviceOverviewItems[i].Time)
		serviceOverviewItems[i].Timestamp = int64(timeObj.UnixNano())
		serviceOverviewItems[i].Time = ""

		if val, ok := m[serviceOverviewItems[i].Timestamp]; ok {
			serviceOverviewItems[i].NumErrors = val
		}
		serviceOverviewItems[i].ErrorRate = float32(serviceOverviewItems[i].NumErrors) * 100 / float32(serviceOverviewItems[i].NumCalls)
		serviceOverviewItems[i].CallRate = float32(serviceOverviewItems[i].NumCalls) / float32(queryParams.StepSeconds)
	}

	return &serviceOverviewItems, nil

}

func (r *ClickHouseReader) SearchSpans(ctx context.Context, queryParams *model.SpanSearchParams) (*[]model.SearchSpansResult, error) {

	query := fmt.Sprintf("SELECT timestamp, spanID, traceID, serviceName, name, kind, durationNano, tagsKeys, tagsValues FROM %s WHERE timestamp >= ? AND timestamp <= ?", r.indexTable)

	args := []interface{}{strconv.FormatInt(queryParams.Start.UnixNano(), 10), strconv.FormatInt(queryParams.End.UnixNano(), 10)}

	if len(queryParams.ServiceName) != 0 {
		query = query + " AND serviceName = ?"
		args = append(args, queryParams.ServiceName)
	}

	if len(queryParams.OperationName) != 0 {

		query = query + " AND name = ?"
		args = append(args, queryParams.OperationName)

	}

	if len(queryParams.Kind) != 0 {
		query = query + " AND kind = ?"
		args = append(args, queryParams.Kind)

	}

	if len(queryParams.MinDuration) != 0 {
		query = query + " AND durationNano >= ?"
		args = append(args, queryParams.MinDuration)
	}
	if len(queryParams.MaxDuration) != 0 {
		query = query + " AND durationNano <= ?"
		args = append(args, queryParams.MaxDuration)
	}

	for _, item := range queryParams.Tags {

		if item.Key == "error" && item.Value == "true" {
			query = query + " AND ( has(tags, 'error:true') OR statusCode>=500 OR statusCode=2)"
			continue
		}

		if item.Operator == "equals" {
			query = query + " AND has(tags, ?)"
			args = append(args, fmt.Sprintf("%s:%s", item.Key, item.Value))
		} else if item.Operator == "contains" {
			query = query + " AND tagsValues[indexOf(tagsKeys, ?)] ILIKE ?"
			args = append(args, item.Key)
			args = append(args, fmt.Sprintf("%%%s%%", item.Value))
		} else if item.Operator == "regex" {
			query = query + " AND match(tagsValues[indexOf(tagsKeys, ?)], ?)"
			args = append(args, item.Key)
			args = append(args, item.Value)
		} else if item.Operator == "isnotnull" {
			query = query + " AND has(tagsKeys, ?)"
			args = append(args, item.Key)
		} else {
			return nil, fmt.Errorf("Tag Operator %s not supported", item.Operator)
		}

	}

	query = query + " ORDER BY timestamp DESC LIMIT 100"

	var searchScanReponses []model.SearchSpanReponseItem

	err := r.db.Select(&searchScanReponses, query, args...)

	zap.S().Info(query)

	if err != nil {
		zap.S().Debug("Error in processing sql query: ", err)
		return nil, fmt.Errorf("Error in processing sql query")
	}

	searchSpansResult := []model.SearchSpansResult{
		model.SearchSpansResult{
			Columns: []string{"__time", "SpanId", "TraceId", "ServiceName", "Name", "Kind", "DurationNano", "TagsKeys", "TagsValues"},
			Events:  make([][]interface{}, len(searchScanReponses)),
		},
	}

	for i, item := range searchScanReponses {
		spanEvents := item.GetValues()
		searchSpansResult[0].Events[i] = spanEvents
	}

	return &searchSpansResult, nil
}

func buildFilterArrayQuery(ctx context.Context, excludeMap map[string]struct{}, params []string, filter string, query *string, args []interface{}) []interface{} {
	for i, e := range params {
		if i == 0 && i == len(params)-1 {
			if _, ok := excludeMap[filter]; ok {
				*query += fmt.Sprintf(" AND NOT (%s=?)", filter)
			} else {
				*query += fmt.Sprintf(" AND (%s=?)", filter)
			}
		} else if i == 0 && i != len(params)-1 {
			if _, ok := excludeMap[filter]; ok {
				*query += fmt.Sprintf(" AND NOT (%s=?", filter)
			} else {
				*query += fmt.Sprintf(" AND (%s=?", filter)
			}
		} else if i != 0 && i == len(params)-1 {
			*query += fmt.Sprintf(" OR %s=?)", filter)
		} else {
			*query += fmt.Sprintf(" OR %s=?", filter)
		}
		args = append(args, e)
	}
	return args
}

func (r *ClickHouseReader) GetSpanFilters(ctx context.Context, queryParams *model.SpanFilterParams) (*model.SpanFiltersResponse, *model.ApiError) {

	var query string
	excludeMap := make(map[string]struct{})
	for _, e := range queryParams.Exclude {
		if e == constants.OperationRequest {
			excludeMap[constants.OperationDB] = struct{}{}
			continue
		}
		excludeMap[e] = struct{}{}
	}

	args := []interface{}{strconv.FormatInt(queryParams.Start.UnixNano(), 10), strconv.FormatInt(queryParams.End.UnixNano(), 10)}
	if len(queryParams.ServiceName) > 0 {
		args = buildFilterArrayQuery(ctx, excludeMap, queryParams.ServiceName, constants.ServiceName, &query, args)
	}
	if len(queryParams.HttpRoute) > 0 {
		args = buildFilterArrayQuery(ctx, excludeMap, queryParams.HttpRoute, constants.HttpRoute, &query, args)
	}
	if len(queryParams.HttpCode) > 0 {
		args = buildFilterArrayQuery(ctx, excludeMap, queryParams.HttpCode, constants.HttpCode, &query, args)
	}
	if len(queryParams.HttpHost) > 0 {
		args = buildFilterArrayQuery(ctx, excludeMap, queryParams.HttpHost, constants.HttpHost, &query, args)
	}
	if len(queryParams.HttpMethod) > 0 {
		args = buildFilterArrayQuery(ctx, excludeMap, queryParams.HttpMethod, constants.HttpMethod, &query, args)
	}
	if len(queryParams.HttpUrl) > 0 {
		args = buildFilterArrayQuery(ctx, excludeMap, queryParams.HttpUrl, constants.HttpUrl, &query, args)
	}
	if len(queryParams.Component) > 0 {
		args = buildFilterArrayQuery(ctx, excludeMap, queryParams.Component, constants.Component, &query, args)
	}
	if len(queryParams.Operation) > 0 {
		args = buildFilterArrayQuery(ctx, excludeMap, queryParams.Operation, constants.OperationDB, &query, args)
	}

	if len(queryParams.MinDuration) != 0 {
		query = query + " AND durationNano >= ?"
		args = append(args, queryParams.MinDuration)
	}
	if len(queryParams.MaxDuration) != 0 {
		query = query + " AND durationNano <= ?"
		args = append(args, queryParams.MaxDuration)
	}

	query = getStatusFilters(query, queryParams.Status, excludeMap)

	traceFilterReponse := model.SpanFiltersResponse{
		Status:      map[string]int{},
		Duration:    map[string]int{},
		ServiceName: map[string]int{},
		Operation:   map[string]int{},
		HttpCode:    map[string]int{},
		HttpMethod:  map[string]int{},
		HttpUrl:     map[string]int{},
		HttpRoute:   map[string]int{},
		HttpHost:    map[string]int{},
		Component:   map[string]int{},
	}

	for _, e := range queryParams.GetFilters {
		switch e {
		case "serviceName":
			finalQuery := fmt.Sprintf("SELECT serviceName, count() as count FROM %s WHERE timestamp >= ? AND timestamp <= ?", r.indexTable)
			finalQuery += query
			finalQuery += " GROUP BY serviceName"
			var dBResponse []model.DBResponseServiceName
			err := r.db.Select(&dBResponse, finalQuery, args...)
			if err != nil {
				zap.S().Debug("Error in processing sql query: ", err)
				return nil, &model.ApiError{model.ErrorExec, fmt.Errorf("Error in processing sql query", err)}
			}
			for _, service := range dBResponse {
				if service.ServiceName != "" {
					traceFilterReponse.ServiceName[service.ServiceName] = service.Count
				}
			}
		case "httpCode":
			finalQuery := fmt.Sprintf("SELECT httpCode, count() as count FROM %s WHERE timestamp >= ? AND timestamp <= ?", r.indexTable)
			finalQuery += query
			finalQuery += " GROUP BY httpCode"
			var dBResponse []model.DBResponseHttpCode
			fmt.Println(finalQuery)
			err := r.db.Select(&dBResponse, finalQuery, args...)
			if err != nil {
				zap.S().Debug("Error in processing sql query: ", err)
				return nil, &model.ApiError{model.ErrorExec, fmt.Errorf("Error in processing sql query", err)}
			}
			for _, service := range dBResponse {
				if service.HttpCode != "" {
					traceFilterReponse.HttpCode[service.HttpCode] = service.Count
				}
			}
		case "httpRoute":
			finalQuery := fmt.Sprintf("SELECT httpRoute, count() as count FROM %s WHERE timestamp >= ? AND timestamp <= ?", r.indexTable)
			finalQuery += query
			finalQuery += " GROUP BY httpRoute"
			var dBResponse []model.DBResponseHttpRoute
			err := r.db.Select(&dBResponse, finalQuery, args...)
			if err != nil {
				zap.S().Debug("Error in processing sql query: ", err)
				return nil, &model.ApiError{model.ErrorExec, fmt.Errorf("Error in processing sql query", err)}
			}
			for _, service := range dBResponse {
				if service.HttpRoute != "" {
					traceFilterReponse.HttpRoute[service.HttpRoute] = service.Count
				}
			}
		case "httpUrl":
			finalQuery := fmt.Sprintf("SELECT httpUrl, count() as count FROM %s WHERE timestamp >= ? AND timestamp <= ?", r.indexTable)
			finalQuery += query
			finalQuery += " GROUP BY httpUrl"
			var dBResponse []model.DBResponseHttpUrl
			err := r.db.Select(&dBResponse, finalQuery, args...)
			if err != nil {
				zap.S().Debug("Error in processing sql query: ", err)
				return nil, &model.ApiError{model.ErrorExec, fmt.Errorf("Error in processing sql query", err)}
			}
			for _, service := range dBResponse {
				if service.HttpUrl != "" {
					traceFilterReponse.HttpUrl[service.HttpUrl] = service.Count
				}
			}
		case "httpMethod":
			finalQuery := fmt.Sprintf("SELECT httpMethod, count() as count FROM %s WHERE timestamp >= ? AND timestamp <= ?", r.indexTable)
			finalQuery += query
			finalQuery += " GROUP BY httpMethod"
			var dBResponse []model.DBResponseHttpMethod
			err := r.db.Select(&dBResponse, finalQuery, args...)
			if err != nil {
				zap.S().Debug("Error in processing sql query: ", err)
				return nil, &model.ApiError{model.ErrorExec, fmt.Errorf("Error in processing sql query", err)}
			}
			for _, service := range dBResponse {
				if service.HttpMethod != "" {
					traceFilterReponse.HttpMethod[service.HttpMethod] = service.Count
				}
			}
		case "httpHost":
			finalQuery := fmt.Sprintf("SELECT httpHost, count() as count FROM %s WHERE timestamp >= ? AND timestamp <= ?", r.indexTable)
			finalQuery += query
			finalQuery += " GROUP BY httpHost"
			var dBResponse []model.DBResponseHttpHost
			err := r.db.Select(&dBResponse, finalQuery, args...)
			if err != nil {
				zap.S().Debug("Error in processing sql query: ", err)
				return nil, &model.ApiError{model.ErrorExec, fmt.Errorf("Error in processing sql query", err)}
			}
			for _, service := range dBResponse {
				if service.HttpHost != "" {
					traceFilterReponse.HttpHost[service.HttpHost] = service.Count
				}
			}
		case "operation":
			finalQuery := fmt.Sprintf("SELECT name, count() as count FROM %s WHERE timestamp >= ? AND timestamp <= ?", r.indexTable)
			finalQuery += query
			finalQuery += " GROUP BY name"
			var dBResponse []model.DBResponseOperation
			err := r.db.Select(&dBResponse, finalQuery, args...)
			if err != nil {
				zap.S().Debug("Error in processing sql query: ", err)
				return nil, &model.ApiError{model.ErrorExec, fmt.Errorf("Error in processing sql query", err)}
			}
			for _, service := range dBResponse {
				if service.Operation != "" {
					traceFilterReponse.Operation[service.Operation] = service.Count
				}
			}
		case "component":
			finalQuery := fmt.Sprintf("SELECT component, count() as count FROM %s WHERE timestamp >= ? AND timestamp <= ?", r.indexTable)
			finalQuery += query
			finalQuery += " GROUP BY component"
			var dBResponse []model.DBResponseComponent
			err := r.db.Select(&dBResponse, finalQuery, args...)
			if err != nil {
				zap.S().Debug("Error in processing sql query: ", err)
				return nil, &model.ApiError{model.ErrorExec, fmt.Errorf("Error in processing sql query", err)}
			}
			for _, service := range dBResponse {
				if service.Component.String != "" {
					traceFilterReponse.Component[service.Component.String] = service.Count
				}
			}
		case "status":
			finalQuery := fmt.Sprintf("SELECT COUNT(*) as numErrors FROM %s WHERE timestamp >= ? AND timestamp <= ? AND hasError = 1", r.indexTable)
			finalQuery += query
			var dBResponse []model.DBResponseErrors
			err := r.db.Select(&dBResponse, finalQuery, args...)
			if err != nil {
				zap.S().Debug("Error in processing sql query: ", err)
				return nil, &model.ApiError{model.ErrorExec, fmt.Errorf("Error in processing sql query", err)}
			}

			finalQuery2 := fmt.Sprintf("SELECT COUNT(*) as numTotal FROM %s WHERE timestamp >= ? AND timestamp <= ?", r.indexTable)
			finalQuery2 += query
			var dBResponse2 []model.DBResponseTotal
			err = r.db.Select(&dBResponse2, finalQuery2, args...)
			if err != nil {
				zap.S().Debug("Error in processing sql query: ", err)
				return nil, &model.ApiError{model.ErrorExec, fmt.Errorf("Error in processing sql query", err)}
			}
			traceFilterReponse.Status = map[string]int{"ok": dBResponse2[0].NumTotal - dBResponse[0].NumErrors, "error": dBResponse[0].NumErrors}
		case "duration":
			finalQuery := fmt.Sprintf("SELECT min(durationNano), max(durationNano) FROM %s WHERE timestamp >= ? AND timestamp <= ?", r.indexTable)
			finalQuery += query
			var dBResponse []model.DBResponseMinMaxDuration
			err := r.db.Select(&dBResponse, finalQuery, args...)
			if err != nil {
				zap.S().Debug("Error in processing sql query: ", err)
				return nil, &model.ApiError{model.ErrorExec, fmt.Errorf("Error in processing sql query", err)}
			}
			for _, service := range dBResponse {
				traceFilterReponse.Duration["minDuration"] = service.MinDuration
				traceFilterReponse.Duration["maxDuration"] = service.MaxDuration
			}
		default:
			return nil, &model.ApiError{model.ErrorBadData, fmt.Errorf("filter type: %s not supported", e)}
		}
	}

	return &traceFilterReponse, nil
}

func getStatusFilters(query string, statusParams []string, excludeMap map[string]struct{}) string {

	// status can only be two and if both are selected than they are equivalent to none selected
	if _, ok := excludeMap["status"]; ok {
		if len(statusParams) == 1 {
			if statusParams[0] == "error" {
				query += " AND hasError = 0"
			} else if statusParams[0] == "ok" {
				query += " AND hasError = 1"
			}
		}
	} else if len(statusParams) == 1 {
		if statusParams[0] == "error" {
			query += " AND hasError = 1"
		} else if statusParams[0] == "ok" {
			query += " AND hasError = 0"
		}
	}
	return query
}

func (r *ClickHouseReader) GetFilteredSpans(ctx context.Context, queryParams *model.GetFilteredSpansParams) (*model.GetFilterSpansResponse, *model.ApiError) {

	baseQuery := fmt.Sprintf("SELECT timestamp, spanID, traceID, serviceName, name, durationNano, httpCode, httpMethod FROM %s WHERE timestamp >= ? AND timestamp <= ?", r.indexTable)

	excludeMap := make(map[string]struct{})
	for _, e := range queryParams.Exclude {
		if e == constants.OperationRequest {
			excludeMap[constants.OperationDB] = struct{}{}
			continue
		}
		excludeMap[e] = struct{}{}
	}

	var query string
	args := []interface{}{strconv.FormatInt(queryParams.Start.UnixNano(), 10), strconv.FormatInt(queryParams.End.UnixNano(), 10)}
	if len(queryParams.ServiceName) > 0 {
		args = buildFilterArrayQuery(ctx, excludeMap, queryParams.ServiceName, constants.ServiceName, &query, args)
	}
	if len(queryParams.HttpRoute) > 0 {
		args = buildFilterArrayQuery(ctx, excludeMap, queryParams.HttpRoute, constants.HttpRoute, &query, args)
	}
	if len(queryParams.HttpCode) > 0 {
		args = buildFilterArrayQuery(ctx, excludeMap, queryParams.HttpCode, constants.HttpCode, &query, args)
	}
	if len(queryParams.HttpHost) > 0 {
		args = buildFilterArrayQuery(ctx, excludeMap, queryParams.HttpHost, constants.HttpHost, &query, args)
	}
	if len(queryParams.HttpMethod) > 0 {
		args = buildFilterArrayQuery(ctx, excludeMap, queryParams.HttpMethod, constants.HttpMethod, &query, args)
	}
	if len(queryParams.HttpUrl) > 0 {
		args = buildFilterArrayQuery(ctx, excludeMap, queryParams.HttpUrl, constants.HttpUrl, &query, args)
	}
	if len(queryParams.Component) > 0 {
		args = buildFilterArrayQuery(ctx, excludeMap, queryParams.Component, constants.Component, &query, args)
	}
	if len(queryParams.Operation) > 0 {
		args = buildFilterArrayQuery(ctx, excludeMap, queryParams.Operation, constants.OperationDB, &query, args)
	}
	if len(queryParams.MinDuration) != 0 {
		query = query + " AND durationNano >= ?"
		args = append(args, queryParams.MinDuration)
	}
	if len(queryParams.MaxDuration) != 0 {
		query = query + " AND durationNano <= ?"
		args = append(args, queryParams.MaxDuration)
	}
	query = getStatusFilters(query, queryParams.Status, excludeMap)

	if len(queryParams.Kind) != 0 {
		query = query + " AND kind = ?"
		args = append(args, queryParams.Kind)
	}

	for _, item := range queryParams.Tags {

		if item.Operator == "in" {
			for i, value := range item.Values {
				if i == 0 && i == len(item.Values)-1 {
					query += " AND has(tags, ?)"
				} else if i == 0 && i != len(item.Values)-1 {
					query += " AND (has(tags, ?)"
				} else if i != 0 && i == len(item.Values)-1 {
					query += " OR has(tags, ?))"
				} else {
					query += " OR has(tags, ?)"
				}
				args = append(args, fmt.Sprintf("%s:%s", item.Key, value))
			}
		} else if item.Operator == "not in" {
			for i, value := range item.Values {
				if i == 0 && i == len(item.Values)-1 {
					query += " AND NOT has(tags, ?)"
				} else if i == 0 && i != len(item.Values)-1 {
					query += " AND NOT (has(tags, ?)"
				} else if i != 0 && i == len(item.Values)-1 {
					query += " OR has(tags, ?))"
				} else {
					query += " OR has(tags, ?)"
				}
				args = append(args, fmt.Sprintf("%s:%s", item.Key, value))
			}
		} else if item.Operator == "regex" {
			if len(item.Values) != 1 {
				return nil, &model.ApiError{model.ErrorExec, fmt.Errorf("Regex tag operator should only have one value")}
			}
			query = query + " AND match(tagsValues[indexOf(tagsKeys, ?)], ?)"
			args = append(args, item.Key)
			args = append(args, item.Values[0])
		} else if item.Operator == "isnotnull" {
			for range item.Values {
				query = query + " AND has(tagsKeys, ?)"
				args = append(args, item.Key)
			}
		} else {
			return nil, &model.ApiError{model.ErrorExec, fmt.Errorf("Tag Operator %s not supported", item.Operator)}
		}

	}

	var totalSpans []model.DBResponseTotal

	totalSpansQuery := fmt.Sprintf(`SELECT count() as numTotal FROM %s WHERE timestamp >= ? AND timestamp <= ?`, r.indexTable)

	totalSpansQuery += query
	err := r.db.Select(&totalSpans, totalSpansQuery, args...)

	zap.S().Info(totalSpansQuery)

	if err != nil {
		zap.S().Debug("Error in processing sql query: ", err)
		return nil, &model.ApiError{model.ErrorExec, fmt.Errorf("Error in processing sql query")}
	}

	if len(queryParams.Order) != 0 {
		if queryParams.Order == "descending" {
			query = query + "  ORDER BY timestamp DESC"
		}
		if queryParams.Order == "ascending" {
			query = query + "  ORDER BY timestamp ASC"
		}
	}
	if queryParams.Limit > 0 {
		query = query + " LIMIT ?"
		args = append(args, queryParams.Limit)
	}

	if queryParams.Offset > 0 {
		// due to bug in SQLx driver, using %d temporarily
		query = query + fmt.Sprintf(" OFFSET %d", queryParams.Offset)
		// args = append(args, queryParams.Offset)
	}

	var getFilterSpansResponseItems []model.GetFilterSpansResponseItem

	baseQuery += query
	err = r.db.Select(&getFilterSpansResponseItems, baseQuery, args...)

	zap.S().Info(baseQuery)

	if err != nil {
		zap.S().Debug("Error in processing sql query: ", err)
		return nil, &model.ApiError{model.ErrorExec, fmt.Errorf("Error in processing sql query")}
	}

	getFilterSpansResponse := model.GetFilterSpansResponse{
		Spans:      getFilterSpansResponseItems,
		TotalSpans: totalSpans[0].NumTotal,
	}

	return &getFilterSpansResponse, nil
}

func (r *ClickHouseReader) GetTagFilters(ctx context.Context, queryParams *model.TagFilterParams) (*[]model.TagFilters, *model.ApiError) {

	excludeMap := make(map[string]struct{})
	for _, e := range queryParams.Exclude {
		if e == constants.OperationRequest {
			excludeMap[constants.OperationDB] = struct{}{}
			continue
		}
		excludeMap[e] = struct{}{}
	}

	var query string
	args := []interface{}{strconv.FormatInt(queryParams.Start.UnixNano(), 10), strconv.FormatInt(queryParams.End.UnixNano(), 10)}
	if len(queryParams.ServiceName) > 0 {
		args = buildFilterArrayQuery(ctx, excludeMap, queryParams.ServiceName, constants.ServiceName, &query, args)
	}
	if len(queryParams.HttpRoute) > 0 {
		args = buildFilterArrayQuery(ctx, excludeMap, queryParams.HttpRoute, constants.HttpRoute, &query, args)
	}
	if len(queryParams.HttpCode) > 0 {
		args = buildFilterArrayQuery(ctx, excludeMap, queryParams.HttpCode, constants.HttpCode, &query, args)
	}
	if len(queryParams.HttpHost) > 0 {
		args = buildFilterArrayQuery(ctx, excludeMap, queryParams.HttpHost, constants.HttpHost, &query, args)
	}
	if len(queryParams.HttpMethod) > 0 {
		args = buildFilterArrayQuery(ctx, excludeMap, queryParams.HttpMethod, constants.HttpMethod, &query, args)
	}
	if len(queryParams.HttpUrl) > 0 {
		args = buildFilterArrayQuery(ctx, excludeMap, queryParams.HttpUrl, constants.HttpUrl, &query, args)
	}
	if len(queryParams.Component) > 0 {
		args = buildFilterArrayQuery(ctx, excludeMap, queryParams.Component, constants.Component, &query, args)
	}
	if len(queryParams.Operation) > 0 {
		args = buildFilterArrayQuery(ctx, excludeMap, queryParams.Operation, constants.OperationDB, &query, args)
	}
	if len(queryParams.MinDuration) != 0 {
		query = query + " AND durationNano >= ?"
		args = append(args, queryParams.MinDuration)
	}
	if len(queryParams.MaxDuration) != 0 {
		query = query + " AND durationNano <= ?"
		args = append(args, queryParams.MaxDuration)
	}

	query = getStatusFilters(query, queryParams.Status, excludeMap)

	tagFilters := []model.TagFilters{}

	finalQuery := fmt.Sprintf(`SELECT DISTINCT arrayJoin(tagsKeys) as tagKeys FROM %s WHERE timestamp >= ? AND timestamp <= ?`, r.indexTable)
	finalQuery += query
	fmt.Println(finalQuery)
	err := r.db.Select(&tagFilters, finalQuery, args...)

	zap.S().Info(query)

	if err != nil {
		zap.S().Debug("Error in processing sql query: ", err)
		return nil, &model.ApiError{model.ErrorExec, fmt.Errorf("Error in processing sql query")}
	}
	tagFilters = excludeTags(ctx, tagFilters)

	return &tagFilters, nil
}

func excludeTags(ctx context.Context, tags []model.TagFilters) []model.TagFilters {
	excludedTagsMap := map[string]bool{
		"http.code":           true,
		"http.route":          true,
		"http.method":         true,
		"http.url":            true,
		"http.status_code":    true,
		"http.host":           true,
		"messaging.system":    true,
		"messaging.operation": true,
		"component":           true,
		"error":               true,
	}
	var newTags []model.TagFilters
	for _, tag := range tags {
		_, ok := excludedTagsMap[tag.TagKeys]
		if !ok {
			newTags = append(newTags, tag)
		}
	}
	return newTags
}

func (r *ClickHouseReader) GetTagValues(ctx context.Context, queryParams *model.TagFilterParams) (*[]model.TagValues, *model.ApiError) {

	excludeMap := make(map[string]struct{})
	for _, e := range queryParams.Exclude {
		if e == constants.OperationRequest {
			excludeMap[constants.OperationDB] = struct{}{}
			continue
		}
		excludeMap[e] = struct{}{}
	}

	var query string
	args := []interface{}{queryParams.TagKey, strconv.FormatInt(queryParams.Start.UnixNano(), 10), strconv.FormatInt(queryParams.End.UnixNano(), 10)}
	if len(queryParams.ServiceName) > 0 {
		args = buildFilterArrayQuery(ctx, excludeMap, queryParams.ServiceName, constants.ServiceName, &query, args)
	}
	if len(queryParams.HttpRoute) > 0 {
		args = buildFilterArrayQuery(ctx, excludeMap, queryParams.HttpRoute, constants.HttpRoute, &query, args)
	}
	if len(queryParams.HttpCode) > 0 {
		args = buildFilterArrayQuery(ctx, excludeMap, queryParams.HttpCode, constants.HttpCode, &query, args)
	}
	if len(queryParams.HttpHost) > 0 {
		args = buildFilterArrayQuery(ctx, excludeMap, queryParams.HttpHost, constants.HttpHost, &query, args)
	}
	if len(queryParams.HttpMethod) > 0 {
		args = buildFilterArrayQuery(ctx, excludeMap, queryParams.HttpMethod, constants.HttpMethod, &query, args)
	}
	if len(queryParams.HttpUrl) > 0 {
		args = buildFilterArrayQuery(ctx, excludeMap, queryParams.HttpUrl, constants.HttpUrl, &query, args)
	}
	if len(queryParams.Component) > 0 {
		args = buildFilterArrayQuery(ctx, excludeMap, queryParams.Component, constants.Component, &query, args)
	}
	if len(queryParams.Operation) > 0 {
		args = buildFilterArrayQuery(ctx, excludeMap, queryParams.Operation, constants.OperationDB, &query, args)
	}
	if len(queryParams.MinDuration) != 0 {
		query = query + " AND durationNano >= ?"
		args = append(args, queryParams.MinDuration)
	}
	if len(queryParams.MaxDuration) != 0 {
		query = query + " AND durationNano <= ?"
		args = append(args, queryParams.MaxDuration)
	}

	query = getStatusFilters(query, queryParams.Status, excludeMap)

	tagValues := []model.TagValues{}

	finalQuery := fmt.Sprintf(`SELECT tagMap[?] as tagValues FROM %s WHERE timestamp >= ? AND timestamp <= ?`, r.indexTable)
	finalQuery += query
	fmt.Println(finalQuery)
	finalQuery += "GROUP BY tagMap[?]"
	args = append(args, queryParams.TagKey)
	err := r.db.Select(&tagValues, finalQuery, args...)

	zap.S().Info(query)

	if err != nil {
		zap.S().Debug("Error in processing sql query: ", err)
		return nil, &model.ApiError{model.ErrorExec, fmt.Errorf("Error in processing sql query")}
	}

	cleanedTagValues := []model.TagValues{}
	for _, e := range tagValues {
		if e.TagValues != "" {
			cleanedTagValues = append(cleanedTagValues, e)
		}
	}
	return &cleanedTagValues, nil
}

func (r *ClickHouseReader) GetServiceDBOverview(ctx context.Context, queryParams *model.GetServiceOverviewParams) (*[]model.ServiceDBOverviewItem, error) {

	var serviceDBOverviewItems []model.ServiceDBOverviewItem

	query := fmt.Sprintf("SELECT toStartOfInterval(timestamp, INTERVAL %s minute) as time, avg(durationNano) as avgDuration, count(1) as numCalls, dbSystem FROM %s WHERE serviceName='%s' AND timestamp>='%s' AND timestamp<='%s' AND kind='3' AND dbName IS NOT NULL GROUP BY time, dbSystem ORDER BY time DESC", strconv.Itoa(int(queryParams.StepSeconds/60)), r.indexTable, queryParams.ServiceName, strconv.FormatInt(queryParams.Start.UnixNano(), 10), strconv.FormatInt(queryParams.End.UnixNano(), 10))

	err := r.db.Select(&serviceDBOverviewItems, query)

	zap.S().Info(query)

	if err != nil {
		zap.S().Debug("Error in processing sql query: ", err)
		return nil, fmt.Errorf("Error in processing sql query")
	}

	for i, _ := range serviceDBOverviewItems {
		timeObj, _ := time.Parse(time.RFC3339Nano, serviceDBOverviewItems[i].Time)
		serviceDBOverviewItems[i].Timestamp = int64(timeObj.UnixNano())
		serviceDBOverviewItems[i].Time = ""
		serviceDBOverviewItems[i].CallRate = float32(serviceDBOverviewItems[i].NumCalls) / float32(queryParams.StepSeconds)
	}

	if serviceDBOverviewItems == nil {
		serviceDBOverviewItems = []model.ServiceDBOverviewItem{}
	}

	return &serviceDBOverviewItems, nil

}

func (r *ClickHouseReader) GetServiceExternalAvgDuration(ctx context.Context, queryParams *model.GetServiceOverviewParams) (*[]model.ServiceExternalItem, error) {

	var serviceExternalItems []model.ServiceExternalItem

	query := fmt.Sprintf("SELECT toStartOfInterval(timestamp, INTERVAL %s minute) as time, avg(durationNano) as avgDuration FROM %s WHERE serviceName='%s' AND timestamp>='%s' AND timestamp<='%s' AND kind='3' AND externalHttpUrl IS NOT NULL GROUP BY time ORDER BY time DESC", strconv.Itoa(int(queryParams.StepSeconds/60)), r.indexTable, queryParams.ServiceName, strconv.FormatInt(queryParams.Start.UnixNano(), 10), strconv.FormatInt(queryParams.End.UnixNano(), 10))

	err := r.db.Select(&serviceExternalItems, query)

	zap.S().Info(query)

	if err != nil {
		zap.S().Debug("Error in processing sql query: ", err)
		return nil, fmt.Errorf("Error in processing sql query")
	}

	for i, _ := range serviceExternalItems {
		timeObj, _ := time.Parse(time.RFC3339Nano, serviceExternalItems[i].Time)
		serviceExternalItems[i].Timestamp = int64(timeObj.UnixNano())
		serviceExternalItems[i].Time = ""
		serviceExternalItems[i].CallRate = float32(serviceExternalItems[i].NumCalls) / float32(queryParams.StepSeconds)
	}

	if serviceExternalItems == nil {
		serviceExternalItems = []model.ServiceExternalItem{}
	}

	return &serviceExternalItems, nil
}

func (r *ClickHouseReader) GetServiceExternalErrors(ctx context.Context, queryParams *model.GetServiceOverviewParams) (*[]model.ServiceExternalItem, error) {

	var serviceExternalErrorItems []model.ServiceExternalItem

	query := fmt.Sprintf("SELECT toStartOfInterval(timestamp, INTERVAL %s minute) as time, avg(durationNano) as avgDuration, count(1) as numCalls, externalHttpUrl FROM %s WHERE serviceName='%s' AND timestamp>='%s' AND timestamp<='%s' AND kind='3' AND externalHttpUrl IS NOT NULL AND (statusCode >= 500 OR statusCode=2) GROUP BY time, externalHttpUrl ORDER BY time DESC", strconv.Itoa(int(queryParams.StepSeconds/60)), r.indexTable, queryParams.ServiceName, strconv.FormatInt(queryParams.Start.UnixNano(), 10), strconv.FormatInt(queryParams.End.UnixNano(), 10))

	err := r.db.Select(&serviceExternalErrorItems, query)

	zap.S().Info(query)

	if err != nil {
		zap.S().Debug("Error in processing sql query: ", err)
		return nil, fmt.Errorf("Error in processing sql query")
	}
	var serviceExternalTotalItems []model.ServiceExternalItem

	queryTotal := fmt.Sprintf("SELECT toStartOfInterval(timestamp, INTERVAL %s minute) as time, avg(durationNano) as avgDuration, count(1) as numCalls, externalHttpUrl FROM %s WHERE serviceName='%s' AND timestamp>='%s' AND timestamp<='%s' AND kind='3' AND externalHttpUrl IS NOT NULL GROUP BY time, externalHttpUrl ORDER BY time DESC", strconv.Itoa(int(queryParams.StepSeconds/60)), r.indexTable, queryParams.ServiceName, strconv.FormatInt(queryParams.Start.UnixNano(), 10), strconv.FormatInt(queryParams.End.UnixNano(), 10))

	errTotal := r.db.Select(&serviceExternalTotalItems, queryTotal)

	if errTotal != nil {
		zap.S().Debug("Error in processing sql query: ", err)
		return nil, fmt.Errorf("Error in processing sql query")
	}

	m := make(map[string]int)

	for j, _ := range serviceExternalErrorItems {
		timeObj, _ := time.Parse(time.RFC3339Nano, serviceExternalErrorItems[j].Time)
		m[strconv.FormatInt(timeObj.UnixNano(), 10)+"-"+serviceExternalErrorItems[j].ExternalHttpUrl] = serviceExternalErrorItems[j].NumCalls
	}

	for i, _ := range serviceExternalTotalItems {
		timeObj, _ := time.Parse(time.RFC3339Nano, serviceExternalTotalItems[i].Time)
		serviceExternalTotalItems[i].Timestamp = int64(timeObj.UnixNano())
		serviceExternalTotalItems[i].Time = ""
		// serviceExternalTotalItems[i].CallRate = float32(serviceExternalTotalItems[i].NumCalls) / float32(queryParams.StepSeconds)

		if val, ok := m[strconv.FormatInt(serviceExternalTotalItems[i].Timestamp, 10)+"-"+serviceExternalTotalItems[i].ExternalHttpUrl]; ok {
			serviceExternalTotalItems[i].NumErrors = val
			serviceExternalTotalItems[i].ErrorRate = float32(serviceExternalTotalItems[i].NumErrors) * 100 / float32(serviceExternalTotalItems[i].NumCalls)
		}
		serviceExternalTotalItems[i].CallRate = 0
		serviceExternalTotalItems[i].NumCalls = 0

	}

	if serviceExternalTotalItems == nil {
		serviceExternalTotalItems = []model.ServiceExternalItem{}
	}

	return &serviceExternalTotalItems, nil
}

func (r *ClickHouseReader) GetServiceExternal(ctx context.Context, queryParams *model.GetServiceOverviewParams) (*[]model.ServiceExternalItem, error) {

	var serviceExternalItems []model.ServiceExternalItem

	query := fmt.Sprintf("SELECT toStartOfInterval(timestamp, INTERVAL %s minute) as time, avg(durationNano) as avgDuration, count(1) as numCalls, externalHttpUrl FROM %s WHERE serviceName='%s' AND timestamp>='%s' AND timestamp<='%s' AND kind='3' AND externalHttpUrl IS NOT NULL GROUP BY time, externalHttpUrl ORDER BY time DESC", strconv.Itoa(int(queryParams.StepSeconds/60)), r.indexTable, queryParams.ServiceName, strconv.FormatInt(queryParams.Start.UnixNano(), 10), strconv.FormatInt(queryParams.End.UnixNano(), 10))

	err := r.db.Select(&serviceExternalItems, query)

	zap.S().Info(query)

	if err != nil {
		zap.S().Debug("Error in processing sql query: ", err)
		return nil, fmt.Errorf("Error in processing sql query")
	}

	for i, _ := range serviceExternalItems {
		timeObj, _ := time.Parse(time.RFC3339Nano, serviceExternalItems[i].Time)
		serviceExternalItems[i].Timestamp = int64(timeObj.UnixNano())
		serviceExternalItems[i].Time = ""
		serviceExternalItems[i].CallRate = float32(serviceExternalItems[i].NumCalls) / float32(queryParams.StepSeconds)
	}

	if serviceExternalItems == nil {
		serviceExternalItems = []model.ServiceExternalItem{}
	}

	return &serviceExternalItems, nil
}

func (r *ClickHouseReader) GetTopEndpoints(ctx context.Context, queryParams *model.GetTopEndpointsParams) (*[]model.TopEndpointsItem, error) {

	var topEndpointsItems []model.TopEndpointsItem

	query := fmt.Sprintf("SELECT quantile(0.5)(durationNano) as p50, quantile(0.95)(durationNano) as p95, quantile(0.99)(durationNano) as p99, COUNT(1) as numCalls, name  FROM %s WHERE  timestamp >= '%s' AND timestamp <= '%s' AND  kind='2' and serviceName='%s' GROUP BY name", r.indexTable, strconv.FormatInt(queryParams.Start.UnixNano(), 10), strconv.FormatInt(queryParams.End.UnixNano(), 10), queryParams.ServiceName)

	err := r.db.Select(&topEndpointsItems, query)

	zap.S().Info(query)

	if err != nil {
		zap.S().Debug("Error in processing sql query: ", err)
		return nil, fmt.Errorf("Error in processing sql query")
	}

	if topEndpointsItems == nil {
		topEndpointsItems = []model.TopEndpointsItem{}
	}

	return &topEndpointsItems, nil
}

func (r *ClickHouseReader) GetUsage(ctx context.Context, queryParams *model.GetUsageParams) (*[]model.UsageItem, error) {

	var usageItems []model.UsageItem

	var query string
	if len(queryParams.ServiceName) != 0 {
		query = fmt.Sprintf("SELECT toStartOfInterval(timestamp, INTERVAL %d HOUR) as time, count(1) as count FROM %s WHERE serviceName='%s' AND timestamp>='%s' AND timestamp<='%s' GROUP BY time ORDER BY time ASC", queryParams.StepHour, r.indexTable, queryParams.ServiceName, strconv.FormatInt(queryParams.Start.UnixNano(), 10), strconv.FormatInt(queryParams.End.UnixNano(), 10))
	} else {
		query = fmt.Sprintf("SELECT toStartOfInterval(timestamp, INTERVAL %d HOUR) as time, count(1) as count FROM %s WHERE timestamp>='%s' AND timestamp<='%s' GROUP BY time ORDER BY time ASC", queryParams.StepHour, r.indexTable, strconv.FormatInt(queryParams.Start.UnixNano(), 10), strconv.FormatInt(queryParams.End.UnixNano(), 10))
	}

	err := r.db.Select(&usageItems, query)

	zap.S().Info(query)

	if err != nil {
		zap.S().Debug("Error in processing sql query: ", err)
		return nil, fmt.Errorf("Error in processing sql query")
	}

	for i, _ := range usageItems {
		timeObj, _ := time.Parse(time.RFC3339Nano, usageItems[i].Time)
		usageItems[i].Timestamp = int64(timeObj.UnixNano())
		usageItems[i].Time = ""
	}

	if usageItems == nil {
		usageItems = []model.UsageItem{}
	}

	return &usageItems, nil
}

func (r *ClickHouseReader) GetServicesList(ctx context.Context) (*[]string, error) {

	services := []string{}

	query := fmt.Sprintf(`SELECT DISTINCT serviceName FROM %s WHERE toDate(timestamp) > now() - INTERVAL 1 DAY`, r.indexTable)

	err := r.db.Select(&services, query)

	zap.S().Info(query)

	if err != nil {
		zap.S().Debug("Error in processing sql query: ", err)
		return nil, fmt.Errorf("Error in processing sql query")
	}

	return &services, nil
}

func (r *ClickHouseReader) GetTags(ctx context.Context, serviceName string) (*[]model.TagItem, error) {

	tagItems := []model.TagItem{}

	query := fmt.Sprintf(`SELECT DISTINCT arrayJoin(tagsKeys) as tagKeys FROM %s WHERE serviceName=?  AND toDate(timestamp) > now() - INTERVAL 1 DAY`, r.indexTable)

	err := r.db.Select(&tagItems, query, serviceName)

	zap.S().Info(query)

	if err != nil {
		zap.S().Debug("Error in processing sql query: ", err)
		return nil, fmt.Errorf("Error in processing sql query")
	}

	return &tagItems, nil
}

func (r *ClickHouseReader) GetOperations(ctx context.Context, serviceName string) (*[]string, error) {

	operations := []string{}

	query := fmt.Sprintf(`SELECT DISTINCT(name) FROM %s WHERE serviceName=?  AND toDate(timestamp) > now() - INTERVAL 1 DAY`, r.indexTable)

	err := r.db.Select(&operations, query, serviceName)

	zap.S().Info(query)

	if err != nil {
		zap.S().Debug("Error in processing sql query: ", err)
		return nil, fmt.Errorf("Error in processing sql query")
	}
	return &operations, nil
}

func (r *ClickHouseReader) SearchTraces(ctx context.Context, traceId string) (*[]model.SearchSpansResult, error) {

	var searchScanReponses []model.SearchSpanReponseItem

	query := fmt.Sprintf("SELECT timestamp, spanID, traceID, serviceName, name, kind, durationNano, tagsKeys, tagsValues, references, events, hasError FROM %s WHERE traceID=?", r.indexTable)

	err := r.db.Select(&searchScanReponses, query, traceId)

	zap.S().Info(query)

	if err != nil {
		zap.S().Debug("Error in processing sql query: ", err)
		return nil, fmt.Errorf("Error in processing sql query")
	}

	searchSpansResult := []model.SearchSpansResult{
		model.SearchSpansResult{
			Columns: []string{"__time", "SpanId", "TraceId", "ServiceName", "Name", "Kind", "DurationNano", "TagsKeys", "TagsValues", "References", "Events", "HasError"},
			Events:  make([][]interface{}, len(searchScanReponses)),
		},
	}

	for i, item := range searchScanReponses {
		spanEvents := item.GetValues()
		searchSpansResult[0].Events[i] = spanEvents
	}

	return &searchSpansResult, nil

}
func (r *ClickHouseReader) GetServiceMapDependencies(ctx context.Context, queryParams *model.GetServicesParams) (*[]model.ServiceMapDependencyResponseItem, error) {
	serviceMapDependencyItems := []model.ServiceMapDependencyItem{}

	query := fmt.Sprintf(`SELECT spanID, parentSpanID, serviceName FROM %s WHERE timestamp>='%s' AND timestamp<='%s'`, r.indexTable, strconv.FormatInt(queryParams.Start.UnixNano(), 10), strconv.FormatInt(queryParams.End.UnixNano(), 10))

	err := r.db.Select(&serviceMapDependencyItems, query)

	zap.S().Info(query)

	if err != nil {
		zap.S().Debug("Error in processing sql query: ", err)
		return nil, fmt.Errorf("Error in processing sql query")
	}

	serviceMap := make(map[string]*model.ServiceMapDependencyResponseItem)

	spanId2ServiceNameMap := make(map[string]string)
	for i, _ := range serviceMapDependencyItems {
		spanId2ServiceNameMap[serviceMapDependencyItems[i].SpanId] = serviceMapDependencyItems[i].ServiceName
	}
	for i, _ := range serviceMapDependencyItems {
		parent2childServiceName := spanId2ServiceNameMap[serviceMapDependencyItems[i].ParentSpanId] + "-" + spanId2ServiceNameMap[serviceMapDependencyItems[i].SpanId]
		if _, ok := serviceMap[parent2childServiceName]; !ok {
			serviceMap[parent2childServiceName] = &model.ServiceMapDependencyResponseItem{
				Parent:    spanId2ServiceNameMap[serviceMapDependencyItems[i].ParentSpanId],
				Child:     spanId2ServiceNameMap[serviceMapDependencyItems[i].SpanId],
				CallCount: 1,
			}
		} else {
			serviceMap[parent2childServiceName].CallCount++
		}
	}

	retMe := make([]model.ServiceMapDependencyResponseItem, 0, len(serviceMap))
	for _, dependency := range serviceMap {
		if dependency.Parent == "" {
			continue
		}
		retMe = append(retMe, *dependency)
	}

	return &retMe, nil
}

func (r *ClickHouseReader) SearchSpansAggregate(ctx context.Context, queryParams *model.SpanSearchAggregatesParams) ([]model.SpanSearchAggregatesResponseItem, error) {

	spanSearchAggregatesResponseItems := []model.SpanSearchAggregatesResponseItem{}

	aggregation_query := ""
	if queryParams.Dimension == "duration" {
		switch queryParams.AggregationOption {
		case "p50":
			aggregation_query = " quantile(0.50)(durationNano) as value "
			break

		case "p95":
			aggregation_query = " quantile(0.95)(durationNano) as value "
			break

		case "p99":
			aggregation_query = " quantile(0.99)(durationNano) as value "
			break
		}
	} else if queryParams.Dimension == "calls" {
		aggregation_query = " count(*) as value "
	}

	query := fmt.Sprintf("SELECT toStartOfInterval(timestamp, INTERVAL %d minute) as time, %s FROM %s WHERE timestamp >= ? AND timestamp <= ?", queryParams.StepSeconds/60, aggregation_query, r.indexTable)

	args := []interface{}{strconv.FormatInt(queryParams.Start.UnixNano(), 10), strconv.FormatInt(queryParams.End.UnixNano(), 10)}

	if len(queryParams.ServiceName) != 0 {
		query = query + " AND serviceName = ?"
		args = append(args, queryParams.ServiceName)
	}

	if len(queryParams.OperationName) != 0 {

		query = query + " AND name = ?"
		args = append(args, queryParams.OperationName)

	}

	if len(queryParams.Kind) != 0 {
		query = query + " AND kind = ?"
		args = append(args, queryParams.Kind)

	}

	if len(queryParams.MinDuration) != 0 {
		query = query + " AND durationNano >= ?"
		args = append(args, queryParams.MinDuration)
	}
	if len(queryParams.MaxDuration) != 0 {
		query = query + " AND durationNano <= ?"
		args = append(args, queryParams.MaxDuration)
	}

	for _, item := range queryParams.Tags {

		if item.Key == "error" && item.Value == "true" {
			query = query + " AND ( has(tags, 'error:true') OR statusCode>=500 OR statusCode=2)"
			continue
		}

		if item.Operator == "equals" {
			query = query + " AND has(tags, ?)"
			args = append(args, fmt.Sprintf("%s:%s", item.Key, item.Value))
		} else if item.Operator == "contains" {
			query = query + " AND tagsValues[indexOf(tagsKeys, ?)] ILIKE ?"
			args = append(args, item.Key)
			args = append(args, fmt.Sprintf("%%%s%%", item.Value))
		} else if item.Operator == "regex" {
			query = query + " AND match(tagsValues[indexOf(tagsKeys, ?)], ?)"
			args = append(args, item.Key)
			args = append(args, item.Value)
		} else if item.Operator == "isnotnull" {
			query = query + " AND has(tagsKeys, ?)"
			args = append(args, item.Key)
		} else {
			return nil, fmt.Errorf("Tag Operator %s not supported", item.Operator)
		}

	}

	query = query + " GROUP BY time ORDER BY time"

	err := r.db.Select(&spanSearchAggregatesResponseItems, query, args...)

	zap.S().Info(query)

	if err != nil {
		zap.S().Debug("Error in processing sql query: ", err)
		return nil, fmt.Errorf("Error in processing sql query")
	}

	for i, _ := range spanSearchAggregatesResponseItems {

		timeObj, _ := time.Parse(time.RFC3339Nano, spanSearchAggregatesResponseItems[i].Time)
		spanSearchAggregatesResponseItems[i].Timestamp = int64(timeObj.UnixNano())
		spanSearchAggregatesResponseItems[i].Time = ""
		if queryParams.AggregationOption == "rate_per_sec" {
			spanSearchAggregatesResponseItems[i].Value = float32(spanSearchAggregatesResponseItems[i].Value) / float32(queryParams.StepSeconds)
		}
	}

	return spanSearchAggregatesResponseItems, nil

}

func (r *ClickHouseReader) GetFilteredSpansAggregates(ctx context.Context, queryParams *model.GetFilteredSpanAggregatesParams) (*model.GetFilteredSpansAggregatesResponse, *model.ApiError) {

	excludeMap := make(map[string]struct{})
	for _, e := range queryParams.Exclude {
		if e == constants.OperationRequest {
			excludeMap[constants.OperationDB] = struct{}{}
			continue
		}
		excludeMap[e] = struct{}{}
	}

	SpanAggregatesDBResponseItems := []model.SpanAggregatesDBResponseItem{}

	aggregation_query := ""
	if queryParams.Dimension == "duration" {
		switch queryParams.AggregationOption {
		case "p50":
			aggregation_query = " quantile(0.50)(durationNano) as value "
		case "p95":
			aggregation_query = " quantile(0.95)(durationNano) as value "
		case "p90":
			aggregation_query = " quantile(0.90)(durationNano) as value "
		case "p99":
			aggregation_query = " quantile(0.99)(durationNano) as value "
		case "max":
			aggregation_query = " max(durationNano) as value "
		case "min":
			aggregation_query = " min(durationNano) as value "
		case "avg":
			aggregation_query = " avg(durationNano) as value "
		case "sum":
			aggregation_query = " sum(durationNano) as value "
		default:
			return nil, &model.ApiError{model.ErrorBadData, fmt.Errorf("Aggregate type: %s not supported", queryParams.AggregationOption)}
		}
	} else if queryParams.Dimension == "calls" {
		aggregation_query = " count(*) as value "
	}

	args := []interface{}{strconv.FormatInt(queryParams.Start.UnixNano(), 10), strconv.FormatInt(queryParams.End.UnixNano(), 10)}

	var query string
	if queryParams.GroupBy != "" {
		switch queryParams.GroupBy {
		case "serviceName":
			query = fmt.Sprintf("SELECT toStartOfInterval(timestamp, INTERVAL %d minute) as time, serviceName as groupBy, %s FROM %s WHERE timestamp >= ? AND timestamp <= ?", queryParams.StepSeconds/60, aggregation_query, r.indexTable)
		case "httpCode":
			query = fmt.Sprintf("SELECT toStartOfInterval(timestamp, INTERVAL %d minute) as time, httpCode as groupBy, %s FROM %s WHERE timestamp >= ? AND timestamp <= ?", queryParams.StepSeconds/60, aggregation_query, r.indexTable)
		case "httpMethod":
			query = fmt.Sprintf("SELECT toStartOfInterval(timestamp, INTERVAL %d minute) as time, httpMethod as groupBy, %s FROM %s WHERE timestamp >= ? AND timestamp <= ?", queryParams.StepSeconds/60, aggregation_query, r.indexTable)
		case "httpUrl":
			query = fmt.Sprintf("SELECT toStartOfInterval(timestamp, INTERVAL %d minute) as time, httpUrl as groupBy, %s FROM %s WHERE timestamp >= ? AND timestamp <= ?", queryParams.StepSeconds/60, aggregation_query, r.indexTable)
		case "httpRoute":
			query = fmt.Sprintf("SELECT toStartOfInterval(timestamp, INTERVAL %d minute) as time, httpRoute as groupBy, %s FROM %s WHERE timestamp >= ? AND timestamp <= ?", queryParams.StepSeconds/60, aggregation_query, r.indexTable)
		case "httpHost":
			query = fmt.Sprintf("SELECT toStartOfInterval(timestamp, INTERVAL %d minute) as time, httpHost as groupBy, %s FROM %s WHERE timestamp >= ? AND timestamp <= ?", queryParams.StepSeconds/60, aggregation_query, r.indexTable)
		case "dbName":
			query = fmt.Sprintf("SELECT toStartOfInterval(timestamp, INTERVAL %d minute) as time, dbName as groupBy, %s FROM %s WHERE timestamp >= ? AND timestamp <= ?", queryParams.StepSeconds/60, aggregation_query, r.indexTable)
		case "dbOperation":
			query = fmt.Sprintf("SELECT toStartOfInterval(timestamp, INTERVAL %d minute) as time, dbOperation as groupBy, %s FROM %s WHERE timestamp >= ? AND timestamp <= ?", queryParams.StepSeconds/60, aggregation_query, r.indexTable)
		case "operation":
			query = fmt.Sprintf("SELECT toStartOfInterval(timestamp, INTERVAL %d minute) as time, name as groupBy, %s FROM %s WHERE timestamp >= ? AND timestamp <= ?", queryParams.StepSeconds/60, aggregation_query, r.indexTable)
		case "msgSystem":
			query = fmt.Sprintf("SELECT toStartOfInterval(timestamp, INTERVAL %d minute) as time, msgSystem as groupBy, %s FROM %s WHERE timestamp >= ? AND timestamp <= ?", queryParams.StepSeconds/60, aggregation_query, r.indexTable)
		case "msgOperation":
			query = fmt.Sprintf("SELECT toStartOfInterval(timestamp, INTERVAL %d minute) as time, msgOperation as groupBy, %s FROM %s WHERE timestamp >= ? AND timestamp <= ?", queryParams.StepSeconds/60, aggregation_query, r.indexTable)
		case "dbSystem":
			query = fmt.Sprintf("SELECT toStartOfInterval(timestamp, INTERVAL %d minute) as time, dbSystem as groupBy, %s FROM %s WHERE timestamp >= ? AND timestamp <= ?", queryParams.StepSeconds/60, aggregation_query, r.indexTable)
		case "component":
			query = fmt.Sprintf("SELECT toStartOfInterval(timestamp, INTERVAL %d minute) as time, component as groupBy, %s FROM %s WHERE timestamp >= ? AND timestamp <= ?", queryParams.StepSeconds/60, aggregation_query, r.indexTable)
		default:
			return nil, &model.ApiError{model.ErrorBadData, fmt.Errorf("groupBy type: %s not supported", queryParams.GroupBy)}
		}
	} else {
		query = fmt.Sprintf("SELECT toStartOfInterval(timestamp, INTERVAL %d minute) as time, %s FROM %s WHERE timestamp >= ? AND timestamp <= ?", queryParams.StepSeconds/60, aggregation_query, r.indexTable)
	}

	if len(queryParams.ServiceName) > 0 {
		args = buildFilterArrayQuery(ctx, excludeMap, queryParams.ServiceName, constants.ServiceName, &query, args)
	}
	if len(queryParams.HttpRoute) > 0 {
		args = buildFilterArrayQuery(ctx, excludeMap, queryParams.HttpRoute, constants.HttpRoute, &query, args)
	}
	if len(queryParams.HttpCode) > 0 {
		args = buildFilterArrayQuery(ctx, excludeMap, queryParams.HttpCode, constants.HttpCode, &query, args)
	}
	if len(queryParams.HttpHost) > 0 {
		args = buildFilterArrayQuery(ctx, excludeMap, queryParams.HttpHost, constants.HttpHost, &query, args)
	}
	if len(queryParams.HttpMethod) > 0 {
		args = buildFilterArrayQuery(ctx, excludeMap, queryParams.HttpMethod, constants.HttpMethod, &query, args)
	}
	if len(queryParams.HttpUrl) > 0 {
		args = buildFilterArrayQuery(ctx, excludeMap, queryParams.HttpUrl, constants.HttpUrl, &query, args)
	}
	if len(queryParams.Component) > 0 {
		args = buildFilterArrayQuery(ctx, excludeMap, queryParams.Component, constants.Component, &query, args)
	}
	if len(queryParams.Operation) > 0 {
		args = buildFilterArrayQuery(ctx, excludeMap, queryParams.Operation, constants.OperationDB, &query, args)
	}
	if len(queryParams.MinDuration) != 0 {
		query = query + " AND durationNano >= ?"
		args = append(args, queryParams.MinDuration)
	}
	if len(queryParams.MaxDuration) != 0 {
		query = query + " AND durationNano <= ?"
		args = append(args, queryParams.MaxDuration)
	}
	query = getStatusFilters(query, queryParams.Status, excludeMap)
	if len(queryParams.Kind) != 0 {
		query = query + " AND kind = ?"
		args = append(args, queryParams.Kind)
	}

	for _, item := range queryParams.Tags {

		if item.Operator == "in" {
			for i, value := range item.Values {
				if i == 0 && i == len(item.Values)-1 {
					query += " AND has(tags, ?)"
				} else if i == 0 && i != len(item.Values)-1 {
					query += " AND (has(tags, ?)"
				} else if i != 0 && i == len(item.Values)-1 {
					query += " OR has(tags, ?))"
				} else {
					query += " OR has(tags, ?)"
				}
				args = append(args, fmt.Sprintf("%s:%s", item.Key, value))
			}
		} else if item.Operator == "not in" {
			for i, value := range item.Values {
				if i == 0 && i == len(item.Values)-1 {
					query += " AND NOT has(tags, ?)"
				} else if i == 0 && i != len(item.Values)-1 {
					query += " AND NOT (has(tags, ?)"
				} else if i != 0 && i == len(item.Values)-1 {
					query += " OR has(tags, ?))"
				} else {
					query += " OR has(tags, ?)"
				}
				args = append(args, fmt.Sprintf("%s:%s", item.Key, value))
			}
		} else if item.Operator == "regex" {
			if len(item.Values) != 1 {
				return nil, &model.ApiError{model.ErrorExec, fmt.Errorf("Regex tag operator should only have one value")}
			}
			query = query + " AND match(tagsValues[indexOf(tagsKeys, ?)], ?)"
			args = append(args, item.Key)
			args = append(args, item.Values[0])
		} else if item.Operator == "isnotnull" {
			for range item.Values {
				query = query + " AND has(tagsKeys, ?)"
				args = append(args, item.Key)
			}
		} else {
			return nil, &model.ApiError{model.ErrorExec, fmt.Errorf("Tag Operator %s not supported", item.Operator)}
		}

	}

	if queryParams.GroupBy != "" {
		switch queryParams.GroupBy {
		case "serviceName":
			query = query + " GROUP BY time, serviceName as groupBy ORDER BY time"
		case "httpCode":
			query = query + " GROUP BY time, httpCode as groupBy ORDER BY time"
		case "httpMethod":
			query = query + " GROUP BY time, httpMethod as groupBy ORDER BY time"
		case "httpUrl":
			query = query + " GROUP BY time, httpUrl as groupBy ORDER BY time"
		case "httpRoute":
			query = query + " GROUP BY time, httpRoute as groupBy ORDER BY time"
		case "httpHost":
			query = query + " GROUP BY time, httpHost as groupBy ORDER BY time"
		case "dbName":
			query = query + " GROUP BY time, dbName as groupBy ORDER BY time"
		case "dbOperation":
			query = query + " GROUP BY time, dbOperation as groupBy ORDER BY time"
		case "operation":
			query = query + " GROUP BY time, name as groupBy ORDER BY time"
		case "msgSystem":
			query = query + " GROUP BY time, msgSystem as groupBy ORDER BY time"
		case "msgOperation":
			query = query + " GROUP BY time, msgOperation as groupBy ORDER BY time"
		case "dbSystem":
			query = query + " GROUP BY time, dbSystem as groupBy ORDER BY time"
		case "component":
			query = query + " GROUP BY time, component as groupBy ORDER BY time"
		default:
			return nil, &model.ApiError{model.ErrorBadData, fmt.Errorf("groupBy type: %s not supported", queryParams.GroupBy)}
		}
	} else {
		query = query + " GROUP BY time ORDER BY time"
	}

	err := r.db.Select(&SpanAggregatesDBResponseItems, query, args...)

	zap.S().Info(query)

	if err != nil {
		zap.S().Debug("Error in processing sql query: ", err)
		return nil, &model.ApiError{model.ErrorExec, fmt.Errorf("Error in processing sql query")}
	}

	GetFilteredSpansAggregatesResponse := model.GetFilteredSpansAggregatesResponse{
		Items: map[int64]model.SpanAggregatesResponseItem{},
	}

	for i, _ := range SpanAggregatesDBResponseItems {

		timeObj, _ := time.Parse(time.RFC3339Nano, SpanAggregatesDBResponseItems[i].Time)
		SpanAggregatesDBResponseItems[i].Timestamp = int64(timeObj.UnixNano())
		SpanAggregatesDBResponseItems[i].Time = ""
		if queryParams.AggregationOption == "rate_per_sec" {
			SpanAggregatesDBResponseItems[i].Value = float32(SpanAggregatesDBResponseItems[i].Value) / float32(queryParams.StepSeconds)
		}
		if responseElement, ok := GetFilteredSpansAggregatesResponse.Items[SpanAggregatesDBResponseItems[i].Timestamp]; !ok {
			if queryParams.GroupBy != "" && SpanAggregatesDBResponseItems[i].GroupBy.String != "" {
				GetFilteredSpansAggregatesResponse.Items[SpanAggregatesDBResponseItems[i].Timestamp] = model.SpanAggregatesResponseItem{
					Timestamp: SpanAggregatesDBResponseItems[i].Timestamp,
					GroupBy:   map[string]float32{SpanAggregatesDBResponseItems[i].GroupBy.String: SpanAggregatesDBResponseItems[i].Value},
				}
			} else if queryParams.GroupBy == "" {
				GetFilteredSpansAggregatesResponse.Items[SpanAggregatesDBResponseItems[i].Timestamp] = model.SpanAggregatesResponseItem{
					Timestamp: SpanAggregatesDBResponseItems[i].Timestamp,
					Value:     SpanAggregatesDBResponseItems[i].Value,
				}
			}

		} else {
			if queryParams.GroupBy != "" && SpanAggregatesDBResponseItems[i].GroupBy.String != "" {
				responseElement.GroupBy[SpanAggregatesDBResponseItems[i].GroupBy.String] = SpanAggregatesDBResponseItems[i].Value
			}
			GetFilteredSpansAggregatesResponse.Items[SpanAggregatesDBResponseItems[i].Timestamp] = responseElement
		}
	}

	return &GetFilteredSpansAggregatesResponse, nil
}

func (r *ClickHouseReader) SetTTL(ctx context.Context,
	params *model.TTLParams) (*model.SetTTLResponseItem, *model.ApiError) {

	var req, tableName string
	switch params.Type {
	case constants.TraceTTL:
		tableName = signozTraceTableName
		req = fmt.Sprintf(
			"ALTER TABLE default.%v MODIFY TTL toDateTime(timestamp) + INTERVAL %v SECOND DELETE",
			tableName, params.DelDuration)
		if len(params.ColdStorageVolume) > 0 {
			req += fmt.Sprintf(", toDateTime(timestamp) + INTERVAL %v SECOND TO VOLUME '%s'",
				params.ToColdStorageDuration, params.ColdStorageVolume)
		}

	case constants.MetricsTTL:
		tableName = signozMetricDBName + "." + signozSampleName
		req = fmt.Sprintf(
			"ALTER TABLE %v MODIFY TTL toDateTime(toUInt32(timestamp_ms / 1000), 'UTC') + "+
				"INTERVAL %v SECOND DELETE", tableName, params.DelDuration)
		if len(params.ColdStorageVolume) > 0 {
			req += fmt.Sprintf(", toDateTime(toUInt32(timestamp_ms / 1000), 'UTC')"+
				" + INTERVAL %v SECOND TO VOLUME '%s'",
				params.ToColdStorageDuration, params.ColdStorageVolume)
		}

	default:
		return nil, &model.ApiError{model.ErrorExec,
			fmt.Errorf("error while setting ttl. ttl type should be <metrics|traces>, got %v",
				params.Type)}
	}

	// Set the storage policy for the required table. If it is already set, then setting it again
	// will not a problem.
	if len(params.ColdStorageVolume) > 0 {
		policyReq := fmt.Sprintf("ALTER TABLE %s MODIFY SETTING storage_policy='tiered'", tableName)

		zap.S().Debugf("Executing Storage policy request: %s\n", policyReq)
		if _, err := r.db.Exec(policyReq); err != nil {
			zap.S().Error(fmt.Errorf("error while setting storage policy. Err=%v", err))
			return nil, &model.ApiError{model.ErrorExec,
				fmt.Errorf("error while setting storage policy. Err=%v", err)}
		}
	}

	zap.S().Debugf("Executing TTL request: %s\n", req)
	if _, err := r.db.Exec(req); err != nil {
		zap.S().Error(fmt.Errorf("error while setting ttl. Err=%v", err))
		return nil, &model.ApiError{model.ErrorExec,
			fmt.Errorf("error while setting ttl. Err=%v", err)}
	}
	return &model.SetTTLResponseItem{Message: "move ttl has been successfully set up"}, nil
}

// GetDisks returns a list of disks {name, type} configured in clickhouse DB.
func (r *ClickHouseReader) GetDisks(ctx context.Context) (*[]model.DiskItem, *model.ApiError) {
	diskItems := []model.DiskItem{}

	query := "SELECT name,type FROM system.disks"
	if err := r.db.Select(&diskItems, query); err != nil {
		zap.S().Debug("Error in processing sql query: ", err)
		return nil, &model.ApiError{model.ErrorExec,
			fmt.Errorf("error while getting disks. Err=%v", err)}
	}

<<<<<<< HEAD
	zap.S().Infof("Got response: %+v\n", diskItems)
=======
	zap.S().Debugf("GetDisks response: %+v\n", diskItems)
>>>>>>> c902a6ba
	return &diskItems, nil
}

func (r *ClickHouseReader) GetTTL(ctx context.Context, ttlParams *model.GetTTLParams) (*model.GetTTLResponseItem, *model.ApiError) {

	parseTTL := func(queryResp string) int {
		values := strings.Split(queryResp, " ")
		N := len(values)
		ttlIdx := -1

		for i := 0; i < N; i++ {
			if strings.Contains(values[i], "toIntervalSecond") {
				ttlIdx = i
				break
			}
		}
		if ttlIdx == -1 {
			return ttlIdx
		}

		output := strings.SplitN(values[ttlIdx], "(", 2)
		timePart := strings.Trim(output[1], ")")
		seconds_int, err := strconv.Atoi(timePart)
		if err != nil {
			return -1
		}
		ttl_hrs := seconds_int / 3600
		return ttl_hrs
	}

	getMetricsTTL := func() (*model.DBResponseTTL, *model.ApiError) {
		var dbResp model.DBResponseTTL

		query := fmt.Sprintf("SELECT engine_full FROM system.tables WHERE name='%v'", signozSampleName)

		err := r.db.QueryRowx(query).StructScan(&dbResp)

		if err != nil {
			zap.S().Error(fmt.Errorf("error while getting ttl. Err=%v", err))
			return nil, &model.ApiError{model.ErrorExec, fmt.Errorf("error while getting ttl. Err=%v", err)}
		}
		return &dbResp, nil
	}

	getTracesTTL := func() (*model.DBResponseTTL, *model.ApiError) {
		var dbResp model.DBResponseTTL

		query := fmt.Sprintf("SELECT engine_full FROM system.tables WHERE name='%v'", signozTraceTableName)

		err := r.db.QueryRowx(query).StructScan(&dbResp)

		if err != nil {
			zap.S().Error(fmt.Errorf("error while getting ttl. Err=%v", err))
			return nil, &model.ApiError{model.ErrorExec, fmt.Errorf("error while getting ttl. Err=%v", err)}
		}

		return &dbResp, nil
	}

	switch ttlParams.Type {
	case constants.TraceTTL:
		dbResp, err := getTracesTTL()
		if err != nil {
			return nil, err
		}

		return &model.GetTTLResponseItem{TracesTime: parseTTL(dbResp.EngineFull)}, nil

	case constants.MetricsTTL:
		dbResp, err := getMetricsTTL()
		if err != nil {
			return nil, err
		}

		return &model.GetTTLResponseItem{MetricsTime: parseTTL(dbResp.EngineFull)}, nil
	}
	db1, err := getTracesTTL()
	if err != nil {
		return nil, err
	}

	db2, err := getMetricsTTL()
	if err != nil {
		return nil, err
	}

	return &model.GetTTLResponseItem{TracesTime: parseTTL(db1.EngineFull), MetricsTime: parseTTL(db2.EngineFull)}, nil

}

func (r *ClickHouseReader) GetErrors(ctx context.Context, queryParams *model.GetErrorsParams) (*[]model.Error, *model.ApiError) {

	var getErrorReponses []model.Error

	query := fmt.Sprintf("SELECT exceptionType, exceptionMessage, count() AS exceptionCount, min(timestamp) as firstSeen, max(timestamp) as lastSeen, serviceName FROM %s WHERE timestamp >= ? AND timestamp <= ? GROUP BY serviceName, exceptionType, exceptionMessage", r.errorTable)
	args := []interface{}{strconv.FormatInt(queryParams.Start.UnixNano(), 10), strconv.FormatInt(queryParams.End.UnixNano(), 10)}

	err := r.db.Select(&getErrorReponses, query, args...)

	zap.S().Info(query)

	if err != nil {
		zap.S().Debug("Error in processing sql query: ", err)
		return nil, &model.ApiError{model.ErrorExec, fmt.Errorf("Error in processing sql query")}
	}

	return &getErrorReponses, nil

}

func (r *ClickHouseReader) GetErrorForId(ctx context.Context, queryParams *model.GetErrorParams) (*model.ErrorWithSpan, *model.ApiError) {

	if queryParams.ErrorID == "" {
		zap.S().Debug("errorId missing from params")
		return nil, &model.ApiError{model.ErrorExec, fmt.Errorf("ErrorID missing from params")}
	}
	var getErrorWithSpanReponse model.ErrorWithSpan

	query := fmt.Sprintf("SELECT spanID, traceID, errorID, timestamp, serviceName, exceptionType, exceptionMessage, excepionStacktrace, exceptionEscaped, olderErrorId, newerErrorId FROM (SELECT *, lagInFrame(errorID) over w as olderErrorId, leadInFrame(errorID) over w as newerErrorId FROM %s window w as (ORDER BY exceptionType, serviceName, timestamp rows between unbounded preceding and unbounded following)) WHERE errorID = ?", r.errorTable)
	args := []interface{}{queryParams.ErrorID}

	err := r.db.Get(&getErrorWithSpanReponse, query, args...)

	zap.S().Info(query)

	if err == sql.ErrNoRows {
		return nil, nil
	}

	if err != nil {
		zap.S().Debug("Error in processing sql query: ", err)
		return nil, &model.ApiError{model.ErrorExec, fmt.Errorf("Error in processing sql query")}
	}

	return &getErrorWithSpanReponse, nil

}

func (r *ClickHouseReader) GetErrorForType(ctx context.Context, queryParams *model.GetErrorParams) (*model.ErrorWithSpan, *model.ApiError) {

	if queryParams.ErrorType == "" || queryParams.ServiceName == "" {
		zap.S().Debug("errorType/serviceName missing from params")
		return nil, &model.ApiError{model.ErrorExec, fmt.Errorf("ErrorType/serviceName missing from params")}
	}
	var getErrorWithSpanReponse model.ErrorWithSpan

	query := fmt.Sprintf("SELECT spanID, traceID, errorID, timestamp , serviceName, exceptionType, exceptionMessage, excepionStacktrace, exceptionEscaped, newerErrorId, olderErrorId FROM (SELECT *, lagInFrame(errorID) over w as olderErrorId, leadInFrame(errorID) over w as newerErrorId FROM %s WHERE serviceName = ? AND exceptionType = ? window w as (ORDER BY timestamp rows between unbounded preceding and unbounded following)) limit 1", r.errorTable)
	args := []interface{}{queryParams.ServiceName, queryParams.ErrorType}

	err := r.db.Get(&getErrorWithSpanReponse, query, args...)

	zap.S().Info(query)

	if err == sql.ErrNoRows {
		return nil, nil
	}
	if err != nil {
		zap.S().Debug("Error in processing sql query: ", err)
		return nil, &model.ApiError{model.ErrorExec, fmt.Errorf("Error in processing sql query")}
	}

	return &getErrorWithSpanReponse, nil

}<|MERGE_RESOLUTION|>--- conflicted
+++ resolved
@@ -2644,11 +2644,9 @@
 			fmt.Errorf("error while getting disks. Err=%v", err)}
 	}
 
-<<<<<<< HEAD
+
 	zap.S().Infof("Got response: %+v\n", diskItems)
-=======
-	zap.S().Debugf("GetDisks response: %+v\n", diskItems)
->>>>>>> c902a6ba
+
 	return &diskItems, nil
 }
 
