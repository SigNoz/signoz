package clickhouseReader

import (
	"context"
	"database/sql"
	"encoding/json"
	"fmt"
	"math"
	"math/rand"
	"reflect"
	"regexp"
	"sort"
	"strconv"
	"strings"
	"sync"
	"time"

	"github.com/SigNoz/signoz/pkg/prometheus"
	"github.com/SigNoz/signoz/pkg/query-service/model/metrics_explorer"
	"github.com/SigNoz/signoz/pkg/sqlstore"
<<<<<<< HEAD
	"github.com/SigNoz/signoz/pkg/telemetrylogs"
	"github.com/SigNoz/signoz/pkg/telemetrymetadata"
=======
>>>>>>> 5667793d
	"github.com/SigNoz/signoz/pkg/telemetrystore"
	"github.com/SigNoz/signoz/pkg/types"
	"github.com/SigNoz/signoz/pkg/types/telemetrytypes"
	"github.com/SigNoz/signoz/pkg/valuer"
	"github.com/uptrace/bun"

	errorsV2 "github.com/SigNoz/signoz/pkg/errors"
	"github.com/google/uuid"
	"github.com/pkg/errors"

	"github.com/prometheus/prometheus/promql"
	"github.com/prometheus/prometheus/util/stats"

	"github.com/ClickHouse/clickhouse-go/v2"
	"github.com/ClickHouse/clickhouse-go/v2/lib/driver"
	"github.com/SigNoz/signoz/pkg/cache"

	"go.uber.org/zap"

	queryprogress "github.com/SigNoz/signoz/pkg/query-service/app/clickhouseReader/query_progress"
	"github.com/SigNoz/signoz/pkg/query-service/app/resource"
	"github.com/SigNoz/signoz/pkg/query-service/app/services"
	"github.com/SigNoz/signoz/pkg/query-service/app/traces/smart"
	"github.com/SigNoz/signoz/pkg/query-service/app/traces/tracedetail"
	"github.com/SigNoz/signoz/pkg/query-service/common"
	"github.com/SigNoz/signoz/pkg/query-service/constants"

	chErrors "github.com/SigNoz/signoz/pkg/query-service/errors"
	"github.com/SigNoz/signoz/pkg/query-service/metrics"
	"github.com/SigNoz/signoz/pkg/query-service/model"
	v3 "github.com/SigNoz/signoz/pkg/query-service/model/v3"
	"github.com/SigNoz/signoz/pkg/query-service/utils"
)

const (
	primaryNamespace          = "clickhouse"
	archiveNamespace          = "clickhouse-archive"
	signozTraceDBName         = "signoz_traces"
	signozHistoryDBName       = "signoz_analytics"
	ruleStateHistoryTableName = "distributed_rule_state_history_v0"
	signozDurationMVTable     = "distributed_durationSort"
	signozUsageExplorerTable  = "distributed_usage_explorer"
	signozSpansTable          = "distributed_signoz_spans"
	signozErrorIndexTable     = "distributed_signoz_error_index_v2"
	signozTraceTableName      = "distributed_signoz_index_v2"
	signozTraceLocalTableName = "signoz_index_v2"
	signozMetricDBName        = "signoz_metrics"
	signozMetadataDbName      = "signoz_metadata"
	signozMeterDBName         = "signoz_meter"
	signozMeterSamplesName    = "samples_agg_1d"

	signozSampleLocalTableName = "samples_v4"
	signozSampleTableName      = "distributed_samples_v4"

	signozSamplesAgg5mLocalTableName = "samples_v4_agg_5m"
	signozSamplesAgg5mTableName      = "distributed_samples_v4_agg_5m"

	signozSamplesAgg30mLocalTableName = "samples_v4_agg_30m"
	signozSamplesAgg30mTableName      = "distributed_samples_v4_agg_30m"

	signozExpHistLocalTableName = "exp_hist"
	signozExpHistTableName      = "distributed_exp_hist"

	signozTSLocalTableNameV4 = "time_series_v4"
	signozTSTableNameV4      = "distributed_time_series_v4"

	signozTSLocalTableNameV46Hrs = "time_series_v4_6hrs"
	signozTSTableNameV46Hrs      = "distributed_time_series_v4_6hrs"

	signozTSLocalTableNameV41Day = "time_series_v4_1day"
	signozTSTableNameV41Day      = "distributed_time_series_v4_1day"

	signozTSLocalTableNameV41Week = "time_series_v4_1week"
	signozTSTableNameV41Week      = "distributed_time_series_v4_1week"

	signozTableAttributesMetadata      = "distributed_attributes_metadata"
	signozLocalTableAttributesMetadata = "attributes_metadata"

	signozUpdatedMetricsMetadataLocalTable = "updated_metadata"
	signozUpdatedMetricsMetadataTable      = "distributed_updated_metadata"
	minTimespanForProgressiveSearch        = time.Hour
	minTimespanForProgressiveSearchMargin  = time.Minute
	maxProgressiveSteps                    = 4
	charset                                = "abcdefghijklmnopqrstuvwxyz" +
		"ABCDEFGHIJKLMNOPQRSTUVWXYZ0123456789"
	NANOSECOND = 1000000000
)

var (
	ErrNoOperationsTable            = errors.New("no operations table supplied")
	ErrNoIndexTable                 = errors.New("no index table supplied")
	ErrStartTimeRequired            = errors.New("start time is required for search queries")
	seededRand           *rand.Rand = rand.New(
		rand.NewSource(time.Now().UnixNano()))
)

// SpanWriter for reading spans from ClickHouse
type ClickHouseReader struct {
	db                      clickhouse.Conn
	prometheus              prometheus.Prometheus
	sqlDB                   sqlstore.SQLStore
	TraceDB                 string
	operationsTable         string
	durationTable           string
	indexTable              string
	errorTable              string
	usageExplorerTable      string
	SpansTable              string
	spanAttributeTableV2    string
	spanAttributesKeysTable string
	dependencyGraphTable    string
	topLevelOperationsTable string
	logsDB                  string
	logsTable               string
	logsLocalTable          string
	logsAttributeKeys       string
	logsResourceKeys        string
	logsTagAttributeTableV2 string
	queryProgressTracker    queryprogress.QueryProgressTracker

	logsTableV2              string
	logsLocalTableV2         string
	logsResourceTableV2      string
	logsResourceLocalTableV2 string

	liveTailRefreshSeconds int
	cluster                string

	logsTableName      string
	logsLocalTableName string

	traceTableName       string
	traceLocalTableName  string
	traceResourceTableV3 string
	traceSummaryTable    string

	fluxIntervalForTraceDetail time.Duration
	cache                      cache.Cache
	cacheForTraceDetail        cache.Cache
	metadataDB                 string
	metadataTable              string
}

// NewTraceReader returns a TraceReader for the database
func NewReader(
	sqlDB sqlstore.SQLStore,
	telemetryStore telemetrystore.TelemetryStore,
	prometheus prometheus.Prometheus,
	cluster string,
	fluxIntervalForTraceDetail time.Duration,
	cacheForTraceDetail cache.Cache,
	cache cache.Cache,
	options *Options,
) *ClickHouseReader {
	if options == nil {
		options = NewOptions(primaryNamespace, archiveNamespace)
	}

	logsTableName := options.primary.LogsTableV2
	logsLocalTableName := options.primary.LogsLocalTableV2
	traceTableName := options.primary.TraceIndexTableV3
	traceLocalTableName := options.primary.TraceLocalTableNameV3

	return &ClickHouseReader{
		db:                         telemetryStore.ClickhouseDB(),
		prometheus:                 prometheus,
		sqlDB:                      sqlDB,
		TraceDB:                    options.primary.TraceDB,
		operationsTable:            options.primary.OperationsTable,
		indexTable:                 options.primary.IndexTable,
		errorTable:                 options.primary.ErrorTable,
		usageExplorerTable:         options.primary.UsageExplorerTable,
		durationTable:              options.primary.DurationTable,
		SpansTable:                 options.primary.SpansTable,
		spanAttributeTableV2:       options.primary.SpanAttributeTableV2,
		spanAttributesKeysTable:    options.primary.SpanAttributeKeysTable,
		dependencyGraphTable:       options.primary.DependencyGraphTable,
		topLevelOperationsTable:    options.primary.TopLevelOperationsTable,
		logsDB:                     options.primary.LogsDB,
		logsTable:                  options.primary.LogsTable,
		logsLocalTable:             options.primary.LogsLocalTable,
		logsAttributeKeys:          options.primary.LogsAttributeKeysTable,
		logsResourceKeys:           options.primary.LogsResourceKeysTable,
		logsTagAttributeTableV2:    options.primary.LogsTagAttributeTableV2,
		liveTailRefreshSeconds:     options.primary.LiveTailRefreshSeconds,
		cluster:                    cluster,
		queryProgressTracker:       queryprogress.NewQueryProgressTracker(),
		logsTableV2:                options.primary.LogsTableV2,
		logsLocalTableV2:           options.primary.LogsLocalTableV2,
		logsResourceTableV2:        options.primary.LogsResourceTableV2,
		logsResourceLocalTableV2:   options.primary.LogsResourceLocalTableV2,
		logsTableName:              logsTableName,
		logsLocalTableName:         logsLocalTableName,
		traceLocalTableName:        traceLocalTableName,
		traceTableName:             traceTableName,
		traceResourceTableV3:       options.primary.TraceResourceTableV3,
		traceSummaryTable:          options.primary.TraceSummaryTable,
		fluxIntervalForTraceDetail: fluxIntervalForTraceDetail,
		cache:                      cache,
		cacheForTraceDetail:        cacheForTraceDetail,
		metadataDB:                 options.primary.MetadataDB,
		metadataTable:              options.primary.MetadataTable,
<<<<<<< HEAD
		pathTypesLocalTable:        options.primary.PathTypesLocalTable,
		pathTypesTable:             options.primary.PathTypesTable,
	}
}

func (r *ClickHouseReader) ListBodySkipIndexes(ctx context.Context) ([]schemamigrator.Index, error) {
	return telemetrymetadata.ListLogsJSONIndexes(ctx, r.cluster, r.db)
}

func (r *ClickHouseReader) ListPromotedPaths(ctx context.Context) ([]string, error) {
	paths, err := telemetrymetadata.ListPromotedPaths(ctx, r.db)
	if err != nil {
		return nil, err
	}
	return slices.Collect(maps.Keys(paths)), nil
}

// PromotePaths inserts provided JSON paths into the promoted paths table for logs queries.
func (r *ClickHouseReader) PromotePaths(ctx context.Context, paths []string) error {
	if len(paths) == 0 {
		return errorsV2.NewInvalidInputf(errorsV2.CodeInvalidInput, "paths cannot be empty")
	}

	// Table: signoz_logs.distributed_promoted_paths with columns: path, created_at (UInt64 epoch ms)
	batch, err := r.db.PrepareBatch(ctx, "INSERT INTO signoz_logs.distributed_promoted_paths (path, created_at) VALUES")
	if err != nil {
		return errorsV2.NewInternalf(errorsV2.CodeInternal, "failed to prepare batch: %w", err)
	}

	nowMs := uint64(time.Now().UnixMilli())
	for _, p := range paths {
		trimmed := strings.TrimSpace(p)
		if trimmed == "" {
			continue
		}
		if err := batch.Append(trimmed, nowMs); err != nil {
			_ = batch.Abort()
			return errorsV2.NewInternalf(errorsV2.CodeInternal, "failed to append path: %w", err)
		}
	}

	if err := batch.Send(); err != nil {
		return errorsV2.NewInternalf(errorsV2.CodeInternal, "failed to send batch: %w", err)
	}
	return nil
}

// CreateJSONPathIndexes creates string ngram + token filter indexes on JSON path subcolumns for LIKE queries.
func (r *ClickHouseReader) CreateJSONPathIndexes(ctx context.Context, expressions []string) error {
	if len(expressions) == 0 {
		return nil
	}
	indexes := []schemamigrator.Index{}
	// We'll add indexes on the local logs table across cluster
	// Index expression: lower(assumeNotNull(dynamicElement(body_json.<path>, 'String')))
	for _, expression := range expressions {
		split := strings.Split(expression, ".")
		parentColumn := split[0] // body_json or body_json_promoted
		path := strings.Join(split[1:], ".")
		ngramIndex := schemamigrator.Index{
			Name:        schemamigrator.JSONSubColumnIndexName(parentColumn, path, schemamigrator.IndexTypeNGramBF),
			Expression:  schemamigrator.JSONSubColumnIndexExpr(parentColumn, path),
			Type:        "ngrambf_v1(4, 60000, 5, 0)",
			Granularity: 1,
		}
		tokenIndex := schemamigrator.Index{
			Name:        schemamigrator.JSONSubColumnIndexName(parentColumn, path, schemamigrator.IndexTypeTokenBF),
			Expression:  schemamigrator.JSONSubColumnIndexExpr(parentColumn, path),
			Type:        "tokenbf_v1(10000, 2, 0)",
			Granularity: 1,
		}
		indexes = append(indexes, ngramIndex, tokenIndex)
	}

	for _, index := range indexes {
		alterStmt := schemamigrator.AlterTableAddIndex{
			Database: r.logsDB,
			Table:    r.logsLocalTableV2,
			Index:    index,
		}
		op := alterStmt.OnCluster(r.cluster)
		if err := r.db.Exec(ctx, op.ToSQL()); err != nil {
			return errorsV2.NewInternalf(errorsV2.CodeInternal, "failed to create index: %s", err)
		}
	}
	return nil
}

// PromoteAndIndexPaths handles promoting paths and creating indexes in one call.
func (r *ClickHouseReader) PromoteAndIndexPaths(
	ctx context.Context,
	_ string,
	paths ...model.PromotePathItem,
) error {
	if len(paths) == 0 {
		return errorsV2.NewInvalidInputf(errorsV2.CodeInvalidInput, "paths cannot be empty")
	}

	// Load existing promoted paths once
	existing := make(map[string]struct{})
	rows, qerr := r.db.Query(ctx, "SELECT path FROM signoz_logs.distributed_promoted_paths")
	if qerr == nil {
		defer rows.Close()
		for rows.Next() {
			var p string
			if err := rows.Scan(&p); err == nil {
				existing[p] = struct{}{}
			}
		}
	}

	var toInsert []string
	indexes := []string{}
	for _, it := range paths {
		if err := it.Validate(); err != nil {
			return err
		}
		// remove the "body." prefix from the path
		trimmedPath := strings.TrimPrefix(it.Path, telemetrytypes.BodyJSONStringSearchPrefix)
		if it.Promote {
			if _, promoted := existing[trimmedPath]; !promoted {
				toInsert = append(toInsert, trimmedPath)
			}
		}
		if it.Index {
			parentColumn := telemetrylogs.LogsV2BodyJSONColumn
			// if the path is already promoted or is being promoted, add it to the promoted column
			if _, promoted := existing[trimmedPath]; promoted || it.Promote {
				parentColumn = telemetrylogs.LogsV2BodyPromotedColumn
			}

			indexes = append(indexes, parentColumn+"."+trimmedPath)
		}
	}

	if len(toInsert) > 0 {
		err := r.PromotePaths(ctx, toInsert)
		if err != nil {
			return err
		}
	}

	if len(indexes) > 0 {
		if err := r.CreateJSONPathIndexes(ctx, indexes); err != nil {
			return err
		}
	}

	return nil
=======
	}
>>>>>>> 5667793d
}

func (r *ClickHouseReader) GetInstantQueryMetricsResult(ctx context.Context, queryParams *model.InstantQueryMetricsParams) (*promql.Result, *stats.QueryStats, *model.ApiError) {
	qry, err := r.prometheus.Engine().NewInstantQuery(ctx, r.prometheus.Storage(), nil, queryParams.Query, queryParams.Time)
	if err != nil {
		return nil, nil, &model.ApiError{Typ: model.ErrorBadData, Err: err}
	}

	res := qry.Exec(ctx)

	// Optional stats field in response if parameter "stats" is not empty.
	var qs stats.QueryStats
	if queryParams.Stats != "" {
		qs = stats.NewQueryStats(qry.Stats())
	}

	qry.Close()
	err = prometheus.RemoveExtraLabels(res, prometheus.FingerprintAsPromLabelName)
	if err != nil {
		return nil, nil, &model.ApiError{Typ: model.ErrorInternal, Err: err}
	}
	return res, &qs, nil

}

func (r *ClickHouseReader) GetQueryRangeResult(ctx context.Context, query *model.QueryRangeParams) (*promql.Result, *stats.QueryStats, *model.ApiError) {
	qry, err := r.prometheus.Engine().NewRangeQuery(ctx, r.prometheus.Storage(), nil, query.Query, query.Start, query.End, query.Step)

	if err != nil {
		return nil, nil, &model.ApiError{Typ: model.ErrorBadData, Err: err}
	}

	res := qry.Exec(ctx)

	// Optional stats field in response if parameter "stats" is not empty.
	var qs stats.QueryStats
	if query.Stats != "" {
		qs = stats.NewQueryStats(qry.Stats())
	}

	qry.Close()
	err = prometheus.RemoveExtraLabels(res, prometheus.FingerprintAsPromLabelName)
	if err != nil {
		return nil, nil, &model.ApiError{Typ: model.ErrorInternal, Err: err}
	}
	return res, &qs, nil
}

func (r *ClickHouseReader) GetServicesList(ctx context.Context) (*[]string, error) {
	services := []string{}
	rows, err := r.db.Query(ctx, fmt.Sprintf(`SELECT DISTINCT resource_string_service$$name FROM %s.%s WHERE ts_bucket_start > (toUnixTimestamp(now() - INTERVAL 1 DAY) - 1800) AND toDate(timestamp) > now() - INTERVAL 1 DAY`, r.TraceDB, r.traceTableName))
	if err != nil {
		return nil, fmt.Errorf("error in processing sql query")
	}

	defer rows.Close()
	for rows.Next() {
		var serviceName string
		if err := rows.Scan(&serviceName); err != nil {
			return &services, err
		}
		services = append(services, serviceName)
	}

	return &services, nil
}

func (r *ClickHouseReader) GetTopLevelOperations(ctx context.Context, start, end time.Time, services []string) (*map[string][]string, *model.ApiError) {
	start = start.In(time.UTC)

	// The `top_level_operations` that have `time` >= start
	operations := map[string][]string{}
	// We can't use the `end` because the `top_level_operations` table has the most recent instances of the operations
	// We can only use the `start` time to filter the operations
	query := fmt.Sprintf(`SELECT name, serviceName, max(time) as ts FROM %s.%s WHERE time >= @start`, r.TraceDB, r.topLevelOperationsTable)
	if len(services) > 0 {
		query += ` AND serviceName IN @services`
	}
	query += ` GROUP BY name, serviceName ORDER BY ts DESC LIMIT 5000`

	rows, err := r.db.Query(ctx, query, clickhouse.Named("start", start), clickhouse.Named("services", services))

	if err != nil {
		zap.L().Error("Error in processing sql query", zap.Error(err))
		return nil, &model.ApiError{Typ: model.ErrorExec, Err: fmt.Errorf("error in processing sql query")}
	}

	defer rows.Close()
	for rows.Next() {
		var name, serviceName string
		var t time.Time
		if err := rows.Scan(&name, &serviceName, &t); err != nil {
			return nil, &model.ApiError{Typ: model.ErrorInternal, Err: fmt.Errorf("error in reading data")}
		}
		if _, ok := operations[serviceName]; !ok {
			operations[serviceName] = []string{"overflow_operation"}
		}
		operations[serviceName] = append(operations[serviceName], name)
	}
	return &operations, nil
}

func (r *ClickHouseReader) buildResourceSubQuery(tags []model.TagQueryParam, svc string, start, end time.Time) (string, error) {
	// assuming all will be resource attributes.
	// and resource attributes are string for traces
	filterSet := v3.FilterSet{}
	for _, tag := range tags {
		// skip the collector id as we don't add it to traces
		if tag.Key == "signoz.collector.id" {
			continue
		}
		key := v3.AttributeKey{
			Key:      tag.Key,
			DataType: v3.AttributeKeyDataTypeString,
			Type:     v3.AttributeKeyTypeResource,
		}

		it := v3.FilterItem{
			Key: key,
		}

		// as of now only in and not in are supported
		switch tag.Operator {
		case model.NotInOperator:
			it.Operator = v3.FilterOperatorNotIn
			it.Value = tag.StringValues
		case model.InOperator:
			it.Operator = v3.FilterOperatorIn
			it.Value = tag.StringValues
		default:
			return "", fmt.Errorf("operator %s not supported", tag.Operator)
		}

		filterSet.Items = append(filterSet.Items, it)
	}
	filterSet.Items = append(filterSet.Items, v3.FilterItem{
		Key: v3.AttributeKey{
			Key:      "service.name",
			DataType: v3.AttributeKeyDataTypeString,
			Type:     v3.AttributeKeyTypeResource,
		},
		Operator: v3.FilterOperatorEqual,
		Value:    svc,
	})

	resourceSubQuery, err := resource.BuildResourceSubQuery(
		r.TraceDB,
		r.traceResourceTableV3,
		start.Unix()-1800,
		end.Unix(),
		&filterSet,
		[]v3.AttributeKey{},
		v3.AttributeKey{},
		false)
	if err != nil {
		zap.L().Error("Error in processing sql query", zap.Error(err))
		return "", err
	}
	return resourceSubQuery, nil
}

func (r *ClickHouseReader) GetServices(ctx context.Context, queryParams *model.GetServicesParams) (*[]model.ServiceItem, *model.ApiError) {

	if r.indexTable == "" {
		return nil, &model.ApiError{Typ: model.ErrorExec, Err: ErrNoIndexTable}
	}

	topLevelOps, apiErr := r.GetTopLevelOperations(ctx, *queryParams.Start, *queryParams.End, nil)
	if apiErr != nil {
		return nil, apiErr
	}

	serviceItems := []model.ServiceItem{}
	var wg sync.WaitGroup
	// limit the number of concurrent queries to not overload the clickhouse server
	sem := make(chan struct{}, 10)
	var mtx sync.RWMutex

	for svc, ops := range *topLevelOps {
		sem <- struct{}{}
		wg.Add(1)
		go func(svc string, ops []string) {
			defer wg.Done()
			defer func() { <-sem }()
			var serviceItem model.ServiceItem
			var numErrors uint64

			// Even if the total number of operations within the time range is less and the all
			// the top level operations are high, we want to warn to let user know the issue
			// with the instrumentation
			serviceItem.DataWarning = model.DataWarning{
				TopLevelOps: (*topLevelOps)[svc],
			}

			// default max_query_size = 262144
			// Let's assume the average size of the item in `ops` is 50 bytes
			// We can have 262144/50 = 5242 items in the `ops` array
			// Although we have make it as big as 5k, We cap the number of items
			// in the `ops` array to 1500

			ops = ops[:int(math.Min(1500, float64(len(ops))))]

			query := fmt.Sprintf(
				`SELECT
					quantile(0.99)(duration_nano) as p99,
					avg(duration_nano) as avgDuration,
					count(*) as numCalls
				FROM %s.%s
				WHERE resource_string_service$$name = @serviceName AND name In @names AND timestamp>= @start AND timestamp<= @end`,
				r.TraceDB, r.traceTableName,
			)
			errorQuery := fmt.Sprintf(
				`SELECT
					count(*) as numErrors
				FROM %s.%s
				WHERE resource_string_service$$name = @serviceName AND name In @names AND timestamp>= @start AND timestamp<= @end AND statusCode=2`,
				r.TraceDB, r.traceTableName,
			)

			args := []interface{}{}
			args = append(args,
				clickhouse.Named("start", strconv.FormatInt(queryParams.Start.UnixNano(), 10)),
				clickhouse.Named("end", strconv.FormatInt(queryParams.End.UnixNano(), 10)),
				clickhouse.Named("serviceName", svc),
				clickhouse.Named("names", ops),
			)

			resourceSubQuery, err := r.buildResourceSubQuery(queryParams.Tags, svc, *queryParams.Start, *queryParams.End)
			if err != nil {
				zap.L().Error("Error in processing sql query", zap.Error(err))
				return
			}
			query += `
					AND (
						resource_fingerprint GLOBAL IN ` +
				resourceSubQuery +
				`) AND ts_bucket_start >= @start_bucket AND ts_bucket_start <= @end_bucket`

			args = append(args,
				clickhouse.Named("start_bucket", strconv.FormatInt(queryParams.Start.Unix()-1800, 10)),
				clickhouse.Named("end_bucket", strconv.FormatInt(queryParams.End.Unix(), 10)),
			)

			err = r.db.QueryRow(
				ctx,
				query,
				args...,
			).ScanStruct(&serviceItem)

			if serviceItem.NumCalls == 0 {
				return
			}

			if err != nil {
				zap.L().Error("Error in processing sql query", zap.Error(err))
				return
			}

			errorQuery += `
					AND (
						resource_fingerprint GLOBAL IN ` +
				resourceSubQuery +
				`) AND ts_bucket_start >= @start_bucket AND ts_bucket_start <= @end_bucket`

			err = r.db.QueryRow(ctx, errorQuery, args...).Scan(&numErrors)
			if err != nil {
				zap.L().Error("Error in processing sql query", zap.Error(err))
				return
			}

			serviceItem.ServiceName = svc
			serviceItem.NumErrors = numErrors
			mtx.Lock()
			serviceItems = append(serviceItems, serviceItem)
			mtx.Unlock()
		}(svc, ops)
	}
	wg.Wait()

	for idx := range serviceItems {
		serviceItems[idx].CallRate = float64(serviceItems[idx].NumCalls) / float64(queryParams.Period)
		serviceItems[idx].ErrorRate = float64(serviceItems[idx].NumErrors) * 100 / float64(serviceItems[idx].NumCalls)
	}
	return &serviceItems, nil
}

func getStatusFilters(query string, statusParams []string, excludeMap map[string]struct{}) string {
	// status can only be two and if both are selected than they are equivalent to none selected
	if _, ok := excludeMap["status"]; ok {
		if len(statusParams) == 1 {
			if statusParams[0] == "error" {
				query += " AND hasError = false"
			} else if statusParams[0] == "ok" {
				query += " AND hasError = true"
			}
		}
	} else if len(statusParams) == 1 {
		if statusParams[0] == "error" {
			query += " AND hasError = true"
		} else if statusParams[0] == "ok" {
			query += " AND hasError = false"
		}
	}
	return query
}

func createTagQueryFromTagQueryParams(queryParams []model.TagQueryParam) []model.TagQuery {
	tags := []model.TagQuery{}
	for _, tag := range queryParams {
		if len(tag.StringValues) > 0 {
			tags = append(tags, model.NewTagQueryString(tag))
		}
		if len(tag.NumberValues) > 0 {
			tags = append(tags, model.NewTagQueryNumber(tag))
		}
		if len(tag.BoolValues) > 0 {
			tags = append(tags, model.NewTagQueryBool(tag))
		}
	}
	return tags
}

func StringWithCharset(length int, charset string) string {
	b := make([]byte, length)
	for i := range b {
		b[i] = charset[seededRand.Intn(len(charset))]
	}
	return string(b)
}

func String(length int) string {
	return StringWithCharset(length, charset)
}

func buildQueryWithTagParams(_ context.Context, tags []model.TagQuery) (string, []interface{}, *model.ApiError) {
	query := ""
	var args []interface{}
	for _, item := range tags {
		var subQuery string
		var argsSubQuery []interface{}
		tagMapType := item.GetTagMapColumn()
		switch item.GetOperator() {
		case model.EqualOperator:
			subQuery, argsSubQuery = addArithmeticOperator(item, tagMapType, "=")
		case model.NotEqualOperator:
			subQuery, argsSubQuery = addArithmeticOperator(item, tagMapType, "!=")
		case model.LessThanOperator:
			subQuery, argsSubQuery = addArithmeticOperator(item, tagMapType, "<")
		case model.GreaterThanOperator:
			subQuery, argsSubQuery = addArithmeticOperator(item, tagMapType, ">")
		case model.InOperator:
			subQuery, argsSubQuery = addInOperator(item, tagMapType, false)
		case model.NotInOperator:
			subQuery, argsSubQuery = addInOperator(item, tagMapType, true)
		case model.LessThanEqualOperator:
			subQuery, argsSubQuery = addArithmeticOperator(item, tagMapType, "<=")
		case model.GreaterThanEqualOperator:
			subQuery, argsSubQuery = addArithmeticOperator(item, tagMapType, ">=")
		case model.ContainsOperator:
			subQuery, argsSubQuery = addContainsOperator(item, tagMapType, false)
		case model.NotContainsOperator:
			subQuery, argsSubQuery = addContainsOperator(item, tagMapType, true)
		case model.StartsWithOperator:
			subQuery, argsSubQuery = addStartsWithOperator(item, tagMapType, false)
		case model.NotStartsWithOperator:
			subQuery, argsSubQuery = addStartsWithOperator(item, tagMapType, true)
		case model.ExistsOperator:
			subQuery, argsSubQuery = addExistsOperator(item, tagMapType, false)
		case model.NotExistsOperator:
			subQuery, argsSubQuery = addExistsOperator(item, tagMapType, true)
		default:
			return "", nil, &model.ApiError{Typ: model.ErrorExec, Err: fmt.Errorf("filter operator %s not supported", item.GetOperator())}
		}
		query += subQuery
		args = append(args, argsSubQuery...)
	}
	return query, args, nil
}

func addInOperator(item model.TagQuery, tagMapType string, not bool) (string, []interface{}) {
	values := item.GetValues()
	args := []interface{}{}
	notStr := ""
	if not {
		notStr = "NOT"
	}
	tagValuePair := []string{}
	for _, value := range values {
		tagKey := "inTagKey" + String(5)
		tagValue := "inTagValue" + String(5)
		tagValuePair = append(tagValuePair, fmt.Sprintf("%s[@%s] = @%s", tagMapType, tagKey, tagValue))
		args = append(args, clickhouse.Named(tagKey, item.GetKey()))
		args = append(args, clickhouse.Named(tagValue, value))
	}
	return fmt.Sprintf(" AND %s (%s)", notStr, strings.Join(tagValuePair, " OR ")), args
}

func addContainsOperator(item model.TagQuery, tagMapType string, not bool) (string, []interface{}) {
	values := item.GetValues()
	args := []interface{}{}
	notStr := ""
	if not {
		notStr = "NOT"
	}
	tagValuePair := []string{}
	for _, value := range values {
		tagKey := "containsTagKey" + String(5)
		tagValue := "containsTagValue" + String(5)
		tagValuePair = append(tagValuePair, fmt.Sprintf("%s[@%s] ILIKE @%s", tagMapType, tagKey, tagValue))
		args = append(args, clickhouse.Named(tagKey, item.GetKey()))
		args = append(args, clickhouse.Named(tagValue, "%"+fmt.Sprintf("%v", value)+"%"))
	}
	return fmt.Sprintf(" AND %s (%s)", notStr, strings.Join(tagValuePair, " OR ")), args
}

func addStartsWithOperator(item model.TagQuery, tagMapType string, not bool) (string, []interface{}) {
	values := item.GetValues()
	args := []interface{}{}
	notStr := ""
	if not {
		notStr = "NOT"
	}
	tagValuePair := []string{}
	for _, value := range values {
		tagKey := "startsWithTagKey" + String(5)
		tagValue := "startsWithTagValue" + String(5)
		tagValuePair = append(tagValuePair, fmt.Sprintf("%s[@%s] ILIKE @%s", tagMapType, tagKey, tagValue))
		args = append(args, clickhouse.Named(tagKey, item.GetKey()))
		args = append(args, clickhouse.Named(tagValue, "%"+fmt.Sprintf("%v", value)+"%"))
	}
	return fmt.Sprintf(" AND %s (%s)", notStr, strings.Join(tagValuePair, " OR ")), args
}

func addArithmeticOperator(item model.TagQuery, tagMapType string, operator string) (string, []interface{}) {
	values := item.GetValues()
	args := []interface{}{}
	tagValuePair := []string{}
	for _, value := range values {
		tagKey := "arithmeticTagKey" + String(5)
		tagValue := "arithmeticTagValue" + String(5)
		tagValuePair = append(tagValuePair, fmt.Sprintf("%s[@%s] %s @%s", tagMapType, tagKey, operator, tagValue))
		args = append(args, clickhouse.Named(tagKey, item.GetKey()))
		args = append(args, clickhouse.Named(tagValue, value))
	}
	return fmt.Sprintf(" AND (%s)", strings.Join(tagValuePair, " OR ")), args
}

func addExistsOperator(item model.TagQuery, tagMapType string, not bool) (string, []interface{}) {
	values := item.GetValues()
	notStr := ""
	if not {
		notStr = "NOT"
	}
	args := []interface{}{}
	tagOperatorPair := []string{}
	for range values {
		tagKey := "existsTagKey" + String(5)
		tagOperatorPair = append(tagOperatorPair, fmt.Sprintf("mapContains(%s, @%s)", tagMapType, tagKey))
		args = append(args, clickhouse.Named(tagKey, item.GetKey()))
	}
	return fmt.Sprintf(" AND %s (%s)", notStr, strings.Join(tagOperatorPair, " OR ")), args
}

func (r *ClickHouseReader) GetEntryPointOperations(ctx context.Context, queryParams *model.GetTopOperationsParams) (*[]model.TopOperationsItem, error) {
	// Step 1: Get top operations for the given service
	topOps, err := r.GetTopOperations(ctx, queryParams)
	if err != nil {
		return nil, errorsV2.Wrapf(err, errorsV2.TypeInternal, errorsV2.CodeInternal, "Error in getting Top Operations")
	}
	if topOps == nil {
		return nil, errorsV2.Newf(errorsV2.TypeNotFound, errorsV2.CodeNotFound, "no top operations found")
	}

	// Step 2: Get entry point operation names for the given service using GetTopLevelOperations
	// instead of running a separate query
	serviceName := []string{queryParams.ServiceName}
	var startTime, endTime time.Time
	if queryParams.Start != nil {
		startTime = *queryParams.Start
	}
	if queryParams.End != nil {
		endTime = *queryParams.End
	}
	topLevelOpsResult, apiErr := r.GetTopLevelOperations(ctx, startTime, endTime, serviceName)

	if apiErr != nil {
		return nil, errorsV2.Wrapf(apiErr.Err, errorsV2.TypeInternal, errorsV2.CodeInternal, "failed to get top level operations")
	}

	// Create a set of entry point operations
	entryPointSet := map[string]struct{}{}

	// Extract operations for the requested service from topLevelOpsResult
	if serviceOperations, ok := (*topLevelOpsResult)[queryParams.ServiceName]; ok {
		// Skip the first "overflow_operation" if present
		startIdx := 0
		if len(serviceOperations) > 0 && serviceOperations[0] == "overflow_operation" {
			startIdx = 1
		}

		// Add each operation name to the entry point set
		for i := startIdx; i < len(serviceOperations); i++ {
			entryPointSet[serviceOperations[i]] = struct{}{}
		}
	}

	// Step 3: Filter topOps based on entryPointSet (same as original)
	var filtered []model.TopOperationsItem
	for _, op := range *topOps {
		if _, ok := entryPointSet[op.Name]; ok {
			filtered = append(filtered, op)
		}
	}

	return &filtered, nil
}

func (r *ClickHouseReader) GetTopOperations(ctx context.Context, queryParams *model.GetTopOperationsParams) (*[]model.TopOperationsItem, *model.ApiError) {

	namedArgs := []interface{}{
		clickhouse.Named("start", strconv.FormatInt(queryParams.Start.UnixNano(), 10)),
		clickhouse.Named("end", strconv.FormatInt(queryParams.End.UnixNano(), 10)),
		clickhouse.Named("serviceName", queryParams.ServiceName),
		clickhouse.Named("start_bucket", strconv.FormatInt(queryParams.Start.Unix()-1800, 10)),
		clickhouse.Named("end_bucket", strconv.FormatInt(queryParams.End.Unix(), 10)),
	}

	var topOperationsItems []model.TopOperationsItem

	query := fmt.Sprintf(`
		SELECT
			quantile(0.5)(durationNano) as p50,
			quantile(0.95)(durationNano) as p95,
			quantile(0.99)(durationNano) as p99,
			COUNT(*) as numCalls,
			countIf(status_code=2) as errorCount,
			name
		FROM %s.%s
		WHERE resource_string_service$$name = @serviceName AND timestamp>= @start AND timestamp<= @end`,
		r.TraceDB, r.traceTableName,
	)

	resourceSubQuery, err := r.buildResourceSubQuery(queryParams.Tags, queryParams.ServiceName, *queryParams.Start, *queryParams.End)
	if err != nil {
		zap.L().Error("Error in processing sql query", zap.Error(err))
		return nil, &model.ApiError{Typ: model.ErrorExec, Err: fmt.Errorf("error in processing sql query")}
	}
	query += `
			AND (
				resource_fingerprint GLOBAL IN ` +
		resourceSubQuery +
		`) AND ts_bucket_start >= @start_bucket AND ts_bucket_start <= @end_bucket`

	query += " GROUP BY name ORDER BY p99 DESC"
	if queryParams.Limit > 0 {
		query += " LIMIT @limit"
		namedArgs = append(namedArgs, clickhouse.Named("limit", queryParams.Limit))
	}
	err = r.db.Select(ctx, &topOperationsItems, query, namedArgs...)

	if err != nil {
		zap.L().Error("Error in processing sql query", zap.Error(err))
		return nil, &model.ApiError{Typ: model.ErrorExec, Err: fmt.Errorf("error in processing sql query")}
	}

	if topOperationsItems == nil {
		topOperationsItems = []model.TopOperationsItem{}
	}

	return &topOperationsItems, nil
}

func (r *ClickHouseReader) GetUsage(ctx context.Context, queryParams *model.GetUsageParams) (*[]model.UsageItem, error) {

	var usageItems []model.UsageItem
	namedArgs := []interface{}{
		clickhouse.Named("interval", queryParams.StepHour),
		clickhouse.Named("start", strconv.FormatInt(queryParams.Start.UnixNano(), 10)),
		clickhouse.Named("end", strconv.FormatInt(queryParams.End.UnixNano(), 10)),
	}
	var query string
	if len(queryParams.ServiceName) != 0 {
		namedArgs = append(namedArgs, clickhouse.Named("serviceName", queryParams.ServiceName))
		query = fmt.Sprintf("SELECT toStartOfInterval(timestamp, INTERVAL @interval HOUR) as time, sum(count) as count FROM %s.%s WHERE service_name=@serviceName AND timestamp>=@start AND timestamp<=@end GROUP BY time ORDER BY time ASC", r.TraceDB, r.usageExplorerTable)
	} else {
		query = fmt.Sprintf("SELECT toStartOfInterval(timestamp, INTERVAL @interval HOUR) as time, sum(count) as count FROM %s.%s WHERE timestamp>=@start AND timestamp<=@end GROUP BY time ORDER BY time ASC", r.TraceDB, r.usageExplorerTable)
	}

	err := r.db.Select(ctx, &usageItems, query, namedArgs...)

	zap.L().Info(query)

	if err != nil {
		zap.L().Error("Error in processing sql query", zap.Error(err))
		return nil, fmt.Errorf("error in processing sql query")
	}

	for i := range usageItems {
		usageItems[i].Timestamp = uint64(usageItems[i].Time.UnixNano())
	}

	if usageItems == nil {
		usageItems = []model.UsageItem{}
	}

	return &usageItems, nil
}

func (r *ClickHouseReader) GetSpansForTrace(ctx context.Context, traceID string, traceDetailsQuery string) ([]model.SpanItemV2, *model.ApiError) {
	var traceSummary model.TraceSummary
	summaryQuery := fmt.Sprintf("SELECT * from %s.%s WHERE trace_id=$1", r.TraceDB, r.traceSummaryTable)
	err := r.db.QueryRow(ctx, summaryQuery, traceID).Scan(&traceSummary.TraceID, &traceSummary.Start, &traceSummary.End, &traceSummary.NumSpans)
	if err != nil {
		if err == sql.ErrNoRows {
			return []model.SpanItemV2{}, nil
		}
		zap.L().Error("Error in processing trace summary sql query", zap.Error(err))
		return nil, model.ExecutionError(fmt.Errorf("error in processing trace summary sql query: %w", err))
	}

	var searchScanResponses []model.SpanItemV2
	queryStartTime := time.Now()
	err = r.db.Select(ctx, &searchScanResponses, traceDetailsQuery, traceID, strconv.FormatInt(traceSummary.Start.Unix()-1800, 10), strconv.FormatInt(traceSummary.End.Unix(), 10))
	zap.L().Info(traceDetailsQuery)
	if err != nil {
		zap.L().Error("Error in processing sql query", zap.Error(err))
		return nil, model.ExecutionError(fmt.Errorf("error in processing trace data sql query: %w", err))
	}
	zap.L().Info("trace details query took: ", zap.Duration("duration", time.Since(queryStartTime)), zap.String("traceID", traceID))

	return searchScanResponses, nil
}

func (r *ClickHouseReader) GetWaterfallSpansForTraceWithMetadataCache(ctx context.Context, orgID valuer.UUID, traceID string) (*model.GetWaterfallSpansForTraceWithMetadataCache, error) {
	cachedTraceData := new(model.GetWaterfallSpansForTraceWithMetadataCache)
	err := r.cacheForTraceDetail.Get(ctx, orgID, strings.Join([]string{"getWaterfallSpansForTraceWithMetadata", traceID}, "-"), cachedTraceData)
	if err != nil {
		zap.L().Debug("error in retrieving getWaterfallSpansForTraceWithMetadata cache", zap.Error(err), zap.String("traceID", traceID))
		return nil, err
	}

	if time.Since(time.UnixMilli(int64(cachedTraceData.EndTime))) < r.fluxIntervalForTraceDetail {
		zap.L().Info("the trace end time falls under the flux interval, skipping getWaterfallSpansForTraceWithMetadata cache", zap.String("traceID", traceID))
		return nil, errors.Errorf("the trace end time falls under the flux interval, skipping getWaterfallSpansForTraceWithMetadata cache, traceID: %s", traceID)
	}

	zap.L().Info("cache is successfully hit, applying cache for getWaterfallSpansForTraceWithMetadata", zap.String("traceID", traceID))
	return cachedTraceData, nil
}

func (r *ClickHouseReader) GetWaterfallSpansForTraceWithMetadata(ctx context.Context, orgID valuer.UUID, traceID string, req *model.GetWaterfallSpansForTraceWithMetadataParams) (*model.GetWaterfallSpansForTraceWithMetadataResponse, error) {
	response := new(model.GetWaterfallSpansForTraceWithMetadataResponse)
	var startTime, endTime, durationNano, totalErrorSpans, totalSpans uint64
	var spanIdToSpanNodeMap = map[string]*model.Span{}
	var traceRoots []*model.Span
	var serviceNameToTotalDurationMap = map[string]uint64{}
	var serviceNameIntervalMap = map[string][]tracedetail.Interval{}
	var hasMissingSpans bool

	cachedTraceData, err := r.GetWaterfallSpansForTraceWithMetadataCache(ctx, orgID, traceID)
	if err == nil {
		startTime = cachedTraceData.StartTime
		endTime = cachedTraceData.EndTime
		durationNano = cachedTraceData.DurationNano
		spanIdToSpanNodeMap = cachedTraceData.SpanIdToSpanNodeMap
		serviceNameToTotalDurationMap = cachedTraceData.ServiceNameToTotalDurationMap
		traceRoots = cachedTraceData.TraceRoots
		totalSpans = cachedTraceData.TotalSpans
		totalErrorSpans = cachedTraceData.TotalErrorSpans
		hasMissingSpans = cachedTraceData.HasMissingSpans
	}

	if err != nil {
		zap.L().Info("cache miss for getWaterfallSpansForTraceWithMetadata", zap.String("traceID", traceID))

		searchScanResponses, err := r.GetSpansForTrace(ctx, traceID, fmt.Sprintf("SELECT DISTINCT ON (span_id) timestamp, duration_nano, span_id, trace_id, has_error, kind, resource_string_service$$name, name, links as references, attributes_string, attributes_number, attributes_bool, resources_string, events, status_message, status_code_string, kind_string FROM %s.%s WHERE trace_id=$1 and ts_bucket_start>=$2 and ts_bucket_start<=$3 ORDER BY timestamp ASC, name ASC", r.TraceDB, r.traceTableName))
		if err != nil {
			return nil, err
		}
		if len(searchScanResponses) == 0 {
			return response, nil
		}
		totalSpans = uint64(len(searchScanResponses))
		processingBeforeCache := time.Now()
		for _, item := range searchScanResponses {
			ref := []model.OtelSpanRef{}
			err := json.Unmarshal([]byte(item.References), &ref)
			if err != nil {
				zap.L().Error("getWaterfallSpansForTraceWithMetadata: error unmarshalling references", zap.Error(err), zap.String("traceID", traceID))
				return nil, errorsV2.Newf(errorsV2.TypeInvalidInput, errorsV2.CodeInvalidInput, "getWaterfallSpansForTraceWithMetadata: error unmarshalling references %s", err.Error())
			}

			// merge attributes_number and attributes_bool to attributes_string
			for k, v := range item.Attributes_bool {
				item.Attributes_string[k] = fmt.Sprintf("%v", v)
			}
			for k, v := range item.Attributes_number {
				item.Attributes_string[k] = strconv.FormatFloat(v, 'f', -1, 64)
			}
			for k, v := range item.Resources_string {
				item.Attributes_string[k] = v
			}

			events := make([]model.Event, 0)
			for _, event := range item.Events {
				var eventMap model.Event
				err = json.Unmarshal([]byte(event), &eventMap)
				if err != nil {
					zap.L().Error("Error unmarshalling events", zap.Error(err))
					return nil, errorsV2.Newf(errorsV2.TypeInternal, errorsV2.CodeInternal, "getWaterfallSpansForTraceWithMetadata: error in unmarshalling events %s", err.Error())
				}
				events = append(events, eventMap)
			}

			jsonItem := model.Span{
				SpanID:           item.SpanID,
				TraceID:          item.TraceID,
				ServiceName:      item.ServiceName,
				Name:             item.Name,
				Kind:             int32(item.Kind),
				DurationNano:     item.DurationNano,
				HasError:         item.HasError,
				StatusMessage:    item.StatusMessage,
				StatusCodeString: item.StatusCodeString,
				SpanKind:         item.SpanKind,
				References:       ref,
				Events:           events,
				TagMap:           item.Attributes_string,
				Children:         make([]*model.Span, 0),
			}

			// metadata calculation
			startTimeUnixNano := uint64(item.TimeUnixNano.UnixNano())
			if startTime == 0 || startTimeUnixNano < startTime {
				startTime = startTimeUnixNano
			}
			if endTime == 0 || (startTimeUnixNano+jsonItem.DurationNano) > endTime {
				endTime = (startTimeUnixNano + jsonItem.DurationNano)
			}
			if durationNano == 0 || jsonItem.DurationNano > durationNano {
				durationNano = jsonItem.DurationNano
			}

			if jsonItem.HasError {
				totalErrorSpans = totalErrorSpans + 1
			}

			// convert start timestamp to millis because right now frontend is expecting it in millis
			jsonItem.TimeUnixNano = uint64(item.TimeUnixNano.UnixNano() / 1000000)

			// collect the intervals for service for execution time calculation
			serviceNameIntervalMap[jsonItem.ServiceName] =
				append(serviceNameIntervalMap[jsonItem.ServiceName], tracedetail.Interval{StartTime: jsonItem.TimeUnixNano, Duration: jsonItem.DurationNano / 1000000, Service: jsonItem.ServiceName})

			// append to the span node map
			spanIdToSpanNodeMap[jsonItem.SpanID] = &jsonItem
		}

		// traverse through the map and append each node to the children array of the parent node
		// and add the missing spans
		for _, spanNode := range spanIdToSpanNodeMap {
			hasParentSpanNode := false
			for _, reference := range spanNode.References {
				if reference.RefType == "CHILD_OF" && reference.SpanId != "" {
					hasParentSpanNode = true

					if parentNode, exists := spanIdToSpanNodeMap[reference.SpanId]; exists {
						parentNode.Children = append(parentNode.Children, spanNode)
					} else {
						// insert the missing span
						missingSpan := model.Span{
							SpanID:           reference.SpanId,
							TraceID:          spanNode.TraceID,
							ServiceName:      "",
							Name:             "Missing Span",
							TimeUnixNano:     spanNode.TimeUnixNano,
							Kind:             0,
							DurationNano:     spanNode.DurationNano,
							HasError:         false,
							StatusMessage:    "",
							StatusCodeString: "",
							SpanKind:         "",
							Events:           make([]model.Event, 0),
							Children:         make([]*model.Span, 0),
						}
						missingSpan.Children = append(missingSpan.Children, spanNode)
						spanIdToSpanNodeMap[missingSpan.SpanID] = &missingSpan
						traceRoots = append(traceRoots, &missingSpan)
						hasMissingSpans = true
					}
				}
			}
			if !hasParentSpanNode && !tracedetail.ContainsWaterfallSpan(traceRoots, spanNode) {
				traceRoots = append(traceRoots, spanNode)
			}
		}

		// sort the trace roots to add missing spans at the right order
		sort.Slice(traceRoots, func(i, j int) bool {
			if traceRoots[i].TimeUnixNano == traceRoots[j].TimeUnixNano {
				return traceRoots[i].Name < traceRoots[j].Name
			}
			return traceRoots[i].TimeUnixNano < traceRoots[j].TimeUnixNano
		})

		serviceNameToTotalDurationMap = tracedetail.CalculateServiceTime(serviceNameIntervalMap)

		traceCache := model.GetWaterfallSpansForTraceWithMetadataCache{
			StartTime:                     startTime,
			EndTime:                       endTime,
			DurationNano:                  durationNano,
			TotalSpans:                    totalSpans,
			TotalErrorSpans:               totalErrorSpans,
			SpanIdToSpanNodeMap:           spanIdToSpanNodeMap,
			ServiceNameToTotalDurationMap: serviceNameToTotalDurationMap,
			TraceRoots:                    traceRoots,
			HasMissingSpans:               hasMissingSpans,
		}

		zap.L().Info("getWaterfallSpansForTraceWithMetadata: processing pre cache", zap.Duration("duration", time.Since(processingBeforeCache)), zap.String("traceID", traceID))
		cacheErr := r.cacheForTraceDetail.Set(ctx, orgID, strings.Join([]string{"getWaterfallSpansForTraceWithMetadata", traceID}, "-"), &traceCache, time.Minute*5)
		if cacheErr != nil {
			zap.L().Debug("failed to store cache for getWaterfallSpansForTraceWithMetadata", zap.String("traceID", traceID), zap.Error(err))
		}
	}

	processingPostCache := time.Now()
	selectedSpans, uncollapsedSpans, rootServiceName, rootServiceEntryPoint := tracedetail.GetSelectedSpans(req.UncollapsedSpans, req.SelectedSpanID, traceRoots, spanIdToSpanNodeMap, req.IsSelectedSpanIDUnCollapsed)
	zap.L().Info("getWaterfallSpansForTraceWithMetadata: processing post cache", zap.Duration("duration", time.Since(processingPostCache)), zap.String("traceID", traceID))

	response.Spans = selectedSpans
	response.UncollapsedSpans = uncollapsedSpans
	response.StartTimestampMillis = startTime / 1000000
	response.EndTimestampMillis = endTime / 1000000
	response.TotalSpansCount = totalSpans
	response.TotalErrorSpansCount = totalErrorSpans
	response.RootServiceName = rootServiceName
	response.RootServiceEntryPoint = rootServiceEntryPoint
	response.ServiceNameToTotalDurationMap = serviceNameToTotalDurationMap
	response.HasMissingSpans = hasMissingSpans
	return response, nil
}

func (r *ClickHouseReader) GetFlamegraphSpansForTraceCache(ctx context.Context, orgID valuer.UUID, traceID string) (*model.GetFlamegraphSpansForTraceCache, error) {
	cachedTraceData := new(model.GetFlamegraphSpansForTraceCache)
	err := r.cacheForTraceDetail.Get(ctx, orgID, strings.Join([]string{"getFlamegraphSpansForTrace", traceID}, "-"), cachedTraceData)
	if err != nil {
		zap.L().Debug("error in retrieving getFlamegraphSpansForTrace cache", zap.Error(err), zap.String("traceID", traceID))
		return nil, err
	}

	if time.Since(time.UnixMilli(int64(cachedTraceData.EndTime))) < r.fluxIntervalForTraceDetail {
		zap.L().Info("the trace end time falls under the flux interval, skipping getFlamegraphSpansForTrace cache", zap.String("traceID", traceID))
		return nil, errors.Errorf("the trace end time falls under the flux interval, skipping getFlamegraphSpansForTrace cache, traceID: %s", traceID)
	}

	zap.L().Info("cache is successfully hit, applying cache for getFlamegraphSpansForTrace", zap.String("traceID", traceID))
	return cachedTraceData, nil
}

func (r *ClickHouseReader) GetFlamegraphSpansForTrace(ctx context.Context, orgID valuer.UUID, traceID string, req *model.GetFlamegraphSpansForTraceParams) (*model.GetFlamegraphSpansForTraceResponse, error) {
	trace := new(model.GetFlamegraphSpansForTraceResponse)
	var startTime, endTime, durationNano uint64
	var spanIdToSpanNodeMap = map[string]*model.FlamegraphSpan{}
	// map[traceID][level]span
	var selectedSpans = [][]*model.FlamegraphSpan{}
	var traceRoots []*model.FlamegraphSpan

	// get the trace tree from cache!
	cachedTraceData, err := r.GetFlamegraphSpansForTraceCache(ctx, orgID, traceID)

	if err == nil {
		startTime = cachedTraceData.StartTime
		endTime = cachedTraceData.EndTime
		durationNano = cachedTraceData.DurationNano
		selectedSpans = cachedTraceData.SelectedSpans
		traceRoots = cachedTraceData.TraceRoots
	}

	if err != nil {
		zap.L().Info("cache miss for getFlamegraphSpansForTrace", zap.String("traceID", traceID))

		searchScanResponses, err := r.GetSpansForTrace(ctx, traceID, fmt.Sprintf("SELECT timestamp, duration_nano, span_id, trace_id, has_error,links as references, resource_string_service$$name, name, events FROM %s.%s WHERE trace_id=$1 and ts_bucket_start>=$2 and ts_bucket_start<=$3 ORDER BY timestamp ASC, name ASC", r.TraceDB, r.traceTableName))
		if err != nil {
			return nil, err
		}
		if len(searchScanResponses) == 0 {
			return trace, nil
		}

		processingBeforeCache := time.Now()
		for _, item := range searchScanResponses {
			ref := []model.OtelSpanRef{}
			err := json.Unmarshal([]byte(item.References), &ref)
			if err != nil {
				zap.L().Error("Error unmarshalling references", zap.Error(err))
				return nil, errorsV2.Newf(errorsV2.TypeInternal, errorsV2.CodeInternal, "getFlamegraphSpansForTrace: error in unmarshalling references %s", err.Error())
			}

			events := make([]model.Event, 0)
			for _, event := range item.Events {
				var eventMap model.Event
				err = json.Unmarshal([]byte(event), &eventMap)
				if err != nil {
					zap.L().Error("Error unmarshalling events", zap.Error(err))
					return nil, errorsV2.Newf(errorsV2.TypeInternal, errorsV2.CodeInternal, "getFlamegraphSpansForTrace: error in unmarshalling events %s", err.Error())
				}
				events = append(events, eventMap)
			}

			jsonItem := model.FlamegraphSpan{
				SpanID:       item.SpanID,
				TraceID:      item.TraceID,
				ServiceName:  item.ServiceName,
				Name:         item.Name,
				DurationNano: item.DurationNano,
				HasError:     item.HasError,
				References:   ref,
				Events:       events,
				Children:     make([]*model.FlamegraphSpan, 0),
			}

			// metadata calculation
			startTimeUnixNano := uint64(item.TimeUnixNano.UnixNano())
			if startTime == 0 || startTimeUnixNano < startTime {
				startTime = startTimeUnixNano
			}
			if endTime == 0 || (startTimeUnixNano+jsonItem.DurationNano) > endTime {
				endTime = (startTimeUnixNano + jsonItem.DurationNano)
			}
			if durationNano == 0 || jsonItem.DurationNano > durationNano {
				durationNano = jsonItem.DurationNano
			}

			jsonItem.TimeUnixNano = uint64(item.TimeUnixNano.UnixNano() / 1000000)
			spanIdToSpanNodeMap[jsonItem.SpanID] = &jsonItem
		}

		// traverse through the map and append each node to the children array of the parent node
		// and add missing spans
		for _, spanNode := range spanIdToSpanNodeMap {
			hasParentSpanNode := false
			for _, reference := range spanNode.References {
				if reference.RefType == "CHILD_OF" && reference.SpanId != "" {
					hasParentSpanNode = true
					if parentNode, exists := spanIdToSpanNodeMap[reference.SpanId]; exists {
						parentNode.Children = append(parentNode.Children, spanNode)
					} else {
						// insert the missing spans
						missingSpan := model.FlamegraphSpan{
							SpanID:       reference.SpanId,
							TraceID:      spanNode.TraceID,
							ServiceName:  "",
							Name:         "Missing Span",
							TimeUnixNano: spanNode.TimeUnixNano,
							DurationNano: spanNode.DurationNano,
							HasError:     false,
							Events:       make([]model.Event, 0),
							Children:     make([]*model.FlamegraphSpan, 0),
						}
						missingSpan.Children = append(missingSpan.Children, spanNode)
						spanIdToSpanNodeMap[missingSpan.SpanID] = &missingSpan
						traceRoots = append(traceRoots, &missingSpan)
					}
				}
			}
			if !hasParentSpanNode && !tracedetail.ContainsFlamegraphSpan(traceRoots, spanNode) {
				traceRoots = append(traceRoots, spanNode)
			}
		}

		selectedSpans = tracedetail.GetSelectedSpansForFlamegraph(traceRoots, spanIdToSpanNodeMap)
		traceCache := model.GetFlamegraphSpansForTraceCache{
			StartTime:     startTime,
			EndTime:       endTime,
			DurationNano:  durationNano,
			SelectedSpans: selectedSpans,
			TraceRoots:    traceRoots,
		}

		zap.L().Info("getFlamegraphSpansForTrace: processing pre cache", zap.Duration("duration", time.Since(processingBeforeCache)), zap.String("traceID", traceID))
		cacheErr := r.cacheForTraceDetail.Set(ctx, orgID, strings.Join([]string{"getFlamegraphSpansForTrace", traceID}, "-"), &traceCache, time.Minute*5)
		if cacheErr != nil {
			zap.L().Debug("failed to store cache for getFlamegraphSpansForTrace", zap.String("traceID", traceID), zap.Error(err))
		}
	}

	processingPostCache := time.Now()
	selectedSpansForRequest := tracedetail.GetSelectedSpansForFlamegraphForRequest(req.SelectedSpanID, selectedSpans, startTime, endTime)
	zap.L().Info("getFlamegraphSpansForTrace: processing post cache", zap.Duration("duration", time.Since(processingPostCache)), zap.String("traceID", traceID))

	trace.Spans = selectedSpansForRequest
	trace.StartTimestampMillis = startTime / 1000000
	trace.EndTimestampMillis = endTime / 1000000
	return trace, nil
}

func (r *ClickHouseReader) GetDependencyGraph(ctx context.Context, queryParams *model.GetServicesParams) (*[]model.ServiceMapDependencyResponseItem, error) {

	response := []model.ServiceMapDependencyResponseItem{}

	args := []interface{}{}
	args = append(args,
		clickhouse.Named("start", uint64(queryParams.Start.Unix())),
		clickhouse.Named("end", uint64(queryParams.End.Unix())),
		clickhouse.Named("duration", uint64(queryParams.End.Unix()-queryParams.Start.Unix())),
	)

	query := fmt.Sprintf(`
		WITH
			quantilesMergeState(0.5, 0.75, 0.9, 0.95, 0.99)(duration_quantiles_state) AS duration_quantiles_state,
			finalizeAggregation(duration_quantiles_state) AS result
		SELECT
			src as parent,
			dest as child,
			result[1] AS p50,
			result[2] AS p75,
			result[3] AS p90,
			result[4] AS p95,
			result[5] AS p99,
			sum(total_count) as callCount,
			sum(total_count)/ @duration AS callRate,
			sum(error_count)/sum(total_count) * 100 as errorRate
		FROM %s.%s
		WHERE toUInt64(toDateTime(timestamp)) >= @start AND toUInt64(toDateTime(timestamp)) <= @end`,
		r.TraceDB, r.dependencyGraphTable,
	)

	tags := createTagQueryFromTagQueryParams(queryParams.Tags)
	filterQuery, filterArgs := services.BuildServiceMapQuery(tags)
	query += filterQuery + " GROUP BY src, dest;"
	args = append(args, filterArgs...)

	zap.L().Debug("GetDependencyGraph query", zap.String("query", query), zap.Any("args", args))

	err := r.db.Select(ctx, &response, query, args...)

	if err != nil {
		zap.L().Error("Error in processing sql query", zap.Error(err))
		return nil, fmt.Errorf("error in processing sql query %w", err)
	}

	return &response, nil
}

func getLocalTableName(tableName string) string {

	tableNameSplit := strings.Split(tableName, ".")
	return tableNameSplit[0] + "." + strings.Split(tableNameSplit[1], "distributed_")[1]

}

func (r *ClickHouseReader) setTTLLogs(ctx context.Context, orgID string, params *model.TTLParams) (*model.SetTTLResponseItem, *model.ApiError) {
	hasCustomRetention, err := r.hasCustomRetentionColumn(ctx)
	if hasCustomRetention {
		return nil, &model.ApiError{Typ: model.ErrorExec, Err: fmt.Errorf("SetTTLV2 only supported")}
	}
	if err != nil {
		return nil, &model.ApiError{Typ: model.ErrorExec, Err: fmt.Errorf("error in processing TTL")}
	}
	// uuid is used as transaction id
	uuidWithHyphen := uuid.New()
	uuid := strings.Replace(uuidWithHyphen.String(), "-", "", -1)

	coldStorageDuration := -1
	if len(params.ColdStorageVolume) > 0 {
		coldStorageDuration = int(params.ToColdStorageDuration)
	}

<<<<<<< HEAD
	tableNameArray := []string{r.logsDB + "." + r.logsLocalTableV2, r.logsDB + "." + r.logsResourceLocalTableV2}
	tableNameArray = append(tableNameArray, fmt.Sprintf("%s.%s", r.logsDB, r.pathTypesLocalTable))
=======
	tableNameArray := []string{
		r.logsDB + "." + r.logsLocalTableV2,
		r.logsDB + "." + r.logsResourceLocalTableV2,
		getLocalTableName(r.logsDB + "." + r.logsAttributeKeys),
		getLocalTableName(r.logsDB + "." + r.logsResourceKeys),
	}
>>>>>>> 5667793d

	// check if there is existing things to be done
	for _, tableName := range tableNameArray {
		statusItem, err := r.checkTTLStatusItem(ctx, orgID, tableName)
		if err != nil {
			return nil, &model.ApiError{Typ: model.ErrorExec, Err: fmt.Errorf("error in processing ttl_status check sql query")}
		}
		if statusItem.Status == constants.StatusPending {
			return nil, &model.ApiError{Typ: model.ErrorConflict, Err: fmt.Errorf("TTL is already running")}
		}
	}

	// TTL query for logs_v2 table
	ttlLogsV2 := fmt.Sprintf(
		"ALTER TABLE %v ON CLUSTER %s MODIFY TTL toDateTime(timestamp / 1000000000) + "+
			"INTERVAL %v SECOND DELETE", tableNameArray[0], r.cluster, params.DelDuration)
	if len(params.ColdStorageVolume) > 0 {
		ttlLogsV2 += fmt.Sprintf(", toDateTime(timestamp / 1000000000)"+
			" + INTERVAL %v SECOND TO VOLUME '%s'",
			params.ToColdStorageDuration, params.ColdStorageVolume)
	}

	// TTL query for logs_v2_resource table
	// adding 1800 as our bucket size is 1800 seconds
	ttlLogsV2Resource := fmt.Sprintf(
		"ALTER TABLE %v ON CLUSTER %s MODIFY TTL toDateTime(seen_at_ts_bucket_start) + toIntervalSecond(1800) + "+
			"INTERVAL %v SECOND DELETE", tableNameArray[1], r.cluster, params.DelDuration)
	if len(params.ColdStorageVolume) > 0 {
		ttlLogsV2Resource += fmt.Sprintf(", toDateTime(seen_at_ts_bucket_start) + toIntervalSecond(1800) + "+
			"INTERVAL %v SECOND TO VOLUME '%s'",
			params.ToColdStorageDuration, params.ColdStorageVolume)
	}

	ttlLogsV2AttributeKeys := fmt.Sprintf(
		"ALTER TABLE %v ON CLUSTER %s MODIFY TTL timestamp + "+
			"INTERVAL %v SECOND DELETE", tableNameArray[2], r.cluster, params.DelDuration)

	ttlLogsV2ResourceKeys := fmt.Sprintf(
		"ALTER TABLE %v ON CLUSTER %s MODIFY TTL timestamp + "+
			"INTERVAL %v SECOND DELETE", tableNameArray[3], r.cluster, params.DelDuration)

	ttlPayload := map[string]string{
		tableNameArray[0]: ttlLogsV2,
		tableNameArray[1]: ttlLogsV2Resource,
		tableNameArray[2]: ttlLogsV2AttributeKeys,
		tableNameArray[3]: ttlLogsV2ResourceKeys,
	}

	// set the ttl if nothing is pending/ no errors
	go func(ttlPayload map[string]string) {
		for tableName, query := range ttlPayload {
			// https://github.com/SigNoz/signoz/issues/5470
			// we will change ttl for only the new parts and not the old ones
			query += " SETTINGS materialize_ttl_after_modify=0"

			ttl := types.TTLSetting{
				Identifiable: types.Identifiable{
					ID: valuer.GenerateUUID(),
				},
				TimeAuditable: types.TimeAuditable{
					CreatedAt: time.Now(),
					UpdatedAt: time.Now(),
				},
				TransactionID:  uuid,
				TableName:      tableName,
				TTL:            int(params.DelDuration),
				Status:         constants.StatusPending,
				ColdStorageTTL: coldStorageDuration,
				OrgID:          orgID,
			}
			_, dbErr := r.
				sqlDB.
				BunDB().
				NewInsert().
				Model(&ttl).
				Exec(ctx)
			if dbErr != nil {
				zap.L().Error("error in inserting to ttl_status table", zap.Error(dbErr), zap.String("table", tableName))
				continue
			}

			err := r.setColdStorage(context.Background(), tableName, params.ColdStorageVolume)
			if err != nil {
				zap.L().Error("error in setting cold storage", zap.Error(err), zap.String("table", tableName))
				statusItem, err := r.checkTTLStatusItem(ctx, orgID, tableName)
				if err == nil {
					_, dbErr := r.
						sqlDB.
						BunDB().
						NewUpdate().
						Model(new(types.TTLSetting)).
						Set("updated_at = ?", time.Now()).
						Set("status = ?", constants.StatusFailed).
						Where("id = ?", statusItem.ID.StringValue()).
						Exec(ctx)
					if dbErr != nil {
						zap.L().Error("Error in processing ttl_status update sql query", zap.Error(dbErr), zap.String("table", tableName))
					}
				}
				continue
			}
			zap.L().Info("Executing TTL request: ", zap.String("request", query), zap.String("table", tableName))
			statusItem, _ := r.checkTTLStatusItem(ctx, orgID, tableName)
			if err := r.db.Exec(ctx, query); err != nil {
				zap.L().Error("error while setting ttl", zap.Error(err), zap.String("table", tableName))
				_, dbErr := r.
					sqlDB.
					BunDB().
					NewUpdate().
					Model(new(types.TTLSetting)).
					Set("updated_at = ?", time.Now()).
					Set("status = ?", constants.StatusFailed).
					Where("id = ?", statusItem.ID.StringValue()).
					Exec(ctx)
				if dbErr != nil {
					zap.L().Error("Error in processing ttl_status update sql query", zap.Error(dbErr), zap.String("table", tableName))
				}
				continue
			}
			_, dbErr = r.
				sqlDB.
				BunDB().
				NewUpdate().
				Model(new(types.TTLSetting)).
				Set("updated_at = ?", time.Now()).
				Set("status = ?", constants.StatusSuccess).
				Where("id = ?", statusItem.ID.StringValue()).
				Exec(ctx)
			if dbErr != nil {
				zap.L().Error("Error in processing ttl_status update sql query", zap.Error(dbErr), zap.String("table", tableName))
				continue
			}
		}

	}(ttlPayload)
	return &model.SetTTLResponseItem{Message: "move ttl has been successfully set up"}, nil
}

func (r *ClickHouseReader) setTTLTraces(ctx context.Context, orgID string, params *model.TTLParams) (*model.SetTTLResponseItem, *model.ApiError) {
	// uuid is used as transaction id
	uuidWithHyphen := uuid.New()
	uuid := strings.Replace(uuidWithHyphen.String(), "-", "", -1)
	tableNames := []string{
		r.TraceDB + "." + r.traceTableName,
		r.TraceDB + "." + r.traceResourceTableV3,
		r.TraceDB + "." + signozErrorIndexTable,
		r.TraceDB + "." + signozUsageExplorerTable,
		r.TraceDB + "." + defaultDependencyGraphTable,
		r.TraceDB + "." + r.traceSummaryTable,
		r.TraceDB + "." + r.spanAttributesKeysTable,
	}

	coldStorageDuration := -1
	if len(params.ColdStorageVolume) > 0 {
		coldStorageDuration = int(params.ToColdStorageDuration)
	}

	// check if there is existing things to be done
	for _, tableName := range tableNames {
		statusItem, err := r.checkTTLStatusItem(ctx, orgID, tableName)
		if err != nil {
			return nil, &model.ApiError{Typ: model.ErrorExec, Err: fmt.Errorf("error in processing ttl_status check sql query")}
		}
		if statusItem.Status == constants.StatusPending {
			return nil, &model.ApiError{Typ: model.ErrorConflict, Err: fmt.Errorf("TTL is already running")}
		}
	}

	// TTL query
	ttlV2 := "ALTER TABLE %s ON CLUSTER %s MODIFY TTL toDateTime(%s) + INTERVAL %v SECOND DELETE"
	ttlV2ColdStorage := ", toDateTime(%s) + INTERVAL %v SECOND TO VOLUME '%s'"

	// TTL query for resource table
	ttlV2Resource := "ALTER TABLE %s ON CLUSTER %s MODIFY TTL toDateTime(seen_at_ts_bucket_start) + toIntervalSecond(1800) + INTERVAL %v SECOND DELETE"
	ttlTracesV2ResourceColdStorage := ", toDateTime(seen_at_ts_bucket_start) + toIntervalSecond(1800) + INTERVAL %v SECOND TO VOLUME '%s'"

	for _, distributedTableName := range tableNames {
		go func(distributedTableName string) {
			tableName := getLocalTableName(distributedTableName)

			// for trace summary table, we need to use end instead of timestamp
			timestamp := "timestamp"
			if strings.HasSuffix(distributedTableName, r.traceSummaryTable) {
				timestamp = "end"
			}

			ttl := types.TTLSetting{
				Identifiable: types.Identifiable{
					ID: valuer.GenerateUUID(),
				},
				TimeAuditable: types.TimeAuditable{
					CreatedAt: time.Now(),
					UpdatedAt: time.Now(),
				},
				TransactionID:  uuid,
				TableName:      tableName,
				TTL:            int(params.DelDuration),
				Status:         constants.StatusPending,
				ColdStorageTTL: coldStorageDuration,
				OrgID:          orgID,
			}
			_, dbErr := r.
				sqlDB.
				BunDB().
				NewInsert().
				Model(&ttl).
				Exec(ctx)
			if dbErr != nil {
				zap.L().Error("error in inserting to ttl_status table", zap.Error(dbErr))
				return
			}

			req := fmt.Sprintf(ttlV2, tableName, r.cluster, timestamp, params.DelDuration)
			if strings.HasSuffix(distributedTableName, r.traceResourceTableV3) {
				req = fmt.Sprintf(ttlV2Resource, tableName, r.cluster, params.DelDuration)
			}

			if len(params.ColdStorageVolume) > 0 && !strings.HasSuffix(distributedTableName, r.spanAttributesKeysTable) {
				if strings.HasSuffix(distributedTableName, r.traceResourceTableV3) {
					req += fmt.Sprintf(ttlTracesV2ResourceColdStorage, params.ToColdStorageDuration, params.ColdStorageVolume)
				} else {
					req += fmt.Sprintf(ttlV2ColdStorage, timestamp, params.ToColdStorageDuration, params.ColdStorageVolume)
				}
			}
			err := r.setColdStorage(context.Background(), tableName, params.ColdStorageVolume)
			if err != nil {
				zap.L().Error("Error in setting cold storage", zap.Error(err))
				statusItem, err := r.checkTTLStatusItem(ctx, orgID, tableName)
				if err == nil {
					_, dbErr := r.
						sqlDB.
						BunDB().
						NewUpdate().
						Model(new(types.TTLSetting)).
						Set("updated_at = ?", time.Now()).
						Set("status = ?", constants.StatusFailed).
						Where("id = ?", statusItem.ID.StringValue()).
						Exec(ctx)
					if dbErr != nil {
						zap.L().Error("Error in processing ttl_status update sql query", zap.Error(dbErr))
						return
					}
				}
				return
			}
			req += " SETTINGS materialize_ttl_after_modify=0;"
			zap.L().Error(" ExecutingTTL request: ", zap.String("request", req))
			statusItem, _ := r.checkTTLStatusItem(ctx, orgID, tableName)
			if err := r.db.Exec(ctx, req); err != nil {
				zap.L().Error("Error in executing set TTL query", zap.Error(err))
				_, dbErr := r.
					sqlDB.
					BunDB().
					NewUpdate().
					Model(new(types.TTLSetting)).
					Set("updated_at = ?", time.Now()).
					Set("status = ?", constants.StatusFailed).
					Where("id = ?", statusItem.ID.StringValue()).
					Exec(ctx)
				if dbErr != nil {
					zap.L().Error("Error in processing ttl_status update sql query", zap.Error(dbErr))
					return
				}
				return
			}
			_, dbErr = r.
				sqlDB.
				BunDB().
				NewUpdate().
				Model(new(types.TTLSetting)).
				Set("updated_at = ?", time.Now()).
				Set("status = ?", constants.StatusSuccess).
				Where("id = ?", statusItem.ID.StringValue()).
				Exec(ctx)
			if dbErr != nil {
				zap.L().Error("Error in processing ttl_status update sql query", zap.Error(dbErr))
				return
			}
		}(distributedTableName)
	}
	return &model.SetTTLResponseItem{Message: "move ttl has been successfully set up"}, nil
}

func (r *ClickHouseReader) hasCustomRetentionColumn(ctx context.Context) (bool, error) {
	// Directly query for the _retention_days column existence
	query := fmt.Sprintf("SELECT 1 FROM system.columns WHERE database = '%s' AND table = '%s' AND name = '_retention_days' LIMIT 1", r.logsDB, r.logsLocalTableV2)

	var exists uint8 // Changed from int to uint8 to match ClickHouse's UInt8 type
	err := r.db.QueryRow(ctx, query).Scan(&exists)
	if err != nil {
		if err == sql.ErrNoRows {
			// Column doesn't exist
			zap.L().Debug("_retention_days column not found in logs table", zap.String("table", r.logsLocalTableV2))
			return false, nil
		}
		zap.L().Error("Error checking for _retention_days column", zap.Error(err))
		return false, errorsV2.Wrapf(err, errorsV2.TypeInternal, errorsV2.CodeInternal, "error checking columns")
	}

	zap.L().Debug("Found _retention_days column in logs table", zap.String("table", r.logsLocalTableV2))
	return true, nil
}

func (r *ClickHouseReader) SetTTLV2(ctx context.Context, orgID string, params *model.CustomRetentionTTLParams) (*model.CustomRetentionTTLResponse, error) {

	hasCustomRetention, err := r.hasCustomRetentionColumn(ctx)
	if err != nil {
		return nil, errorsV2.Wrapf(err, errorsV2.TypeInternal, errorsV2.CodeInternal, "custom retention not supported")
	}

	if !hasCustomRetention {
		zap.L().Info("Custom retention not supported, falling back to standard TTL method",
			zap.String("orgID", orgID))

		ttlParams := &model.TTLParams{
			Type:        params.Type,
			DelDuration: int64(params.DefaultTTLDays * 24 * 3600),
		}
		if params.ColdStorageVolume != "" {
			ttlParams.ColdStorageVolume = params.ColdStorageVolume
		} else {
			ttlParams.ColdStorageVolume = ""
		}

		if params.ToColdStorageDurationDays > 0 {
			ttlParams.ToColdStorageDuration = params.ToColdStorageDurationDays * 24 * 3600
		} else {
			ttlParams.ToColdStorageDuration = 0
		}

		ttlResult, apiErr := r.SetTTL(ctx, orgID, ttlParams)
		if apiErr != nil {
			return nil, errorsV2.Wrapf(apiErr.Err, errorsV2.TypeInternal, errorsV2.CodeInternal, "failed to set standard TTL")
		}

		return &model.CustomRetentionTTLResponse{
			Message: fmt.Sprintf("Custom retention not supported, applied standard TTL of %d days. %s", params.DefaultTTLDays, ttlResult.Message),
		}, nil
	}

	// Keep only latest 100 transactions/requests
	r.deleteTtlTransactions(ctx, orgID, 100)

	uuidWithHyphen := valuer.GenerateUUID()
	uuid := strings.Replace(uuidWithHyphen.String(), "-", "", -1)

	if params.Type != constants.LogsTTL {
		return nil, errorsV2.Newf(errorsV2.TypeInternal, errorsV2.CodeInternal, "custom retention TTL only supported for logs")
	}

	// Validate TTL conditions
	if err := r.validateTTLConditions(ctx, params.TTLConditions); err != nil {
		return nil, err
	}

	// Calculate cold storage duration
	coldStorageDuration := -1
	if len(params.ColdStorageVolume) > 0 && params.ToColdStorageDurationDays > 0 {
		coldStorageDuration = int(params.ToColdStorageDurationDays) // Already in days
	}

	tableNames := []string{
		r.logsDB + "." + r.logsLocalTableV2,
		r.logsDB + "." + r.logsResourceLocalTableV2,
		getLocalTableName(r.logsDB + "." + r.logsAttributeKeys),
		getLocalTableName(r.logsDB + "." + r.logsResourceKeys),
	}

	for _, tableName := range tableNames {
		statusItem, err := r.checkCustomRetentionTTLStatusItem(ctx, orgID, tableName)
		if err != nil {
			return nil, errorsV2.Newf(errorsV2.TypeInternal, errorsV2.CodeInternal, "error in processing custom_retention_ttl_status check sql query")
		}
		if statusItem.Status == constants.StatusPending {
			return nil, errorsV2.Newf(errorsV2.TypeInternal, errorsV2.CodeInternal, "custom retention TTL is already running")
		}
	}

	multiIfExpr := r.buildMultiIfExpression(params.TTLConditions, params.DefaultTTLDays, false)
	resourceMultiIfExpr := r.buildMultiIfExpression(params.TTLConditions, params.DefaultTTLDays, true)

	ttlPayload := make(map[string][]string)

	queries := []string{
		fmt.Sprintf(`ALTER TABLE %s ON CLUSTER %s MODIFY COLUMN _retention_days UInt16 DEFAULT %s`,
			tableNames[0], r.cluster, multiIfExpr),
	}

	if len(params.ColdStorageVolume) > 0 && coldStorageDuration > 0 {
		queries = append(queries, fmt.Sprintf(`ALTER TABLE %s ON CLUSTER %s MODIFY COLUMN _retention_days_cold UInt16 DEFAULT %d`,
			tableNames[0], r.cluster, coldStorageDuration))

		queries = append(queries, fmt.Sprintf(`ALTER TABLE %s ON CLUSTER %s MODIFY TTL toDateTime(timestamp / 1000000000) + toIntervalDay(_retention_days) DELETE, toDateTime(timestamp / 1000000000) + toIntervalDay(_retention_days_cold) TO VOLUME '%s' SETTINGS materialize_ttl_after_modify=0`,
			tableNames[0], r.cluster, params.ColdStorageVolume))
	}

	ttlPayload[tableNames[0]] = queries

	resourceQueries := []string{
		fmt.Sprintf(`ALTER TABLE %s ON CLUSTER %s MODIFY COLUMN _retention_days UInt16 DEFAULT %s`,
			tableNames[1], r.cluster, resourceMultiIfExpr),
	}

	if len(params.ColdStorageVolume) > 0 && coldStorageDuration > 0 {
		resourceQueries = append(resourceQueries, fmt.Sprintf(`ALTER TABLE %s ON CLUSTER %s MODIFY COLUMN _retention_days_cold UInt16 DEFAULT %d`,
			tableNames[1], r.cluster, coldStorageDuration))

		resourceQueries = append(resourceQueries, fmt.Sprintf(`ALTER TABLE %s ON CLUSTER %s MODIFY TTL toDateTime(seen_at_ts_bucket_start) + toIntervalSecond(1800) + toIntervalDay(_retention_days) DELETE, toDateTime(seen_at_ts_bucket_start) + toIntervalSecond(1800) + toIntervalDay(_retention_days_cold) TO VOLUME '%s' SETTINGS materialize_ttl_after_modify=0`,
			tableNames[1], r.cluster, params.ColdStorageVolume))
	}

	ttlPayload[tableNames[1]] = resourceQueries

	// NOTE: Since logs support custom rule based retention, that makes it difficult to identify which attributes, resource keys
	// we need to keep, hence choosing MAX for safe side and not to create any complex solution for this.
	maxRetentionTTL := params.DefaultTTLDays
	for _, rule := range params.TTLConditions {
		maxRetentionTTL = max(maxRetentionTTL, rule.TTLDays)
	}

	ttlPayload[tableNames[2]] = []string{
		fmt.Sprintf("ALTER TABLE %s ON CLUSTER %s MODIFY TTL timestamp + toIntervalDay(%d) DELETE SETTINGS materialize_ttl_after_modify=0",
			tableNames[2], r.cluster, maxRetentionTTL),
	}

	ttlPayload[tableNames[3]] = []string{
		fmt.Sprintf("ALTER TABLE %s ON CLUSTER %s MODIFY TTL timestamp + toIntervalDay(%d) DELETE SETTINGS materialize_ttl_after_modify=0",
			tableNames[3], r.cluster, maxRetentionTTL),
	}

	ttlConditionsJSON, err := json.Marshal(params.TTLConditions)
	if err != nil {
		return nil, errorsV2.Wrapf(err, errorsV2.TypeInternal, errorsV2.CodeInternal, "error marshalling TTL condition")
	}

	for tableName, queries := range ttlPayload {
		customTTL := types.TTLSetting{
			Identifiable: types.Identifiable{
				ID: valuer.GenerateUUID(),
			},
			TimeAuditable: types.TimeAuditable{
				CreatedAt: time.Now(),
				UpdatedAt: time.Now(),
			},
			TransactionID:  uuid,
			TableName:      tableName,
			TTL:            params.DefaultTTLDays,
			Condition:      string(ttlConditionsJSON),
			Status:         constants.StatusPending,
			ColdStorageTTL: coldStorageDuration,
			OrgID:          orgID,
		}

		// Insert TTL setting record
		_, dbErr := r.sqlDB.BunDB().NewInsert().Model(&customTTL).Exec(ctx)
		if dbErr != nil {
			zap.L().Error("error in inserting to custom_retention_ttl_settings table", zap.Error(dbErr))
			return nil, errorsV2.Wrapf(dbErr, errorsV2.TypeInternal, errorsV2.CodeInternal, "error inserting TTL settings")
		}

		if len(params.ColdStorageVolume) > 0 && coldStorageDuration > 0 {
			err := r.setColdStorage(ctx, tableName, params.ColdStorageVolume)
			if err != nil {
				zap.L().Error("error in setting cold storage", zap.Error(err))
				r.updateCustomRetentionTTLStatus(ctx, orgID, tableName, constants.StatusFailed)
				return nil, errorsV2.Wrapf(err.Err, errorsV2.TypeInternal, errorsV2.CodeInternal, "error setting cold storage for table %s", tableName)
			}
		}

		for i, query := range queries {
			zap.L().Debug("Executing custom retention TTL request: ", zap.String("request", query), zap.Int("step", i+1))
			if err := r.db.Exec(ctx, query); err != nil {
				zap.L().Error("error while setting custom retention ttl", zap.Error(err))
				r.updateCustomRetentionTTLStatus(ctx, orgID, tableName, constants.StatusFailed)
				return nil, errorsV2.Wrapf(err, errorsV2.TypeInternal, errorsV2.CodeInternal, "error setting custom retention TTL for table %s, query: %s", tableName, query)
			}
		}

		r.updateCustomRetentionTTLStatus(ctx, orgID, tableName, constants.StatusSuccess)
	}

	return &model.CustomRetentionTTLResponse{
		Message: "custom retention TTL has been successfully set up",
	}, nil
}

// New method to build multiIf expressions with support for multiple AND conditions
func (r *ClickHouseReader) buildMultiIfExpression(ttlConditions []model.CustomRetentionRule, defaultTTLDays int, isResourceTable bool) string {
	var conditions []string

	for i, rule := range ttlConditions {
		zap.L().Debug("Processing rule", zap.Int("ruleIndex", i), zap.Int("ttlDays", rule.TTLDays), zap.Int("conditionsCount", len(rule.Filters)))

		if len(rule.Filters) == 0 {
			zap.L().Warn("Rule has no filters, skipping", zap.Int("ruleIndex", i))
			continue
		}

		// Build AND conditions for this rule
		var andConditions []string
		for j, condition := range rule.Filters {
			zap.L().Debug("Processing condition", zap.Int("ruleIndex", i), zap.Int("conditionIndex", j), zap.String("key", condition.Key), zap.Strings("values", condition.Values))

			// This should not happen as validation should catch it
			if len(condition.Values) == 0 {
				zap.L().Error("Condition has no values - this should have been caught in validation", zap.Int("ruleIndex", i), zap.Int("conditionIndex", j))
				continue
			}

			// Properly quote values for IN clause
			quotedValues := make([]string, len(condition.Values))
			for k, v := range condition.Values {
				quotedValues[k] = fmt.Sprintf("'%s'", v)
			}

			var conditionExpr string
			if isResourceTable {
				// For resource table, use JSONExtractString
				conditionExpr = fmt.Sprintf(
					"JSONExtractString(labels, '%s') IN (%s)",
					condition.Key,
					strings.Join(quotedValues, ", "),
				)
			} else {
				// For main logs table, use resources_string
				conditionExpr = fmt.Sprintf(
					"resources_string['%s'] IN (%s)",
					condition.Key,
					strings.Join(quotedValues, ", "),
				)
			}
			andConditions = append(andConditions, conditionExpr)
		}

		if len(andConditions) > 0 {
			// Join all conditions with AND
			fullCondition := strings.Join(andConditions, " AND ")
			conditionWithTTL := fmt.Sprintf("%s, %d", fullCondition, rule.TTLDays)
			zap.L().Debug("Adding condition to multiIf", zap.String("condition", conditionWithTTL))
			conditions = append(conditions, conditionWithTTL)
		}
	}

	// Handle case where no valid conditions were found
	if len(conditions) == 0 {
		zap.L().Info("No valid conditions found, returning default TTL", zap.Int("defaultTTLDays", defaultTTLDays))
		return fmt.Sprintf("%d", defaultTTLDays)
	}

	result := fmt.Sprintf(
		"multiIf(%s, %d)",
		strings.Join(conditions, ", "),
		defaultTTLDays,
	)

	zap.L().Debug("Final multiIf expression", zap.String("expression", result))
	return result
}

func (r *ClickHouseReader) GetCustomRetentionTTL(ctx context.Context, orgID string) (*model.GetCustomRetentionTTLResponse, error) {
	// Check if V2 (custom retention) is supported
	hasCustomRetention, err := r.hasCustomRetentionColumn(ctx)
	if err != nil {
		// If there's an error checking, assume V1 and proceed
		zap.L().Warn("Error checking for custom retention column, assuming V1", zap.Error(err))
		hasCustomRetention = false
	}

	response := &model.GetCustomRetentionTTLResponse{}

	if hasCustomRetention {
		// V2 - Custom retention is supported
		response.Version = "v2"

		// Get the latest custom retention TTL setting
		customTTL := new(types.TTLSetting)
		err := r.sqlDB.BunDB().NewSelect().
			Model(customTTL).
			Where("org_id = ?", orgID).
			Where("table_name = ?", r.logsDB+"."+r.logsLocalTableV2).
			OrderExpr("created_at DESC").
			Limit(1).
			Scan(ctx)

		if err != nil && err != sql.ErrNoRows {
			zap.L().Error("Error in processing sql query", zap.Error(err))
			return nil, errorsV2.Newf(errorsV2.TypeInternal, errorsV2.CodeInternal, "error in processing get custom ttl query")
		}

		if err == sql.ErrNoRows {
			// No V2 configuration found, return defaults
			response.DefaultTTLDays = 15
			response.TTLConditions = []model.CustomRetentionRule{}
			response.Status = constants.StatusFailed
			response.ColdStorageTTLDays = -1
			return response, nil
		}

		// Parse TTL conditions from Condition
		var ttlConditions []model.CustomRetentionRule
		if customTTL.Condition != "" {
			if err := json.Unmarshal([]byte(customTTL.Condition), &ttlConditions); err != nil {
				zap.L().Error("Error parsing TTL conditions", zap.Error(err))
				ttlConditions = []model.CustomRetentionRule{}
			}
		}

		response.DefaultTTLDays = customTTL.TTL
		response.TTLConditions = ttlConditions
		response.Status = customTTL.Status
		response.ColdStorageTTLDays = customTTL.ColdStorageTTL

	} else {
		// V1 - Traditional TTL
		response.Version = "v1"

		// Get V1 TTL configuration
		ttlParams := &model.GetTTLParams{
			Type: constants.LogsTTL,
		}

		ttlResult, apiErr := r.GetTTL(ctx, orgID, ttlParams)
		if apiErr != nil {
			return nil, errorsV2.Newf(errorsV2.TypeInternal, errorsV2.CodeInternal, "error getting V1 TTL: %s", apiErr.Error())
		}

		response.ExpectedLogsTime = ttlResult.ExpectedLogsTime
		response.ExpectedLogsMoveTime = ttlResult.ExpectedLogsMoveTime
		response.Status = ttlResult.Status
		response.ColdStorageTTLDays = -1
		if ttlResult.LogsTime > 0 {
			response.DefaultTTLDays = ttlResult.LogsTime / 24
		}
		if ttlResult.LogsMoveTime > 0 {
			response.ColdStorageTTLDays = ttlResult.LogsMoveTime / 24
		}

		// For V1, we don't have TTL conditions
		response.TTLConditions = []model.CustomRetentionRule{}
	}

	return response, nil
}

func (r *ClickHouseReader) checkCustomRetentionTTLStatusItem(ctx context.Context, orgID string, tableName string) (*types.TTLSetting, error) {
	ttl := new(types.TTLSetting)
	err := r.sqlDB.BunDB().NewSelect().
		Model(ttl).
		Where("table_name = ?", tableName).
		Where("org_id = ?", orgID).
		OrderExpr("created_at DESC").
		Limit(1).
		Scan(ctx)

	if err != nil && err != sql.ErrNoRows {
		zap.L().Error("Error in processing sql query", zap.Error(err))
		return ttl, errorsV2.Newf(errorsV2.TypeInternal, errorsV2.CodeInternal, "error in processing custom_retention_ttl_status check sql query")
	}

	return ttl, nil
}

func (r *ClickHouseReader) updateCustomRetentionTTLStatus(ctx context.Context, orgID, tableName, status string) {
	statusItem, err := r.checkCustomRetentionTTLStatusItem(ctx, orgID, tableName)
	if err == nil && statusItem != nil {
		_, dbErr := r.sqlDB.BunDB().NewUpdate().
			Model(new(types.TTLSetting)).
			Set("updated_at = ?", time.Now()).
			Set("status = ?", status).
			Where("id = ?", statusItem.ID.StringValue()).
			Exec(ctx)
		if dbErr != nil {
			zap.L().Error("Error in processing custom_retention_ttl_status update sql query", zap.Error(dbErr))
		}
	}
}

// Enhanced validation function with duplicate detection and efficient key validation
func (r *ClickHouseReader) validateTTLConditions(ctx context.Context, ttlConditions []model.CustomRetentionRule) error {
	if len(ttlConditions) == 0 {
		return nil
	}

	// Collect all unique keys and detect duplicates
	var allKeys []string
	keySet := make(map[string]struct{})
	conditionSignatures := make(map[string]bool)

	for i, rule := range ttlConditions {
		if len(rule.Filters) == 0 {
			return errorsV2.Newf(errorsV2.TypeInternal, errorsV2.CodeInternal, "rule at index %d has no filters", i)
		}

		// Create a signature for this rule's conditions to detect duplicates
		var conditionKeys []string
		var conditionValues []string

		for j, condition := range rule.Filters {
			if len(condition.Values) == 0 {
				return errorsV2.Newf(errorsV2.TypeInternal, errorsV2.CodeInternal, "condition at rule %d, condition %d has no values", i, j)
			}

			// Collect unique keys
			if _, exists := keySet[condition.Key]; !exists {
				allKeys = append(allKeys, condition.Key)
				keySet[condition.Key] = struct{}{}
			}

			// Build signature for duplicate detection
			conditionKeys = append(conditionKeys, condition.Key)
			conditionValues = append(conditionValues, strings.Join(condition.Values, ","))
		}

		// Create signature by sorting keys and values to handle order-independent comparison
		sort.Strings(conditionKeys)
		sort.Strings(conditionValues)
		signature := strings.Join(conditionKeys, "|") + ":" + strings.Join(conditionValues, "|")

		if conditionSignatures[signature] {
			return errorsV2.Newf(errorsV2.TypeInternal, errorsV2.CodeInternal, "duplicate rule detected at index %d: rules with identical conditions are not allowed", i)
		}
		conditionSignatures[signature] = true
	}

	if len(allKeys) == 0 {
		return nil
	}

	// Create placeholders for IN query
	placeholders := make([]string, len(allKeys))
	for i := range allKeys {
		placeholders[i] = "?"
	}

	// Efficient validation using IN query
	query := fmt.Sprintf("SELECT name FROM %s.%s WHERE name IN (%s)",
		r.logsDB, r.logsResourceKeys, strings.Join(placeholders, ", "))

	// Convert keys to interface{} for query parameters
	params := make([]interface{}, len(allKeys))
	for i, key := range allKeys {
		params[i] = key
	}

	rows, err := r.db.Query(ctx, query, params...)
	if err != nil {
		return errorsV2.Wrapf(err, errorsV2.TypeInternal, errorsV2.CodeInternal, "failed to validate resource keys")
	}
	defer rows.Close()

	// Collect valid keys
	validKeys := make(map[string]struct{})
	for rows.Next() {
		var name string
		if err := rows.Scan(&name); err != nil {
			return errorsV2.Wrapf(err, errorsV2.TypeInternal, errorsV2.CodeInternal, "failed to scan resource keys")
		}
		validKeys[name] = struct{}{}
	}

	// Find invalid keys
	var invalidKeys []string
	for _, key := range allKeys {
		if _, exists := validKeys[key]; !exists {
			invalidKeys = append(invalidKeys, key)
		}
	}

	if len(invalidKeys) > 0 {
		return errorsV2.Newf(errorsV2.TypeInternal, errorsV2.CodeInternal, "invalid resource keys found: %v. Please check logs_resource_keys table for valid keys", invalidKeys)
	}

	return nil
}

// SetTTL sets the TTL for traces or metrics or logs tables.
// This is an async API which creates goroutines to set TTL.
// Status of TTL update is tracked with ttl_status table in sqlite db.
func (r *ClickHouseReader) SetTTL(ctx context.Context, orgID string, params *model.TTLParams) (*model.SetTTLResponseItem, *model.ApiError) {
	// Keep only latest 100 transactions/requests
	r.deleteTtlTransactions(ctx, orgID, 100)

	switch params.Type {
	case constants.TraceTTL:
		return r.setTTLTraces(ctx, orgID, params)
	case constants.MetricsTTL:
		return r.setTTLMetrics(ctx, orgID, params)
	case constants.LogsTTL:
		return r.setTTLLogs(ctx, orgID, params)
	default:
		return nil, &model.ApiError{Typ: model.ErrorExec, Err: fmt.Errorf("error while setting ttl. ttl type should be <metrics|traces>, got %v", params.Type)}
	}

}

func (r *ClickHouseReader) setTTLMetrics(ctx context.Context, orgID string, params *model.TTLParams) (*model.SetTTLResponseItem, *model.ApiError) {
	// uuid is used as transaction id
	uuidWithHyphen := uuid.New()
	uuid := strings.Replace(uuidWithHyphen.String(), "-", "", -1)

	coldStorageDuration := -1
	if len(params.ColdStorageVolume) > 0 {
		coldStorageDuration = int(params.ToColdStorageDuration)
	}
	tableNames := []string{
		signozMetricDBName + "." + signozSampleLocalTableName,
		signozMetricDBName + "." + signozSamplesAgg5mLocalTableName,
		signozMetricDBName + "." + signozSamplesAgg30mLocalTableName,
		signozMetricDBName + "." + signozExpHistLocalTableName,
		signozMetricDBName + "." + signozTSLocalTableNameV4,
		signozMetricDBName + "." + signozTSLocalTableNameV46Hrs,
		signozMetricDBName + "." + signozTSLocalTableNameV41Day,
		signozMetricDBName + "." + signozTSLocalTableNameV41Week,
	}
	for _, tableName := range tableNames {
		statusItem, err := r.checkTTLStatusItem(ctx, orgID, tableName)
		if err != nil {
			return nil, &model.ApiError{Typ: model.ErrorExec, Err: fmt.Errorf("error in processing ttl_status check sql query")}
		}
		if statusItem.Status == constants.StatusPending {
			return nil, &model.ApiError{Typ: model.ErrorConflict, Err: fmt.Errorf("TTL is already running")}
		}
	}
	metricTTL := func(tableName string) {
		ttl := types.TTLSetting{
			Identifiable: types.Identifiable{
				ID: valuer.GenerateUUID(),
			},
			TimeAuditable: types.TimeAuditable{
				CreatedAt: time.Now(),
				UpdatedAt: time.Now(),
			},
			TransactionID:  uuid,
			TableName:      tableName,
			TTL:            int(params.DelDuration),
			Status:         constants.StatusPending,
			ColdStorageTTL: coldStorageDuration,
			OrgID:          orgID,
		}
		_, dbErr := r.
			sqlDB.
			BunDB().
			NewInsert().
			Model(&ttl).
			Exec(ctx)
		if dbErr != nil {
			zap.L().Error("error in inserting to ttl_status table", zap.Error(dbErr))
			return
		}
		timeColumn := "timestamp_ms"
		if strings.Contains(tableName, "v4") || strings.Contains(tableName, "exp_hist") {
			timeColumn = "unix_milli"
		}

		req := fmt.Sprintf(
			"ALTER TABLE %v ON CLUSTER %s MODIFY TTL toDateTime(toUInt32(%s / 1000), 'UTC') + "+
				"INTERVAL %v SECOND DELETE", tableName, r.cluster, timeColumn, params.DelDuration)
		if len(params.ColdStorageVolume) > 0 {
			req += fmt.Sprintf(", toDateTime(toUInt32(%s / 1000), 'UTC')"+
				" + INTERVAL %v SECOND TO VOLUME '%s'",
				timeColumn, params.ToColdStorageDuration, params.ColdStorageVolume)
		}
		err := r.setColdStorage(context.Background(), tableName, params.ColdStorageVolume)
		if err != nil {
			zap.L().Error("Error in setting cold storage", zap.Error(err))
			statusItem, err := r.checkTTLStatusItem(ctx, orgID, tableName)
			if err == nil {
				_, dbErr := r.
					sqlDB.
					BunDB().
					NewUpdate().
					Model(new(types.TTLSetting)).
					Set("updated_at = ?", time.Now()).
					Set("status = ?", constants.StatusFailed).
					Where("id = ?", statusItem.ID.StringValue()).
					Exec(ctx)
				if dbErr != nil {
					zap.L().Error("Error in processing ttl_status update sql query", zap.Error(dbErr))
					return
				}
			}
			return
		}
		req += " SETTINGS materialize_ttl_after_modify=0"
		zap.L().Info("Executing TTL request: ", zap.String("request", req))
		statusItem, _ := r.checkTTLStatusItem(ctx, orgID, tableName)
		if err := r.db.Exec(ctx, req); err != nil {
			zap.L().Error("error while setting ttl.", zap.Error(err))
			_, dbErr := r.
				sqlDB.
				BunDB().
				NewUpdate().
				Model(new(types.TTLSetting)).
				Set("updated_at = ?", time.Now()).
				Set("status = ?", constants.StatusFailed).
				Where("id = ?", statusItem.ID.StringValue()).
				Exec(ctx)
			if dbErr != nil {
				zap.L().Error("Error in processing ttl_status update sql query", zap.Error(dbErr))
				return
			}
			return
		}
		_, dbErr = r.
			sqlDB.
			BunDB().
			NewUpdate().
			Model(new(types.TTLSetting)).
			Set("updated_at = ?", time.Now()).
			Set("status = ?", constants.StatusSuccess).
			Where("id = ?", statusItem.ID.StringValue()).
			Exec(ctx)
		if dbErr != nil {
			zap.L().Error("Error in processing ttl_status update sql query", zap.Error(dbErr))
			return
		}
	}
	for _, tableName := range tableNames {
		go metricTTL(tableName)
	}
	return &model.SetTTLResponseItem{Message: "move ttl has been successfully set up"}, nil
}

func (r *ClickHouseReader) deleteTtlTransactions(ctx context.Context, orgID string, numberOfTransactionsStore int) {
	limitTransactions := []string{}
	err := r.
		sqlDB.
		BunDB().
		NewSelect().
		Column("transaction_id").
		Model(new(types.TTLSetting)).
		Where("org_id = ?", orgID).
		Group("transaction_id").
		OrderExpr("MAX(created_at) DESC").
		Limit(numberOfTransactionsStore).
		Scan(ctx, &limitTransactions)

	if err != nil {
		zap.L().Error("Error in processing ttl_status delete sql query", zap.Error(err))
	}

	_, err = r.
		sqlDB.
		BunDB().
		NewDelete().
		Model(new(types.TTLSetting)).
		Where("transaction_id NOT IN (?)", bun.In(limitTransactions)).
		Exec(ctx)
	if err != nil {
		zap.L().Error("Error in processing ttl_status delete sql query", zap.Error(err))
	}
}

// checkTTLStatusItem checks if ttl_status table has an entry for the given table name
func (r *ClickHouseReader) checkTTLStatusItem(ctx context.Context, orgID string, tableName string) (*types.TTLSetting, *model.ApiError) {
	zap.L().Info("checkTTLStatusItem query", zap.String("tableName", tableName))
	ttl := new(types.TTLSetting)
	err := r.
		sqlDB.
		BunDB().
		NewSelect().
		Model(ttl).
		Where("table_name = ?", tableName).
		Where("org_id = ?", orgID).
		OrderExpr("created_at DESC").
		Limit(1).
		Scan(ctx)
	if err != nil && err != sql.ErrNoRows {
		zap.L().Error("Error in processing sql query", zap.Error(err))
		return ttl, &model.ApiError{Typ: model.ErrorExec, Err: fmt.Errorf("error in processing ttl_status check sql query")}
	}
	return ttl, nil
}

// setTTLQueryStatus fetches ttl_status table status from DB
func (r *ClickHouseReader) setTTLQueryStatus(ctx context.Context, orgID string, tableNameArray []string) (string, *model.ApiError) {
	failFlag := false
	status := constants.StatusSuccess
	for _, tableName := range tableNameArray {
		statusItem, err := r.checkTTLStatusItem(ctx, orgID, tableName)
		emptyStatusStruct := new(types.TTLSetting)
		if statusItem == emptyStatusStruct {
			return "", nil
		}
		if err != nil {
			return "", &model.ApiError{Typ: model.ErrorExec, Err: fmt.Errorf("error in processing ttl_status check sql query")}
		}
		if statusItem.Status == constants.StatusPending && statusItem.UpdatedAt.Unix()-time.Now().Unix() < 3600 {
			status = constants.StatusPending
			return status, nil
		}
		if statusItem.Status == constants.StatusFailed {
			failFlag = true
		}
	}
	if failFlag {
		status = constants.StatusFailed
	}

	return status, nil
}

func (r *ClickHouseReader) setColdStorage(ctx context.Context, tableName string, coldStorageVolume string) *model.ApiError {

	// Set the storage policy for the required table. If it is already set, then setting it again
	// will not a problem.
	if len(coldStorageVolume) > 0 {
		policyReq := fmt.Sprintf("ALTER TABLE %s ON CLUSTER %s MODIFY SETTING storage_policy='tiered'", tableName, r.cluster)

		zap.L().Info("Executing Storage policy request: ", zap.String("request", policyReq))
		if err := r.db.Exec(ctx, policyReq); err != nil {
			zap.L().Error("error while setting storage policy", zap.Error(err))
			return &model.ApiError{Typ: model.ErrorExec, Err: fmt.Errorf("error while setting storage policy. Err=%v", err)}
		}
	}
	return nil
}

// GetDisks returns a list of disks {name, type} configured in clickhouse DB.
func (r *ClickHouseReader) GetDisks(ctx context.Context) (*[]model.DiskItem, *model.ApiError) {
	diskItems := []model.DiskItem{}

	query := "SELECT name,type FROM system.disks"
	if err := r.db.Select(ctx, &diskItems, query); err != nil {
		zap.L().Error("Error in processing sql query", zap.Error(err))
		return nil, &model.ApiError{Typ: model.ErrorExec, Err: fmt.Errorf("error while getting disks. Err=%v", err)}
	}

	return &diskItems, nil
}

func getLocalTableNameArray(tableNames []string) []string {
	var localTableNames []string
	for _, name := range tableNames {
		tableNameSplit := strings.Split(name, ".")
		localTableNames = append(localTableNames, tableNameSplit[0]+"."+strings.Split(tableNameSplit[1], "distributed_")[1])
	}
	return localTableNames
}

// GetTTL returns current ttl, expected ttl and past setTTL status for metrics/traces.
func (r *ClickHouseReader) GetTTL(ctx context.Context, orgID string, ttlParams *model.GetTTLParams) (*model.GetTTLResponseItem, *model.ApiError) {

	parseTTL := func(queryResp string) (int, int) {

		zap.L().Info("Parsing TTL from: ", zap.String("queryResp", queryResp))
		deleteTTLExp := regexp.MustCompile(`toIntervalSecond\(([0-9]*)\)`)
		moveTTLExp := regexp.MustCompile(`toIntervalSecond\(([0-9]*)\) TO VOLUME`)

		var delTTL, moveTTL int = -1, -1

		m := deleteTTLExp.FindStringSubmatch(queryResp)
		if len(m) > 1 {
			seconds_int, err := strconv.Atoi(m[1])
			if err != nil {
				return -1, -1
			}
			delTTL = seconds_int / 3600
		}

		m = moveTTLExp.FindStringSubmatch(queryResp)
		if len(m) > 1 {
			seconds_int, err := strconv.Atoi(m[1])
			if err != nil {
				return -1, -1
			}
			moveTTL = seconds_int / 3600
		}

		return delTTL, moveTTL
	}

	getMetricsTTL := func() (*model.DBResponseTTL, *model.ApiError) {
		var dbResp []model.DBResponseTTL

		query := fmt.Sprintf("SELECT engine_full FROM system.tables WHERE name='%v'", signozSampleLocalTableName)

		err := r.db.Select(ctx, &dbResp, query)

		if err != nil {
			zap.L().Error("error while getting ttl", zap.Error(err))
			return nil, &model.ApiError{Typ: model.ErrorExec, Err: fmt.Errorf("error while getting ttl. Err=%v", err)}
		}
		if len(dbResp) == 0 {
			return nil, nil
		} else {
			return &dbResp[0], nil
		}
	}

	getTracesTTL := func() (*model.DBResponseTTL, *model.ApiError) {
		var dbResp []model.DBResponseTTL

		query := fmt.Sprintf("SELECT engine_full FROM system.tables WHERE name='%v' AND database='%v'", r.traceLocalTableName, signozTraceDBName)

		err := r.db.Select(ctx, &dbResp, query)

		if err != nil {
			zap.L().Error("error while getting ttl", zap.Error(err))
			return nil, &model.ApiError{Typ: model.ErrorExec, Err: fmt.Errorf("error while getting ttl. Err=%v", err)}
		}
		if len(dbResp) == 0 {
			return nil, nil
		} else {
			return &dbResp[0], nil
		}
	}

	getLogsTTL := func() (*model.DBResponseTTL, *model.ApiError) {
		var dbResp []model.DBResponseTTL

		query := fmt.Sprintf("SELECT engine_full FROM system.tables WHERE name='%v' AND database='%v'", r.logsLocalTableName, r.logsDB)

		err := r.db.Select(ctx, &dbResp, query)

		if err != nil {
			zap.L().Error("error while getting ttl", zap.Error(err))
			return nil, &model.ApiError{Typ: model.ErrorExec, Err: fmt.Errorf("error while getting ttl. Err=%v", err)}
		}
		if len(dbResp) == 0 {
			return nil, nil
		} else {
			return &dbResp[0], nil
		}
	}

	switch ttlParams.Type {
	case constants.TraceTTL:
		tableNameArray := []string{signozTraceDBName + "." + signozTraceTableName, signozTraceDBName + "." + signozDurationMVTable, signozTraceDBName + "." + signozSpansTable, signozTraceDBName + "." + signozErrorIndexTable, signozTraceDBName + "." + signozUsageExplorerTable, signozTraceDBName + "." + defaultDependencyGraphTable}

		tableNameArray = getLocalTableNameArray(tableNameArray)
		status, err := r.setTTLQueryStatus(ctx, orgID, tableNameArray)
		if err != nil {
			return nil, err
		}
		dbResp, err := getTracesTTL()
		if err != nil {
			return nil, err
		}
		ttlQuery, err := r.checkTTLStatusItem(ctx, orgID, tableNameArray[0])
		if err != nil {
			return nil, err
		}
		ttlQuery.TTL = ttlQuery.TTL / 3600 // convert to hours
		if ttlQuery.ColdStorageTTL != -1 {
			ttlQuery.ColdStorageTTL = ttlQuery.ColdStorageTTL / 3600 // convert to hours
		}

		delTTL, moveTTL := parseTTL(dbResp.EngineFull)
		return &model.GetTTLResponseItem{TracesTime: delTTL, TracesMoveTime: moveTTL, ExpectedTracesTime: ttlQuery.TTL, ExpectedTracesMoveTime: ttlQuery.ColdStorageTTL, Status: status}, nil

	case constants.MetricsTTL:
		tableNameArray := []string{signozMetricDBName + "." + signozSampleTableName}
		tableNameArray = getLocalTableNameArray(tableNameArray)
		status, err := r.setTTLQueryStatus(ctx, orgID, tableNameArray)
		if err != nil {
			return nil, err
		}
		dbResp, err := getMetricsTTL()
		if err != nil {
			return nil, err
		}
		ttlQuery, err := r.checkTTLStatusItem(ctx, orgID, tableNameArray[0])
		if err != nil {
			return nil, err
		}
		ttlQuery.TTL = ttlQuery.TTL / 3600 // convert to hours
		if ttlQuery.ColdStorageTTL != -1 {
			ttlQuery.ColdStorageTTL = ttlQuery.ColdStorageTTL / 3600 // convert to hours
		}

		delTTL, moveTTL := parseTTL(dbResp.EngineFull)
		return &model.GetTTLResponseItem{MetricsTime: delTTL, MetricsMoveTime: moveTTL, ExpectedMetricsTime: ttlQuery.TTL, ExpectedMetricsMoveTime: ttlQuery.ColdStorageTTL, Status: status}, nil

	case constants.LogsTTL:
		tableNameArray := []string{r.logsDB + "." + r.logsTableName}
		tableNameArray = getLocalTableNameArray(tableNameArray)
		status, err := r.setTTLQueryStatus(ctx, orgID, tableNameArray)
		if err != nil {
			return nil, err
		}
		dbResp, err := getLogsTTL()
		if err != nil {
			return nil, err
		}
		ttlQuery, err := r.checkTTLStatusItem(ctx, orgID, tableNameArray[0])
		if err != nil {
			return nil, err
		}
		ttlQuery.TTL = ttlQuery.TTL / 3600 // convert to hours
		if ttlQuery.ColdStorageTTL != -1 {
			ttlQuery.ColdStorageTTL = ttlQuery.ColdStorageTTL / 3600 // convert to hours
		}

		delTTL, moveTTL := parseTTL(dbResp.EngineFull)
		return &model.GetTTLResponseItem{LogsTime: delTTL, LogsMoveTime: moveTTL, ExpectedLogsTime: ttlQuery.TTL, ExpectedLogsMoveTime: ttlQuery.ColdStorageTTL, Status: status}, nil

	default:
		return nil, &model.ApiError{Typ: model.ErrorExec, Err: fmt.Errorf("error while getting ttl. ttl type should be metrics|traces, got %v",
			ttlParams.Type)}
	}

}

func (r *ClickHouseReader) ListErrors(ctx context.Context, queryParams *model.ListErrorsParams) (*[]model.Error, *model.ApiError) {

	var getErrorResponses []model.Error

	query := "SELECT any(exceptionMessage) as exceptionMessage, count() AS exceptionCount, min(timestamp) as firstSeen, max(timestamp) as lastSeen, groupID"
	if len(queryParams.ServiceName) != 0 {
		query = query + ", serviceName"
	} else {
		query = query + ", any(serviceName) as serviceName"
	}
	if len(queryParams.ExceptionType) != 0 {
		query = query + ", exceptionType"
	} else {
		query = query + ", any(exceptionType) as exceptionType"
	}
	query += fmt.Sprintf(" FROM %s.%s WHERE timestamp >= @timestampL AND timestamp <= @timestampU", r.TraceDB, r.errorTable)
	args := []interface{}{clickhouse.Named("timestampL", strconv.FormatInt(queryParams.Start.UnixNano(), 10)), clickhouse.Named("timestampU", strconv.FormatInt(queryParams.End.UnixNano(), 10))}

	if len(queryParams.ServiceName) != 0 {
		query = query + " AND serviceName ilike @serviceName"
		args = append(args, clickhouse.Named("serviceName", "%"+queryParams.ServiceName+"%"))
	}
	if len(queryParams.ExceptionType) != 0 {
		query = query + " AND exceptionType ilike @exceptionType"
		args = append(args, clickhouse.Named("exceptionType", "%"+queryParams.ExceptionType+"%"))
	}

	// create TagQuery from TagQueryParams
	tags := createTagQueryFromTagQueryParams(queryParams.Tags)
	subQuery, argsSubQuery, errStatus := buildQueryWithTagParams(ctx, tags)
	query += subQuery
	args = append(args, argsSubQuery...)

	if errStatus != nil {
		zap.L().Error("Error in processing tags", zap.Error(errStatus))
		return nil, errStatus
	}
	query = query + " GROUP BY groupID"
	if len(queryParams.ServiceName) != 0 {
		query = query + ", serviceName"
	}
	if len(queryParams.ExceptionType) != 0 {
		query = query + ", exceptionType"
	}
	if len(queryParams.OrderParam) != 0 {
		if queryParams.Order == constants.Descending {
			query = query + " ORDER BY " + queryParams.OrderParam + " DESC"
		} else if queryParams.Order == constants.Ascending {
			query = query + " ORDER BY " + queryParams.OrderParam + " ASC"
		}
	}
	if queryParams.Limit > 0 {
		query = query + " LIMIT @limit"
		args = append(args, clickhouse.Named("limit", queryParams.Limit))
	}

	if queryParams.Offset > 0 {
		query = query + " OFFSET @offset"
		args = append(args, clickhouse.Named("offset", queryParams.Offset))
	}

	err := r.db.Select(ctx, &getErrorResponses, query, args...)
	zap.L().Info(query)

	if err != nil {
		zap.L().Error("Error in processing sql query", zap.Error(err))
		return nil, &model.ApiError{Typ: model.ErrorExec, Err: fmt.Errorf("error in processing sql query")}
	}

	return &getErrorResponses, nil
}

func (r *ClickHouseReader) CountErrors(ctx context.Context, queryParams *model.CountErrorsParams) (uint64, *model.ApiError) {

	var errorCount uint64

	query := fmt.Sprintf("SELECT count(distinct(groupID)) FROM %s.%s WHERE timestamp >= @timestampL AND timestamp <= @timestampU", r.TraceDB, r.errorTable)
	args := []interface{}{clickhouse.Named("timestampL", strconv.FormatInt(queryParams.Start.UnixNano(), 10)), clickhouse.Named("timestampU", strconv.FormatInt(queryParams.End.UnixNano(), 10))}
	if len(queryParams.ServiceName) != 0 {
		query = query + " AND serviceName ilike @serviceName"
		args = append(args, clickhouse.Named("serviceName", "%"+queryParams.ServiceName+"%"))
	}
	if len(queryParams.ExceptionType) != 0 {
		query = query + " AND exceptionType ilike @exceptionType"
		args = append(args, clickhouse.Named("exceptionType", "%"+queryParams.ExceptionType+"%"))
	}

	// create TagQuery from TagQueryParams
	tags := createTagQueryFromTagQueryParams(queryParams.Tags)
	subQuery, argsSubQuery, errStatus := buildQueryWithTagParams(ctx, tags)
	query += subQuery
	args = append(args, argsSubQuery...)

	if errStatus != nil {
		zap.L().Error("Error in processing tags", zap.Error(errStatus))
		return 0, errStatus
	}

	err := r.db.QueryRow(ctx, query, args...).Scan(&errorCount)
	zap.L().Info(query)

	if err != nil {
		zap.L().Error("Error in processing sql query", zap.Error(err))
		return 0, &model.ApiError{Typ: model.ErrorExec, Err: fmt.Errorf("error in processing sql query")}
	}

	return errorCount, nil
}

func (r *ClickHouseReader) GetErrorFromErrorID(ctx context.Context, queryParams *model.GetErrorParams) (*model.ErrorWithSpan, *model.ApiError) {

	if queryParams.ErrorID == "" {
		zap.L().Error("errorId missing from params")
		return nil, &model.ApiError{Typ: model.ErrorBadData, Err: fmt.Errorf("ErrorID missing from params")}
	}
	var getErrorWithSpanReponse []model.ErrorWithSpan

	query := fmt.Sprintf("SELECT errorID, exceptionType, exceptionStacktrace, exceptionEscaped, exceptionMessage, timestamp, spanID, traceID, serviceName, groupID FROM %s.%s WHERE timestamp = @timestamp AND groupID = @groupID AND errorID = @errorID LIMIT 1", r.TraceDB, r.errorTable)
	args := []interface{}{clickhouse.Named("errorID", queryParams.ErrorID), clickhouse.Named("groupID", queryParams.GroupID), clickhouse.Named("timestamp", strconv.FormatInt(queryParams.Timestamp.UnixNano(), 10))}

	err := r.db.Select(ctx, &getErrorWithSpanReponse, query, args...)
	zap.L().Info(query)

	if err != nil {
		zap.L().Error("Error in processing sql query", zap.Error(err))
		return nil, &model.ApiError{Typ: model.ErrorExec, Err: fmt.Errorf("error in processing sql query")}
	}

	if len(getErrorWithSpanReponse) > 0 {
		return &getErrorWithSpanReponse[0], nil
	} else {
		return nil, &model.ApiError{Typ: model.ErrorNotFound, Err: fmt.Errorf("Error/Exception not found")}
	}

}

func (r *ClickHouseReader) GetErrorFromGroupID(ctx context.Context, queryParams *model.GetErrorParams) (*model.ErrorWithSpan, *model.ApiError) {

	var getErrorWithSpanReponse []model.ErrorWithSpan

	query := fmt.Sprintf("SELECT errorID, exceptionType, exceptionStacktrace, exceptionEscaped, exceptionMessage, timestamp, spanID, traceID, serviceName, groupID FROM %s.%s WHERE timestamp = @timestamp AND groupID = @groupID LIMIT 1", r.TraceDB, r.errorTable)
	args := []interface{}{clickhouse.Named("groupID", queryParams.GroupID), clickhouse.Named("timestamp", strconv.FormatInt(queryParams.Timestamp.UnixNano(), 10))}

	err := r.db.Select(ctx, &getErrorWithSpanReponse, query, args...)

	zap.L().Info(query)

	if err != nil {
		zap.L().Error("Error in processing sql query", zap.Error(err))
		return nil, &model.ApiError{Typ: model.ErrorExec, Err: fmt.Errorf("error in processing sql query")}
	}

	if len(getErrorWithSpanReponse) > 0 {
		return &getErrorWithSpanReponse[0], nil
	} else {
		return nil, &model.ApiError{Typ: model.ErrorNotFound, Err: fmt.Errorf("Error/Exception not found")}
	}

}

func (r *ClickHouseReader) GetNextPrevErrorIDs(ctx context.Context, queryParams *model.GetErrorParams) (*model.NextPrevErrorIDs, *model.ApiError) {

	if queryParams.ErrorID == "" {
		zap.L().Error("errorId missing from params")
		return nil, &model.ApiError{Typ: model.ErrorBadData, Err: fmt.Errorf("ErrorID missing from params")}
	}
	var err *model.ApiError
	getNextPrevErrorIDsResponse := model.NextPrevErrorIDs{
		GroupID: queryParams.GroupID,
	}
	getNextPrevErrorIDsResponse.NextErrorID, getNextPrevErrorIDsResponse.NextTimestamp, err = r.getNextErrorID(ctx, queryParams)
	if err != nil {
		zap.L().Error("Unable to get next error ID due to err: ", zap.Error(err))
		return nil, err
	}
	getNextPrevErrorIDsResponse.PrevErrorID, getNextPrevErrorIDsResponse.PrevTimestamp, err = r.getPrevErrorID(ctx, queryParams)
	if err != nil {
		zap.L().Error("Unable to get prev error ID due to err: ", zap.Error(err))
		return nil, err
	}
	return &getNextPrevErrorIDsResponse, nil

}

func (r *ClickHouseReader) getNextErrorID(ctx context.Context, queryParams *model.GetErrorParams) (string, time.Time, *model.ApiError) {

	var getNextErrorIDReponse []model.NextPrevErrorIDsDBResponse

	query := fmt.Sprintf("SELECT errorID as nextErrorID, timestamp as nextTimestamp FROM %s.%s WHERE groupID = @groupID AND timestamp >= @timestamp AND errorID != @errorID ORDER BY timestamp ASC LIMIT 2", r.TraceDB, r.errorTable)
	args := []interface{}{clickhouse.Named("errorID", queryParams.ErrorID), clickhouse.Named("groupID", queryParams.GroupID), clickhouse.Named("timestamp", strconv.FormatInt(queryParams.Timestamp.UnixNano(), 10))}

	err := r.db.Select(ctx, &getNextErrorIDReponse, query, args...)

	zap.L().Info(query)

	if err != nil {
		zap.L().Error("Error in processing sql query", zap.Error(err))
		return "", time.Time{}, &model.ApiError{Typ: model.ErrorExec, Err: fmt.Errorf("error in processing sql query")}
	}
	if len(getNextErrorIDReponse) == 0 {
		zap.L().Info("NextErrorID not found")
		return "", time.Time{}, nil
	} else if len(getNextErrorIDReponse) == 1 {
		zap.L().Info("NextErrorID found")
		return getNextErrorIDReponse[0].NextErrorID, getNextErrorIDReponse[0].NextTimestamp, nil
	} else {
		if getNextErrorIDReponse[0].Timestamp.UnixNano() == getNextErrorIDReponse[1].Timestamp.UnixNano() {
			var getNextErrorIDReponse []model.NextPrevErrorIDsDBResponse

			query := fmt.Sprintf("SELECT errorID as nextErrorID, timestamp as nextTimestamp FROM %s.%s WHERE groupID = @groupID AND timestamp = @timestamp AND errorID > @errorID ORDER BY errorID ASC LIMIT 1", r.TraceDB, r.errorTable)
			args := []interface{}{clickhouse.Named("errorID", queryParams.ErrorID), clickhouse.Named("groupID", queryParams.GroupID), clickhouse.Named("timestamp", strconv.FormatInt(queryParams.Timestamp.UnixNano(), 10))}

			err := r.db.Select(ctx, &getNextErrorIDReponse, query, args...)

			zap.L().Info(query)

			if err != nil {
				zap.L().Error("Error in processing sql query", zap.Error(err))
				return "", time.Time{}, &model.ApiError{Typ: model.ErrorExec, Err: fmt.Errorf("error in processing sql query")}
			}
			if len(getNextErrorIDReponse) == 0 {
				var getNextErrorIDReponse []model.NextPrevErrorIDsDBResponse

				query := fmt.Sprintf("SELECT errorID as nextErrorID, timestamp as nextTimestamp FROM %s.%s WHERE groupID = @groupID AND timestamp > @timestamp ORDER BY timestamp ASC LIMIT 1", r.TraceDB, r.errorTable)
				args := []interface{}{clickhouse.Named("errorID", queryParams.ErrorID), clickhouse.Named("groupID", queryParams.GroupID), clickhouse.Named("timestamp", strconv.FormatInt(queryParams.Timestamp.UnixNano(), 10))}

				err := r.db.Select(ctx, &getNextErrorIDReponse, query, args...)

				zap.L().Info(query)

				if err != nil {
					zap.L().Error("Error in processing sql query", zap.Error(err))
					return "", time.Time{}, &model.ApiError{Typ: model.ErrorExec, Err: fmt.Errorf("error in processing sql query")}
				}

				if len(getNextErrorIDReponse) == 0 {
					zap.L().Info("NextErrorID not found")
					return "", time.Time{}, nil
				} else {
					zap.L().Info("NextErrorID found")
					return getNextErrorIDReponse[0].NextErrorID, getNextErrorIDReponse[0].NextTimestamp, nil
				}
			} else {
				zap.L().Info("NextErrorID found")
				return getNextErrorIDReponse[0].NextErrorID, getNextErrorIDReponse[0].NextTimestamp, nil
			}
		} else {
			zap.L().Info("NextErrorID found")
			return getNextErrorIDReponse[0].NextErrorID, getNextErrorIDReponse[0].NextTimestamp, nil
		}
	}
}

func (r *ClickHouseReader) getPrevErrorID(ctx context.Context, queryParams *model.GetErrorParams) (string, time.Time, *model.ApiError) {

	var getPrevErrorIDReponse []model.NextPrevErrorIDsDBResponse

	query := fmt.Sprintf("SELECT errorID as prevErrorID, timestamp as prevTimestamp FROM %s.%s WHERE groupID = @groupID AND timestamp <= @timestamp AND errorID != @errorID ORDER BY timestamp DESC LIMIT 2", r.TraceDB, r.errorTable)
	args := []interface{}{clickhouse.Named("errorID", queryParams.ErrorID), clickhouse.Named("groupID", queryParams.GroupID), clickhouse.Named("timestamp", strconv.FormatInt(queryParams.Timestamp.UnixNano(), 10))}

	err := r.db.Select(ctx, &getPrevErrorIDReponse, query, args...)

	zap.L().Info(query)

	if err != nil {
		zap.L().Error("Error in processing sql query", zap.Error(err))
		return "", time.Time{}, &model.ApiError{Typ: model.ErrorExec, Err: fmt.Errorf("error in processing sql query")}
	}
	if len(getPrevErrorIDReponse) == 0 {
		zap.L().Info("PrevErrorID not found")
		return "", time.Time{}, nil
	} else if len(getPrevErrorIDReponse) == 1 {
		zap.L().Info("PrevErrorID found")
		return getPrevErrorIDReponse[0].PrevErrorID, getPrevErrorIDReponse[0].PrevTimestamp, nil
	} else {
		if getPrevErrorIDReponse[0].Timestamp.UnixNano() == getPrevErrorIDReponse[1].Timestamp.UnixNano() {
			var getPrevErrorIDReponse []model.NextPrevErrorIDsDBResponse

			query := fmt.Sprintf("SELECT errorID as prevErrorID, timestamp as prevTimestamp FROM %s.%s WHERE groupID = @groupID AND timestamp = @timestamp AND errorID < @errorID ORDER BY errorID DESC LIMIT 1", r.TraceDB, r.errorTable)
			args := []interface{}{clickhouse.Named("errorID", queryParams.ErrorID), clickhouse.Named("groupID", queryParams.GroupID), clickhouse.Named("timestamp", strconv.FormatInt(queryParams.Timestamp.UnixNano(), 10))}

			err := r.db.Select(ctx, &getPrevErrorIDReponse, query, args...)

			zap.L().Info(query)

			if err != nil {
				zap.L().Error("Error in processing sql query", zap.Error(err))
				return "", time.Time{}, &model.ApiError{Typ: model.ErrorExec, Err: fmt.Errorf("error in processing sql query")}
			}
			if len(getPrevErrorIDReponse) == 0 {
				var getPrevErrorIDReponse []model.NextPrevErrorIDsDBResponse

				query := fmt.Sprintf("SELECT errorID as prevErrorID, timestamp as prevTimestamp FROM %s.%s WHERE groupID = @groupID AND timestamp < @timestamp ORDER BY timestamp DESC LIMIT 1", r.TraceDB, r.errorTable)
				args := []interface{}{clickhouse.Named("errorID", queryParams.ErrorID), clickhouse.Named("groupID", queryParams.GroupID), clickhouse.Named("timestamp", strconv.FormatInt(queryParams.Timestamp.UnixNano(), 10))}

				err := r.db.Select(ctx, &getPrevErrorIDReponse, query, args...)

				zap.L().Info(query)

				if err != nil {
					zap.L().Error("Error in processing sql query", zap.Error(err))
					return "", time.Time{}, &model.ApiError{Typ: model.ErrorExec, Err: fmt.Errorf("error in processing sql query")}
				}

				if len(getPrevErrorIDReponse) == 0 {
					zap.L().Info("PrevErrorID not found")
					return "", time.Time{}, nil
				} else {
					zap.L().Info("PrevErrorID found")
					return getPrevErrorIDReponse[0].PrevErrorID, getPrevErrorIDReponse[0].PrevTimestamp, nil
				}
			} else {
				zap.L().Info("PrevErrorID found")
				return getPrevErrorIDReponse[0].PrevErrorID, getPrevErrorIDReponse[0].PrevTimestamp, nil
			}
		} else {
			zap.L().Info("PrevErrorID found")
			return getPrevErrorIDReponse[0].PrevErrorID, getPrevErrorIDReponse[0].PrevTimestamp, nil
		}
	}
}

func (r *ClickHouseReader) FetchTemporality(ctx context.Context, orgID valuer.UUID, metricNames []string) (map[string]map[v3.Temporality]bool, error) {
	metricNameToTemporality := make(map[string]map[v3.Temporality]bool)

	// Batch fetch all metadata at once
	metadataMap, apiErr := r.GetUpdatedMetricsMetadata(ctx, orgID, metricNames...)
	if apiErr != nil {
		zap.L().Warn("Failed to fetch updated metrics metadata", zap.Error(apiErr))
		return nil, apiErr
	}

	for metricName, metadata := range metadataMap {
		if metadata == nil {
			continue
		}
		if _, exists := metricNameToTemporality[metricName]; !exists {
			metricNameToTemporality[metricName] = make(map[v3.Temporality]bool)
		}
		metricNameToTemporality[metricName][metadata.Temporality] = true
	}

	return metricNameToTemporality, nil
}

func (r *ClickHouseReader) GetLogFields(ctx context.Context) (*model.GetFieldsResponse, *model.ApiError) {
	// response will contain top level fields from the otel log model
	response := model.GetFieldsResponse{
		Selected:    constants.StaticSelectedLogFields,
		Interesting: []model.Field{},
	}

	// get attribute keys
	attributes := []model.Field{}
	query := fmt.Sprintf("SELECT DISTINCT name, datatype from %s.%s group by name, datatype", r.logsDB, r.logsAttributeKeys)
	err := r.db.Select(ctx, &attributes, query)
	if err != nil {
		return nil, &model.ApiError{Err: err, Typ: model.ErrorInternal}
	}

	// get resource keys
	resources := []model.Field{}
	query = fmt.Sprintf("SELECT DISTINCT name, datatype from %s.%s group by name, datatype", r.logsDB, r.logsResourceKeys)
	err = r.db.Select(ctx, &resources, query)
	if err != nil {
		return nil, &model.ApiError{Err: err, Typ: model.ErrorInternal}
	}

	statements := []model.ShowCreateTableStatement{}
	query = fmt.Sprintf("SHOW CREATE TABLE %s.%s", r.logsDB, r.logsLocalTableName)
	err = r.db.Select(ctx, &statements, query)
	if err != nil {
		return nil, &model.ApiError{Err: err, Typ: model.ErrorInternal}
	}

	r.extractSelectedAndInterestingFields(statements[0].Statement, constants.Attributes, &attributes, &response)
	r.extractSelectedAndInterestingFields(statements[0].Statement, constants.Resources, &resources, &response)

	return &response, nil
}

func (r *ClickHouseReader) GetLogFieldsFromNames(ctx context.Context, fieldNames []string) (*model.GetFieldsResponse, *model.ApiError) {
	// response will contain top level fields from the otel log model
	response := model.GetFieldsResponse{
		Selected:    constants.StaticSelectedLogFields,
		Interesting: []model.Field{},
	}

	// get attribute keys
	attributes := []model.Field{}
	query := fmt.Sprintf("SELECT DISTINCT name, datatype from %s.%s where name in ('%s') group by name, datatype", r.logsDB, r.logsAttributeKeys, strings.Join(fieldNames, "','"))
	err := r.db.Select(ctx, &attributes, query)
	if err != nil {
		return nil, &model.ApiError{Err: err, Typ: model.ErrorInternal}
	}

	// get resource keys
	resources := []model.Field{}
	query = fmt.Sprintf("SELECT DISTINCT name, datatype from %s.%s where name in ('%s') group by name, datatype", r.logsDB, r.logsResourceKeys, strings.Join(fieldNames, "','"))
	err = r.db.Select(ctx, &resources, query)
	if err != nil {
		return nil, &model.ApiError{Err: err, Typ: model.ErrorInternal}
	}

	statements := []model.ShowCreateTableStatement{}
	query = fmt.Sprintf("SHOW CREATE TABLE %s.%s", r.logsDB, r.logsLocalTableName)
	err = r.db.Select(ctx, &statements, query)
	if err != nil {
		return nil, &model.ApiError{Err: err, Typ: model.ErrorInternal}
	}

	r.extractSelectedAndInterestingFields(statements[0].Statement, constants.Attributes, &attributes, &response)
	r.extractSelectedAndInterestingFields(statements[0].Statement, constants.Resources, &resources, &response)

	return &response, nil
}

func (r *ClickHouseReader) extractSelectedAndInterestingFields(tableStatement string, overrideFieldType string, fields *[]model.Field, response *model.GetFieldsResponse) {
	for _, field := range *fields {
		if overrideFieldType != "" {
			field.Type = overrideFieldType
		}
		// all static fields are assumed to be selected as we don't allow changing them
		if isColumn(tableStatement, field.Type, field.Name, field.DataType) {
			response.Selected = append(response.Selected, field)
		} else {
			response.Interesting = append(response.Interesting, field)
		}
	}
}

func (r *ClickHouseReader) UpdateLogField(ctx context.Context, field *model.UpdateField) *model.ApiError {
	if !field.Selected {
		return model.ForbiddenError(errors.New("removing a selected field is not allowed, please reach out to support."))
	}

	colname := utils.GetClickhouseColumnNameV2(field.Type, field.DataType, field.Name)

	field.DataType = strings.ToLower(field.DataType)
	dataType := constants.MaterializedDataTypeMap[field.DataType]
	chDataType := constants.ChDataTypeMap[field.DataType]

	attrColName := fmt.Sprintf("%s_%s", field.Type, dataType)
	for _, table := range []string{r.logsLocalTableV2, r.logsTableV2} {
		q := "ALTER TABLE %s.%s ON CLUSTER %s ADD COLUMN IF NOT EXISTS `%s` %s DEFAULT %s['%s'] CODEC(ZSTD(1))"
		query := fmt.Sprintf(q,
			r.logsDB, table,
			r.cluster,
			colname, chDataType,
			attrColName,
			field.Name,
		)
		err := r.db.Exec(ctx, query)
		if err != nil {
			return &model.ApiError{Err: err, Typ: model.ErrorInternal}
		}

		query = fmt.Sprintf("ALTER TABLE %s.%s ON CLUSTER %s ADD COLUMN IF NOT EXISTS `%s_exists` bool DEFAULT if(mapContains(%s, '%s') != 0, true, false) CODEC(ZSTD(1))",
			r.logsDB, table,
			r.cluster,
			colname,
			attrColName,
			field.Name,
		)
		err = r.db.Exec(ctx, query)
		if err != nil {
			return &model.ApiError{Err: err, Typ: model.ErrorInternal}
		}
	}

	// create the index
	if strings.ToLower(field.DataType) == "bool" {
		// there is no point in creating index for bool attributes as the cardinality is just 2
		return nil
	}

	if field.IndexType == "" {
		field.IndexType = constants.DefaultLogSkipIndexType
	}
	if field.IndexGranularity == 0 {
		field.IndexGranularity = constants.DefaultLogSkipIndexGranularity
	}
	query := fmt.Sprintf("ALTER TABLE %s.%s ON CLUSTER %s ADD INDEX IF NOT EXISTS `%s_idx` (`%s`) TYPE %s  GRANULARITY %d",
		r.logsDB, r.logsLocalTableV2,
		r.cluster,
		colname,
		colname,
		field.IndexType,
		field.IndexGranularity,
	)
	err := r.db.Exec(ctx, query)
	if err != nil {
		return &model.ApiError{Err: err, Typ: model.ErrorInternal}
	}
	return nil
}

func (r *ClickHouseReader) GetTraceFields(ctx context.Context) (*model.GetFieldsResponse, *model.ApiError) {
	// response will contain top level fields from the otel trace model
	response := model.GetFieldsResponse{
		Selected:    []model.Field{},
		Interesting: []model.Field{},
	}

	// get the top level selected fields
	for _, field := range constants.NewStaticFieldsTraces {
		if (v3.AttributeKey{} == field) {
			continue
		}
		response.Selected = append(response.Selected, model.Field{
			Name:     field.Key,
			DataType: field.DataType.String(),
			Type:     constants.Static,
		})
	}

	// get attribute keys
	attributes := []model.Field{}
	query := fmt.Sprintf("SELECT tagKey, tagType, dataType from %s.%s group by tagKey, tagType, dataType", r.TraceDB, r.spanAttributesKeysTable)
	rows, err := r.db.Query(ctx, query)
	if err != nil {
		return nil, &model.ApiError{Err: err, Typ: model.ErrorInternal}
	}
	defer rows.Close()

	var tagKey string
	var dataType string
	var tagType string
	for rows.Next() {
		if err := rows.Scan(&tagKey, &tagType, &dataType); err != nil {
			return nil, &model.ApiError{Err: err, Typ: model.ErrorInternal}
		}
		attributes = append(attributes, model.Field{
			Name:     tagKey,
			DataType: dataType,
			Type:     tagType,
		})
	}

	statements := []model.ShowCreateTableStatement{}
	query = fmt.Sprintf("SHOW CREATE TABLE %s.%s", r.TraceDB, r.traceLocalTableName)
	err = r.db.Select(ctx, &statements, query)
	if err != nil {
		return nil, &model.ApiError{Err: err, Typ: model.ErrorInternal}
	}

	r.extractSelectedAndInterestingFields(statements[0].Statement, "", &attributes, &response)

	return &response, nil

}

func (r *ClickHouseReader) UpdateTraceField(ctx context.Context, field *model.UpdateField) *model.ApiError {
	if !field.Selected {
		return model.ForbiddenError(errors.New("removing a selected field is not allowed, please reach out to support."))
	}

	// name of the materialized column
	colname := utils.GetClickhouseColumnNameV2(field.Type, field.DataType, field.Name)

	field.DataType = strings.ToLower(field.DataType)

	// dataType and chDataType of the materialized column
	chDataType := constants.ChDataTypeMap[field.DataType]
	dataType := constants.MaterializedDataTypeMap[field.DataType]

	// typeName: tag => attributes, resource => resources
	typeName := field.Type
	if field.Type == string(v3.AttributeKeyTypeTag) {
		typeName = constants.Attributes
	} else if field.Type == string(v3.AttributeKeyTypeResource) {
		typeName = constants.Resources
	}

	attrColName := fmt.Sprintf("%s_%s", typeName, dataType)
	for _, table := range []string{r.traceLocalTableName, r.traceTableName} {
		q := "ALTER TABLE %s.%s ON CLUSTER %s ADD COLUMN IF NOT EXISTS `%s` %s DEFAULT %s['%s'] CODEC(ZSTD(1))"
		query := fmt.Sprintf(q,
			r.TraceDB, table,
			r.cluster,
			colname, chDataType,
			attrColName,
			field.Name,
		)
		err := r.db.Exec(ctx, query)
		if err != nil {
			return &model.ApiError{Err: err, Typ: model.ErrorInternal}
		}

		query = fmt.Sprintf("ALTER TABLE %s.%s ON CLUSTER %s ADD COLUMN IF NOT EXISTS `%s_exists` bool DEFAULT if(mapContains(%s, '%s') != 0, true, false) CODEC(ZSTD(1))",
			r.TraceDB, table,
			r.cluster,
			colname,
			attrColName,
			field.Name,
		)
		err = r.db.Exec(ctx, query)
		if err != nil {
			return &model.ApiError{Err: err, Typ: model.ErrorInternal}
		}
	}

	// create the index
	if strings.ToLower(field.DataType) == "bool" {
		// there is no point in creating index for bool attributes as the cardinality is just 2
		return nil
	}

	if field.IndexType == "" {
		field.IndexType = constants.DefaultLogSkipIndexType
	}
	if field.IndexGranularity == 0 {
		field.IndexGranularity = constants.DefaultLogSkipIndexGranularity
	}
	query := fmt.Sprintf("ALTER TABLE %s.%s ON CLUSTER %s ADD INDEX IF NOT EXISTS `%s_idx` (`%s`) TYPE %s  GRANULARITY %d",
		r.TraceDB, r.traceLocalTableName,
		r.cluster,
		colname,
		colname,
		field.IndexType,
		field.IndexGranularity,
	)
	err := r.db.Exec(ctx, query)
	if err != nil {
		return &model.ApiError{Err: err, Typ: model.ErrorInternal}
	}

	// add a default minmax index for numbers
	if dataType == "number" {
		query = fmt.Sprintf("ALTER TABLE %s.%s ON CLUSTER %s ADD INDEX IF NOT EXISTS `%s_minmax_idx` (`%s`) TYPE minmax  GRANULARITY 1",
			r.TraceDB, r.traceLocalTableName,
			r.cluster,
			colname,
			colname,
		)
		err = r.db.Exec(ctx, query)
		if err != nil {
			return &model.ApiError{Err: err, Typ: model.ErrorInternal}
		}
	}

	return nil
}
func (r *ClickHouseReader) QueryDashboardVars(ctx context.Context, query string) (*model.DashboardVar, error) {
	var result = model.DashboardVar{VariableValues: make([]interface{}, 0)}
	rows, err := r.db.Query(ctx, query)

	zap.L().Info(query)

	if err != nil {
		zap.L().Error("Error in processing sql query", zap.Error(err))
		return nil, err
	}

	var (
		columnTypes = rows.ColumnTypes()
		vars        = make([]interface{}, len(columnTypes))
	)
	for i := range columnTypes {
		vars[i] = reflect.New(columnTypes[i].ScanType()).Interface()
	}

	defer rows.Close()
	for rows.Next() {
		if err := rows.Scan(vars...); err != nil {
			return nil, err
		}
		for _, v := range vars {
			switch v := v.(type) {
			case *string, *int8, *int16, *int32, *int64, *uint8, *uint16, *uint32, *uint64, *float32, *float64, *time.Time, *bool:
				result.VariableValues = append(result.VariableValues, reflect.ValueOf(v).Elem().Interface())
			default:
				return nil, fmt.Errorf("unsupported value type encountered")
			}
		}
	}
	return &result, nil
}

func (r *ClickHouseReader) GetMetricAggregateAttributes(ctx context.Context, orgID valuer.UUID, req *v3.AggregateAttributeRequest, skipSignozMetrics bool) (*v3.AggregateAttributeResponse, error) {
	var response v3.AggregateAttributeResponse
	normalized := true
	if constants.IsDotMetricsEnabled {
		normalized = false
	}

	// Query all relevant metric names from time_series_v4, but leave metadata retrieval to cache/db
	query := fmt.Sprintf(
		`SELECT DISTINCT metric_name 
		 FROM %s.%s 
		 WHERE metric_name ILIKE $1 AND __normalized = $2`,
		signozMetricDBName, signozTSTableNameV41Day)

	if req.Limit != 0 {
		query = query + fmt.Sprintf(" LIMIT %d;", req.Limit)
	}

	rows, err := r.db.Query(ctx, query, fmt.Sprintf("%%%s%%", req.SearchText), normalized)
	if err != nil {
		zap.L().Error("Error while querying metric names", zap.Error(err))
		return nil, fmt.Errorf("error while executing metric name query: %s", err.Error())
	}
	defer rows.Close()

	var metricNames []string
	for rows.Next() {
		var name string
		if err := rows.Scan(&name); err != nil {
			return nil, fmt.Errorf("error while scanning metric name: %s", err.Error())
		}
		if skipSignozMetrics && strings.HasPrefix(name, "signoz") {
			continue
		}
		metricNames = append(metricNames, name)
	}

	if len(metricNames) == 0 {
		return &response, nil
	}

	// Get all metadata in one shot
	metadataMap, apiError := r.GetUpdatedMetricsMetadata(ctx, orgID, metricNames...)
	if apiError != nil {
		return &response, fmt.Errorf("error getting updated metrics metadata: %s", apiError.Error())
	}

	seen := make(map[string]struct{})
	for _, name := range metricNames {
		metadata := metadataMap[name]

		typ := string(metadata.MetricType)
		temporality := string(metadata.Temporality)
		isMonotonic := metadata.IsMonotonic

		// Non-monotonic cumulative sums are treated as gauges
		if typ == "Sum" && !isMonotonic && temporality == string(v3.Cumulative) {
			typ = "Gauge"
		}

		// unlike traces/logs `tag`/`resource` type, the `Type` will be metric type
		key := v3.AttributeKey{
			Key:      name,
			DataType: v3.AttributeKeyDataTypeFloat64,
			Type:     v3.AttributeKeyType(typ),
			IsColumn: true,
		}

		if _, ok := seen[name+typ]; ok {
			continue
		}
		seen[name+typ] = struct{}{}
		response.AttributeKeys = append(response.AttributeKeys, key)
	}

	return &response, nil
}

func (r *ClickHouseReader) GetMeterAggregateAttributes(ctx context.Context, orgID valuer.UUID, req *v3.AggregateAttributeRequest) (*v3.AggregateAttributeResponse, error) {
	var response v3.AggregateAttributeResponse
	// Query all relevant metric names from time_series_v4, but leave metadata retrieval to cache/db
	query := fmt.Sprintf(
		`SELECT metric_name,type,temporality,is_monotonic 
		 FROM %s.%s 
		 WHERE metric_name ILIKE $1
		 GROUP BY metric_name,type,temporality,is_monotonic`,
		signozMeterDBName, signozMeterSamplesName)

	if req.Limit != 0 {
		query = query + fmt.Sprintf(" LIMIT %d;", req.Limit)
	}

	rows, err := r.db.Query(ctx, query, fmt.Sprintf("%%%s%%", req.SearchText))
	if err != nil {
		zap.L().Error("Error while querying meter names", zap.Error(err))
		return nil, fmt.Errorf("error while executing meter name query: %s", err.Error())
	}
	defer rows.Close()

	for rows.Next() {
		var name string
		var typ string
		var temporality string
		var isMonotonic bool
		if err := rows.Scan(&name, &typ, &temporality, &isMonotonic); err != nil {
			return nil, fmt.Errorf("error while scanning meter name: %s", err.Error())
		}

		// Non-monotonic cumulative sums are treated as gauges
		if typ == "Sum" && !isMonotonic && temporality == string(v3.Cumulative) {
			typ = "Gauge"
		}

		// unlike traces/logs `tag`/`resource` type, the `Type` will be metric type
		key := v3.AttributeKey{
			Key:      name,
			DataType: v3.AttributeKeyDataTypeFloat64,
			Type:     v3.AttributeKeyType(typ),
			IsColumn: true,
		}
		response.AttributeKeys = append(response.AttributeKeys, key)
	}

	return &response, nil
}

func (r *ClickHouseReader) GetMetricAttributeKeys(ctx context.Context, req *v3.FilterAttributeKeyRequest) (*v3.FilterAttributeKeyResponse, error) {
	var query string
	var err error
	var rows driver.Rows
	var response v3.FilterAttributeKeyResponse

	normalized := true
	if constants.IsDotMetricsEnabled {
		normalized = false
	}

	// skips the internal attributes i.e attributes starting with __
	query = fmt.Sprintf("SELECT arrayJoin(tagKeys) AS distinctTagKey FROM (SELECT JSONExtractKeys(labels) AS tagKeys FROM %s.%s WHERE metric_name=$1 AND unix_milli >= $2 AND __normalized = $3 GROUP BY tagKeys) WHERE distinctTagKey ILIKE $4 AND distinctTagKey NOT LIKE '\\_\\_%%' GROUP BY distinctTagKey", signozMetricDBName, signozTSTableNameV41Day)
	if req.Limit != 0 {
		query = query + fmt.Sprintf(" LIMIT %d;", req.Limit)
	}
	rows, err = r.db.Query(ctx, query, req.AggregateAttribute, common.PastDayRoundOff(), normalized, fmt.Sprintf("%%%s%%", req.SearchText))
	if err != nil {
		zap.L().Error("Error while executing query", zap.Error(err))
		return nil, fmt.Errorf("error while executing query: %s", err.Error())
	}
	defer rows.Close()

	var attributeKey string
	for rows.Next() {
		if err := rows.Scan(&attributeKey); err != nil {
			return nil, fmt.Errorf("error while scanning rows: %s", err.Error())
		}
		key := v3.AttributeKey{
			Key:      attributeKey,
			DataType: v3.AttributeKeyDataTypeString, // https://github.com/OpenObservability/OpenMetrics/blob/main/proto/openmetrics_data_model.proto#L64-L72.
			Type:     v3.AttributeKeyTypeTag,
			IsColumn: false,
		}
		response.AttributeKeys = append(response.AttributeKeys, key)
	}

	return &response, nil
}

func (r *ClickHouseReader) GetMeterAttributeKeys(ctx context.Context, req *v3.FilterAttributeKeyRequest) (*v3.FilterAttributeKeyResponse, error) {
	var query string
	var err error
	var rows driver.Rows
	var response v3.FilterAttributeKeyResponse

	// skips the internal attributes i.e attributes starting with __
	query = fmt.Sprintf("SELECT DISTINCT arrayJoin(JSONExtractKeys(labels)) as attr_name FROM %s.%s WHERE metric_name=$1 AND attr_name ILIKE $2 AND attr_name NOT LIKE '\\_\\_%%'", signozMeterDBName, signozMeterSamplesName)
	if req.Limit != 0 {
		query = query + fmt.Sprintf(" LIMIT %d;", req.Limit)
	}
	rows, err = r.db.Query(ctx, query, req.AggregateAttribute, fmt.Sprintf("%%%s%%", req.SearchText))
	if err != nil {
		zap.L().Error("Error while executing query", zap.Error(err))
		return nil, fmt.Errorf("error while executing query: %s", err.Error())
	}
	defer rows.Close()

	var attributeKey string
	for rows.Next() {
		if err := rows.Scan(&attributeKey); err != nil {
			return nil, fmt.Errorf("error while scanning rows: %s", err.Error())
		}
		key := v3.AttributeKey{
			Key:      attributeKey,
			DataType: v3.AttributeKeyDataTypeString, // https://github.com/OpenObservability/OpenMetrics/blob/main/proto/openmetrics_data_model.proto#L64-L72.
			Type:     v3.AttributeKeyTypeTag,
			IsColumn: false,
		}
		response.AttributeKeys = append(response.AttributeKeys, key)
	}

	return &response, nil
}

func (r *ClickHouseReader) GetMetricAttributeValues(ctx context.Context, req *v3.FilterAttributeValueRequest) (*v3.FilterAttributeValueResponse, error) {

	var query string
	var err error
	var rows driver.Rows
	var attributeValues v3.FilterAttributeValueResponse

	normalized := true
	if constants.IsDotMetricsEnabled {
		normalized = false
	}

	query = fmt.Sprintf("SELECT JSONExtractString(labels, $1) AS tagValue FROM %s.%s WHERE metric_name IN $2 AND JSONExtractString(labels, $3) ILIKE $4 AND unix_milli >= $5 AND __normalized=$6 GROUP BY tagValue", signozMetricDBName, signozTSTableNameV41Day)
	if req.Limit != 0 {
		query = query + fmt.Sprintf(" LIMIT %d;", req.Limit)
	}
	names := []string{req.AggregateAttribute}
	names = append(names, metrics.GetTransitionedMetric(req.AggregateAttribute, normalized))

	rows, err = r.db.Query(ctx, query, req.FilterAttributeKey, names, req.FilterAttributeKey, fmt.Sprintf("%%%s%%", req.SearchText), common.PastDayRoundOff(), normalized)

	if err != nil {
		zap.L().Error("Error while executing query", zap.Error(err))
		return nil, fmt.Errorf("error while executing query: %s", err.Error())
	}
	defer rows.Close()

	var atrributeValue string
	for rows.Next() {
		if err := rows.Scan(&atrributeValue); err != nil {
			return nil, fmt.Errorf("error while scanning rows: %s", err.Error())
		}
		// https://github.com/OpenObservability/OpenMetrics/blob/main/proto/openmetrics_data_model.proto#L64-L72
		// this may change in future if we use OTLP as the data model
		attributeValues.StringAttributeValues = append(attributeValues.StringAttributeValues, atrributeValue)
	}

	return &attributeValues, nil
}

func (r *ClickHouseReader) GetMetricMetadata(ctx context.Context, orgID valuer.UUID, metricName, serviceName string) (*v3.MetricMetadataResponse, error) {

	unixMilli := common.PastDayRoundOff()

	// 1. Fetch metadata from cache/db using unified function
	metadataMap, apiError := r.GetUpdatedMetricsMetadata(ctx, orgID, metricName)
	if apiError != nil {
		zap.L().Error("Error in getting metric cached metadata", zap.Error(apiError))
		return nil, fmt.Errorf("error fetching metric metadata: %s", apiError.Err.Error())
	}

	// Defaults in case metadata is not found
	var (
		deltaExists bool
		isMonotonic bool
		temporality string
		description string
		metricType  string
		unit        string
	)

	metadata, ok := metadataMap[metricName]
	if !ok {
		return nil, fmt.Errorf("metric metadata not found: %s", metricName)
	}

	metricType = string(metadata.MetricType)
	temporality = string(metadata.Temporality)
	isMonotonic = metadata.IsMonotonic
	description = metadata.Description
	unit = metadata.Unit

	if temporality == string(v3.Delta) {
		deltaExists = true
	}
	// 2. Only for Histograms, get `le` buckets
	var leFloat64 []float64
	if metricType == string(v3.MetricTypeHistogram) {
		query := fmt.Sprintf(`
			SELECT JSONExtractString(labels, 'le') AS le
			FROM %s.%s
			WHERE metric_name = $1
				AND unix_milli >= $2
				AND type = 'Histogram'
				AND (JSONExtractString(labels, 'service_name') = $3 OR JSONExtractString(labels, 'service.name') = $4)
			GROUP BY le
			ORDER BY le`, signozMetricDBName, signozTSTableNameV41Day)

		rows, err := r.db.Query(ctx, query, metricName, unixMilli, serviceName, serviceName)
		if err != nil {
			zap.L().Error("Error while querying histogram buckets", zap.Error(err))
			return nil, fmt.Errorf("error while querying histogram buckets: %s", err.Error())
		}
		defer rows.Close()

		for rows.Next() {
			var leStr string
			if err := rows.Scan(&leStr); err != nil {
				return nil, fmt.Errorf("error while scanning le: %s", err.Error())
			}
			le, err := strconv.ParseFloat(leStr, 64)
			if err != nil || math.IsInf(le, 0) {
				zap.L().Error("Invalid 'le' bucket value", zap.String("value", leStr), zap.Error(err))
				continue
			}
			leFloat64 = append(leFloat64, le)
		}
	}

	return &v3.MetricMetadataResponse{
		Delta:       deltaExists,
		Le:          leFloat64,
		Description: description,
		Unit:        unit,
		Type:        metricType,
		IsMonotonic: isMonotonic,
		Temporality: temporality,
	}, nil
}

// GetCountOfThings returns the count of things in the query
// This is a generic function that can be used to check if any data exists for a given query
func (r *ClickHouseReader) GetCountOfThings(ctx context.Context, query string) (uint64, error) {
	var count uint64
	err := r.db.QueryRow(ctx, query).Scan(&count)
	if err != nil {
		return 0, err
	}
	return count, nil
}

func (r *ClickHouseReader) GetLatestReceivedMetric(
	ctx context.Context, metricNames []string, labelValues map[string]string,
) (*model.MetricStatus, *model.ApiError) {
	// at least 1 metric name must be specified.
	// this query can be too slow otherwise.
	if len(metricNames) < 1 {
		return nil, model.BadRequest(fmt.Errorf("atleast 1 metric name must be specified"))
	}

	quotedMetricNames := []string{}
	for _, m := range metricNames {
		quotedMetricNames = append(quotedMetricNames, utils.ClickHouseFormattedValue(m))
	}
	commaSeparatedMetricNames := strings.Join(quotedMetricNames, ", ")

	whereClauseParts := []string{
		fmt.Sprintf(`metric_name in (%s)`, commaSeparatedMetricNames),
	}

	if labelValues != nil {
		for label, val := range labelValues {
			whereClauseParts = append(
				whereClauseParts,
				fmt.Sprintf(`JSONExtractString(labels, '%s') = '%s'`, label, val),
			)
		}
	}

	if len(whereClauseParts) < 1 {
		return nil, nil
	}

	whereClause := strings.Join(whereClauseParts, " AND ")

	query := fmt.Sprintf(`
		SELECT metric_name, anyLast(labels), max(unix_milli)
		from %s.%s
		where %s
		group by metric_name
		limit 1
		`, signozMetricDBName, signozTSTableNameV4, whereClause,
	)

	rows, err := r.db.Query(ctx, query)
	if err != nil {
		return nil, model.InternalError(fmt.Errorf(
			"couldn't query clickhouse for received metrics status: %w", err,
		))
	}
	defer rows.Close()

	var result *model.MetricStatus

	if rows.Next() {

		result = &model.MetricStatus{}
		var labelsJson string

		err := rows.Scan(
			&result.MetricName,
			&labelsJson,
			&result.LastReceivedTsMillis,
		)
		if err != nil {
			return nil, model.InternalError(fmt.Errorf(
				"couldn't scan metric status row: %w", err,
			))
		}

		err = json.Unmarshal([]byte(labelsJson), &result.LastReceivedLabels)
		if err != nil {
			return nil, model.InternalError(fmt.Errorf(
				"couldn't unmarshal metric labels json: %w", err,
			))
		}
	}

	return result, nil
}

func isColumn(tableStatement, attrType, field, datType string) bool {
	name := fmt.Sprintf("`%s`", utils.GetClickhouseColumnNameV2(attrType, datType, field))
	return strings.Contains(tableStatement, fmt.Sprintf("%s ", name))
}

func (r *ClickHouseReader) GetLogAggregateAttributes(ctx context.Context, req *v3.AggregateAttributeRequest) (*v3.AggregateAttributeResponse, error) {

	var query string
	var err error
	var rows driver.Rows
	var response v3.AggregateAttributeResponse
	var stringAllowed bool

	where := ""
	switch req.Operator {
	case
		v3.AggregateOperatorCountDistinct,
		v3.AggregateOperatorCount:
		where = "tag_key ILIKE $1"
		stringAllowed = true
	case
		v3.AggregateOperatorRateSum,
		v3.AggregateOperatorRateMax,
		v3.AggregateOperatorRateAvg,
		v3.AggregateOperatorRate,
		v3.AggregateOperatorRateMin,
		v3.AggregateOperatorP05,
		v3.AggregateOperatorP10,
		v3.AggregateOperatorP20,
		v3.AggregateOperatorP25,
		v3.AggregateOperatorP50,
		v3.AggregateOperatorP75,
		v3.AggregateOperatorP90,
		v3.AggregateOperatorP95,
		v3.AggregateOperatorP99,
		v3.AggregateOperatorAvg,
		v3.AggregateOperatorSum,
		v3.AggregateOperatorMin,
		v3.AggregateOperatorMax:
		where = "tag_key ILIKE $1 AND (tag_data_type='int64' or tag_data_type='float64')"
		stringAllowed = false
	case
		v3.AggregateOperatorNoOp:
		return &v3.AggregateAttributeResponse{}, nil
	default:
		return nil, fmt.Errorf("unsupported aggregate operator")
	}

	query = fmt.Sprintf("SELECT DISTINCT(tag_key), tag_type, tag_data_type from %s.%s WHERE %s and tag_type != 'logfield' limit $2", r.logsDB, r.logsTagAttributeTableV2, where)
	rows, err = r.db.Query(ctx, query, fmt.Sprintf("%%%s%%", req.SearchText), req.Limit)
	if err != nil {
		zap.L().Error("Error while executing query", zap.Error(err))
		return nil, fmt.Errorf("error while executing query: %s", err.Error())
	}
	defer rows.Close()

	statements := []model.ShowCreateTableStatement{}
	query = fmt.Sprintf("SHOW CREATE TABLE %s.%s", r.logsDB, r.logsLocalTableName)
	err = r.db.Select(ctx, &statements, query)
	if err != nil {
		return nil, fmt.Errorf("error while fetching logs schema: %s", err.Error())
	}

	var tagKey string
	var dataType string
	var attType string
	for rows.Next() {
		if err := rows.Scan(&tagKey, &attType, &dataType); err != nil {
			return nil, fmt.Errorf("error while scanning rows: %s", err.Error())
		}
		key := v3.AttributeKey{
			Key:      tagKey,
			DataType: v3.AttributeKeyDataType(dataType),
			Type:     v3.AttributeKeyType(attType),
			IsColumn: isColumn(statements[0].Statement, attType, tagKey, dataType),
		}
		response.AttributeKeys = append(response.AttributeKeys, key)
	}
	// add other attributes
	for _, field := range constants.StaticFieldsLogsV3 {
		if (!stringAllowed && field.DataType == v3.AttributeKeyDataTypeString) || (v3.AttributeKey{} == field) {
			continue
		} else if len(req.SearchText) == 0 || strings.Contains(field.Key, req.SearchText) {
			response.AttributeKeys = append(response.AttributeKeys, field)
		}
	}

	return &response, nil
}

func (r *ClickHouseReader) GetLogAttributeKeys(ctx context.Context, req *v3.FilterAttributeKeyRequest) (*v3.FilterAttributeKeyResponse, error) {
	var query string
	var err error
	var rows driver.Rows
	var response v3.FilterAttributeKeyResponse

	tagTypeFilter := `tag_type != 'logfield'`
	if req.TagType != "" {
		tagTypeFilter = fmt.Sprintf(`tag_type != 'logfield' and tag_type = '%s'`, req.TagType)
	}

	if len(req.SearchText) != 0 {
		query = fmt.Sprintf("select distinct tag_key, tag_type, tag_data_type from  %s.%s where %s and tag_key ILIKE $1 limit $2", r.logsDB, r.logsTagAttributeTableV2, tagTypeFilter)
		rows, err = r.db.Query(ctx, query, fmt.Sprintf("%%%s%%", req.SearchText), req.Limit)
	} else {
		query = fmt.Sprintf("select distinct tag_key, tag_type, tag_data_type from %s.%s where %s limit $1", r.logsDB, r.logsTagAttributeTableV2, tagTypeFilter)
		rows, err = r.db.Query(ctx, query, req.Limit)
	}

	if err != nil {
		zap.L().Error("Error while executing query", zap.Error(err))
		return nil, fmt.Errorf("error while executing query: %s", err.Error())
	}
	defer rows.Close()

	statements := []model.ShowCreateTableStatement{}
	query = fmt.Sprintf("SHOW CREATE TABLE %s.%s", r.logsDB, r.logsLocalTableName)
	err = r.db.Select(ctx, &statements, query)
	if err != nil {
		return nil, fmt.Errorf("error while fetching logs schema: %s", err.Error())
	}

	var attributeKey string
	var attributeDataType string
	var tagType string
	for rows.Next() {
		if err := rows.Scan(&attributeKey, &tagType, &attributeDataType); err != nil {
			return nil, fmt.Errorf("error while scanning rows: %s", err.Error())
		}

		key := v3.AttributeKey{
			Key:      attributeKey,
			DataType: v3.AttributeKeyDataType(attributeDataType),
			Type:     v3.AttributeKeyType(tagType),
			IsColumn: isColumn(statements[0].Statement, tagType, attributeKey, attributeDataType),
		}

		response.AttributeKeys = append(response.AttributeKeys, key)
	}

	// add other attributes only when the tagType is not specified
	// i.e retrieve all attributes
	if req.TagType == "" {
		for _, f := range constants.StaticFieldsLogsV3 {
			if (v3.AttributeKey{} == f) {
				continue
			}
			if len(req.SearchText) == 0 || strings.Contains(f.Key, req.SearchText) {
				response.AttributeKeys = append(response.AttributeKeys, f)
			}
		}
	}

	return &response, nil
}

func (r *ClickHouseReader) FetchRelatedValues(ctx context.Context, req *v3.FilterAttributeValueRequest) ([]string, error) {
	var andConditions []string

	andConditions = append(andConditions, fmt.Sprintf("unix_milli >= %d", req.StartTimeMillis))
	andConditions = append(andConditions, fmt.Sprintf("unix_milli <= %d", req.EndTimeMillis))

	if len(req.ExistingFilterItems) != 0 {
		for _, item := range req.ExistingFilterItems {
			// we only support string for related values
			if item.Key.DataType != v3.AttributeKeyDataTypeString {
				continue
			}

			var colName string
			switch item.Key.Type {
			case v3.AttributeKeyTypeResource:
				colName = "resource_attributes"
			case v3.AttributeKeyTypeTag:
				colName = "attributes"
			default:
				// we only support resource and tag for related values as of now
				continue
			}
			// IN doesn't make use of map value index, we convert it to = or !=
			operator := item.Operator
			if v3.FilterOperator(strings.ToLower(string(item.Operator))) == v3.FilterOperatorIn {
				operator = "="
			} else if v3.FilterOperator(strings.ToLower(string(item.Operator))) == v3.FilterOperatorNotIn {
				operator = "!="
			}
			addCondition := func(val string) {
				andConditions = append(andConditions, fmt.Sprintf("mapContains(%s, '%s') AND %s['%s'] %s %s", colName, item.Key.Key, colName, item.Key.Key, operator, val))
			}
			switch v := item.Value.(type) {
			case string:
				fmtVal := utils.ClickHouseFormattedValue(v)
				addCondition(fmtVal)
			case []string:
				for _, val := range v {
					fmtVal := utils.ClickHouseFormattedValue(val)
					addCondition(fmtVal)
				}
			case []interface{}:
				for _, val := range v {
					fmtVal := utils.ClickHouseFormattedValue(val)
					addCondition(fmtVal)
				}
			}
		}
	}
	whereClause := strings.Join(andConditions, " AND ")

	var selectColumn string
	switch req.TagType {
	case v3.TagTypeResource:
		selectColumn = "resource_attributes" + "['" + req.FilterAttributeKey + "']"
	case v3.TagTypeTag:
		selectColumn = "attributes" + "['" + req.FilterAttributeKey + "']"
	default:
		selectColumn = "attributes" + "['" + req.FilterAttributeKey + "']"
	}

	filterSubQuery := fmt.Sprintf(
		"SELECT DISTINCT %s FROM %s.%s WHERE %s LIMIT 100",
		selectColumn,
		r.metadataDB,
		r.metadataTable,
		whereClause,
	)
	zap.L().Debug("filterSubQuery for related values", zap.String("query", filterSubQuery))

	rows, err := r.db.Query(ctx, filterSubQuery)
	if err != nil {
		return nil, fmt.Errorf("error while executing query: %s", err.Error())
	}
	defer rows.Close()

	var attributeValues []string
	for rows.Next() {
		var value string
		if err := rows.Scan(&value); err != nil {
			return nil, fmt.Errorf("error while scanning rows: %s", err.Error())
		}
		if value != "" {
			attributeValues = append(attributeValues, value)
		}
	}

	return attributeValues, nil
}

func (r *ClickHouseReader) GetLogAttributeValues(ctx context.Context, req *v3.FilterAttributeValueRequest) (*v3.FilterAttributeValueResponse, error) {
	var err error
	var filterValueColumn string
	var rows driver.Rows
	var attributeValues v3.FilterAttributeValueResponse

	// if dataType or tagType is not present return empty response
	if len(req.FilterAttributeKeyDataType) == 0 || len(req.TagType) == 0 {
		// also check if it is not a top level key
		if _, ok := constants.StaticFieldsLogsV3[req.FilterAttributeKey]; !ok {
			return &v3.FilterAttributeValueResponse{}, nil
		}
	}

	// ignore autocomplete request for body
	if req.FilterAttributeKey == "body" || req.FilterAttributeKey == "__attrs" {
		return &v3.FilterAttributeValueResponse{}, nil
	}

	// if data type is bool, return true and false
	if req.FilterAttributeKeyDataType == v3.AttributeKeyDataTypeBool {
		return &v3.FilterAttributeValueResponse{
			BoolAttributeValues: []bool{true, false},
		}, nil
	}

	query := "select distinct"
	switch req.FilterAttributeKeyDataType {
	case v3.AttributeKeyDataTypeInt64:
		filterValueColumn = "number_value"
	case v3.AttributeKeyDataTypeFloat64:
		filterValueColumn = "number_value"
	case v3.AttributeKeyDataTypeString:
		filterValueColumn = "string_value"
	}

	searchText := fmt.Sprintf("%%%s%%", req.SearchText)

	// check if the tagKey is a topLevelColumn
	if _, ok := constants.StaticFieldsLogsV3[req.FilterAttributeKey]; ok {
		// query the column for the last 48 hours
		filterValueColumnWhere := req.FilterAttributeKey
		selectKey := req.FilterAttributeKey
		if req.FilterAttributeKeyDataType != v3.AttributeKeyDataTypeString {
			filterValueColumnWhere = fmt.Sprintf("toString(%s)", req.FilterAttributeKey)
			selectKey = fmt.Sprintf("toInt64(%s)", req.FilterAttributeKey)
		}

		// prepare the query and run
		if len(req.SearchText) != 0 {
			query = fmt.Sprintf("select distinct %s from %s.%s where timestamp >= toInt64(toUnixTimestamp(now() - INTERVAL 48 HOUR)*1000000000) and %s ILIKE $1 limit $2", selectKey, r.logsDB, r.logsLocalTableName, filterValueColumnWhere)
			rows, err = r.db.Query(ctx, query, searchText, req.Limit)
		} else {
			query = fmt.Sprintf("select distinct %s from %s.%s where timestamp >= toInt64(toUnixTimestamp(now() - INTERVAL 48 HOUR)*1000000000) limit $1", selectKey, r.logsDB, r.logsLocalTableName)
			rows, err = r.db.Query(ctx, query, req.Limit)
		}
	} else if len(req.SearchText) != 0 {
		filterValueColumnWhere := filterValueColumn
		if req.FilterAttributeKeyDataType != v3.AttributeKeyDataTypeString {
			filterValueColumnWhere = fmt.Sprintf("toString(%s)", filterValueColumn)
		}
		query = fmt.Sprintf("SELECT DISTINCT %s FROM %s.%s WHERE tag_key=$1 AND %s ILIKE $2 AND tag_type=$3 LIMIT $4", filterValueColumn, r.logsDB, r.logsTagAttributeTableV2, filterValueColumnWhere)
		rows, err = r.db.Query(ctx, query, req.FilterAttributeKey, searchText, req.TagType, req.Limit)
	} else {
		query = fmt.Sprintf("SELECT DISTINCT %s FROM %s.%s WHERE tag_key=$1 AND tag_type=$2 LIMIT $3", filterValueColumn, r.logsDB, r.logsTagAttributeTableV2)
		rows, err = r.db.Query(ctx, query, req.FilterAttributeKey, req.TagType, req.Limit)
	}

	if err != nil {
		zap.L().Error("Error while executing query", zap.Error(err))
		return nil, fmt.Errorf("error while executing query: %s", err.Error())
	}
	defer rows.Close()

	var strAttributeValue string
	var float64AttributeValue sql.NullFloat64
	var int64AttributeValue sql.NullInt64
	for rows.Next() {
		switch req.FilterAttributeKeyDataType {
		case v3.AttributeKeyDataTypeInt64:
			if err := rows.Scan(&int64AttributeValue); err != nil {
				return nil, fmt.Errorf("error while scanning rows: %s", err.Error())
			}
			if int64AttributeValue.Valid {
				attributeValues.NumberAttributeValues = append(attributeValues.NumberAttributeValues, int64AttributeValue.Int64)
			}
		case v3.AttributeKeyDataTypeFloat64:
			if err := rows.Scan(&float64AttributeValue); err != nil {
				return nil, fmt.Errorf("error while scanning rows: %s", err.Error())
			}
			if float64AttributeValue.Valid {
				attributeValues.NumberAttributeValues = append(attributeValues.NumberAttributeValues, float64AttributeValue.Float64)
			}
		case v3.AttributeKeyDataTypeString:
			if err := rows.Scan(&strAttributeValue); err != nil {
				return nil, fmt.Errorf("error while scanning rows: %s", err.Error())
			}
			attributeValues.StringAttributeValues = append(attributeValues.StringAttributeValues, strAttributeValue)
		}
	}

	if req.IncludeRelated {
		relatedValues, _ := r.FetchRelatedValues(ctx, req)
		attributeValues.RelatedValues = &v3.FilterAttributeValueResponse{
			StringAttributeValues: relatedValues,
		}
	}

	return &attributeValues, nil

}

func readRow(vars []interface{}, columnNames []string, countOfNumberCols int) ([]string, map[string]string, []map[string]string, *v3.Point) {
	// Each row will have a value and a timestamp, and an optional list of label values
	// example: {Timestamp: ..., Value: ...}
	// The timestamp may also not present in some cases where the time series is reduced to single value
	var point v3.Point

	// groupBy is a container to hold label values for the current point
	// example: ["frontend", "/fetch"]
	var groupBy []string

	var groupAttributesArray []map[string]string
	// groupAttributes is a container to hold the key-value pairs for the current
	// metric point.
	// example: {"serviceName": "frontend", "operation": "/fetch"}
	groupAttributes := make(map[string]string)

	isValidPoint := false

	for idx, v := range vars {
		colName := columnNames[idx]
		switch v := v.(type) {
		case *string:
			// special case for returning all labels in metrics datasource
			if colName == "fullLabels" {
				var metric map[string]string
				err := json.Unmarshal([]byte(*v), &metric)
				if err != nil {
					zap.L().Error("unexpected error encountered", zap.Error(err))
				}
				for key, val := range metric {
					groupBy = append(groupBy, val)
					if _, ok := groupAttributes[key]; !ok {
						groupAttributesArray = append(groupAttributesArray, map[string]string{key: val})
					}
					groupAttributes[key] = val
				}
			} else {
				groupBy = append(groupBy, *v)
				if _, ok := groupAttributes[colName]; !ok {
					groupAttributesArray = append(groupAttributesArray, map[string]string{colName: *v})
				}
				groupAttributes[colName] = *v
			}
		case *time.Time:
			point.Timestamp = v.UnixMilli()
		case *float64, *float32:
			if _, ok := constants.ReservedColumnTargetAliases[colName]; ok || countOfNumberCols == 1 {
				isValidPoint = true
				point.Value = float64(reflect.ValueOf(v).Elem().Float())
			} else {
				val := strconv.FormatFloat(reflect.ValueOf(v).Elem().Float(), 'f', -1, 64)
				groupBy = append(groupBy, val)
				if _, ok := groupAttributes[colName]; !ok {
					groupAttributesArray = append(groupAttributesArray, map[string]string{colName: val})
				}
				groupAttributes[colName] = val
			}
		case **float64, **float32:
			val := reflect.ValueOf(v)
			if val.IsValid() && !val.IsNil() && !val.Elem().IsNil() {
				value := reflect.ValueOf(v).Elem().Elem().Float()
				if _, ok := constants.ReservedColumnTargetAliases[colName]; ok || countOfNumberCols == 1 {
					isValidPoint = true
					point.Value = value
				} else {
					val := strconv.FormatFloat(value, 'f', -1, 64)
					groupBy = append(groupBy, val)
					if _, ok := groupAttributes[colName]; !ok {
						groupAttributesArray = append(groupAttributesArray, map[string]string{colName: val})
					}
					groupAttributes[colName] = val
				}
			}
		case *uint, *uint8, *uint64, *uint16, *uint32:
			if _, ok := constants.ReservedColumnTargetAliases[colName]; ok || countOfNumberCols == 1 {
				isValidPoint = true
				point.Value = float64(reflect.ValueOf(v).Elem().Uint())
			} else {
				groupBy = append(groupBy, fmt.Sprintf("%v", reflect.ValueOf(v).Elem().Uint()))
				if _, ok := groupAttributes[colName]; !ok {
					groupAttributesArray = append(groupAttributesArray, map[string]string{colName: fmt.Sprintf("%v", reflect.ValueOf(v).Elem().Uint())})
				}
				groupAttributes[colName] = fmt.Sprintf("%v", reflect.ValueOf(v).Elem().Uint())
			}
		case **uint, **uint8, **uint64, **uint16, **uint32:
			val := reflect.ValueOf(v)
			if val.IsValid() && !val.IsNil() && !val.Elem().IsNil() {
				value := reflect.ValueOf(v).Elem().Elem().Uint()
				if _, ok := constants.ReservedColumnTargetAliases[colName]; ok || countOfNumberCols == 1 {
					isValidPoint = true
					point.Value = float64(value)
				} else {
					groupBy = append(groupBy, fmt.Sprintf("%v", value))
					if _, ok := groupAttributes[colName]; !ok {
						groupAttributesArray = append(groupAttributesArray, map[string]string{colName: fmt.Sprintf("%v", value)})
					}
					groupAttributes[colName] = fmt.Sprintf("%v", value)
				}
			}
		case *int, *int8, *int16, *int32, *int64:
			if _, ok := constants.ReservedColumnTargetAliases[colName]; ok || countOfNumberCols == 1 {
				isValidPoint = true
				point.Value = float64(reflect.ValueOf(v).Elem().Int())
			} else {
				groupBy = append(groupBy, fmt.Sprintf("%v", reflect.ValueOf(v).Elem().Int()))
				if _, ok := groupAttributes[colName]; !ok {
					groupAttributesArray = append(groupAttributesArray, map[string]string{colName: fmt.Sprintf("%v", reflect.ValueOf(v).Elem().Int())})
				}
				groupAttributes[colName] = fmt.Sprintf("%v", reflect.ValueOf(v).Elem().Int())
			}
		case **int, **int8, **int16, **int32, **int64:
			val := reflect.ValueOf(v)
			if val.IsValid() && !val.IsNil() && !val.Elem().IsNil() {
				value := reflect.ValueOf(v).Elem().Elem().Int()
				if _, ok := constants.ReservedColumnTargetAliases[colName]; ok || countOfNumberCols == 1 {
					isValidPoint = true
					point.Value = float64(value)
				} else {
					groupBy = append(groupBy, fmt.Sprintf("%v", value))
					if _, ok := groupAttributes[colName]; !ok {
						groupAttributesArray = append(groupAttributesArray, map[string]string{colName: fmt.Sprintf("%v", value)})
					}
					groupAttributes[colName] = fmt.Sprintf("%v", value)
				}
			}
		case *bool:
			groupBy = append(groupBy, fmt.Sprintf("%v", *v))
			if _, ok := groupAttributes[colName]; !ok {
				groupAttributesArray = append(groupAttributesArray, map[string]string{colName: fmt.Sprintf("%v", *v)})
			}
			groupAttributes[colName] = fmt.Sprintf("%v", *v)

		default:
			zap.L().Error("unsupported var type found in query builder query result", zap.Any("v", v), zap.String("colName", colName))
		}
	}
	if isValidPoint {
		return groupBy, groupAttributes, groupAttributesArray, &point
	}
	return groupBy, groupAttributes, groupAttributesArray, nil
}

func readRowsForTimeSeriesResult(rows driver.Rows, vars []interface{}, columnNames []string, countOfNumberCols int) ([]*v3.Series, error) {
	// when groupBy is applied, each combination of cartesian product
	// of attribute values is a separate series. Each item in seriesToPoints
	// represent a unique series where the key is sorted attribute values joined
	// by "," and the value is the list of points for that series

	// For instance, group by (serviceName, operation)
	// with two services and three operations in each will result in (maximum of) 6 series
	// ("frontend", "order") x ("/fetch", "/fetch/{Id}", "/order")
	//
	// ("frontend", "/fetch")
	// ("frontend", "/fetch/{Id}")
	// ("frontend", "/order")
	// ("order", "/fetch")
	// ("order", "/fetch/{Id}")
	// ("order", "/order")
	seriesToPoints := make(map[string][]v3.Point)
	var keys []string
	// seriesToAttrs is a mapping of key to a map of attribute key to attribute value
	// for each series. This is used to populate the series' attributes
	// For instance, for the above example, the seriesToAttrs will be
	// {
	//   "frontend,/fetch": {"serviceName": "frontend", "operation": "/fetch"},
	//   "frontend,/fetch/{Id}": {"serviceName": "frontend", "operation": "/fetch/{Id}"},
	//   "frontend,/order": {"serviceName": "frontend", "operation": "/order"},
	//   "order,/fetch": {"serviceName": "order", "operation": "/fetch"},
	//   "order,/fetch/{Id}": {"serviceName": "order", "operation": "/fetch/{Id}"},
	//   "order,/order": {"serviceName": "order", "operation": "/order"},
	// }
	seriesToAttrs := make(map[string]map[string]string)
	labelsArray := make(map[string][]map[string]string)
	for rows.Next() {
		if err := rows.Scan(vars...); err != nil {
			return nil, err
		}
		groupBy, groupAttributes, groupAttributesArray, metricPoint := readRow(vars, columnNames, countOfNumberCols)
		// skip the point if the value is NaN or Inf
		// are they ever useful enough to be returned?
		if metricPoint != nil && (math.IsNaN(metricPoint.Value) || math.IsInf(metricPoint.Value, 0)) {
			continue
		}
		sort.Strings(groupBy)
		key := strings.Join(groupBy, "")
		if _, exists := seriesToAttrs[key]; !exists {
			keys = append(keys, key)
		}
		seriesToAttrs[key] = groupAttributes
		labelsArray[key] = groupAttributesArray
		if metricPoint != nil {
			seriesToPoints[key] = append(seriesToPoints[key], *metricPoint)
		}
	}

	var seriesList []*v3.Series
	for _, key := range keys {
		points := seriesToPoints[key]
		series := v3.Series{Labels: seriesToAttrs[key], Points: points, LabelsArray: labelsArray[key]}
		seriesList = append(seriesList, &series)
	}
	return seriesList, getPersonalisedError(rows.Err())
}

// GetTimeSeriesResultV3 runs the query and returns list of time series
func (r *ClickHouseReader) GetTimeSeriesResultV3(ctx context.Context, query string) ([]*v3.Series, error) {
	// Hook up query progress reporting if requested.
	queryId := ctx.Value("queryId")
	if queryId != nil {
		qid, ok := queryId.(string)
		if !ok {
			zap.L().Error("GetTimeSeriesResultV3: queryId in ctx not a string as expected", zap.Any("queryId", queryId))

		} else {
			ctx = clickhouse.Context(ctx, clickhouse.WithProgress(
				func(p *clickhouse.Progress) {
					go func() {
						err := r.queryProgressTracker.ReportQueryProgress(qid, p)
						if err != nil {
							zap.L().Error(
								"Couldn't report query progress",
								zap.String("queryId", qid), zap.Error(err),
							)
						}
					}()
				},
			))
		}
	}

	rows, err := r.db.Query(ctx, query)

	if err != nil {
		zap.L().Error("error while reading time series result", zap.Error(err))
		return nil, errors.New(err.Error())
	}
	defer rows.Close()

	var (
		columnTypes = rows.ColumnTypes()
		columnNames = rows.Columns()
		vars        = make([]interface{}, len(columnTypes))
	)
	var countOfNumberCols int

	for i := range columnTypes {
		vars[i] = reflect.New(columnTypes[i].ScanType()).Interface()
		switch columnTypes[i].ScanType().Kind() {
		case reflect.Float32,
			reflect.Float64,
			reflect.Uint,
			reflect.Uint8,
			reflect.Uint16,
			reflect.Uint32,
			reflect.Uint64,
			reflect.Int,
			reflect.Int8,
			reflect.Int16,
			reflect.Int32,
			reflect.Int64:
			countOfNumberCols++
		}
	}

	return readRowsForTimeSeriesResult(rows, vars, columnNames, countOfNumberCols)
}

// GetListResultV3 runs the query and returns list of rows
func (r *ClickHouseReader) GetListResultV3(ctx context.Context, query string) ([]*v3.Row, error) {
	rows, err := r.db.Query(ctx, query)
	if err != nil {
		zap.L().Error("error while reading time series result", zap.Error(err))
		return nil, errors.New(err.Error())
	}

	defer rows.Close()

	var (
		columnTypes = rows.ColumnTypes()
		columnNames = rows.Columns()
	)

	var rowList []*v3.Row

	for rows.Next() {
		var vars = make([]interface{}, len(columnTypes))
		for i := range columnTypes {
			vars[i] = reflect.New(columnTypes[i].ScanType()).Interface()
		}
		if err := rows.Scan(vars...); err != nil {
			return nil, err
		}
		row := map[string]interface{}{}
		var t time.Time
		for idx, v := range vars {
			if columnNames[idx] == "timestamp" {
				switch v := v.(type) {
				case *uint64:
					t = time.Unix(0, int64(*v))
				case *time.Time:
					t = *v
				}
			} else if columnNames[idx] == "timestamp_datetime" {
				t = *v.(*time.Time)
			} else if columnNames[idx] == "events" {
				var events []map[string]interface{}
				eventsFromDB, ok := v.(*[]string)
				if !ok {
					continue
				}
				for _, event := range *eventsFromDB {
					var eventMap map[string]interface{}
					json.Unmarshal([]byte(event), &eventMap)
					events = append(events, eventMap)
				}
				row[columnNames[idx]] = events
			} else {
				row[columnNames[idx]] = v
			}
		}

		rowList = append(rowList, &v3.Row{Timestamp: t, Data: row})
	}

	return rowList, getPersonalisedError(rows.Err())

}

func getPersonalisedError(err error) error {
	if err == nil {
		return nil
	}
	zap.L().Error("error while reading result", zap.Error(err))
	if strings.Contains(err.Error(), "code: 307") {
		return chErrors.ErrResourceBytesLimitExceeded
	}

	if strings.Contains(err.Error(), "code: 159") {
		return chErrors.ErrResourceTimeLimitExceeded
	}
	return err
}

func (r *ClickHouseReader) CheckClickHouse(ctx context.Context) error {
	rows, err := r.db.Query(ctx, "SELECT 1")
	if err != nil {
		return err
	}
	defer rows.Close()

	return nil
}

func (r *ClickHouseReader) GetTraceAggregateAttributes(ctx context.Context, req *v3.AggregateAttributeRequest) (*v3.AggregateAttributeResponse, error) {
	var query string
	var err error
	var rows driver.Rows
	var response v3.AggregateAttributeResponse
	var stringAllowed bool

	where := ""
	switch req.Operator {
	case
		v3.AggregateOperatorCountDistinct,
		v3.AggregateOperatorCount:
		where = "tag_key ILIKE $1"
		stringAllowed = true
	case
		v3.AggregateOperatorRateSum,
		v3.AggregateOperatorRateMax,
		v3.AggregateOperatorRateAvg,
		v3.AggregateOperatorRate,
		v3.AggregateOperatorRateMin,
		v3.AggregateOperatorP05,
		v3.AggregateOperatorP10,
		v3.AggregateOperatorP20,
		v3.AggregateOperatorP25,
		v3.AggregateOperatorP50,
		v3.AggregateOperatorP75,
		v3.AggregateOperatorP90,
		v3.AggregateOperatorP95,
		v3.AggregateOperatorP99,
		v3.AggregateOperatorAvg,
		v3.AggregateOperatorSum,
		v3.AggregateOperatorMin,
		v3.AggregateOperatorMax:
		where = "tag_key ILIKE $1 AND tag_data_type='float64'"
		stringAllowed = false
	case
		v3.AggregateOperatorNoOp:
		return &v3.AggregateAttributeResponse{}, nil
	default:
		return nil, fmt.Errorf("unsupported aggregate operator")
	}
	query = fmt.Sprintf("SELECT DISTINCT(tag_key), tag_type, tag_data_type FROM %s.%s WHERE %s and tag_type != 'spanfield'", r.TraceDB, r.spanAttributeTableV2, where)
	if req.Limit != 0 {
		query = query + fmt.Sprintf(" LIMIT %d;", req.Limit)
	}
	rows, err = r.db.Query(ctx, query, fmt.Sprintf("%%%s%%", req.SearchText))

	if err != nil {
		zap.L().Error("Error while executing query", zap.Error(err))
		return nil, fmt.Errorf("error while executing query: %s", err.Error())
	}
	defer rows.Close()

	statements := []model.ShowCreateTableStatement{}
	query = fmt.Sprintf("SHOW CREATE TABLE %s.%s", r.TraceDB, r.traceLocalTableName)
	err = r.db.Select(ctx, &statements, query)
	if err != nil {
		return nil, fmt.Errorf("error while fetching trace schema: %s", err.Error())
	}

	var tagKey string
	var dataType string
	var tagType string
	for rows.Next() {
		if err := rows.Scan(&tagKey, &tagType, &dataType); err != nil {
			return nil, fmt.Errorf("error while scanning rows: %s", err.Error())
		}
		key := v3.AttributeKey{
			Key:      tagKey,
			DataType: v3.AttributeKeyDataType(dataType),
			Type:     v3.AttributeKeyType(tagType),
			IsColumn: isColumn(statements[0].Statement, tagType, tagKey, dataType),
		}

		if _, ok := constants.DeprecatedStaticFieldsTraces[tagKey]; !ok {
			response.AttributeKeys = append(response.AttributeKeys, key)
		}
	}

	fields := constants.NewStaticFieldsTraces
	// add the new static fields
	for _, field := range fields {
		if (!stringAllowed && field.DataType == v3.AttributeKeyDataTypeString) || (v3.AttributeKey{} == field) {
			continue
		} else if len(req.SearchText) == 0 || strings.Contains(field.Key, req.SearchText) {
			response.AttributeKeys = append(response.AttributeKeys, field)
		}
	}

	return &response, nil
}

func (r *ClickHouseReader) GetTraceAttributeKeys(ctx context.Context, req *v3.FilterAttributeKeyRequest) (*v3.FilterAttributeKeyResponse, error) {

	var query string
	var err error
	var rows driver.Rows
	var response v3.FilterAttributeKeyResponse

	tagTypeFilter := `tag_type != 'spanfield'`
	if req.TagType != "" {
		tagTypeFilter = fmt.Sprintf(`tag_type != 'spanfield' and tag_type = '%s'`, req.TagType)
	}

	query = fmt.Sprintf("SELECT DISTINCT(tag_key), tag_type, tag_data_type FROM %s.%s WHERE tag_key ILIKE $1 and %s LIMIT $2", r.TraceDB, r.spanAttributeTableV2, tagTypeFilter)

	rows, err = r.db.Query(ctx, query, fmt.Sprintf("%%%s%%", req.SearchText), req.Limit)

	if err != nil {
		zap.L().Error("Error while executing query", zap.Error(err))
		return nil, fmt.Errorf("error while executing query: %s", err.Error())
	}
	defer rows.Close()

	statements := []model.ShowCreateTableStatement{}
	query = fmt.Sprintf("SHOW CREATE TABLE %s.%s", r.TraceDB, r.traceLocalTableName)
	err = r.db.Select(ctx, &statements, query)
	if err != nil {
		return nil, fmt.Errorf("error while fetching trace schema: %s", err.Error())
	}

	var tagKey string
	var dataType string
	var tagType string
	for rows.Next() {
		if err := rows.Scan(&tagKey, &tagType, &dataType); err != nil {
			return nil, fmt.Errorf("error while scanning rows: %s", err.Error())
		}
		key := v3.AttributeKey{
			Key:      tagKey,
			DataType: v3.AttributeKeyDataType(dataType),
			Type:     v3.AttributeKeyType(tagType),
			IsColumn: isColumn(statements[0].Statement, tagType, tagKey, dataType),
		}

		// don't send deprecated static fields
		// this is added so that once the old tenants are moved to new schema,
		// they old attributes are not sent to the frontend autocomplete
		if _, ok := constants.DeprecatedStaticFieldsTraces[tagKey]; !ok {
			response.AttributeKeys = append(response.AttributeKeys, key)
		}
	}

	// remove this later just to have NewStaticFieldsTraces in the response
	fields := constants.NewStaticFieldsTraces
	// add the new static fields only when the tagType is not specified
	// i.e retrieve all attributes
	if req.TagType == "" {
		for _, f := range fields {
			if (v3.AttributeKey{} == f) {
				continue
			}
			if len(req.SearchText) == 0 || strings.Contains(f.Key, req.SearchText) {
				response.AttributeKeys = append(response.AttributeKeys, f)
			}
		}
	}

	return &response, nil
}

func (r *ClickHouseReader) GetTraceAttributeValues(ctx context.Context, req *v3.FilterAttributeValueRequest) (*v3.FilterAttributeValueResponse, error) {
	var query string
	var filterValueColumn string
	var err error
	var rows driver.Rows
	var attributeValues v3.FilterAttributeValueResponse

	// if dataType or tagType is not present return empty response
	if len(req.FilterAttributeKeyDataType) == 0 || len(req.TagType) == 0 {
		// add data type if it's a top level key
		if k, ok := constants.StaticFieldsTraces[req.FilterAttributeKey]; ok {
			req.FilterAttributeKeyDataType = k.DataType
		} else {
			return &v3.FilterAttributeValueResponse{}, nil
		}
	}

	// if data type is bool, return true and false
	if req.FilterAttributeKeyDataType == v3.AttributeKeyDataTypeBool {
		return &v3.FilterAttributeValueResponse{
			BoolAttributeValues: []bool{true, false},
		}, nil
	}

	query = "SELECT DISTINCT"
	switch req.FilterAttributeKeyDataType {
	case v3.AttributeKeyDataTypeFloat64:
		filterValueColumn = "number_value"
	case v3.AttributeKeyDataTypeString:
		filterValueColumn = "string_value"
	}

	searchText := fmt.Sprintf("%%%s%%", req.SearchText)

	// check if the tagKey is a topLevelColumn
	// here we are using StaticFieldsTraces instead of NewStaticFieldsTraces as we want to consider old columns as well.
	if _, ok := constants.StaticFieldsTraces[req.FilterAttributeKey]; ok {
		// query the column for the last 48 hours
		filterValueColumnWhere := req.FilterAttributeKey
		selectKey := req.FilterAttributeKey
		if req.FilterAttributeKeyDataType != v3.AttributeKeyDataTypeString {
			filterValueColumnWhere = fmt.Sprintf("toString(%s)", req.FilterAttributeKey)
			selectKey = fmt.Sprintf("toInt64(%s)", req.FilterAttributeKey)
		}

		// TODO(nitya): remove 24 hour limit in future after checking the perf/resource implications
		where := "timestamp >= toDateTime64(now() - INTERVAL 48 HOUR, 9) AND ts_bucket_start >= toUInt64(toUnixTimestamp(now() - INTERVAL 48 HOUR))"
		query = fmt.Sprintf("SELECT DISTINCT %s FROM %s.%s WHERE %s AND %s ILIKE $1 LIMIT $2", selectKey, r.TraceDB, r.traceTableName, where, filterValueColumnWhere)
		rows, err = r.db.Query(ctx, query, searchText, req.Limit)
	} else {
		filterValueColumnWhere := filterValueColumn
		if req.FilterAttributeKeyDataType != v3.AttributeKeyDataTypeString {
			filterValueColumnWhere = fmt.Sprintf("toString(%s)", filterValueColumn)
		}
		query = fmt.Sprintf("SELECT DISTINCT %s FROM %s.%s WHERE tag_key=$1 AND %s ILIKE $2 AND tag_type=$3 LIMIT $4", filterValueColumn, r.TraceDB, r.spanAttributeTableV2, filterValueColumnWhere)
		rows, err = r.db.Query(ctx, query, req.FilterAttributeKey, searchText, req.TagType, req.Limit)
	}

	if err != nil {
		zap.L().Error("Error while executing query", zap.Error(err))
		return nil, fmt.Errorf("error while executing query: %s", err.Error())
	}
	defer rows.Close()

	var strAttributeValue string
	var float64AttributeValue sql.NullFloat64
	for rows.Next() {
		switch req.FilterAttributeKeyDataType {
		case v3.AttributeKeyDataTypeFloat64:
			if err := rows.Scan(&float64AttributeValue); err != nil {
				return nil, fmt.Errorf("error while scanning rows: %s", err.Error())
			}
			if float64AttributeValue.Valid {
				attributeValues.NumberAttributeValues = append(attributeValues.NumberAttributeValues, float64AttributeValue.Float64)
			}
		case v3.AttributeKeyDataTypeString:
			if err := rows.Scan(&strAttributeValue); err != nil {
				return nil, fmt.Errorf("error while scanning rows: %s", err.Error())
			}
			attributeValues.StringAttributeValues = append(attributeValues.StringAttributeValues, strAttributeValue)
		}
	}

	if req.IncludeRelated {
		relatedValues, _ := r.FetchRelatedValues(ctx, req)
		attributeValues.RelatedValues = &v3.FilterAttributeValueResponse{
			StringAttributeValues: relatedValues,
		}
	}

	return &attributeValues, nil
}

func (r *ClickHouseReader) GetSpanAttributeKeysByNames(ctx context.Context, names []string) (map[string]v3.AttributeKey, error) {
	var query string
	var err error
	var rows driver.Rows
	response := map[string]v3.AttributeKey{}

	query = fmt.Sprintf("SELECT DISTINCT(tagKey), tagType, dataType FROM %s.%s where tagKey in ('%s')", r.TraceDB, r.spanAttributesKeysTable, strings.Join(names, "','"))

	rows, err = r.db.Query(ctx, query)
	if err != nil {
		zap.L().Error("Error while executing query", zap.Error(err))
		return nil, fmt.Errorf("error while executing query: %s", err.Error())
	}
	defer rows.Close()

	statements := []model.ShowCreateTableStatement{}
	query = fmt.Sprintf("SHOW CREATE TABLE %s.%s", r.TraceDB, r.traceTableName)
	err = r.db.Select(ctx, &statements, query)
	if err != nil {
		return nil, fmt.Errorf("error while fetching trace schema: %s", err.Error())
	}

	var tagKey string
	var dataType string
	var tagType string
	for rows.Next() {
		if err := rows.Scan(&tagKey, &tagType, &dataType); err != nil {
			return nil, fmt.Errorf("error while scanning rows: %s", err.Error())
		}
		key := v3.AttributeKey{
			Key:      tagKey,
			DataType: v3.AttributeKeyDataType(dataType),
			Type:     v3.AttributeKeyType(tagType),
			IsColumn: isColumn(statements[0].Statement, tagType, tagKey, dataType),
		}

		name := tagKey + "##" + tagType + "##" + strings.ToLower(dataType)
		response[name] = key
	}

	for _, key := range constants.StaticFieldsTraces {
		name := key.Key + "##" + key.Type.String() + "##" + strings.ToLower(key.DataType.String())
		response[name] = key
	}

	return response, nil
}

func (r *ClickHouseReader) AddRuleStateHistory(ctx context.Context, ruleStateHistory []model.RuleStateHistory) error {
	var statement driver.Batch
	var err error

	defer func() {
		if statement != nil {
			statement.Abort()
		}
	}()

	statement, err = r.db.PrepareBatch(ctx, fmt.Sprintf("INSERT INTO %s.%s (rule_id, rule_name, overall_state, overall_state_changed, state, state_changed, unix_milli, labels, fingerprint, value) VALUES ($1, $2, $3, $4, $5, $6, $7, $8, $9, $10)",
		signozHistoryDBName, ruleStateHistoryTableName))

	if err != nil {
		return err
	}

	for _, history := range ruleStateHistory {
		err = statement.Append(history.RuleID, history.RuleName, history.OverallState, history.OverallStateChanged, history.State, history.StateChanged, history.UnixMilli, history.Labels, history.Fingerprint, history.Value)
		if err != nil {
			return err
		}
	}

	err = statement.Send()
	if err != nil {
		return err
	}
	return nil
}

func (r *ClickHouseReader) GetLastSavedRuleStateHistory(ctx context.Context, ruleID string) ([]model.RuleStateHistory, error) {
	query := fmt.Sprintf("SELECT * FROM %s.%s WHERE rule_id = '%s' AND state_changed = true ORDER BY unix_milli DESC LIMIT 1 BY fingerprint",
		signozHistoryDBName, ruleStateHistoryTableName, ruleID)

	history := []model.RuleStateHistory{}
	err := r.db.Select(ctx, &history, query)
	if err != nil {
		return nil, err
	}
	return history, nil
}

func (r *ClickHouseReader) ReadRuleStateHistoryByRuleID(
	ctx context.Context, ruleID string, params *model.QueryRuleStateHistory) (*model.RuleStateTimeline, error) {

	var conditions []string

	conditions = append(conditions, fmt.Sprintf("rule_id = '%s'", ruleID))

	conditions = append(conditions, fmt.Sprintf("unix_milli >= %d AND unix_milli < %d", params.Start, params.End))

	if params.State != "" {
		conditions = append(conditions, fmt.Sprintf("state = '%s'", params.State))
	}

	if params.Filters != nil && len(params.Filters.Items) != 0 {
		for _, item := range params.Filters.Items {
			toFormat := item.Value
			op := v3.FilterOperator(strings.ToLower(strings.TrimSpace(string(item.Operator))))
			if op == v3.FilterOperatorContains || op == v3.FilterOperatorNotContains {
				toFormat = fmt.Sprintf("%%%s%%", toFormat)
			}
			fmtVal := utils.ClickHouseFormattedValue(toFormat)
			switch op {
			case v3.FilterOperatorEqual:
				conditions = append(conditions, fmt.Sprintf("JSONExtractString(labels, '%s') = %s", item.Key.Key, fmtVal))
			case v3.FilterOperatorNotEqual:
				conditions = append(conditions, fmt.Sprintf("JSONExtractString(labels, '%s') != %s", item.Key.Key, fmtVal))
			case v3.FilterOperatorIn:
				conditions = append(conditions, fmt.Sprintf("JSONExtractString(labels, '%s') IN %s", item.Key.Key, fmtVal))
			case v3.FilterOperatorNotIn:
				conditions = append(conditions, fmt.Sprintf("JSONExtractString(labels, '%s') NOT IN %s", item.Key.Key, fmtVal))
			case v3.FilterOperatorLike:
				conditions = append(conditions, fmt.Sprintf("like(JSONExtractString(labels, '%s'), %s)", item.Key.Key, fmtVal))
			case v3.FilterOperatorNotLike:
				conditions = append(conditions, fmt.Sprintf("notLike(JSONExtractString(labels, '%s'), %s)", item.Key.Key, fmtVal))
			case v3.FilterOperatorRegex:
				conditions = append(conditions, fmt.Sprintf("match(JSONExtractString(labels, '%s'), %s)", item.Key.Key, fmtVal))
			case v3.FilterOperatorNotRegex:
				conditions = append(conditions, fmt.Sprintf("not match(JSONExtractString(labels, '%s'), %s)", item.Key.Key, fmtVal))
			case v3.FilterOperatorGreaterThan:
				conditions = append(conditions, fmt.Sprintf("JSONExtractString(labels, '%s') > %s", item.Key.Key, fmtVal))
			case v3.FilterOperatorGreaterThanOrEq:
				conditions = append(conditions, fmt.Sprintf("JSONExtractString(labels, '%s') >= %s", item.Key.Key, fmtVal))
			case v3.FilterOperatorLessThan:
				conditions = append(conditions, fmt.Sprintf("JSONExtractString(labels, '%s') < %s", item.Key.Key, fmtVal))
			case v3.FilterOperatorLessThanOrEq:
				conditions = append(conditions, fmt.Sprintf("JSONExtractString(labels, '%s') <= %s", item.Key.Key, fmtVal))
			case v3.FilterOperatorContains:
				conditions = append(conditions, fmt.Sprintf("like(JSONExtractString(labels, '%s'), %s)", item.Key.Key, fmtVal))
			case v3.FilterOperatorNotContains:
				conditions = append(conditions, fmt.Sprintf("notLike(JSONExtractString(labels, '%s'), %s)", item.Key.Key, fmtVal))
			case v3.FilterOperatorExists:
				conditions = append(conditions, fmt.Sprintf("has(JSONExtractKeys(labels), '%s')", item.Key.Key))
			case v3.FilterOperatorNotExists:
				conditions = append(conditions, fmt.Sprintf("not has(JSONExtractKeys(labels), '%s')", item.Key.Key))
			default:
				return nil, fmt.Errorf("unsupported filter operator")
			}
		}
	}
	whereClause := strings.Join(conditions, " AND ")

	query := fmt.Sprintf("SELECT * FROM %s.%s WHERE %s ORDER BY unix_milli %s LIMIT %d OFFSET %d",
		signozHistoryDBName, ruleStateHistoryTableName, whereClause, params.Order, params.Limit, params.Offset)

	history := []model.RuleStateHistory{}
	zap.L().Debug("rule state history query", zap.String("query", query))
	err := r.db.Select(ctx, &history, query)
	if err != nil {
		zap.L().Error("Error while reading rule state history", zap.Error(err))
		return nil, err
	}

	var total uint64
	zap.L().Debug("rule state history total query", zap.String("query", fmt.Sprintf("SELECT count(*) FROM %s.%s WHERE %s",
		signozHistoryDBName, ruleStateHistoryTableName, whereClause)))
	err = r.db.QueryRow(ctx, fmt.Sprintf("SELECT count(*) FROM %s.%s WHERE %s",
		signozHistoryDBName, ruleStateHistoryTableName, whereClause)).Scan(&total)
	if err != nil {
		return nil, err
	}

	labelsQuery := fmt.Sprintf("SELECT DISTINCT labels FROM %s.%s WHERE rule_id = $1",
		signozHistoryDBName, ruleStateHistoryTableName)
	rows, err := r.db.Query(ctx, labelsQuery, ruleID)
	if err != nil {
		return nil, err
	}
	defer rows.Close()

	labelsMap := make(map[string][]string)
	for rows.Next() {
		var rawLabel string
		err = rows.Scan(&rawLabel)
		if err != nil {
			return nil, err
		}
		label := map[string]string{}
		err = json.Unmarshal([]byte(rawLabel), &label)
		if err != nil {
			return nil, err
		}
		for k, v := range label {
			labelsMap[k] = append(labelsMap[k], v)
		}
	}

	timeline := &model.RuleStateTimeline{
		Items:  history,
		Total:  total,
		Labels: labelsMap,
	}

	return timeline, nil
}

func (r *ClickHouseReader) ReadRuleStateHistoryTopContributorsByRuleID(
	ctx context.Context, ruleID string, params *model.QueryRuleStateHistory) ([]model.RuleStateHistoryContributor, error) {
	query := fmt.Sprintf(`SELECT
		fingerprint,
		any(labels) as labels,
		count(*) as count
	FROM %s.%s
	WHERE rule_id = '%s' AND (state_changed = true) AND (state = '%s') AND unix_milli >= %d AND unix_milli <= %d
	GROUP BY fingerprint
	HAVING labels != '{}'
	ORDER BY count DESC`,
		signozHistoryDBName, ruleStateHistoryTableName, ruleID, model.StateFiring.String(), params.Start, params.End)

	zap.L().Debug("rule state history top contributors query", zap.String("query", query))
	contributors := []model.RuleStateHistoryContributor{}
	err := r.db.Select(ctx, &contributors, query)
	if err != nil {
		zap.L().Error("Error while reading rule state history", zap.Error(err))
		return nil, err
	}

	return contributors, nil
}

func (r *ClickHouseReader) GetOverallStateTransitions(ctx context.Context, ruleID string, params *model.QueryRuleStateHistory) ([]model.ReleStateItem, error) {

	tmpl := `WITH firing_events AS (
    SELECT
        rule_id,
        state,
        unix_milli AS firing_time
    FROM %s.%s
    WHERE overall_state = '` + model.StateFiring.String() + `' 
      AND overall_state_changed = true
      AND rule_id IN ('%s')
	  AND unix_milli >= %d AND unix_milli <= %d
),
resolution_events AS (
    SELECT
        rule_id,
        state,
        unix_milli AS resolution_time
    FROM %s.%s
    WHERE overall_state = '` + model.StateInactive.String() + `' 
      AND overall_state_changed = true
      AND rule_id IN ('%s')
	  AND unix_milli >= %d AND unix_milli <= %d
),
matched_events AS (
    SELECT
        f.rule_id,
        f.state,
        f.firing_time,
        MIN(r.resolution_time) AS resolution_time
    FROM firing_events f
    LEFT JOIN resolution_events r
        ON f.rule_id = r.rule_id
    WHERE r.resolution_time > f.firing_time
    GROUP BY f.rule_id, f.state, f.firing_time
)
SELECT *
FROM matched_events
ORDER BY firing_time ASC;`

	query := fmt.Sprintf(tmpl,
		signozHistoryDBName, ruleStateHistoryTableName, ruleID, params.Start, params.End,
		signozHistoryDBName, ruleStateHistoryTableName, ruleID, params.Start, params.End)

	zap.L().Debug("overall state transitions query", zap.String("query", query))

	transitions := []model.RuleStateTransition{}
	err := r.db.Select(ctx, &transitions, query)
	if err != nil {
		return nil, err
	}

	stateItems := []model.ReleStateItem{}

	for idx, item := range transitions {
		start := item.FiringTime
		end := item.ResolutionTime
		stateItems = append(stateItems, model.ReleStateItem{
			State: item.State,
			Start: start,
			End:   end,
		})
		if idx < len(transitions)-1 {
			nextStart := transitions[idx+1].FiringTime
			if nextStart > end {
				stateItems = append(stateItems, model.ReleStateItem{
					State: model.StateInactive,
					Start: end,
					End:   nextStart,
				})
			}
		}
	}

	// fetch the most recent overall_state from the table
	var state model.AlertState
	stateQuery := fmt.Sprintf("SELECT state FROM %s.%s WHERE rule_id = '%s' AND unix_milli <= %d ORDER BY unix_milli DESC LIMIT 1",
		signozHistoryDBName, ruleStateHistoryTableName, ruleID, params.End)
	if err := r.db.QueryRow(ctx, stateQuery).Scan(&state); err != nil {
		if err != sql.ErrNoRows {
			return nil, err
		}
		state = model.StateInactive
	}

	if len(transitions) == 0 {
		// no transitions found, it is either firing or inactive for whole time range
		stateItems = append(stateItems, model.ReleStateItem{
			State: state,
			Start: params.Start,
			End:   params.End,
		})
	} else {
		// there were some transitions, we need to add the last state at the end
		if state == model.StateInactive {
			stateItems = append(stateItems, model.ReleStateItem{
				State: model.StateInactive,
				Start: transitions[len(transitions)-1].ResolutionTime,
				End:   params.End,
			})
		} else {
			// fetch the most recent firing event from the table in the given time range
			var firingTime int64
			firingQuery := fmt.Sprintf(`
			SELECT
				unix_milli
			FROM %s.%s
			WHERE rule_id = '%s' AND overall_state_changed = true AND overall_state = '%s' AND unix_milli <= %d
			ORDER BY unix_milli DESC LIMIT 1`, signozHistoryDBName, ruleStateHistoryTableName, ruleID, model.StateFiring.String(), params.End)
			if err := r.db.QueryRow(ctx, firingQuery).Scan(&firingTime); err != nil {
				return nil, err
			}
			stateItems = append(stateItems, model.ReleStateItem{
				State: model.StateInactive,
				Start: transitions[len(transitions)-1].ResolutionTime,
				End:   firingTime,
			})
			stateItems = append(stateItems, model.ReleStateItem{
				State: model.StateFiring,
				Start: firingTime,
				End:   params.End,
			})
		}
	}
	return stateItems, nil
}

func (r *ClickHouseReader) GetAvgResolutionTime(ctx context.Context, ruleID string, params *model.QueryRuleStateHistory) (float64, error) {

	tmpl := `
WITH firing_events AS (
    SELECT
        rule_id,
        state,
        unix_milli AS firing_time
    FROM %s.%s
    WHERE overall_state = '` + model.StateFiring.String() + `' 
      AND overall_state_changed = true
      AND rule_id IN ('%s')
	  AND unix_milli >= %d AND unix_milli <= %d
),
resolution_events AS (
    SELECT
        rule_id,
        state,
        unix_milli AS resolution_time
    FROM %s.%s
    WHERE overall_state = '` + model.StateInactive.String() + `' 
      AND overall_state_changed = true
      AND rule_id IN ('%s')
	  AND unix_milli >= %d AND unix_milli <= %d
),
matched_events AS (
    SELECT
        f.rule_id,
        f.state,
        f.firing_time,
        MIN(r.resolution_time) AS resolution_time
    FROM firing_events f
    LEFT JOIN resolution_events r
        ON f.rule_id = r.rule_id
    WHERE r.resolution_time > f.firing_time
    GROUP BY f.rule_id, f.state, f.firing_time
)
SELECT AVG(resolution_time - firing_time) / 1000 AS avg_resolution_time
FROM matched_events;
`

	query := fmt.Sprintf(tmpl,
		signozHistoryDBName, ruleStateHistoryTableName, ruleID, params.Start, params.End,
		signozHistoryDBName, ruleStateHistoryTableName, ruleID, params.Start, params.End)

	zap.L().Debug("avg resolution time query", zap.String("query", query))
	var avgResolutionTime float64
	err := r.db.QueryRow(ctx, query).Scan(&avgResolutionTime)
	if err != nil {
		return 0, err
	}

	return avgResolutionTime, nil
}

func (r *ClickHouseReader) GetAvgResolutionTimeByInterval(ctx context.Context, ruleID string, params *model.QueryRuleStateHistory) (*v3.Series, error) {

	step := common.MinAllowedStepInterval(params.Start, params.End)

	tmpl := `
WITH firing_events AS (
    SELECT
        rule_id,
        state,
        unix_milli AS firing_time
    FROM %s.%s
    WHERE overall_state = '` + model.StateFiring.String() + `' 
      AND overall_state_changed = true
      AND rule_id IN ('%s')
	  AND unix_milli >= %d AND unix_milli <= %d
),
resolution_events AS (
    SELECT
        rule_id,
        state,
        unix_milli AS resolution_time
    FROM %s.%s
    WHERE overall_state = '` + model.StateInactive.String() + `' 
      AND overall_state_changed = true
      AND rule_id IN ('%s')
	  AND unix_milli >= %d AND unix_milli <= %d
),
matched_events AS (
    SELECT
        f.rule_id,
        f.state,
        f.firing_time,
        MIN(r.resolution_time) AS resolution_time
    FROM firing_events f
    LEFT JOIN resolution_events r
        ON f.rule_id = r.rule_id
    WHERE r.resolution_time > f.firing_time
    GROUP BY f.rule_id, f.state, f.firing_time
)
SELECT toStartOfInterval(toDateTime(firing_time / 1000), INTERVAL %d SECOND) AS ts, AVG(resolution_time - firing_time) / 1000 AS avg_resolution_time
FROM matched_events
GROUP BY ts
ORDER BY ts ASC;`

	query := fmt.Sprintf(tmpl,
		signozHistoryDBName, ruleStateHistoryTableName, ruleID, params.Start, params.End,
		signozHistoryDBName, ruleStateHistoryTableName, ruleID, params.Start, params.End, step)

	zap.L().Debug("avg resolution time by interval query", zap.String("query", query))
	result, err := r.GetTimeSeriesResultV3(ctx, query)
	if err != nil || len(result) == 0 {
		return nil, err
	}

	return result[0], nil
}

func (r *ClickHouseReader) GetTotalTriggers(ctx context.Context, ruleID string, params *model.QueryRuleStateHistory) (uint64, error) {
	query := fmt.Sprintf("SELECT count(*) FROM %s.%s WHERE rule_id = '%s' AND (state_changed = true) AND (state = '%s') AND unix_milli >= %d AND unix_milli <= %d",
		signozHistoryDBName, ruleStateHistoryTableName, ruleID, model.StateFiring.String(), params.Start, params.End)

	var totalTriggers uint64

	err := r.db.QueryRow(ctx, query).Scan(&totalTriggers)
	if err != nil {
		return 0, err
	}

	return totalTriggers, nil
}

func (r *ClickHouseReader) GetTriggersByInterval(ctx context.Context, ruleID string, params *model.QueryRuleStateHistory) (*v3.Series, error) {
	step := common.MinAllowedStepInterval(params.Start, params.End)

	query := fmt.Sprintf("SELECT count(*), toStartOfInterval(toDateTime(intDiv(unix_milli, 1000)), INTERVAL %d SECOND) as ts FROM %s.%s WHERE rule_id = '%s' AND (state_changed = true) AND (state = '%s') AND unix_milli >= %d AND unix_milli <= %d GROUP BY ts ORDER BY ts ASC",
		step, signozHistoryDBName, ruleStateHistoryTableName, ruleID, model.StateFiring.String(), params.Start, params.End)

	result, err := r.GetTimeSeriesResultV3(ctx, query)
	if err != nil || len(result) == 0 {
		return nil, err
	}

	return result[0], nil
}

func (r *ClickHouseReader) GetMinAndMaxTimestampForTraceID(ctx context.Context, traceID []string) (int64, int64, error) {
	var minTime, maxTime time.Time

	query := fmt.Sprintf("SELECT min(timestamp), max(timestamp) FROM %s.%s WHERE traceID IN ('%s')",
		r.TraceDB, r.SpansTable, strings.Join(traceID, "','"))

	zap.L().Debug("GetMinAndMaxTimestampForTraceID", zap.String("query", query))

	err := r.db.QueryRow(ctx, query).Scan(&minTime, &maxTime)
	if err != nil {
		zap.L().Error("Error while executing query", zap.Error(err))
		return 0, 0, err
	}

	// return current time if traceID not found
	if minTime.IsZero() || maxTime.IsZero() {
		zap.L().Debug("minTime or maxTime is zero, traceID not found")
		return time.Now().UnixNano(), time.Now().UnixNano(), nil
	}

	zap.L().Debug("GetMinAndMaxTimestampForTraceID", zap.Any("minTime", minTime), zap.Any("maxTime", maxTime))

	return minTime.UnixNano(), maxTime.UnixNano(), nil
}

func (r *ClickHouseReader) ReportQueryStartForProgressTracking(
	queryId string,
) (func(), *model.ApiError) {
	return r.queryProgressTracker.ReportQueryStarted(queryId)
}

func (r *ClickHouseReader) SubscribeToQueryProgress(
	queryId string,
) (<-chan model.QueryProgress, func(), *model.ApiError) {
	return r.queryProgressTracker.SubscribeToQueryProgress(queryId)
}

func (r *ClickHouseReader) GetAllMetricFilterAttributeKeys(ctx context.Context, req *metrics_explorer.FilterKeyRequest) (*[]v3.AttributeKey, *model.ApiError) {
	var rows driver.Rows
	var response []v3.AttributeKey
	normalized := true
	if constants.IsDotMetricsEnabled {
		normalized = false
	}
	query := fmt.Sprintf("SELECT arrayJoin(tagKeys) AS distinctTagKey FROM (SELECT JSONExtractKeys(labels) AS tagKeys FROM %s.%s WHERE unix_milli >= $1 and __normalized = $2 GROUP BY tagKeys) WHERE distinctTagKey ILIKE $3 AND distinctTagKey NOT LIKE '\\_\\_%%' GROUP BY distinctTagKey", signozMetricDBName, signozTSTableNameV41Day)
	if req.Limit != 0 {
		query = query + fmt.Sprintf(" LIMIT %d;", req.Limit)
	}
	valueCtx := context.WithValue(ctx, "clickhouse_max_threads", constants.MetricsExplorerClickhouseThreads)
	rows, err := r.db.Query(valueCtx, query, common.PastDayRoundOff(), normalized, fmt.Sprintf("%%%s%%", req.SearchText)) //only showing past day data
	if err != nil {
		zap.L().Error("Error while executing query", zap.Error(err))
		return nil, &model.ApiError{Typ: "ClickHouseError", Err: err}
	}

	var attributeKey string
	for rows.Next() {
		if err := rows.Scan(&attributeKey); err != nil {
			return nil, &model.ApiError{Typ: "ClickHouseError", Err: err}
		}
		key := v3.AttributeKey{
			Key:      attributeKey,
			DataType: v3.AttributeKeyDataTypeString, // https://github.com/OpenObservability/OpenMetrics/blob/main/proto/openmetrics_data_model.proto#L64-L72.
			Type:     v3.AttributeKeyTypeTag,
			IsColumn: false,
		}
		response = append(response, key)
	}
	if err := rows.Err(); err != nil {
		return nil, &model.ApiError{Typ: "ClickHouseError", Err: err}
	}
	return &response, nil
}

func (r *ClickHouseReader) GetAllMetricFilterAttributeValues(ctx context.Context, req *metrics_explorer.FilterValueRequest) ([]string, *model.ApiError) {
	var query string
	var err error
	var rows driver.Rows
	var attributeValues []string
	normalized := true
	if constants.IsDotMetricsEnabled {
		normalized = false
	}

	query = fmt.Sprintf("SELECT JSONExtractString(labels, $1) AS tagValue FROM %s.%s WHERE JSONExtractString(labels, $2) ILIKE $3 AND unix_milli >= $4 AND __normalized = $5 GROUP BY tagValue", signozMetricDBName, signozTSTableNameV41Day)
	if req.Limit != 0 {
		query = query + fmt.Sprintf(" LIMIT %d;", req.Limit)
	}
	valueCtx := context.WithValue(ctx, "clickhouse_max_threads", constants.MetricsExplorerClickhouseThreads)
	rows, err = r.db.Query(valueCtx, query, req.FilterKey, req.FilterKey, fmt.Sprintf("%%%s%%", req.SearchText), common.PastDayRoundOff(), normalized) //only showing past day data

	if err != nil {
		zap.L().Error("Error while executing query", zap.Error(err))
		return nil, &model.ApiError{Typ: "ClickHouseError", Err: err}
	}
	defer rows.Close()

	var atrributeValue string
	for rows.Next() {
		if err := rows.Scan(&atrributeValue); err != nil {
			return nil, &model.ApiError{Typ: "ClickHouseError", Err: err}
		}
		attributeValues = append(attributeValues, atrributeValue)
	}
	if err := rows.Err(); err != nil {
		return nil, &model.ApiError{Typ: "ClickHouseError", Err: err}
	}
	return attributeValues, nil
}

func (r *ClickHouseReader) GetAllMetricFilterUnits(ctx context.Context, req *metrics_explorer.FilterValueRequest) ([]string, *model.ApiError) {
	var rows driver.Rows
	var response []string
	query := fmt.Sprintf("SELECT DISTINCT unit FROM %s.%s WHERE unit ILIKE $1 AND unit IS NOT NULL ORDER BY unit", signozMetricDBName, signozTSTableNameV41Day)
	if req.Limit != 0 {
		query = query + fmt.Sprintf(" LIMIT %d;", req.Limit)
	}

	valueCtx := context.WithValue(ctx, "clickhouse_max_threads", constants.MetricsExplorerClickhouseThreads)
	rows, err := r.db.Query(valueCtx, query, fmt.Sprintf("%%%s%%", req.SearchText))
	if err != nil {
		zap.L().Error("Error while executing query", zap.Error(err))
		return nil, &model.ApiError{Typ: "ClickHouseError", Err: err}
	}

	var attributeKey string
	for rows.Next() {
		if err := rows.Scan(&attributeKey); err != nil {
			return nil, &model.ApiError{Typ: "ClickHouseError", Err: err}
		}
		response = append(response, attributeKey)
	}
	if err := rows.Err(); err != nil {
		return nil, &model.ApiError{Typ: "ClickHouseError", Err: err}
	}
	return response, nil
}
func (r *ClickHouseReader) GetAllMetricFilterTypes(ctx context.Context, req *metrics_explorer.FilterValueRequest) ([]string, *model.ApiError) {
	var rows driver.Rows
	var response []string
	query := fmt.Sprintf("SELECT DISTINCT type FROM %s.%s WHERE type ILIKE $1 AND type IS NOT NULL ORDER BY type", signozMetricDBName, signozTSTableNameV41Day)
	if req.Limit != 0 {
		query = query + fmt.Sprintf(" LIMIT %d;", req.Limit)
	}
	valueCtx := context.WithValue(ctx, "clickhouse_max_threads", constants.MetricsExplorerClickhouseThreads)
	rows, err := r.db.Query(valueCtx, query, fmt.Sprintf("%%%s%%", req.SearchText))
	if err != nil {
		zap.L().Error("Error while executing query", zap.Error(err))
		return nil, &model.ApiError{Typ: "ClickHouseError", Err: err}
	}

	var attributeKey string
	for rows.Next() {
		if err := rows.Scan(&attributeKey); err != nil {
			return nil, &model.ApiError{Typ: "ClickHouseError", Err: err}
		}
		response = append(response, attributeKey)
	}
	if err := rows.Err(); err != nil {
		return nil, &model.ApiError{Typ: "ClickHouseError", Err: err}
	}
	return response, nil
}

func (r *ClickHouseReader) GetMetricsDataPoints(ctx context.Context, metricName string) (uint64, *model.ApiError) {
	query := fmt.Sprintf(`SELECT 
    sum(count) as data_points
FROM %s.%s
WHERE metric_name = ?
`, signozMetricDBName, constants.SIGNOZ_SAMPLES_V4_AGG_30M_TABLENAME)
	var dataPoints uint64
	valueCtx := context.WithValue(ctx, "clickhouse_max_threads", constants.MetricsExplorerClickhouseThreads)
	err := r.db.QueryRow(valueCtx, query, metricName).Scan(&dataPoints)
	if err != nil {
		return 0, &model.ApiError{Typ: "ClickHouseError", Err: err}
	}
	return dataPoints, nil // Convert to uint64 before returning
}

func (r *ClickHouseReader) GetMetricsLastReceived(ctx context.Context, metricName string) (int64, *model.ApiError) {
	query := fmt.Sprintf(`SELECT 
    MAX(unix_milli) AS last_received_time
FROM %s.%s
WHERE metric_name = ?
`, signozMetricDBName, signozSamplesAgg30mLocalTableName)
	var lastReceived int64
	valueCtx := context.WithValue(ctx, "clickhouse_max_threads", constants.MetricsExplorerClickhouseThreads)
	err := r.db.QueryRow(valueCtx, query, metricName).Scan(&lastReceived)
	if err != nil {
		return 0, &model.ApiError{Typ: "ClickHouseError", Err: err}
	}
	query = fmt.Sprintf(`SELECT 
    MAX(unix_milli) AS last_received_time
FROM %s.%s
WHERE metric_name = ? and unix_milli > ?
`, signozMetricDBName, signozSampleTableName)
	var finalLastReceived int64
	err = r.db.QueryRow(valueCtx, query, metricName, lastReceived).Scan(&finalLastReceived)
	if err != nil {
		return 0, &model.ApiError{Typ: "ClickHouseError", Err: err}
	}
	return finalLastReceived, nil // Convert to uint64 before returning
}

func (r *ClickHouseReader) GetTotalTimeSeriesForMetricName(ctx context.Context, metricName string) (uint64, *model.ApiError) {
	query := fmt.Sprintf(`SELECT 
    uniq(fingerprint) AS timeSeriesCount
FROM %s.%s
WHERE metric_name = ?;`, signozMetricDBName, signozTSTableNameV41Week)
	var timeSeriesCount uint64
	valueCtx := context.WithValue(ctx, "clickhouse_max_threads", constants.MetricsExplorerClickhouseThreads)
	err := r.db.QueryRow(valueCtx, query, metricName).Scan(&timeSeriesCount)
	if err != nil {
		return 0, &model.ApiError{Typ: "ClickHouseError", Err: err}
	}
	return timeSeriesCount, nil
}

func (r *ClickHouseReader) GetAttributesForMetricName(ctx context.Context, metricName string, start, end *int64, filters *v3.FilterSet) (*[]metrics_explorer.Attribute, *model.ApiError) {
	whereClause := ""
	if filters != nil {
		conditions, _ := utils.BuildFilterConditions(filters, "t")
		if conditions != nil {
			whereClause = "AND " + strings.Join(conditions, " AND ")
		}
	}
	normalized := true
	if constants.IsDotMetricsEnabled {
		normalized = false
	}

	const baseQueryTemplate = `
SELECT 
    kv.1 AS key,
    arrayMap(x -> trim(BOTH '"' FROM x), groupUniqArray(1000)(kv.2)) AS values,
    length(groupUniqArray(10000)(kv.2)) AS valueCount
FROM %s.%s
ARRAY JOIN arrayFilter(x -> NOT startsWith(x.1, '__'), JSONExtractKeysAndValuesRaw(labels)) AS kv
WHERE metric_name = ? AND __normalized=? %s`

	var args []interface{}
	args = append(args, metricName)
	tableName := signozTSTableNameV41Week

	args = append(args, normalized)

	if start != nil && end != nil {
		st, en, tsTable, _ := utils.WhichTSTableToUse(*start, *end)
		*start, *end, tableName = st, en, tsTable
		args = append(args, *start, *end)
	} else if start == nil && end == nil {
		tableName = signozTSTableNameV41Week
	}

	query := fmt.Sprintf(baseQueryTemplate, signozMetricDBName, tableName, whereClause)

	if start != nil && end != nil {
		query += " AND unix_milli BETWEEN ? AND ?"
	}

	query += "\nGROUP BY kv.1\nORDER BY valueCount DESC;"

	valueCtx := context.WithValue(ctx, "clickhouse_max_threads", constants.MetricsExplorerClickhouseThreads)
	rows, err := r.db.Query(valueCtx, query, args...)
	if err != nil {
		return nil, &model.ApiError{Typ: "ClickHouseError", Err: err}
	}
	defer rows.Close()

	var attributesList []metrics_explorer.Attribute
	for rows.Next() {
		var attr metrics_explorer.Attribute
		if err := rows.Scan(&attr.Key, &attr.Value, &attr.ValueCount); err != nil {
			return nil, &model.ApiError{Typ: "ClickHouseError", Err: err}
		}
		attributesList = append(attributesList, attr)
	}

	if err := rows.Err(); err != nil {
		return nil, &model.ApiError{Typ: "ClickHouseError", Err: err}
	}

	return &attributesList, nil
}

func (r *ClickHouseReader) GetActiveTimeSeriesForMetricName(ctx context.Context, metricName string, duration time.Duration) (uint64, *model.ApiError) {
	milli := time.Now().Add(-duration).UnixMilli()
	query := fmt.Sprintf("SELECT uniq(fingerprint) FROM %s.%s WHERE metric_name = '%s' and unix_milli >= ?", signozMetricDBName, signozTSTableNameV4, metricName)
	var timeSeries uint64
	// Using QueryRow instead of Select since we're only expecting a single value
	valueCtx := context.WithValue(ctx, "clickhouse_max_threads", constants.MetricsExplorerClickhouseThreads)
	err := r.db.QueryRow(valueCtx, query, milli).Scan(&timeSeries)
	if err != nil {
		return 0, &model.ApiError{Typ: "ClickHouseError", Err: err}
	}
	return timeSeries, nil
}

func (r *ClickHouseReader) ListSummaryMetrics(ctx context.Context, orgID valuer.UUID, req *metrics_explorer.SummaryListMetricsRequest) (*metrics_explorer.SummaryListMetricsResponse, *model.ApiError) {
	var args []interface{}

	// Build filter conditions (if any)
	conditions, _ := utils.BuildFilterConditions(&req.Filters, "t")
	whereClause := ""
	if conditions != nil {
		whereClause = "AND " + strings.Join(conditions, " AND ")
	}

	firstQueryLimit := req.Limit
	samplesOrder := false
	var orderByClauseFirstQuery string
	if req.OrderBy.ColumnName == "samples" {
		samplesOrder = true
		orderByClauseFirstQuery = fmt.Sprintf("ORDER BY timeseries %s", req.OrderBy.Order)
		if req.Limit < 50 {
			firstQueryLimit = 50
		}
	} else {
		orderByClauseFirstQuery = fmt.Sprintf("ORDER BY %s %s", req.OrderBy.ColumnName, req.OrderBy.Order)
	}

	normalized := true
	if constants.IsDotMetricsEnabled {
		normalized = false
	}

	// Determine which tables to use
	start, end, tsTable, localTsTable := utils.WhichTSTableToUse(req.Start, req.End)
	sampleTable, countExp := utils.WhichSampleTableToUse(req.Start, req.End)

	metricsQuery := fmt.Sprintf(
		`SELECT 
		    t.metric_name AS metric_name,
		    ANY_VALUE(t.description) AS description,
		    ANY_VALUE(t.type) AS metric_type,
		    ANY_VALUE(t.unit) AS metric_unit,
		    uniq(t.fingerprint) AS timeseries,
			uniq(metric_name) OVER() AS total
		FROM %s.%s AS t
		WHERE unix_milli BETWEEN ? AND ?
		AND NOT startsWith(metric_name, 'signoz')
		AND __normalized = ?
		%s
		GROUP BY t.metric_name
		%s
		LIMIT %d OFFSET %d;`,
		signozMetricDBName, tsTable, whereClause, orderByClauseFirstQuery, firstQueryLimit, req.Offset)

	args = append(args, start, end)
	args = append(args, normalized)
	valueCtx := context.WithValue(ctx, "clickhouse_max_threads", constants.MetricsExplorerClickhouseThreads)
	begin := time.Now()
	rows, err := r.db.Query(valueCtx, metricsQuery, args...)
	queryDuration := time.Since(begin)
	zap.L().Info("Time taken to execute metrics query to fetch metrics with high time series", zap.String("query", metricsQuery), zap.Any("args", args), zap.Duration("duration", queryDuration))
	if err != nil {
		zap.L().Error("Error executing metrics query", zap.Error(err))
		return &metrics_explorer.SummaryListMetricsResponse{}, &model.ApiError{Typ: "ClickHouseError", Err: err}
	}
	defer rows.Close()

	var response metrics_explorer.SummaryListMetricsResponse
	var metricNames []string

	for rows.Next() {
		var metric metrics_explorer.MetricDetail
		if err := rows.Scan(&metric.MetricName, &metric.Description, &metric.MetricType, &metric.MetricUnit, &metric.TimeSeries, &response.Total); err != nil {
			zap.L().Error("Error scanning metric row", zap.Error(err))
			return &response, &model.ApiError{Typ: "ClickHouseError", Err: err}
		}
		metricNames = append(metricNames, metric.MetricName)
		response.Metrics = append(response.Metrics, metric)
	}
	if err := rows.Err(); err != nil {
		zap.L().Error("Error iterating over metric rows", zap.Error(err))
		return &response, &model.ApiError{Typ: "ClickHouseError", Err: err}
	}
	// If no metrics were found, return early.
	if len(metricNames) == 0 {
		return &response, nil
	}

	// Build a comma-separated list of quoted metric names.
	metricsList := "'" + strings.Join(metricNames, "', '") + "'"
	// If samples are being sorted by datapoints, update the ORDER clause.
	if samplesOrder {
		orderByClauseFirstQuery = fmt.Sprintf("ORDER BY s.samples %s", req.OrderBy.Order)
	} else {
		orderByClauseFirstQuery = ""
	}
	args = make([]interface{}, 0)
	var sampleQuery string
	var sb strings.Builder

	if whereClause != "" {
		sb.WriteString(fmt.Sprintf(
			`SELECT 
				s.samples,
				s.metric_name
			FROM (
				SELECT 
					dm.metric_name,
					%s AS samples
				FROM %s.%s AS dm
				WHERE dm.metric_name IN (%s)
				AND dm.fingerprint IN (
					SELECT fingerprint
					FROM %s.%s
					WHERE metric_name IN (%s)
					AND __normalized = ?
					AND unix_milli BETWEEN ? AND ?
					%s
					GROUP BY fingerprint
				)
				AND dm.unix_milli BETWEEN ? AND ?
				GROUP BY dm.metric_name
			) AS s `,
			countExp,
			signozMetricDBName, sampleTable,
			metricsList,
			signozMetricDBName, localTsTable,
			metricsList,
			whereClause,
		))
		args = append(args, normalized)
		args = append(args, start, end)
		args = append(args, req.Start, req.End)
	} else {
		// If no filters, it is a simpler query.
		sb.WriteString(fmt.Sprintf(
			`SELECT 
        s.samples,
        s.metric_name
    FROM (
        SELECT 
            metric_name,
            %s AS samples
        FROM %s.%s
        WHERE metric_name IN (%s)
        AND unix_milli BETWEEN ? AND ?
        GROUP BY metric_name
    ) AS s `,
			countExp,
			signozMetricDBName, sampleTable,
			metricsList))
		args = append(args, req.Start, req.End)
	}

	// Append ORDER BY clause if provided.
	if orderByClauseFirstQuery != "" {
		sb.WriteString(orderByClauseFirstQuery + " ")
	}

	// Append LIMIT clause.
	sb.WriteString(fmt.Sprintf("LIMIT %d;", req.Limit))
	sampleQuery = sb.String()
	begin = time.Now()
	rows, err = r.db.Query(valueCtx, sampleQuery, args...)
	queryDuration = time.Since(begin)
	zap.L().Info("Time taken to execute list summary query", zap.String("query", sampleQuery), zap.Any("args", args), zap.Duration("duration", queryDuration))
	if err != nil {
		zap.L().Error("Error executing samples query", zap.Error(err))
		return &response, &model.ApiError{Typ: "ClickHouseError", Err: err}
	}
	defer rows.Close()

	samplesMap := make(map[string]uint64)

	for rows.Next() {
		var samples uint64
		var metricName string
		if err := rows.Scan(&samples, &metricName); err != nil {
			zap.L().Error("Error scanning sample row", zap.Error(err))
			return &response, &model.ApiError{Typ: "ClickHouseError", Err: err}
		}
		samplesMap[metricName] = samples
	}
	if err := rows.Err(); err != nil {
		zap.L().Error("Error iterating over sample rows", zap.Error(err))
		return &response, &model.ApiError{Typ: "ClickHouseError", Err: err}
	}

	//get updated metrics data
	batch, apiError := r.GetUpdatedMetricsMetadata(ctx, orgID, metricNames...)
	if apiError != nil {
		zap.L().Error("Error in getting metrics cached metadata", zap.Error(apiError))
	}

	var filteredMetrics []metrics_explorer.MetricDetail
	for i := range response.Metrics {
		if updatedMetrics, exists := batch[response.Metrics[i].MetricName]; exists {
			response.Metrics[i].MetricType = string(updatedMetrics.MetricType)
			if updatedMetrics.Unit != "" {
				response.Metrics[i].MetricUnit = updatedMetrics.Unit
			}
			if updatedMetrics.Description != "" {
				response.Metrics[i].Description = updatedMetrics.Description
			}
		}
		if samples, exists := samplesMap[response.Metrics[i].MetricName]; exists {
			response.Metrics[i].Samples = samples
			filteredMetrics = append(filteredMetrics, response.Metrics[i])
		}
	}
	response.Metrics = filteredMetrics

	// If ordering by samples, sort in-memory.
	if samplesOrder {
		sort.Slice(response.Metrics, func(i, j int) bool {
			return response.Metrics[i].Samples > response.Metrics[j].Samples
		})
	}

	return &response, nil
}

func (r *ClickHouseReader) GetMetricsTimeSeriesPercentage(ctx context.Context, req *metrics_explorer.TreeMapMetricsRequest) (*[]metrics_explorer.TreeMapResponseItem, *model.ApiError) {
	var args []interface{}

	normalized := true
	if constants.IsDotMetricsEnabled {
		normalized = false
	}

	// Build filters dynamically
	conditions, _ := utils.BuildFilterConditions(&req.Filters, "")
	whereClause := ""
	if len(conditions) > 0 {
		whereClause = "AND " + strings.Join(conditions, " AND ")
	}
	start, end, tsTable, _ := utils.WhichTSTableToUse(req.Start, req.End)

	// Construct the query without backticks
	query := fmt.Sprintf(`
		SELECT 
			metric_name,
			total_value,
			(total_value * 100.0 / total_time_series) AS percentage
		FROM (
			SELECT 
					metric_name,
					uniq(fingerprint) AS total_value,
					(SELECT uniq(fingerprint) 
					 FROM %s.%s 
					 WHERE unix_milli BETWEEN ? AND ? AND __normalized = ?) AS total_time_series
				FROM %s.%s
				WHERE unix_milli BETWEEN ? AND ? AND NOT startsWith(metric_name, 'signoz') AND __normalized = ? %s
				GROUP BY metric_name
			)
			ORDER BY percentage DESC
			LIMIT %d;`,
		signozMetricDBName,
		tsTable,
		signozMetricDBName,
		tsTable,
		whereClause,
		req.Limit,
	)

	args = append(args,
		start, end,
		normalized, // For total_time_series subquery
		start, end, // For main query
		normalized,
	)

	valueCtx := context.WithValue(ctx, "clickhouse_max_threads", constants.MetricsExplorerClickhouseThreads)
	begin := time.Now()
	rows, err := r.db.Query(valueCtx, query, args...)
	duration := time.Since(begin)
	zap.L().Info("Time taken to execute time series percentage query", zap.String("query", query), zap.Any("args", args), zap.Duration("duration", duration))
	if err != nil {
		zap.L().Error("Error executing time series percentage query", zap.Error(err), zap.String("query", query))
		return nil, &model.ApiError{Typ: "ClickHouseError", Err: err}
	}
	defer rows.Close()

	var treemap []metrics_explorer.TreeMapResponseItem
	for rows.Next() {
		var item metrics_explorer.TreeMapResponseItem
		if err := rows.Scan(&item.MetricName, &item.TotalValue, &item.Percentage); err != nil {
			zap.L().Error("Error scanning row", zap.Error(err))
			return nil, &model.ApiError{Typ: "ClickHouseError", Err: err}
		}
		treemap = append(treemap, item)
	}

	if err := rows.Err(); err != nil {
		zap.L().Error("Error iterating over rows", zap.Error(err))
		return nil, &model.ApiError{Typ: "ClickHouseError", Err: err}
	}

	return &treemap, nil
}

func (r *ClickHouseReader) GetMetricsSamplesPercentage(ctx context.Context, req *metrics_explorer.TreeMapMetricsRequest) (*[]metrics_explorer.TreeMapResponseItem, *model.ApiError) {

	conditions, _ := utils.BuildFilterConditions(&req.Filters, "ts")
	whereClause := ""
	if conditions != nil {
		whereClause = "AND " + strings.Join(conditions, " AND ")
	}

	normalized := true
	if constants.IsDotMetricsEnabled {
		normalized = false
	}

	// Determine time range and tables to use
	start, end, tsTable, localTsTable := utils.WhichTSTableToUse(req.Start, req.End)
	sampleTable, countExp := utils.WhichSampleTableToUse(req.Start, req.End)

	queryLimit := 50 + req.Limit
	metricsQuery := fmt.Sprintf(
		`SELECT 
		    ts.metric_name AS metric_name,
		    uniq(ts.fingerprint) AS timeSeries
		FROM %s.%s AS ts
		WHERE NOT startsWith(ts.metric_name, 'signoz_')
		AND __normalized = ?
		AND unix_milli BETWEEN ? AND ?
		%s
		GROUP BY ts.metric_name
		ORDER BY timeSeries DESC
		LIMIT %d;`,
		signozMetricDBName, tsTable, whereClause, queryLimit,
	)

	valueCtx := context.WithValue(ctx, "clickhouse_max_threads", constants.MetricsExplorerClickhouseThreads)
	begin := time.Now()
	rows, err := r.db.Query(valueCtx, metricsQuery, normalized, start, end)
	duration := time.Since(begin)
	zap.L().Info("Time taken to execute samples percentage metric name query to reduce search space", zap.String("query", metricsQuery), zap.Any("start", start), zap.Any("end", end), zap.Duration("duration", duration))
	if err != nil {
		zap.L().Error("Error executing samples percentage query", zap.Error(err))
		return nil, &model.ApiError{Typ: "ClickHouseError", Err: err}
	}
	defer rows.Close()

	// Process the query results
	var metricNames []string
	for rows.Next() {
		var metricName string
		var timeSeries uint64
		if err := rows.Scan(&metricName, &timeSeries); err != nil {
			zap.L().Error("Error scanning metric row", zap.Error(err))
			return nil, &model.ApiError{Typ: "ClickHouseError", Err: err}
		}
		metricNames = append(metricNames, metricName)
	}
	if err := rows.Err(); err != nil {
		zap.L().Error("Error iterating over metric rows", zap.Error(err))
		return nil, &model.ApiError{Typ: "ClickHouseError", Err: err}
	}

	// If no metrics found, return early
	if len(metricNames) == 0 {
		return nil, nil
	}

	// Format metric names for query
	metricsList := "'" + strings.Join(metricNames, "', '") + "'"

	// Build optimized query with JOIN but `unix_milli` filter only on the sample table
	var sb strings.Builder
	sb.WriteString(fmt.Sprintf(
		`WITH TotalSamples AS (
			SELECT %s AS total_samples
			FROM %s.%s
			WHERE unix_milli BETWEEN ? AND ?
		)
		SELECT 
			s.samples,
			s.metric_name,
			COALESCE((s.samples * 100.0 / t.total_samples), 0) AS percentage
		FROM 
		(
			SELECT 
				dm.metric_name,
				%s AS samples
			FROM %s.%s AS dm`,
		countExp, signozMetricDBName, sampleTable, // Total samples
		countExp, signozMetricDBName, sampleTable, // Inner select samples
	))

	var args []interface{}
	args = append(args,
		req.Start, req.End, // For total_samples subquery
	)

	// Apply `unix_milli` filter **only** on the sample table (`dm`)
	sb.WriteString(` WHERE dm.unix_milli BETWEEN ? AND ?`)
	args = append(args, req.Start, req.End)

	// Use JOIN instead of IN (subquery) when additional filters exist
	if whereClause != "" {
		sb.WriteString(fmt.Sprintf(
			` AND dm.fingerprint IN (
				SELECT ts.fingerprint 
				FROM %s.%s AS ts
				WHERE ts.metric_name IN (%s)
				AND unix_milli BETWEEN ? AND ?
				AND __normalized = ?
				%s
				GROUP BY ts.fingerprint
			)`,
			signozMetricDBName, localTsTable, metricsList, whereClause,
		))
		args = append(args, start, end, normalized)
	}

	// Apply metric filtering after all conditions
	sb.WriteString(fmt.Sprintf(
		` AND dm.metric_name IN (%s)
			GROUP BY dm.metric_name
		) AS s
		JOIN TotalSamples t ON 1 = 1
		ORDER BY percentage DESC
		LIMIT ?;`,
		metricsList,
	))
	args = append(args, req.Limit)
	sampleQuery := sb.String()

	// Add start and end time to args (only for sample table)

	begin = time.Now()
	// Execute the sample percentage query
	rows, err = r.db.Query(valueCtx, sampleQuery, args...)
	duration = time.Since(begin)
	zap.L().Info("Time taken to execute samples percentage query", zap.String("query", sampleQuery), zap.Any("args", args), zap.Duration("duration", duration))
	if err != nil {
		zap.L().Error("Error executing samples query", zap.Error(err))
		return nil, &model.ApiError{Typ: "ClickHouseError", Err: err}
	}
	defer rows.Close()

	// Process the results into a response slice
	var treemap []metrics_explorer.TreeMapResponseItem
	for rows.Next() {
		var item metrics_explorer.TreeMapResponseItem
		if err := rows.Scan(&item.TotalValue, &item.MetricName, &item.Percentage); err != nil {
			zap.L().Error("Error scanning row", zap.Error(err))
			return nil, &model.ApiError{Typ: "ClickHouseError", Err: err}
		}
		treemap = append(treemap, item)
	}
	if err := rows.Err(); err != nil {
		zap.L().Error("Error iterating over sample rows", zap.Error(err))
		return nil, &model.ApiError{Typ: "ClickHouseError", Err: err}
	}

	return &treemap, nil
}

func (r *ClickHouseReader) GetNameSimilarity(ctx context.Context, req *metrics_explorer.RelatedMetricsRequest) (map[string]metrics_explorer.RelatedMetricsScore, *model.ApiError) {
	start, end, tsTable, _ := utils.WhichTSTableToUse(req.Start, req.End)

	normalized := true
	if constants.IsDotMetricsEnabled {
		normalized = false
	}

	query := fmt.Sprintf(`
		SELECT 
			metric_name,
			any(type) as type,
		    any(temporality) as temporality,
		    any(is_monotonic) as monotonic,
			1 - (levenshteinDistance(?, metric_name) / greatest(NULLIF(length(?), 0), NULLIF(length(metric_name), 0))) AS name_similarity
		FROM %s.%s
		WHERE metric_name != ?
		  AND unix_milli BETWEEN ? AND ?
		 AND NOT startsWith(metric_name, 'signoz')
		AND __normalized = ?
		GROUP BY metric_name
		ORDER BY name_similarity DESC
		LIMIT 30;`,
		signozMetricDBName, tsTable)

	valueCtx := context.WithValue(ctx, "clickhouse_max_threads", constants.MetricsExplorerClickhouseThreads)
	rows, err := r.db.Query(valueCtx, query, req.CurrentMetricName, req.CurrentMetricName, req.CurrentMetricName, start, end, normalized)
	if err != nil {
		return nil, &model.ApiError{Typ: "ClickHouseError", Err: err}
	}
	defer rows.Close()

	result := make(map[string]metrics_explorer.RelatedMetricsScore)
	for rows.Next() {
		var metric string
		var sim float64
		var metricType v3.MetricType
		var temporality v3.Temporality
		var isMonotonic bool
		if err := rows.Scan(&metric, &metricType, &temporality, &isMonotonic, &sim); err != nil {
			return nil, &model.ApiError{Typ: "ClickHouseError", Err: err}
		}
		result[metric] = metrics_explorer.RelatedMetricsScore{
			NameSimilarity: sim,
			MetricType:     metricType,
			Temporality:    temporality,
			IsMonotonic:    isMonotonic,
		}
	}

	return result, nil
}

func (r *ClickHouseReader) GetAttributeSimilarity(ctx context.Context, req *metrics_explorer.RelatedMetricsRequest) (map[string]metrics_explorer.RelatedMetricsScore, *model.ApiError) {
	start, end, tsTable, _ := utils.WhichTSTableToUse(req.Start, req.End)

	normalized := true
	if constants.IsDotMetricsEnabled {
		normalized = false
	}

	// Get target labels
	extractedLabelsQuery := fmt.Sprintf(`
		SELECT 
			kv.1 AS label_key,
			topK(10)(JSONExtractString(kv.2)) AS label_values
		FROM %s.%s
		ARRAY JOIN JSONExtractKeysAndValuesRaw(labels) AS kv
		WHERE metric_name = ?
		  AND unix_milli between ? and ?
		  AND NOT startsWith(kv.1, '__')
		AND NOT startsWith(metric_name, 'signoz_')
		AND __normalized = ?
		GROUP BY label_key
		LIMIT 50`, signozMetricDBName, tsTable)

	valueCtx := context.WithValue(ctx, "clickhouse_max_threads", constants.MetricsExplorerClickhouseThreads)
	rows, err := r.db.Query(valueCtx, extractedLabelsQuery, req.CurrentMetricName, start, end, normalized)
	if err != nil {
		return nil, &model.ApiError{Typ: "ClickHouseError", Err: err}
	}
	defer rows.Close()

	var targetKeys []string
	var targetValues []string
	for rows.Next() {
		var key string
		var value []string
		if err := rows.Scan(&key, &value); err != nil {
			return nil, &model.ApiError{Typ: "ClickHouseError", Err: err}
		}
		targetKeys = append(targetKeys, key)
		targetValues = append(targetValues, value...)
	}

	targetKeysList := "'" + strings.Join(targetKeys, "', '") + "'"
	targetValuesList := "'" + strings.Join(targetValues, "', '") + "'"

	var priorityList []string
	for _, f := range req.Filters.Items {
		if f.Operator == v3.FilterOperatorEqual {
			priorityList = append(priorityList, fmt.Sprintf("tuple('%s', '%s')", f.Key.Key, f.Value))
		}
	}
	priorityListString := strings.Join(priorityList, ", ")

	candidateLabelsQuery := fmt.Sprintf(`
		WITH 
			arrayDistinct([%s]) AS filter_keys,     
			arrayDistinct([%s]) AS filter_values,
			[%s] AS priority_pairs_input,
			%d AS priority_multiplier
		SELECT 
			metric_name,
			any(type) as type,
			any(temporality) as temporality,
			any(is_monotonic) as monotonic,
			SUM(
				arraySum(
					kv -> if(has(filter_keys, kv.1) AND has(filter_values, kv.2), 1, 0),
					JSONExtractKeysAndValues(labels, 'String')
				)
			)::UInt64 AS raw_match_count,
			SUM(
				arraySum(
					kv ->
						if(
							arrayExists(pr -> pr.1 = kv.1 AND pr.2 = kv.2, priority_pairs_input),
							priority_multiplier,
							0
						),
					JSONExtractKeysAndValues(labels, 'String')
				)
			)::UInt64 AS weighted_match_count,
		toJSONString(
			arrayDistinct(
				arrayFlatten(
					groupArray(
						arrayFilter(
							kv -> arrayExists(pr -> pr.1 = kv.1 AND pr.2 = kv.2, priority_pairs_input),
							JSONExtractKeysAndValues(labels, 'String')
						)
					)
				)
			)
		) AS priority_pairs
		FROM %s.%s
		WHERE rand() %% 100 < 10
		AND unix_milli between ? and ?
		AND NOT startsWith(metric_name, 'signoz_')
		AND __normalized = ?
		GROUP BY metric_name
		ORDER BY weighted_match_count DESC, raw_match_count DESC
		LIMIT 30
		`,
		targetKeysList, targetValuesList, priorityListString, 2,
		signozMetricDBName, tsTable)

	rows, err = r.db.Query(valueCtx, candidateLabelsQuery, start, end, normalized)
	if err != nil {
		return nil, &model.ApiError{Typ: "ClickHouseError", Err: err}
	}
	defer rows.Close()

	result := make(map[string]metrics_explorer.RelatedMetricsScore)
	attributeMap := make(map[string]uint64)

	for rows.Next() {
		var metric string
		var metricType v3.MetricType
		var temporality v3.Temporality
		var isMonotonic bool
		var weightedMatchCount, rawMatchCount uint64
		var priorityPairsJSON string

		if err := rows.Scan(&metric, &metricType, &temporality, &isMonotonic, &rawMatchCount, &weightedMatchCount, &priorityPairsJSON); err != nil {
			return nil, &model.ApiError{Typ: "ClickHouseError", Err: err}
		}

		attributeMap[metric] = weightedMatchCount + (rawMatchCount)/10
		var priorityPairs [][]string
		if err := json.Unmarshal([]byte(priorityPairsJSON), &priorityPairs); err != nil {
			priorityPairs = [][]string{}
		}

		result[metric] = metrics_explorer.RelatedMetricsScore{
			AttributeSimilarity: float64(attributeMap[metric]), // Will be normalized later
			Filters:             priorityPairs,
			MetricType:          metricType,
			Temporality:         temporality,
			IsMonotonic:         isMonotonic,
		}
	}

	if err := rows.Err(); err != nil {
		return nil, &model.ApiError{Typ: "ClickHouseError", Err: err}
	}

	// Normalize the attribute similarity scores
	normalizeMap := utils.NormalizeMap(attributeMap)
	for metric := range result {
		if score, exists := normalizeMap[metric]; exists {
			metricScore := result[metric]
			metricScore.AttributeSimilarity = score
			result[metric] = metricScore
		}
	}

	return result, nil
}

func (r *ClickHouseReader) GetMetricsAllResourceAttributes(ctx context.Context, start int64, end int64) (map[string]uint64, *model.ApiError) {
	start, end, attTable, _ := utils.WhichAttributesTableToUse(start, end)
	query := fmt.Sprintf(`SELECT 
    key, 
    count(distinct value) AS distinct_value_count
FROM (
    SELECT key, value
    FROM %s.%s
    ARRAY JOIN 
        arrayConcat(mapKeys(resource_attributes)) AS key,
        arrayConcat(mapValues(resource_attributes)) AS value
    WHERE unix_milli between ? and ?
) 
GROUP BY key
ORDER BY distinct_value_count DESC;`, signozMetadataDbName, attTable)
	valueCtx := context.WithValue(ctx, "clickhouse_max_threads", constants.MetricsExplorerClickhouseThreads)
	rows, err := r.db.Query(valueCtx, query, start, end)
	if err != nil {
		return nil, &model.ApiError{Typ: "ClickHouseError", Err: err}
	}
	attributes := make(map[string]uint64)
	for rows.Next() {
		var attrs string
		var uniqCount uint64

		if err := rows.Scan(&attrs, &uniqCount); err != nil {
			return nil, &model.ApiError{Typ: "ClickHouseError", Err: err}
		}
		attributes[attrs] = uniqCount
	}
	if err := rows.Err(); err != nil {
		return nil, &model.ApiError{Typ: "ClickHouseError", Err: err}
	}
	return attributes, nil
}

func (r *ClickHouseReader) GetInspectMetrics(ctx context.Context, req *metrics_explorer.InspectMetricsRequest, fingerprints []string) (*metrics_explorer.InspectMetricsResponse, *model.ApiError) {
	start, end, _, localTsTable := utils.WhichTSTableToUse(req.Start, req.End)
	fingerprintsString := strings.Join(fingerprints, ",")
	query := fmt.Sprintf(`SELECT
                fingerprint,
                labels,
                unix_milli,
                value as per_series_value
        FROM
                signoz_metrics.distributed_samples_v4
        INNER JOIN (
                SELECT DISTINCT
                        fingerprint,
                        labels
                FROM
                        %s.%s
                WHERE
                        fingerprint in (%s)
                        AND unix_milli >= ?
                        AND unix_milli < ?) as filtered_time_series
                USING fingerprint
        WHERE
                metric_name  = ?
                AND unix_milli >= ?
                AND unix_milli < ?
                ORDER BY fingerprint DESC, unix_milli DESC`, signozMetricDBName, localTsTable, fingerprintsString)
	valueCtx := context.WithValue(ctx, "clickhouse_max_threads", constants.MetricsExplorerClickhouseThreads)
	rows, err := r.db.Query(valueCtx, query, start, end, req.MetricName, start, end)
	if err != nil {
		return nil, &model.ApiError{Typ: "ClickHouseError", Err: err}
	}
	defer rows.Close()

	seriesMap := make(map[uint64]*v3.Series)

	for rows.Next() {
		var fingerprint uint64
		var labelsJSON string
		var unixMilli int64
		var perSeriesValue float64

		if err := rows.Scan(&fingerprint, &labelsJSON, &unixMilli, &perSeriesValue); err != nil {
			return nil, &model.ApiError{Typ: "ClickHouseError", Err: err}
		}

		var labelsMap map[string]string
		if err := json.Unmarshal([]byte(labelsJSON), &labelsMap); err != nil {
			return nil, &model.ApiError{Typ: "JsonUnmarshalError", Err: err}
		}

		// Filter out keys starting with "__"
		filteredLabelsMap := make(map[string]string)
		for k, v := range labelsMap {
			if !strings.HasPrefix(k, "__") {
				filteredLabelsMap[k] = v
			}
		}

		var labelsArray []map[string]string
		for k, v := range filteredLabelsMap {
			labelsArray = append(labelsArray, map[string]string{k: v})
		}

		// Check if we already have a Series for this fingerprint.
		series, exists := seriesMap[fingerprint]
		if !exists {
			series = &v3.Series{
				Labels:      filteredLabelsMap,
				LabelsArray: labelsArray,
				Points:      []v3.Point{},
			}
			seriesMap[fingerprint] = series
		}

		series.Points = append(series.Points, v3.Point{
			Timestamp: unixMilli,
			Value:     perSeriesValue,
		})
	}

	if err = rows.Err(); err != nil {
		return nil, &model.ApiError{Typ: "ClickHouseError", Err: err}
	}

	var seriesList []v3.Series
	for _, s := range seriesMap {
		seriesList = append(seriesList, *s)
	}

	return &metrics_explorer.InspectMetricsResponse{
		Series: &seriesList,
	}, nil
}

func (r *ClickHouseReader) GetInspectMetricsFingerprints(ctx context.Context, attributes []string, req *metrics_explorer.InspectMetricsRequest) ([]string, *model.ApiError) {
	// Build dynamic key selections and JSON extracts
	var jsonExtracts []string
	var groupBys []string

	for i, attr := range attributes {
		keyAlias := fmt.Sprintf("key%d", i+1)
		jsonExtracts = append(jsonExtracts, fmt.Sprintf("JSONExtractString(labels, '%s') AS %s", attr, keyAlias))
		groupBys = append(groupBys, keyAlias)
	}

	conditions, _ := utils.BuildFilterConditions(&req.Filters, "")
	whereClause := ""
	if len(conditions) > 0 {
		whereClause = "AND " + strings.Join(conditions, " AND ")
	}

	start, end, tsTable, _ := utils.WhichTSTableToUse(req.Start, req.End)
	query := fmt.Sprintf(`
        SELECT 
    arrayDistinct(groupArray(toString(fingerprint))) AS fingerprints
FROM
(
    SELECT 
        metric_name, labels, fingerprint,
        %s
    FROM %s.%s
    WHERE metric_name = ?
      AND unix_milli BETWEEN ? AND ?
    %s
)
GROUP BY %s
ORDER BY length(fingerprints) DESC, rand()
LIMIT 40`, // added rand to get diff value every time we run this query
		strings.Join(jsonExtracts, ", "),
		signozMetricDBName, tsTable,
		whereClause,
		strings.Join(groupBys, ", "))
	valueCtx := context.WithValue(ctx, "clickhouse_max_threads", constants.MetricsExplorerClickhouseThreads)
	rows, err := r.db.Query(valueCtx, query,
		req.MetricName,
		start,
		end,
	)
	if err != nil {
		return nil, &model.ApiError{Typ: model.ErrorExec, Err: err}
	}
	defer rows.Close()

	var fingerprints []string
	for rows.Next() {
		// Create dynamic scanning based on number of attributes
		var batch []string

		if err := rows.Scan(&batch); err != nil {
			return nil, &model.ApiError{Typ: model.ErrorExec, Err: err}
		}

		remaining := 40 - len(fingerprints)
		if remaining <= 0 {
			break
		}

		// if this batch would overshoot, only take as many as we need
		if len(batch) > remaining {
			fingerprints = append(fingerprints, batch[:remaining]...)
			break
		}

		// otherwise take the whole batch and keep going
		fingerprints = append(fingerprints, batch...)

	}

	if err := rows.Err(); err != nil {
		return nil, &model.ApiError{Typ: model.ErrorExec, Err: err}
	}

	return fingerprints, nil
}

func (r *ClickHouseReader) DeleteMetricsMetadata(ctx context.Context, orgID valuer.UUID, metricName string) *model.ApiError {
	delQuery := fmt.Sprintf(`ALTER TABLE %s.%s DELETE WHERE metric_name = ?;`, signozMetricDBName, signozUpdatedMetricsMetadataLocalTable)
	valueCtx := context.WithValue(ctx, "clickhouse_max_threads", constants.MetricsExplorerClickhouseThreads)
	err := r.db.Exec(valueCtx, delQuery, metricName)
	if err != nil {
		return &model.ApiError{Typ: "ClickHouseError", Err: err}
	}
	r.cache.Delete(ctx, orgID, constants.UpdatedMetricsMetadataCachePrefix+metricName)
	return nil
}

func (r *ClickHouseReader) UpdateMetricsMetadata(ctx context.Context, orgID valuer.UUID, req *model.UpdateMetricsMetadata) *model.ApiError {
	if req.MetricType == v3.MetricTypeHistogram {
		labels := []string{"le"}
		hasLabels, apiError := r.CheckForLabelsInMetric(ctx, req.MetricName, labels)
		if apiError != nil {
			return apiError
		}
		if !hasLabels {
			return &model.ApiError{
				Typ: model.ErrorBadData,
				Err: fmt.Errorf("metric '%s' cannot be set as histogram type", req.MetricName),
			}
		}
	}

	if req.MetricType == v3.MetricTypeSummary {
		labels := []string{"quantile"}
		hasLabels, apiError := r.CheckForLabelsInMetric(ctx, req.MetricName, labels)
		if apiError != nil {
			return apiError
		}
		if !hasLabels {
			return &model.ApiError{
				Typ: model.ErrorBadData,
				Err: fmt.Errorf("metric '%s' cannot be set as summary type", req.MetricName),
			}
		}
	}

	apiErr := r.DeleteMetricsMetadata(ctx, orgID, req.MetricName)
	if apiErr != nil {
		return apiErr
	}
	insertQuery := fmt.Sprintf(`INSERT INTO %s.%s (metric_name, temporality, is_monotonic, type, description, unit, created_at)
VALUES ( ?, ?, ?, ?, ?, ?, ?);`, signozMetricDBName, signozUpdatedMetricsMetadataTable)
	valueCtx := context.WithValue(ctx, "clickhouse_max_threads", constants.MetricsExplorerClickhouseThreads)
	err := r.db.Exec(valueCtx, insertQuery, req.MetricName, req.Temporality, req.IsMonotonic, req.MetricType, req.Description, req.Unit, req.CreatedAt.UnixMilli())
	if err != nil {
		return &model.ApiError{Typ: "ClickHouseError", Err: err}
	}
	err = r.cache.Set(ctx, orgID, constants.UpdatedMetricsMetadataCachePrefix+req.MetricName, req, 0)
	if err != nil {
		return &model.ApiError{Typ: "CachingErr", Err: err}
	}
	return nil
}

func (r *ClickHouseReader) CheckForLabelsInMetric(ctx context.Context, metricName string, labels []string) (bool, *model.ApiError) {
	if len(labels) == 0 {
		return true, nil
	}

	conditions := "metric_name = ?"
	for range labels {
		conditions += " AND JSONHas(labels, ?) = 1"
	}

	query := fmt.Sprintf(`
        SELECT count(*) > 0 as has_le
        FROM %s.%s
        WHERE %s
        LIMIT 1`, signozMetricDBName, signozTSTableNameV41Day, conditions)

	args := make([]interface{}, 0, len(labels)+1)
	args = append(args, metricName)
	for _, label := range labels {
		args = append(args, label)
	}

	var hasLE bool
	valueCtx := context.WithValue(ctx, "clickhouse_max_threads", constants.MetricsExplorerClickhouseThreads)
	err := r.db.QueryRow(valueCtx, query, args...).Scan(&hasLE)
	if err != nil {
		return false, &model.ApiError{
			Typ: "ClickHouseError",
			Err: fmt.Errorf("error checking summary labels: %v", err),
		}
	}
	return hasLE, nil
}

func (r *ClickHouseReader) GetUpdatedMetricsMetadata(ctx context.Context, orgID valuer.UUID, metricNames ...string) (map[string]*model.UpdateMetricsMetadata, *model.ApiError) {
	cachedMetadata := make(map[string]*model.UpdateMetricsMetadata)
	var missingMetrics []string

	// 1. Try cache
	for _, metricName := range metricNames {
		metadata := new(model.UpdateMetricsMetadata)
		cacheKey := constants.UpdatedMetricsMetadataCachePrefix + metricName
		err := r.cache.Get(ctx, orgID, cacheKey, metadata)
		if err == nil {
			cachedMetadata[metricName] = metadata
		} else {
			missingMetrics = append(missingMetrics, metricName)
		}
	}

	// 2. Try updated_metrics_metadata table
	var stillMissing []string
	if len(missingMetrics) > 0 {
		metricList := "'" + strings.Join(missingMetrics, "', '") + "'"
		query := fmt.Sprintf(`SELECT metric_name, type, description, temporality, is_monotonic, unit
			FROM %s.%s 
			WHERE metric_name IN (%s);`, signozMetricDBName, signozUpdatedMetricsMetadataTable, metricList)

		valueCtx := context.WithValue(ctx, "clickhouse_max_threads", constants.MetricsExplorerClickhouseThreads)
		rows, err := r.db.Query(valueCtx, query)
		if err != nil {
			return cachedMetadata, &model.ApiError{Typ: "ClickhouseErr", Err: fmt.Errorf("error querying metrics metadata: %v", err)}
		}
		defer rows.Close()

		found := make(map[string]struct{})
		for rows.Next() {
			metadata := new(model.UpdateMetricsMetadata)
			if err := rows.Scan(
				&metadata.MetricName,
				&metadata.MetricType,
				&metadata.Description,
				&metadata.Temporality,
				&metadata.IsMonotonic,
				&metadata.Unit,
			); err != nil {
				return cachedMetadata, &model.ApiError{Typ: "ClickhouseErr", Err: fmt.Errorf("error scanning metrics metadata: %v", err)}
			}

			cacheKey := constants.UpdatedMetricsMetadataCachePrefix + metadata.MetricName
			if cacheErr := r.cache.Set(ctx, orgID, cacheKey, metadata, 0); cacheErr != nil {
				zap.L().Error("Failed to store metrics metadata in cache", zap.String("metric_name", metadata.MetricName), zap.Error(cacheErr))
			}
			cachedMetadata[metadata.MetricName] = metadata
			found[metadata.MetricName] = struct{}{}
		}

		// Determine which metrics are still missing
		for _, m := range missingMetrics {
			if _, ok := found[m]; !ok {
				stillMissing = append(stillMissing, m)
			}
		}
	}

	// 3. Fallback: Try time_series_v4_1week table
	if len(stillMissing) > 0 {
		metricList := "'" + strings.Join(stillMissing, "', '") + "'"
		query := fmt.Sprintf(`SELECT DISTINCT metric_name, type, description, temporality, is_monotonic, unit
			FROM %s.%s 
			WHERE metric_name IN (%s)`, signozMetricDBName, signozTSTableNameV4, metricList)
		valueCtx := context.WithValue(ctx, "clickhouse_max_threads", constants.MetricsExplorerClickhouseThreads)
		rows, err := r.db.Query(valueCtx, query)
		if err != nil {
			return cachedMetadata, &model.ApiError{Typ: "ClickhouseErr", Err: fmt.Errorf("error querying time_series_v4 to get metrics metadata: %v", err)}
		}
		defer rows.Close()
		for rows.Next() {
			metadata := new(model.UpdateMetricsMetadata)
			if err := rows.Scan(
				&metadata.MetricName,
				&metadata.MetricType,
				&metadata.Description,
				&metadata.Temporality,
				&metadata.IsMonotonic,
				&metadata.Unit,
			); err != nil {
				return cachedMetadata, &model.ApiError{Typ: "ClickhouseErr", Err: fmt.Errorf("error scanning fallback metadata: %v", err)}
			}

			cacheKey := constants.UpdatedMetricsMetadataCachePrefix + metadata.MetricName
			if cacheErr := r.cache.Set(ctx, orgID, cacheKey, metadata, 0); cacheErr != nil {
				zap.L().Error("Failed to cache fallback metadata", zap.String("metric_name", metadata.MetricName), zap.Error(cacheErr))
			}
			cachedMetadata[metadata.MetricName] = metadata
		}
		if rows.Err() != nil {
			return cachedMetadata, &model.ApiError{Typ: "ClickhouseErr", Err: fmt.Errorf("error scanning fallback metadata: %v", err)}
		}
	}
	return cachedMetadata, nil
}

func (r *ClickHouseReader) SearchTraces(ctx context.Context, params *model.SearchTracesParams) (*[]model.SearchSpansResult, error) {
	searchSpansResult := []model.SearchSpansResult{
		{
			Columns:   []string{"__time", "SpanId", "TraceId", "ServiceName", "Name", "Kind", "DurationNano", "TagsKeys", "TagsValues", "References", "Events", "HasError", "StatusMessage", "StatusCodeString", "SpanKind"},
			IsSubTree: false,
			Events:    make([][]interface{}, 0),
		},
	}

	var traceSummary model.TraceSummary
	summaryQuery := fmt.Sprintf("SELECT * from %s.%s WHERE trace_id=$1", r.TraceDB, r.traceSummaryTable)
	err := r.db.QueryRow(ctx, summaryQuery, params.TraceID).Scan(&traceSummary.TraceID, &traceSummary.Start, &traceSummary.End, &traceSummary.NumSpans)
	if err != nil {
		if err == sql.ErrNoRows {
			return &searchSpansResult, nil
		}
		zap.L().Error("Error in processing sql query", zap.Error(err))
		return nil, fmt.Errorf("error in processing sql query")
	}

	if traceSummary.NumSpans > uint64(params.MaxSpansInTrace) {
		zap.L().Error("Max spans allowed in a trace limit reached", zap.Int("MaxSpansInTrace", params.MaxSpansInTrace), zap.Uint64("Count", traceSummary.NumSpans))
		return nil, fmt.Errorf("max spans allowed in trace limit reached, please contact support for more details")
	}

	var startTime, endTime, durationNano uint64
	var searchScanResponses []model.SpanItemV2

	query := fmt.Sprintf("SELECT timestamp, duration_nano, span_id, trace_id, has_error, kind, resource_string_service$$name, name, links as references, attributes_string, attributes_number, attributes_bool, resources_string, events, status_message, status_code_string, kind_string FROM %s.%s WHERE trace_id=$1 and ts_bucket_start>=$2 and ts_bucket_start<=$3", r.TraceDB, r.traceTableName)
	err = r.db.Select(ctx, &searchScanResponses, query, params.TraceID, strconv.FormatInt(traceSummary.Start.Unix()-1800, 10), strconv.FormatInt(traceSummary.End.Unix(), 10))
	if err != nil {
		zap.L().Error("Error in processing sql query", zap.Error(err))
		return nil, fmt.Errorf("error in processing sql query")
	}

	searchSpansResult[0].Events = make([][]interface{}, len(searchScanResponses))

	searchSpanResponses := []model.SearchSpanResponseItem{}

	for _, item := range searchScanResponses {
		ref := []model.OtelSpanRef{}
		err := json.Unmarshal([]byte(item.References), &ref)
		if err != nil {
			zap.L().Error("Error unmarshalling references", zap.Error(err))
			return nil, err
		}

		// merge attributes_number and attributes_bool to attributes_string
		for k, v := range item.Attributes_bool {
			item.Attributes_string[k] = fmt.Sprintf("%v", v)
		}
		for k, v := range item.Attributes_number {
			item.Attributes_string[k] = strconv.FormatFloat(v, 'f', -1, 64)
		}
		for k, v := range item.Resources_string {
			item.Attributes_string[k] = v
		}

		jsonItem := model.SearchSpanResponseItem{
			SpanID:           item.SpanID,
			TraceID:          item.TraceID,
			ServiceName:      item.ServiceName,
			Name:             item.Name,
			Kind:             int32(item.Kind),
			DurationNano:     int64(item.DurationNano),
			HasError:         item.HasError,
			StatusMessage:    item.StatusMessage,
			StatusCodeString: item.StatusCodeString,
			SpanKind:         item.SpanKind,
			References:       ref,
			Events:           item.Events,
			TagMap:           item.Attributes_string,
		}

		jsonItem.TimeUnixNano = uint64(item.TimeUnixNano.UnixNano() / 1000000)

		searchSpanResponses = append(searchSpanResponses, jsonItem)
		if startTime == 0 || jsonItem.TimeUnixNano < startTime {
			startTime = jsonItem.TimeUnixNano
		}
		if endTime == 0 || jsonItem.TimeUnixNano > endTime {
			endTime = jsonItem.TimeUnixNano
		}
		if durationNano == 0 || uint64(jsonItem.DurationNano) > durationNano {
			durationNano = uint64(jsonItem.DurationNano)
		}
	}

	if len(searchScanResponses) > params.SpansRenderLimit {
		searchSpansResult, err = smart.SmartTraceAlgorithm(searchSpanResponses, params.SpanID, params.LevelUp, params.LevelDown, params.SpansRenderLimit)
		if err != nil {
			return nil, err
		}
	} else {
		for i, item := range searchSpanResponses {
			spanEvents := item.GetValues()
			searchSpansResult[0].Events[i] = spanEvents
		}
	}

	searchSpansResult[0].StartTimestampMillis = startTime - (durationNano / 1000000)
	searchSpansResult[0].EndTimestampMillis = endTime + (durationNano / 1000000)

	return &searchSpansResult, nil
}

func (r *ClickHouseReader) GetNormalizedStatus(
	ctx context.Context,
	orgID valuer.UUID,
	metricNames []string,
) (map[string]bool, error) {

	if len(metricNames) == 0 {
		return map[string]bool{}, nil
	}

	result := make(map[string]bool, len(metricNames))
	buildKey := func(name string) string {
		return constants.NormalizedMetricsMapCacheKey + ":" + name
	}

	uncached := make([]string, 0, len(metricNames))
	for _, m := range metricNames {
		var status model.MetricsNormalizedMap
		if err := r.cache.Get(ctx, orgID, buildKey(m), &status); err == nil {
			result[m] = status.IsUnNormalized
		} else {
			uncached = append(uncached, m)
		}
	}
	if len(uncached) == 0 {
		return result, nil
	}

	placeholders := "'" + strings.Join(uncached, "', '") + "'"

	q := fmt.Sprintf(
		`SELECT metric_name, toUInt8(__normalized)
           FROM %s.%s
          WHERE metric_name IN (%s)
          GROUP BY metric_name, __normalized`,
		signozMetricDBName, signozTSTableNameV41Day, placeholders,
	)

	rows, err := r.db.Query(ctx, q)
	if err != nil {
		return nil, err
	}
	defer rows.Close()

	// tmp[m] collects the set {0,1} for a metric name, truth table
	tmp := make(map[string]map[uint8]struct{}, len(uncached))

	for rows.Next() {
		var (
			name       string
			normalized uint8
		)
		if err := rows.Scan(&name, &normalized); err != nil {
			return nil, err
		}
		if _, ok := tmp[name]; !ok {
			tmp[name] = make(map[uint8]struct{}, 2)
		}
		tmp[name][normalized] = struct{}{}
	}
	if err := rows.Err(); err != nil {
		return nil, err
	}

	for _, m := range uncached {
		set := tmp[m]
		switch {
		case len(set) == 0:
			return nil, fmt.Errorf("metric %q not found in ClickHouse", m)

		case len(set) == 2:
			result[m] = true

		default:
			_, hasUnnorm := set[0]
			result[m] = hasUnnorm
		}
		status := model.MetricsNormalizedMap{
			MetricName:     m,
			IsUnNormalized: result[m],
		}
		_ = r.cache.Set(ctx, orgID, buildKey(m), &status, 0)
	}

	return result, nil
}<|MERGE_RESOLUTION|>--- conflicted
+++ resolved
@@ -18,11 +18,6 @@
 	"github.com/SigNoz/signoz/pkg/prometheus"
 	"github.com/SigNoz/signoz/pkg/query-service/model/metrics_explorer"
 	"github.com/SigNoz/signoz/pkg/sqlstore"
-<<<<<<< HEAD
-	"github.com/SigNoz/signoz/pkg/telemetrylogs"
-	"github.com/SigNoz/signoz/pkg/telemetrymetadata"
-=======
->>>>>>> 5667793d
 	"github.com/SigNoz/signoz/pkg/telemetrystore"
 	"github.com/SigNoz/signoz/pkg/types"
 	"github.com/SigNoz/signoz/pkg/types/telemetrytypes"
@@ -225,159 +220,7 @@
 		cacheForTraceDetail:        cacheForTraceDetail,
 		metadataDB:                 options.primary.MetadataDB,
 		metadataTable:              options.primary.MetadataTable,
-<<<<<<< HEAD
-		pathTypesLocalTable:        options.primary.PathTypesLocalTable,
-		pathTypesTable:             options.primary.PathTypesTable,
-	}
-}
-
-func (r *ClickHouseReader) ListBodySkipIndexes(ctx context.Context) ([]schemamigrator.Index, error) {
-	return telemetrymetadata.ListLogsJSONIndexes(ctx, r.cluster, r.db)
-}
-
-func (r *ClickHouseReader) ListPromotedPaths(ctx context.Context) ([]string, error) {
-	paths, err := telemetrymetadata.ListPromotedPaths(ctx, r.db)
-	if err != nil {
-		return nil, err
-	}
-	return slices.Collect(maps.Keys(paths)), nil
-}
-
-// PromotePaths inserts provided JSON paths into the promoted paths table for logs queries.
-func (r *ClickHouseReader) PromotePaths(ctx context.Context, paths []string) error {
-	if len(paths) == 0 {
-		return errorsV2.NewInvalidInputf(errorsV2.CodeInvalidInput, "paths cannot be empty")
-	}
-
-	// Table: signoz_logs.distributed_promoted_paths with columns: path, created_at (UInt64 epoch ms)
-	batch, err := r.db.PrepareBatch(ctx, "INSERT INTO signoz_logs.distributed_promoted_paths (path, created_at) VALUES")
-	if err != nil {
-		return errorsV2.NewInternalf(errorsV2.CodeInternal, "failed to prepare batch: %w", err)
-	}
-
-	nowMs := uint64(time.Now().UnixMilli())
-	for _, p := range paths {
-		trimmed := strings.TrimSpace(p)
-		if trimmed == "" {
-			continue
-		}
-		if err := batch.Append(trimmed, nowMs); err != nil {
-			_ = batch.Abort()
-			return errorsV2.NewInternalf(errorsV2.CodeInternal, "failed to append path: %w", err)
-		}
-	}
-
-	if err := batch.Send(); err != nil {
-		return errorsV2.NewInternalf(errorsV2.CodeInternal, "failed to send batch: %w", err)
-	}
-	return nil
-}
-
-// CreateJSONPathIndexes creates string ngram + token filter indexes on JSON path subcolumns for LIKE queries.
-func (r *ClickHouseReader) CreateJSONPathIndexes(ctx context.Context, expressions []string) error {
-	if len(expressions) == 0 {
-		return nil
-	}
-	indexes := []schemamigrator.Index{}
-	// We'll add indexes on the local logs table across cluster
-	// Index expression: lower(assumeNotNull(dynamicElement(body_json.<path>, 'String')))
-	for _, expression := range expressions {
-		split := strings.Split(expression, ".")
-		parentColumn := split[0] // body_json or body_json_promoted
-		path := strings.Join(split[1:], ".")
-		ngramIndex := schemamigrator.Index{
-			Name:        schemamigrator.JSONSubColumnIndexName(parentColumn, path, schemamigrator.IndexTypeNGramBF),
-			Expression:  schemamigrator.JSONSubColumnIndexExpr(parentColumn, path),
-			Type:        "ngrambf_v1(4, 60000, 5, 0)",
-			Granularity: 1,
-		}
-		tokenIndex := schemamigrator.Index{
-			Name:        schemamigrator.JSONSubColumnIndexName(parentColumn, path, schemamigrator.IndexTypeTokenBF),
-			Expression:  schemamigrator.JSONSubColumnIndexExpr(parentColumn, path),
-			Type:        "tokenbf_v1(10000, 2, 0)",
-			Granularity: 1,
-		}
-		indexes = append(indexes, ngramIndex, tokenIndex)
-	}
-
-	for _, index := range indexes {
-		alterStmt := schemamigrator.AlterTableAddIndex{
-			Database: r.logsDB,
-			Table:    r.logsLocalTableV2,
-			Index:    index,
-		}
-		op := alterStmt.OnCluster(r.cluster)
-		if err := r.db.Exec(ctx, op.ToSQL()); err != nil {
-			return errorsV2.NewInternalf(errorsV2.CodeInternal, "failed to create index: %s", err)
-		}
-	}
-	return nil
-}
-
-// PromoteAndIndexPaths handles promoting paths and creating indexes in one call.
-func (r *ClickHouseReader) PromoteAndIndexPaths(
-	ctx context.Context,
-	_ string,
-	paths ...model.PromotePathItem,
-) error {
-	if len(paths) == 0 {
-		return errorsV2.NewInvalidInputf(errorsV2.CodeInvalidInput, "paths cannot be empty")
-	}
-
-	// Load existing promoted paths once
-	existing := make(map[string]struct{})
-	rows, qerr := r.db.Query(ctx, "SELECT path FROM signoz_logs.distributed_promoted_paths")
-	if qerr == nil {
-		defer rows.Close()
-		for rows.Next() {
-			var p string
-			if err := rows.Scan(&p); err == nil {
-				existing[p] = struct{}{}
-			}
-		}
-	}
-
-	var toInsert []string
-	indexes := []string{}
-	for _, it := range paths {
-		if err := it.Validate(); err != nil {
-			return err
-		}
-		// remove the "body." prefix from the path
-		trimmedPath := strings.TrimPrefix(it.Path, telemetrytypes.BodyJSONStringSearchPrefix)
-		if it.Promote {
-			if _, promoted := existing[trimmedPath]; !promoted {
-				toInsert = append(toInsert, trimmedPath)
-			}
-		}
-		if it.Index {
-			parentColumn := telemetrylogs.LogsV2BodyJSONColumn
-			// if the path is already promoted or is being promoted, add it to the promoted column
-			if _, promoted := existing[trimmedPath]; promoted || it.Promote {
-				parentColumn = telemetrylogs.LogsV2BodyPromotedColumn
-			}
-
-			indexes = append(indexes, parentColumn+"."+trimmedPath)
-		}
-	}
-
-	if len(toInsert) > 0 {
-		err := r.PromotePaths(ctx, toInsert)
-		if err != nil {
-			return err
-		}
-	}
-
-	if len(indexes) > 0 {
-		if err := r.CreateJSONPathIndexes(ctx, indexes); err != nil {
-			return err
-		}
-	}
-
-	return nil
-=======
-	}
->>>>>>> 5667793d
+	}
 }
 
 func (r *ClickHouseReader) GetInstantQueryMetricsResult(ctx context.Context, queryParams *model.InstantQueryMetricsParams) (*promql.Result, *stats.QueryStats, *model.ApiError) {
@@ -1447,17 +1290,12 @@
 		coldStorageDuration = int(params.ToColdStorageDuration)
 	}
 
-<<<<<<< HEAD
-	tableNameArray := []string{r.logsDB + "." + r.logsLocalTableV2, r.logsDB + "." + r.logsResourceLocalTableV2}
-	tableNameArray = append(tableNameArray, fmt.Sprintf("%s.%s", r.logsDB, r.pathTypesLocalTable))
-=======
 	tableNameArray := []string{
 		r.logsDB + "." + r.logsLocalTableV2,
 		r.logsDB + "." + r.logsResourceLocalTableV2,
 		getLocalTableName(r.logsDB + "." + r.logsAttributeKeys),
 		getLocalTableName(r.logsDB + "." + r.logsResourceKeys),
 	}
->>>>>>> 5667793d
 
 	// check if there is existing things to be done
 	for _, tableName := range tableNameArray {
