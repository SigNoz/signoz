--- conflicted
+++ resolved
@@ -3690,7 +3690,6 @@
 	return &response, nil
 }
 
-<<<<<<< HEAD
 func (r *ClickHouseReader) GetMetricAttributeKeys(ctx context.Context, req *v3.FilterAttributeKeyRequest) (*v3.FilterAttributeKeyResponse, error) {
 
 	var query string
@@ -3719,8 +3718,8 @@
 		}
 		key := v3.AttributeKey{
 			Key:      attributeKey,
-			DataType: "STRING",
-			Type:     "ATTRIBUTE",
+			DataType: "String",
+			Type:     "tag",
 		}
 		response.AttributeKeys = append(response.AttributeKeys, key)
 	}
@@ -3754,11 +3753,12 @@
 		if err := rows.Scan(&atrributeValue); err != nil {
 			return nil, fmt.Errorf("error while scanning rows: %s", err.Error())
 		}
-		attributeValues.AttributeValues = append(attributeValues.AttributeValues, atrributeValue)
+		attributeValues.StringAttributeValues = append(attributeValues.StringAttributeValues, atrributeValue)
 	}
 
 	return &attributeValues, nil
-=======
+}
+
 func (r *ClickHouseReader) CheckClickHouse(ctx context.Context) error {
 	rows, err := r.db.Query(ctx, "SELECT 1")
 	if err != nil {
@@ -3767,5 +3767,4 @@
 	defer rows.Close()
 
 	return nil
->>>>>>> 230d4de3
 }