--- conflicted
+++ resolved
@@ -238,11 +238,7 @@
 }
 
 func (r *ClickHouseReader) ListBodySkipIndexes(ctx context.Context) ([]schemamigrator.Index, error) {
-<<<<<<< HEAD
 	return telemetrylogs.ListIndexes(ctx, r.cluster, r.db)
-=======
-	return telemetrylogs.ListIndexedPaths(ctx, r.cluster, r.db)
->>>>>>> 1bb9386e
 }
 
 func (r *ClickHouseReader) ListPromotedPaths(ctx context.Context) ([]string, error) {
@@ -356,19 +352,12 @@
 		// remove the "body." prefix from the path
 		trimmedPath := strings.TrimPrefix(it.Path, telemetrylogs.BodyJSONStringSearchPrefix)
 		if it.Promote {
-<<<<<<< HEAD
-			toInsert = append(toInsert, trimmedPath)
-		}
-		if it.Index {
-			parentColumn := collectorConstants.BodyJSONColumn
-=======
 			if _, promoted := existing[trimmedPath]; !promoted {
 				toInsert = append(toInsert, trimmedPath)
 			}
 		}
 		if it.Index {
 			parentColumn := telemetrylogs.LogsV2BodyJSONColumn
->>>>>>> 1bb9386e
 			// if the path is already promoted or is being promoted, add it to the promoted column
 			if _, promoted := existing[trimmedPath]; promoted || it.Promote {
 				parentColumn = telemetrylogs.LogsV2BodyPromotedColumn
