package clickhouseReader

import (
	"bytes"
	"context"
	"crypto/md5"
	"database/sql"
	"encoding/json"
	"flag"
	"fmt"
	"io/ioutil"
	"math/rand"
	"net"
	"net/http"
	"net/url"
	"os"
<<<<<<< HEAD
	"reflect"
=======
	"regexp"
>>>>>>> 913fe803
	"sort"
	"strconv"
	"strings"
	"sync"
	"time"

	"github.com/go-kit/log"
	"github.com/go-kit/log/level"
	"github.com/oklog/oklog/pkg/group"
	"github.com/pkg/errors"
	"github.com/prometheus/client_golang/prometheus"
	"github.com/prometheus/common/promlog"
	"github.com/prometheus/prometheus/config"
	"github.com/prometheus/prometheus/discovery"
	sd_config "github.com/prometheus/prometheus/discovery/config"
	"github.com/prometheus/prometheus/notifier"
	"github.com/prometheus/prometheus/promql"
	"github.com/prometheus/prometheus/rules"
	"github.com/prometheus/prometheus/scrape"
	"github.com/prometheus/prometheus/storage"
	"github.com/prometheus/prometheus/storage/remote"
	"github.com/prometheus/prometheus/util/stats"
	"github.com/prometheus/prometheus/util/strutil"
	"github.com/prometheus/tsdb"

	"github.com/ClickHouse/clickhouse-go/v2"
	"github.com/ClickHouse/clickhouse-go/v2/lib/driver"
	"github.com/jmoiron/sqlx"

	promModel "github.com/prometheus/common/model"
	"go.signoz.io/query-service/constants"
	am "go.signoz.io/query-service/integrations/alertManager"
	"go.signoz.io/query-service/model"
	"go.uber.org/zap"
)

const (
	primaryNamespace      = "clickhouse"
	archiveNamespace      = "clickhouse-archive"
	signozTraceDBName     = "signoz_traces"
<<<<<<< HEAD
	signozTraceTableName  = "signoz_index_v2"
	signozMetricDBName    = "signoz_metrics"
=======
	signozDurationMVTable = "durationSort"
	signozSpansTable      = "signoz_spans"
	signozErrorIndexTable = "signoz_error_index"
	signozTraceTableName  = "signoz_index_v2"
	signozMetricDBName    = "signoz_metrics"
	signozSampleName      = "samples"
	signozTSName          = "time_series"
>>>>>>> 913fe803
	signozSampleTableName = "samples"
	signozTSTableName     = "time_series"

	minTimespanForProgressiveSearch       = time.Hour
	minTimespanForProgressiveSearchMargin = time.Minute
	maxProgressiveSteps                   = 4
	charset                               = "abcdefghijklmnopqrstuvwxyz" +
		"ABCDEFGHIJKLMNOPQRSTUVWXYZ0123456789"
)

var (
	ErrNoOperationsTable            = errors.New("no operations table supplied")
	ErrNoIndexTable                 = errors.New("no index table supplied")
	ErrStartTimeRequired            = errors.New("start time is required for search queries")
	seededRand           *rand.Rand = rand.New(
		rand.NewSource(time.Now().UnixNano()))
)

// SpanWriter for reading spans from ClickHouse
type ClickHouseReader struct {
	db              clickhouse.Conn
	localDB         *sqlx.DB
	traceDB         string
	operationsTable string
	durationTable   string
	indexTable      string
	errorTable      string
	spansTable      string
	queryEngine     *promql.Engine
	remoteStorage   *remote.Storage
	ruleManager     *rules.Manager
	promConfig      *config.Config
	alertManager    am.Manager
}

// NewTraceReader returns a TraceReader for the database
func NewReader(localDB *sqlx.DB) *ClickHouseReader {

	datasource := os.Getenv("ClickHouseUrl")
	options := NewOptions(datasource, primaryNamespace, archiveNamespace)
	db, err := initialize(options)

	if err != nil {
		zap.S().Error(err)
		os.Exit(1)
	}

	alertManager := am.New("")

	return &ClickHouseReader{
		db:              db,
		localDB:         localDB,
		traceDB:         options.primary.TraceDB,
		alertManager:    alertManager,
		operationsTable: options.primary.OperationsTable,
		indexTable:      options.primary.IndexTable,
		errorTable:      options.primary.ErrorTable,
		durationTable:   options.primary.DurationTable,
		spansTable:      options.primary.SpansTable,
	}
}

func (r *ClickHouseReader) Start() {
	logLevel := promlog.AllowedLevel{}
	logLevel.Set("debug")
	// allowedFormat := promlog.AllowedFormat{}
	// allowedFormat.Set("logfmt")

	// promlogConfig := promlog.Config{
	// 	Level:  &logLevel,
	// 	Format: &allowedFormat,
	// }

	logger := promlog.New(logLevel)

	startTime := func() (int64, error) {
		return int64(promModel.Latest), nil

	}

	remoteStorage := remote.NewStorage(log.With(logger, "component", "remote"), startTime, time.Duration(1*time.Minute))

	// conf, err := config.LoadFile(*filename)
	// if err != nil {
	// 	zap.S().Error("couldn't load configuration (--config.file=%q): %v", filename, err)
	// }

	// err = remoteStorage.ApplyConfig(conf)
	// if err != nil {
	// 	zap.S().Error("Error in remoteStorage.ApplyConfig: ", err)
	// }
	cfg := struct {
		configFile string

		localStoragePath    string
		notifier            notifier.Options
		notifierTimeout     promModel.Duration
		forGracePeriod      promModel.Duration
		outageTolerance     promModel.Duration
		resendDelay         promModel.Duration
		tsdb                tsdb.Options
		lookbackDelta       promModel.Duration
		webTimeout          promModel.Duration
		queryTimeout        promModel.Duration
		queryConcurrency    int
		queryMaxSamples     int
		RemoteFlushDeadline promModel.Duration

		prometheusURL string

		logLevel promlog.AllowedLevel
	}{
		notifier: notifier.Options{
			Registerer: prometheus.DefaultRegisterer,
		},
	}

	flag.StringVar(&cfg.configFile, "config", "./config/prometheus.yml", "(prometheus config to read metrics)")
	flag.Parse()

	// fanoutStorage := remoteStorage
	fanoutStorage := storage.NewFanout(logger, remoteStorage)
	localStorage := remoteStorage

	cfg.notifier.QueueCapacity = 10000
	cfg.notifierTimeout = promModel.Duration(time.Duration.Seconds(10))
	notifier := notifier.NewManager(&cfg.notifier, log.With(logger, "component", "notifier"))
	// notifier.ApplyConfig(conf)

	ExternalURL, err := computeExternalURL("", "0.0.0.0:3301")
	if err != nil {
		fmt.Fprintln(os.Stderr, errors.Wrapf(err, "parse external URL %q", ExternalURL.String()))
		os.Exit(2)
	}

	cfg.outageTolerance = promModel.Duration(time.Duration.Hours(1))
	cfg.forGracePeriod = promModel.Duration(time.Duration.Minutes(10))
	cfg.resendDelay = promModel.Duration(time.Duration.Minutes(1))

	ctxScrape, cancelScrape := context.WithCancel(context.Background())
	discoveryManagerScrape := discovery.NewManager(ctxScrape, log.With(logger, "component", "discovery manager scrape"), discovery.Name("scrape"))

	ctxNotify, cancelNotify := context.WithCancel(context.Background())
	discoveryManagerNotify := discovery.NewManager(ctxNotify, log.With(logger, "component", "discovery manager notify"), discovery.Name("notify"))

	scrapeManager := scrape.NewManager(log.With(logger, "component", "scrape manager"), fanoutStorage)

	opts := promql.EngineOpts{
		Logger:        log.With(logger, "component", "query engine"),
		Reg:           nil,
		MaxConcurrent: 20,
		MaxSamples:    50000000,
		Timeout:       time.Duration(2 * time.Minute),
	}

	queryEngine := promql.NewEngine(opts)

	ruleManager := rules.NewManager(&rules.ManagerOptions{
		Appendable:      fanoutStorage,
		TSDB:            localStorage,
		QueryFunc:       rules.EngineQueryFunc(queryEngine, fanoutStorage),
		NotifyFunc:      sendAlerts(notifier, ExternalURL.String()),
		Context:         context.Background(),
		ExternalURL:     ExternalURL,
		Registerer:      prometheus.DefaultRegisterer,
		Logger:          log.With(logger, "component", "rule manager"),
		OutageTolerance: time.Duration(cfg.outageTolerance),
		ForGracePeriod:  time.Duration(cfg.forGracePeriod),
		ResendDelay:     time.Duration(cfg.resendDelay),
	})

	reloaders := []func(cfg *config.Config) error{
		remoteStorage.ApplyConfig,
		// The Scrape and notifier managers need to reload before the Discovery manager as
		// they need to read the most updated config when receiving the new targets list.
		notifier.ApplyConfig,
		scrapeManager.ApplyConfig,
		func(cfg *config.Config) error {
			c := make(map[string]sd_config.ServiceDiscoveryConfig)
			for _, v := range cfg.ScrapeConfigs {
				c[v.JobName] = v.ServiceDiscoveryConfig
			}
			return discoveryManagerScrape.ApplyConfig(c)
		},
		func(cfg *config.Config) error {
			c := make(map[string]sd_config.ServiceDiscoveryConfig)
			for _, v := range cfg.AlertingConfig.AlertmanagerConfigs {
				// AlertmanagerConfigs doesn't hold an unique identifier so we use the config hash as the identifier.
				b, err := json.Marshal(v)
				if err != nil {
					return err
				}
				c[fmt.Sprintf("%x", md5.Sum(b))] = v.ServiceDiscoveryConfig
			}
			return discoveryManagerNotify.ApplyConfig(c)
		},
		// func(cfg *config.Config) error {
		// 	// Get all rule files matching the configuration oaths.
		// 	var files []string
		// 	for _, pat := range cfg.RuleFiles {
		// 		fs, err := filepath.Glob(pat)
		// 		if err != nil {
		// 			// The only error can be a bad pattern.
		// 			return fmt.Errorf("error retrieving rule files for %s: %s", pat, err)
		// 		}
		// 		files = append(files, fs...)
		// 	}
		// 	return ruleManager.Update(time.Duration(cfg.GlobalConfig.EvaluationInterval), files)
		// },

	}

	// sync.Once is used to make sure we can close the channel at different execution stages(SIGTERM or when the config is loaded).
	type closeOnce struct {
		C     chan struct{}
		once  sync.Once
		Close func()
	}
	// Wait until the server is ready to handle reloading.
	reloadReady := &closeOnce{
		C: make(chan struct{}),
	}
	reloadReady.Close = func() {
		reloadReady.once.Do(func() {
			close(reloadReady.C)
		})
	}

	var g group.Group
	{
		// Scrape discovery manager.
		g.Add(
			func() error {
				err := discoveryManagerScrape.Run()
				level.Info(logger).Log("msg", "Scrape discovery manager stopped")
				return err
			},
			func(err error) {
				level.Info(logger).Log("msg", "Stopping scrape discovery manager...")
				cancelScrape()
			},
		)
	}
	{
		// Notify discovery manager.
		g.Add(
			func() error {
				err := discoveryManagerNotify.Run()
				level.Info(logger).Log("msg", "Notify discovery manager stopped")
				return err
			},
			func(err error) {
				level.Info(logger).Log("msg", "Stopping notify discovery manager...")
				cancelNotify()
			},
		)
	}
	{
		// Scrape manager.
		g.Add(
			func() error {
				// When the scrape manager receives a new targets list
				// it needs to read a valid config for each job.
				// It depends on the config being in sync with the discovery manager so
				// we wait until the config is fully loaded.
				<-reloadReady.C

				err := scrapeManager.Run(discoveryManagerScrape.SyncCh())
				level.Info(logger).Log("msg", "Scrape manager stopped")
				return err
			},
			func(err error) {
				// Scrape manager needs to be stopped before closing the local TSDB
				// so that it doesn't try to write samples to a closed storage.
				level.Info(logger).Log("msg", "Stopping scrape manager...")
				scrapeManager.Stop()
			},
		)
	}
	{
		// Initial configuration loading.
		cancel := make(chan struct{})
		g.Add(
			func() error {
				// select {
				// case <-dbOpen:
				// 	break
				// // In case a shutdown is initiated before the dbOpen is released
				// case <-cancel:
				// 	reloadReady.Close()
				// 	return nil
				// }
				r.promConfig, err = reloadConfig(cfg.configFile, logger, reloaders...)
				if err != nil {
					return fmt.Errorf("error loading config from %q: %s", cfg.configFile, err)
				}

				reloadReady.Close()

				rules, apiErrorObj := r.GetRulesFromDB()

				if apiErrorObj != nil {
					zap.S().Errorf("Not able to read rules from DB")
				}
				for _, rule := range *rules {
					apiErrorObj = r.LoadRule(rule)
					if apiErrorObj != nil {
						zap.S().Errorf("Not able to load rule with id=%d loaded from DB", rule.Id, rule.Data)
					}
				}

				channels, apiErrorObj := r.GetChannels()

				if apiErrorObj != nil {
					zap.S().Errorf("Not able to read channels from DB")
				}
				for _, channel := range *channels {
					apiErrorObj = r.LoadChannel(&channel)
					if apiErrorObj != nil {
						zap.S().Errorf("Not able to load channel with id=%d loaded from DB", channel.Id, channel.Data)
					}
				}

				<-cancel

				return nil
			},
			func(err error) {
				close(cancel)
			},
		)
	}
	{
		// Rule manager.
		// TODO(krasi) refactor ruleManager.Run() to be blocking to avoid using an extra blocking channel.
		cancel := make(chan struct{})
		g.Add(
			func() error {
				<-reloadReady.C
				ruleManager.Run()
				<-cancel
				return nil
			},
			func(err error) {
				ruleManager.Stop()
				close(cancel)
			},
		)
	}
	{
		// Notifier.

		// Calling notifier.Stop() before ruleManager.Stop() will cause a panic if the ruleManager isn't running,
		// so keep this interrupt after the ruleManager.Stop().
		g.Add(
			func() error {
				// When the notifier manager receives a new targets list
				// it needs to read a valid config for each job.
				// It depends on the config being in sync with the discovery manager
				// so we wait until the config is fully loaded.
				<-reloadReady.C

				notifier.Run(discoveryManagerNotify.SyncCh())
				level.Info(logger).Log("msg", "Notifier manager stopped")
				return nil
			},
			func(err error) {
				notifier.Stop()
			},
		)
	}
	r.queryEngine = queryEngine
	r.remoteStorage = remoteStorage
	r.ruleManager = ruleManager

	if err := g.Run(); err != nil {
		level.Error(logger).Log("err", err)
		os.Exit(1)
	}

}

func reloadConfig(filename string, logger log.Logger, rls ...func(*config.Config) error) (promConfig *config.Config, err error) {
	level.Info(logger).Log("msg", "Loading configuration file", "filename", filename)

	conf, err := config.LoadFile(filename)
	if err != nil {
		return nil, fmt.Errorf("couldn't load configuration (--config.file=%q): %v", filename, err)
	}

	failed := false
	for _, rl := range rls {
		if err := rl(conf); err != nil {
			level.Error(logger).Log("msg", "Failed to apply configuration", "err", err)
			failed = true
		}
	}
	if failed {
		return nil, fmt.Errorf("one or more errors occurred while applying the new configuration (--config.file=%q)", filename)
	}
	level.Info(logger).Log("msg", "Completed loading of configuration file", "filename", filename)
	return conf, nil
}

func startsOrEndsWithQuote(s string) bool {
	return strings.HasPrefix(s, "\"") || strings.HasPrefix(s, "'") ||
		strings.HasSuffix(s, "\"") || strings.HasSuffix(s, "'")
}

// computeExternalURL computes a sanitized external URL from a raw input. It infers unset
// URL parts from the OS and the given listen address.
func computeExternalURL(u, listenAddr string) (*url.URL, error) {
	if u == "" {
		hostname, err := os.Hostname()
		if err != nil {
			return nil, err
		}
		_, port, err := net.SplitHostPort(listenAddr)
		if err != nil {
			return nil, err
		}
		u = fmt.Sprintf("http://%s:%s/", hostname, port)
	}

	if startsOrEndsWithQuote(u) {
		return nil, fmt.Errorf("URL must not begin or end with quotes")
	}

	eu, err := url.Parse(u)
	if err != nil {
		return nil, err
	}

	ppref := strings.TrimRight(eu.Path, "/")
	if ppref != "" && !strings.HasPrefix(ppref, "/") {
		ppref = "/" + ppref
	}
	eu.Path = ppref

	return eu, nil
}

// sendAlerts implements the rules.NotifyFunc for a Notifier.
func sendAlerts(n *notifier.Manager, externalURL string) rules.NotifyFunc {
	return func(ctx context.Context, expr string, alerts ...*rules.Alert) {
		var res []*notifier.Alert

		for _, alert := range alerts {
			a := &notifier.Alert{
				StartsAt:     alert.FiredAt,
				Labels:       alert.Labels,
				Annotations:  alert.Annotations,
				GeneratorURL: externalURL + strutil.TableLinkForExpression(expr),
			}
			if !alert.ResolvedAt.IsZero() {
				a.EndsAt = alert.ResolvedAt
			} else {
				a.EndsAt = alert.ValidUntil
			}
			res = append(res, a)
		}

		if len(alerts) > 0 {
			n.Send(res...)
		}
	}
}

func initialize(options *Options) (clickhouse.Conn, error) {

	db, err := connect(options.getPrimary())
	if err != nil {
		return nil, fmt.Errorf("error connecting to primary db: %v", err)
	}

	return db, nil
}

func connect(cfg *namespaceConfig) (clickhouse.Conn, error) {
	if cfg.Encoding != EncodingJSON && cfg.Encoding != EncodingProto {
		return nil, fmt.Errorf("unknown encoding %q, supported: %q, %q", cfg.Encoding, EncodingJSON, EncodingProto)
	}

	return cfg.Connector(cfg)
}

type byAlertStateAndNameSorter struct {
	alerts []*AlertingRuleWithGroup
}

func (s byAlertStateAndNameSorter) Len() int {
	return len(s.alerts)
}

func (s byAlertStateAndNameSorter) Less(i, j int) bool {
	return s.alerts[i].State() > s.alerts[j].State() ||
		(s.alerts[i].State() == s.alerts[j].State() &&
			s.alerts[i].Name() < s.alerts[j].Name())
}

func (s byAlertStateAndNameSorter) Swap(i, j int) {
	s.alerts[i], s.alerts[j] = s.alerts[j], s.alerts[i]
}

type AlertingRuleWithGroup struct {
	rules.AlertingRule
	Id int
}

func (r *ClickHouseReader) GetRulesFromDB() (*[]model.RuleResponseItem, *model.ApiError) {

	rules := []model.RuleResponseItem{}

	query := fmt.Sprintf("SELECT id, updated_at, data FROM rules")

	err := r.localDB.Select(&rules, query)

	zap.S().Info(query)

	if err != nil {
		zap.S().Debug("Error in processing sql query: ", err)
		return nil, &model.ApiError{Typ: model.ErrorInternal, Err: err}
	}

	return &rules, nil
}

func (r *ClickHouseReader) GetRule(id string) (*model.RuleResponseItem, *model.ApiError) {

	idInt, _ := strconv.Atoi(id)

	rule := &model.RuleResponseItem{}

	query := fmt.Sprintf("SELECT id, updated_at, data FROM rules WHERE id=%d", idInt)

	err := r.localDB.Get(rule, query)

	zap.S().Info(query)

	if err != nil {
		zap.S().Debug("Error in processing sql query: ", err)
		return nil, &model.ApiError{Typ: model.ErrorInternal, Err: err}
	}

	return rule, nil
}

func (r *ClickHouseReader) ListRulesFromProm() (*model.AlertDiscovery, *model.ApiError) {

	groups := r.ruleManager.RuleGroups()

	alertingRulesWithGroupObjects := []*AlertingRuleWithGroup{}

	for _, group := range groups {
		groupNameParts := strings.Split(group.Name(), "-groupname")
		if len(groupNameParts) < 2 {
			continue
		}
		id, _ := strconv.Atoi(groupNameParts[0])
		for _, rule := range group.Rules() {
			if alertingRule, ok := rule.(*rules.AlertingRule); ok {
				alertingRulesWithGroupObject := AlertingRuleWithGroup{
					*alertingRule,
					id,
				}
				alertingRulesWithGroupObjects = append(alertingRulesWithGroupObjects, &alertingRulesWithGroupObject)
			}
		}
	}

	// alertingRules := r.ruleManager.AlertingRules()

	alertsSorter := byAlertStateAndNameSorter{alerts: alertingRulesWithGroupObjects}
	sort.Sort(alertsSorter)
	alerts := []*model.AlertingRuleResponse{}

	for _, alertingRule := range alertsSorter.alerts {

		alertingRuleResponseObject := &model.AlertingRuleResponse{
			Labels: alertingRule.Labels(),
			// Annotations: alertingRule.Annotations(),
			Name: alertingRule.Name(),
			Id:   alertingRule.Id,
		}
		if len(alertingRule.ActiveAlerts()) == 0 {
			alertingRuleResponseObject.State = rules.StateInactive.String()
		} else {
			alertingRuleResponseObject.State = (*(alertingRule.ActiveAlerts()[0])).State.String()
		}

		alerts = append(
			alerts,
			alertingRuleResponseObject,
		)
	}

	res := &model.AlertDiscovery{Alerts: alerts}

	return res, nil
}

func (r *ClickHouseReader) LoadRule(rule model.RuleResponseItem) *model.ApiError {

	groupName := fmt.Sprintf("%d-groupname", rule.Id)

	err := r.ruleManager.AddGroup(time.Duration(r.promConfig.GlobalConfig.EvaluationInterval), rule.Data, groupName)

	if err != nil {
		return &model.ApiError{Typ: model.ErrorInternal, Err: err}
	}

	return nil
}

func (r *ClickHouseReader) LoadChannel(channel *model.ChannelItem) *model.ApiError {

	receiver := &am.Receiver{}
	if err := json.Unmarshal([]byte(channel.Data), receiver); err != nil { // Parse []byte to go struct pointer
		return &model.ApiError{Typ: model.ErrorBadData, Err: err}
	}

	response, err := http.Post(constants.GetAlertManagerApiPrefix()+"v1/receivers", "application/json", bytes.NewBuffer([]byte(channel.Data)))

	if err != nil {
		zap.S().Errorf("Error in getting response of API call to alertmanager/v1/receivers\n", err)
		return &model.ApiError{Typ: model.ErrorInternal, Err: err}
	}
	if response.StatusCode > 299 {
		responseData, _ := ioutil.ReadAll(response.Body)

		err := fmt.Errorf("Error in getting 2xx response in API call to alertmanager/v1/receivers\n Status: %s \n Data: %s", response.Status, string(responseData))
		zap.S().Error(err)

		return &model.ApiError{Typ: model.ErrorInternal, Err: err}
	}

	return nil
}

func (r *ClickHouseReader) GetChannel(id string) (*model.ChannelItem, *model.ApiError) {

	idInt, _ := strconv.Atoi(id)
	channel := model.ChannelItem{}

	query := fmt.Sprintf("SELECT id, created_at, updated_at, name, type, data data FROM notification_channels WHERE id=%d", idInt)

	err := r.localDB.Get(&channel, query)

	zap.S().Info(query)

	if err != nil {
		zap.S().Debug("Error in processing sql query: ", err)
		return nil, &model.ApiError{Typ: model.ErrorInternal, Err: err}
	}

	return &channel, nil

}

func (r *ClickHouseReader) DeleteChannel(id string) *model.ApiError {

	idInt, _ := strconv.Atoi(id)

	channelToDelete, apiErrorObj := r.GetChannel(id)

	if apiErrorObj != nil {
		return apiErrorObj
	}

	tx, err := r.localDB.Begin()
	if err != nil {
		return &model.ApiError{Typ: model.ErrorInternal, Err: err}
	}

	{
		stmt, err := tx.Prepare(`DELETE FROM notification_channels WHERE id=$1;`)
		if err != nil {
			zap.S().Errorf("Error in preparing statement for INSERT to notification_channels\n", err)
			tx.Rollback()
			return &model.ApiError{Typ: model.ErrorInternal, Err: err}
		}
		defer stmt.Close()

		if _, err := stmt.Exec(idInt); err != nil {
			zap.S().Errorf("Error in Executing prepared statement for INSERT to notification_channels\n", err)
			tx.Rollback() // return an error too, we may want to wrap them
			return &model.ApiError{Typ: model.ErrorInternal, Err: err}
		}
	}

	apiError := r.alertManager.DeleteRoute(channelToDelete.Name)
	if apiError != nil {
		tx.Rollback()
		return apiError
	}

	err = tx.Commit()
	if err != nil {
		zap.S().Errorf("Error in commiting transaction for DELETE command to notification_channels\n", err)
		return &model.ApiError{Typ: model.ErrorInternal, Err: err}
	}

	return nil

}

func (r *ClickHouseReader) GetChannels() (*[]model.ChannelItem, *model.ApiError) {

	channels := []model.ChannelItem{}

	query := fmt.Sprintf("SELECT id, created_at, updated_at, name, type, data data FROM notification_channels")

	err := r.localDB.Select(&channels, query)

	zap.S().Info(query)

	if err != nil {
		zap.S().Debug("Error in processing sql query: ", err)
		return nil, &model.ApiError{Typ: model.ErrorInternal, Err: err}
	}

	return &channels, nil

}

func getChannelType(receiver *am.Receiver) string {

	if receiver.EmailConfigs != nil {
		return "email"
	}
	if receiver.OpsGenieConfigs != nil {
		return "opsgenie"
	}
	if receiver.PagerdutyConfigs != nil {
		return "pagerduty"
	}
	if receiver.PushoverConfigs != nil {
		return "pushover"
	}
	if receiver.SNSConfigs != nil {
		return "sns"
	}
	if receiver.SlackConfigs != nil {
		return "slack"
	}
	if receiver.VictorOpsConfigs != nil {
		return "victorops"
	}
	if receiver.WebhookConfigs != nil {
		return "webhook"
	}
	if receiver.WechatConfigs != nil {
		return "wechat"
	}

	return ""
}

func (r *ClickHouseReader) EditChannel(receiver *am.Receiver, id string) (*am.Receiver, *model.ApiError) {

	idInt, _ := strconv.Atoi(id)

	channel, apiErrObj := r.GetChannel(id)

	if apiErrObj != nil {
		return nil, apiErrObj
	}
	if channel.Name != receiver.Name {
		return nil, &model.ApiError{Typ: model.ErrorBadData, Err: fmt.Errorf("channel name cannot be changed")}
	}

	tx, err := r.localDB.Begin()
	if err != nil {
		return nil, &model.ApiError{Typ: model.ErrorInternal, Err: err}
	}

	channel_type := getChannelType(receiver)
	receiverString, _ := json.Marshal(receiver)

	{
		stmt, err := tx.Prepare(`UPDATE notification_channels SET updated_at=$1, type=$2, data=$3 WHERE id=$4;`)

		if err != nil {
			zap.S().Errorf("Error in preparing statement for UPDATE to notification_channels\n", err)
			tx.Rollback()
			return nil, &model.ApiError{Typ: model.ErrorInternal, Err: err}
		}
		defer stmt.Close()

		if _, err := stmt.Exec(time.Now(), channel_type, string(receiverString), idInt); err != nil {
			zap.S().Errorf("Error in Executing prepared statement for UPDATE to notification_channels\n", err)
			tx.Rollback() // return an error too, we may want to wrap them
			return nil, &model.ApiError{Typ: model.ErrorInternal, Err: err}
		}
	}

	apiError := r.alertManager.EditRoute(receiver)
	if apiError != nil {
		tx.Rollback()
		return nil, apiError
	}

	err = tx.Commit()
	if err != nil {
		zap.S().Errorf("Error in commiting transaction for INSERT to notification_channels\n", err)
		return nil, &model.ApiError{Typ: model.ErrorInternal, Err: err}
	}

	return receiver, nil

}

func (r *ClickHouseReader) CreateChannel(receiver *am.Receiver) (*am.Receiver, *model.ApiError) {

	tx, err := r.localDB.Begin()
	if err != nil {
		return nil, &model.ApiError{Typ: model.ErrorInternal, Err: err}
	}

	channel_type := getChannelType(receiver)
	receiverString, _ := json.Marshal(receiver)

	// todo: check if the channel name already exists, raise an error if so

	{
		stmt, err := tx.Prepare(`INSERT INTO notification_channels (created_at, updated_at, name, type, data) VALUES($1,$2,$3,$4,$5);`)
		if err != nil {
			zap.S().Errorf("Error in preparing statement for INSERT to notification_channels\n", err)
			tx.Rollback()
			return nil, &model.ApiError{Typ: model.ErrorInternal, Err: err}
		}
		defer stmt.Close()

		if _, err := stmt.Exec(time.Now(), time.Now(), receiver.Name, channel_type, string(receiverString)); err != nil {
			zap.S().Errorf("Error in Executing prepared statement for INSERT to notification_channels\n", err)
			tx.Rollback() // return an error too, we may want to wrap them
			return nil, &model.ApiError{Typ: model.ErrorInternal, Err: err}
		}
	}

	apiError := r.alertManager.AddRoute(receiver)
	if apiError != nil {
		tx.Rollback()
		return nil, apiError
	}

	err = tx.Commit()
	if err != nil {
		zap.S().Errorf("Error in commiting transaction for INSERT to notification_channels\n", err)
		return nil, &model.ApiError{Typ: model.ErrorInternal, Err: err}
	}

	return receiver, nil

}

func (r *ClickHouseReader) CreateRule(rule string) *model.ApiError {

	tx, err := r.localDB.Begin()
	if err != nil {
		return &model.ApiError{Typ: model.ErrorInternal, Err: err}
	}

	var lastInsertId int64

	{
		stmt, err := tx.Prepare(`INSERT into rules (updated_at, data) VALUES($1,$2);`)
		if err != nil {
			zap.S().Errorf("Error in preparing statement for INSERT to rules\n", err)
			tx.Rollback()
			return &model.ApiError{Typ: model.ErrorInternal, Err: err}
		}
		defer stmt.Close()

		result, err := stmt.Exec(time.Now(), rule)
		if err != nil {
			zap.S().Errorf("Error in Executing prepared statement for INSERT to rules\n", err)
			tx.Rollback() // return an error too, we may want to wrap them
			return &model.ApiError{Typ: model.ErrorInternal, Err: err}
		}
		lastInsertId, _ = result.LastInsertId()

		groupName := fmt.Sprintf("%d-groupname", lastInsertId)

		err = r.ruleManager.AddGroup(time.Duration(r.promConfig.GlobalConfig.EvaluationInterval), rule, groupName)

		if err != nil {
			tx.Rollback()
			return &model.ApiError{Typ: model.ErrorInternal, Err: err}
		}
	}
	err = tx.Commit()
	if err != nil {
		zap.S().Errorf("Error in commiting transaction for INSERT to rules\n", err)
		return &model.ApiError{Typ: model.ErrorInternal, Err: err}
	}
	return nil
}

func (r *ClickHouseReader) EditRule(rule string, id string) *model.ApiError {

	idInt, _ := strconv.Atoi(id)

	tx, err := r.localDB.Begin()
	if err != nil {
		return &model.ApiError{Typ: model.ErrorInternal, Err: err}
	}

	{
		stmt, err := tx.Prepare(`UPDATE rules SET updated_at=$1, data=$2 WHERE id=$3;`)
		if err != nil {
			zap.S().Errorf("Error in preparing statement for UPDATE to rules\n", err)
			tx.Rollback()
			return &model.ApiError{Typ: model.ErrorInternal, Err: err}
		}
		defer stmt.Close()

		if _, err := stmt.Exec(time.Now(), rule, idInt); err != nil {
			zap.S().Errorf("Error in Executing prepared statement for UPDATE to rules\n", err)
			tx.Rollback() // return an error too, we may want to wrap them
			return &model.ApiError{Typ: model.ErrorInternal, Err: err}
		}

		groupName := fmt.Sprintf("%d-groupname", idInt)

		err = r.ruleManager.EditGroup(time.Duration(r.promConfig.GlobalConfig.EvaluationInterval), rule, groupName)

		if err != nil {
			tx.Rollback()
			return &model.ApiError{Typ: model.ErrorInternal, Err: err}
		}
	}

	err = tx.Commit()
	if err != nil {
		zap.S().Errorf("Error in commiting transaction for UPDATE to rules\n", err)
		return &model.ApiError{Typ: model.ErrorInternal, Err: err}
	}

	return nil
}

func (r *ClickHouseReader) DeleteRule(id string) *model.ApiError {

	idInt, _ := strconv.Atoi(id)

	tx, err := r.localDB.Begin()
	if err != nil {
		return &model.ApiError{Typ: model.ErrorInternal, Err: err}
	}

	{
		stmt, err := tx.Prepare(`DELETE FROM rules WHERE id=$1;`)

		if err != nil {
			return &model.ApiError{Typ: model.ErrorInternal, Err: err}
		}
		defer stmt.Close()

		if _, err := stmt.Exec(idInt); err != nil {
			zap.S().Errorf("Error in Executing prepared statement for DELETE to rules\n", err)
			tx.Rollback() // return an error too, we may want to wrap them
			return &model.ApiError{Typ: model.ErrorInternal, Err: err}
		}

		groupName := fmt.Sprintf("%d-groupname", idInt)

		rule := "" // dummy rule to pass to function
		// err = r.ruleManager.UpdateGroupWithAction(time.Duration(r.promConfig.GlobalConfig.EvaluationInterval), rule, groupName, "delete")
		err = r.ruleManager.DeleteGroup(time.Duration(r.promConfig.GlobalConfig.EvaluationInterval), rule, groupName)

		if err != nil {
			tx.Rollback()
			zap.S().Errorf("Error in deleting rule from rulemanager...\n", err)
			return &model.ApiError{Typ: model.ErrorInternal, Err: err}
		}

	}

	err = tx.Commit()
	if err != nil {
		zap.S().Errorf("Error in commiting transaction for deleting rules\n", err)
		return &model.ApiError{Typ: model.ErrorInternal, Err: err}
	}

	return nil
}

func (r *ClickHouseReader) GetInstantQueryMetricsResult(ctx context.Context, queryParams *model.InstantQueryMetricsParams) (*promql.Result, *stats.QueryStats, *model.ApiError) {
	qry, err := r.queryEngine.NewInstantQuery(r.remoteStorage, queryParams.Query, queryParams.Time)
	if err != nil {
		return nil, nil, &model.ApiError{Typ: model.ErrorBadData, Err: err}
	}

	res := qry.Exec(ctx)

	// Optional stats field in response if parameter "stats" is not empty.
	var qs *stats.QueryStats
	if queryParams.Stats != "" {
		qs = stats.NewQueryStats(qry.Stats())
	}

	qry.Close()
	return res, qs, nil

}

func (r *ClickHouseReader) GetQueryRangeResult(ctx context.Context, query *model.QueryRangeParams) (*promql.Result, *stats.QueryStats, *model.ApiError) {

	qry, err := r.queryEngine.NewRangeQuery(r.remoteStorage, query.Query, query.Start, query.End, query.Step)

	if err != nil {
		return nil, nil, &model.ApiError{Typ: model.ErrorBadData, Err: err}
	}

	res := qry.Exec(ctx)

	// Optional stats field in response if parameter "stats" is not empty.
	var qs *stats.QueryStats
	if query.Stats != "" {
		qs = stats.NewQueryStats(qry.Stats())
	}

	qry.Close()
	return res, qs, nil
}

func (r *ClickHouseReader) GetServicesList(ctx context.Context) (*[]string, error) {

	services := []string{}
	query := fmt.Sprintf(`SELECT DISTINCT serviceName FROM %s.%s WHERE toDate(timestamp) > now() - INTERVAL 1 DAY`, r.traceDB, r.indexTable)

	rows, err := r.db.Query(ctx, query)

	zap.S().Info(query)

	if err != nil {
		zap.S().Debug("Error in processing sql query: ", err)
		return nil, fmt.Errorf("Error in processing sql query")
	}

	defer rows.Close()
	for rows.Next() {
		var serviceName string
		if err := rows.Scan(&serviceName); err != nil {
			return &services, err
		}
		services = append(services, serviceName)
	}
	return &services, nil
}

func (r *ClickHouseReader) GetServices(ctx context.Context, queryParams *model.GetServicesParams) (*[]model.ServiceItem, *model.ApiError) {

	if r.indexTable == "" {
		return nil, &model.ApiError{Typ: model.ErrorExec, Err: ErrNoIndexTable}
	}

	serviceItems := []model.ServiceItem{}

	query := fmt.Sprintf("SELECT serviceName, quantile(0.99)(durationNano) as p99, avg(durationNano) as avgDuration, count(*) as numCalls FROM %s.%s WHERE timestamp>='%s' AND timestamp<='%s' AND kind='2'", r.traceDB, r.indexTable, strconv.FormatInt(queryParams.Start.UnixNano(), 10), strconv.FormatInt(queryParams.End.UnixNano(), 10))
	args := []interface{}{}
	args, errStatus := buildQueryWithTagParams(ctx, queryParams.Tags, &query, args)
	if errStatus != nil {
		return nil, errStatus
	}
	query += " GROUP BY serviceName ORDER BY p99 DESC"
	err := r.db.Select(ctx, &serviceItems, query, args...)

	zap.S().Info(query)

	if err != nil {
		zap.S().Debug("Error in processing sql query: ", err)
		return nil, &model.ApiError{Typ: model.ErrorExec, Err: fmt.Errorf("Error in processing sql query")}
	}

	//////////////////		Below block gets 5xx of services
	serviceErrorItems := []model.ServiceItem{}

	query = fmt.Sprintf("SELECT serviceName, count(*) as numErrors FROM %s.%s WHERE timestamp>='%s' AND timestamp<='%s' AND kind='2' AND (statusCode>=500 OR statusCode=2)", r.traceDB, r.indexTable, strconv.FormatInt(queryParams.Start.UnixNano(), 10), strconv.FormatInt(queryParams.End.UnixNano(), 10))
	args = []interface{}{}
	args, errStatus = buildQueryWithTagParams(ctx, queryParams.Tags, &query, args)
	if errStatus != nil {
		return nil, errStatus
	}
	query += " GROUP BY serviceName"
	err = r.db.Select(ctx, &serviceErrorItems, query, args...)

	zap.S().Info(query)

	if err != nil {
		zap.S().Debug("Error in processing sql query: ", err)
		return nil, &model.ApiError{Typ: model.ErrorExec, Err: fmt.Errorf("Error in processing sql query")}
	}

	m5xx := make(map[string]uint64)

	for j := range serviceErrorItems {
		m5xx[serviceErrorItems[j].ServiceName] = serviceErrorItems[j].NumErrors
	}
	///////////////////////////////////////////

	//////////////////		Below block gets 4xx of services

	service4xxItems := []model.ServiceItem{}

	query = fmt.Sprintf("SELECT serviceName, count(*) as num4xx FROM %s.%s WHERE timestamp>='%s' AND timestamp<='%s' AND kind='2' AND statusCode>=400 AND statusCode<500", r.traceDB, r.indexTable, strconv.FormatInt(queryParams.Start.UnixNano(), 10), strconv.FormatInt(queryParams.End.UnixNano(), 10))
	args = []interface{}{}
	args, errStatus = buildQueryWithTagParams(ctx, queryParams.Tags, &query, args)
	if errStatus != nil {
		return nil, errStatus
	}
	query += " GROUP BY serviceName"
	err = r.db.Select(ctx, &service4xxItems, query, args...)

	zap.S().Info(query)

	if err != nil {
		zap.S().Debug("Error in processing sql query: ", err)
		return nil, &model.ApiError{Typ: model.ErrorExec, Err: fmt.Errorf("Error in processing sql query")}
	}

	m4xx := make(map[string]uint64)

	for j := range service4xxItems {
		m5xx[service4xxItems[j].ServiceName] = service4xxItems[j].Num4XX
	}

	for i := range serviceItems {
		if val, ok := m5xx[serviceItems[i].ServiceName]; ok {
			serviceItems[i].NumErrors = val
		}
		if val, ok := m4xx[serviceItems[i].ServiceName]; ok {
			serviceItems[i].Num4XX = val
		}
		serviceItems[i].CallRate = float64(serviceItems[i].NumCalls) / float64(queryParams.Period)
		serviceItems[i].FourXXRate = float64(serviceItems[i].Num4XX) / float64(queryParams.Period)
		serviceItems[i].ErrorRate = float64(serviceItems[i].NumErrors) / float64(queryParams.Period)
	}

	return &serviceItems, nil
}

func (r *ClickHouseReader) GetServiceOverview(ctx context.Context, queryParams *model.GetServiceOverviewParams) (*[]model.ServiceOverviewItem, *model.ApiError) {

	serviceOverviewItems := []model.ServiceOverviewItem{}

	query := fmt.Sprintf("SELECT toStartOfInterval(timestamp, INTERVAL %s minute) as time, quantile(0.99)(durationNano) as p99, quantile(0.95)(durationNano) as p95,quantile(0.50)(durationNano) as p50, count(*) as numCalls FROM %s.%s WHERE timestamp>='%s' AND timestamp<='%s' AND kind='2' AND serviceName='%s'", strconv.Itoa(int(queryParams.StepSeconds/60)), r.traceDB, r.indexTable, strconv.FormatInt(queryParams.Start.UnixNano(), 10), strconv.FormatInt(queryParams.End.UnixNano(), 10), queryParams.ServiceName)
	args := []interface{}{}
	args, errStatus := buildQueryWithTagParams(ctx, queryParams.Tags, &query, args)
	if errStatus != nil {
		return nil, errStatus
	}
	query += " GROUP BY time ORDER BY time DESC"
	err := r.db.Select(ctx, &serviceOverviewItems, query, args...)

	zap.S().Info(query)

	if err != nil {
		zap.S().Debug("Error in processing sql query: ", err)
		return nil, &model.ApiError{Typ: model.ErrorExec, Err: fmt.Errorf("Error in processing sql query")}
	}

	serviceErrorItems := []model.ServiceErrorItem{}

	query = fmt.Sprintf("SELECT toStartOfInterval(timestamp, INTERVAL %s minute) as time, count(*) as numErrors FROM %s.%s WHERE timestamp>='%s' AND timestamp<='%s' AND kind='2' AND serviceName='%s' AND hasError=true", strconv.Itoa(int(queryParams.StepSeconds/60)), r.traceDB, r.indexTable, strconv.FormatInt(queryParams.Start.UnixNano(), 10), strconv.FormatInt(queryParams.End.UnixNano(), 10), queryParams.ServiceName)
	args = []interface{}{}
	args, errStatus = buildQueryWithTagParams(ctx, queryParams.Tags, &query, args)
	if errStatus != nil {
		return nil, errStatus
	}
	query += " GROUP BY time ORDER BY time DESC"
	err = r.db.Select(ctx, &serviceErrorItems, query, args...)

	zap.S().Info(query)

	if err != nil {
		zap.S().Debug("Error in processing sql query: ", err)
		return nil, &model.ApiError{Typ: model.ErrorExec, Err: fmt.Errorf("Error in processing sql query")}
	}

	m := make(map[int64]int)

	for j := range serviceErrorItems {
		m[int64(serviceErrorItems[j].Time.UnixNano())] = int(serviceErrorItems[j].NumErrors)
	}

	for i := range serviceOverviewItems {
		serviceOverviewItems[i].Timestamp = int64(serviceOverviewItems[i].Time.UnixNano())

		if val, ok := m[serviceOverviewItems[i].Timestamp]; ok {
			serviceOverviewItems[i].NumErrors = uint64(val)
		}
		serviceOverviewItems[i].ErrorRate = float64(serviceOverviewItems[i].NumErrors) * 100 / float64(serviceOverviewItems[i].NumCalls)
		serviceOverviewItems[i].CallRate = float64(serviceOverviewItems[i].NumCalls) / float64(queryParams.StepSeconds)
	}

	return &serviceOverviewItems, nil
}

func buildFilterArrayQuery(ctx context.Context, excludeMap map[string]struct{}, params []string, filter string, query *string, args []interface{}) []interface{} {
	for i, e := range params {
		filterKey := filter + String(5)
		if i == 0 && i == len(params)-1 {
			if _, ok := excludeMap[filter]; ok {
				*query += fmt.Sprintf(" AND NOT (%s=@%s)", filter, filterKey)
			} else {
				*query += fmt.Sprintf(" AND (%s=@%s)", filter, filterKey)
			}
		} else if i == 0 && i != len(params)-1 {
			if _, ok := excludeMap[filter]; ok {
				*query += fmt.Sprintf(" AND NOT (%s=@%s", filter, filterKey)
			} else {
				*query += fmt.Sprintf(" AND (%s=@%s", filter, filterKey)
			}
		} else if i != 0 && i == len(params)-1 {
			*query += fmt.Sprintf(" OR %s=@%s)", filter, filterKey)
		} else {
			*query += fmt.Sprintf(" OR %s=@%s", filter, filterKey)
		}
		args = append(args, clickhouse.Named(filterKey, e))
	}
	return args
}

func (r *ClickHouseReader) GetSpanFilters(ctx context.Context, queryParams *model.SpanFilterParams) (*model.SpanFiltersResponse, *model.ApiError) {

	var query string
	excludeMap := make(map[string]struct{})
	for _, e := range queryParams.Exclude {
		if e == constants.OperationRequest {
			excludeMap[constants.OperationDB] = struct{}{}
			continue
		}
		excludeMap[e] = struct{}{}
	}

	args := []interface{}{clickhouse.Named("timestampL", strconv.FormatInt(queryParams.Start.UnixNano(), 10)), clickhouse.Named("timestampU", strconv.FormatInt(queryParams.End.UnixNano(), 10))}
	if len(queryParams.ServiceName) > 0 {
		args = buildFilterArrayQuery(ctx, excludeMap, queryParams.ServiceName, constants.ServiceName, &query, args)
	}
	if len(queryParams.HttpRoute) > 0 {
		args = buildFilterArrayQuery(ctx, excludeMap, queryParams.HttpRoute, constants.HttpRoute, &query, args)
	}
	if len(queryParams.HttpCode) > 0 {
		args = buildFilterArrayQuery(ctx, excludeMap, queryParams.HttpCode, constants.HttpCode, &query, args)
	}
	if len(queryParams.HttpHost) > 0 {
		args = buildFilterArrayQuery(ctx, excludeMap, queryParams.HttpHost, constants.HttpHost, &query, args)
	}
	if len(queryParams.HttpMethod) > 0 {
		args = buildFilterArrayQuery(ctx, excludeMap, queryParams.HttpMethod, constants.HttpMethod, &query, args)
	}
	if len(queryParams.HttpUrl) > 0 {
		args = buildFilterArrayQuery(ctx, excludeMap, queryParams.HttpUrl, constants.HttpUrl, &query, args)
	}
	if len(queryParams.Component) > 0 {
		args = buildFilterArrayQuery(ctx, excludeMap, queryParams.Component, constants.Component, &query, args)
	}
	if len(queryParams.Operation) > 0 {
		args = buildFilterArrayQuery(ctx, excludeMap, queryParams.Operation, constants.OperationDB, &query, args)
	}

	if len(queryParams.MinDuration) != 0 {
		query = query + " AND durationNano >= @durationNanoMin"
		args = append(args, clickhouse.Named("durationNanoMin", queryParams.MinDuration))
	}
	if len(queryParams.MaxDuration) != 0 {
		query = query + " AND durationNano <= @durationNanoMax"
		args = append(args, clickhouse.Named("durationNanoMax", queryParams.MaxDuration))
	}

	query = getStatusFilters(query, queryParams.Status, excludeMap)

	traceFilterReponse := model.SpanFiltersResponse{
		Status:      map[string]uint64{},
		Duration:    map[string]uint64{},
		ServiceName: map[string]uint64{},
		Operation:   map[string]uint64{},
		HttpCode:    map[string]uint64{},
		HttpMethod:  map[string]uint64{},
		HttpUrl:     map[string]uint64{},
		HttpRoute:   map[string]uint64{},
		HttpHost:    map[string]uint64{},
		Component:   map[string]uint64{},
	}

	for _, e := range queryParams.GetFilters {
		switch e {
		case constants.ServiceName:
			finalQuery := fmt.Sprintf("SELECT serviceName, count() as count FROM %s.%s WHERE timestamp >= @timestampL AND timestamp <= @timestampU", r.traceDB, r.indexTable)
			finalQuery += query
			finalQuery += " GROUP BY serviceName"
			var dBResponse []model.DBResponseServiceName
			err := r.db.Select(ctx, &dBResponse, finalQuery, args...)
			zap.S().Info(finalQuery)

			if err != nil {
				zap.S().Debug("Error in processing sql query: ", err)
				return nil, &model.ApiError{Typ: model.ErrorExec, Err: fmt.Errorf("Error in processing sql query: %s", err)}
			}
			for _, service := range dBResponse {
				if service.ServiceName != "" {
					traceFilterReponse.ServiceName[service.ServiceName] = service.Count
				}
			}
		case constants.HttpCode:
			finalQuery := fmt.Sprintf("SELECT httpCode, count() as count FROM %s.%s WHERE timestamp >= @timestampL AND timestamp <= @timestampU", r.traceDB, r.indexTable)
			finalQuery += query
			finalQuery += " GROUP BY httpCode"
			var dBResponse []model.DBResponseHttpCode
			err := r.db.Select(ctx, &dBResponse, finalQuery, args...)
			zap.S().Info(finalQuery)

			if err != nil {
				zap.S().Debug("Error in processing sql query: ", err)
				return nil, &model.ApiError{Typ: model.ErrorExec, Err: fmt.Errorf("Error in processing sql query: %s", err)}
			}
			for _, service := range dBResponse {
				if service.HttpCode != "" {
					traceFilterReponse.HttpCode[service.HttpCode] = service.Count
				}
			}
		case constants.HttpRoute:
			finalQuery := fmt.Sprintf("SELECT httpRoute, count() as count FROM %s.%s WHERE timestamp >= @timestampL AND timestamp <= @timestampU", r.traceDB, r.indexTable)
			finalQuery += query
			finalQuery += " GROUP BY httpRoute"
			var dBResponse []model.DBResponseHttpRoute
			err := r.db.Select(ctx, &dBResponse, finalQuery, args...)
			zap.S().Info(finalQuery)

			if err != nil {
				zap.S().Debug("Error in processing sql query: ", err)
				return nil, &model.ApiError{Typ: model.ErrorExec, Err: fmt.Errorf("Error in processing sql query: %s", err)}
			}
			for _, service := range dBResponse {
				if service.HttpRoute != "" {
					traceFilterReponse.HttpRoute[service.HttpRoute] = service.Count
				}
			}
		case constants.HttpUrl:
			finalQuery := fmt.Sprintf("SELECT httpUrl, count() as count FROM %s.%s WHERE timestamp >= @timestampL AND timestamp <= @timestampU", r.traceDB, r.indexTable)
			finalQuery += query
			finalQuery += " GROUP BY httpUrl"
			var dBResponse []model.DBResponseHttpUrl
			err := r.db.Select(ctx, &dBResponse, finalQuery, args...)
			zap.S().Info(finalQuery)

			if err != nil {
				zap.S().Debug("Error in processing sql query: ", err)
				return nil, &model.ApiError{Typ: model.ErrorExec, Err: fmt.Errorf("Error in processing sql query: %s", err)}
			}
			for _, service := range dBResponse {
				if service.HttpUrl != "" {
					traceFilterReponse.HttpUrl[service.HttpUrl] = service.Count
				}
			}
		case constants.HttpMethod:
			finalQuery := fmt.Sprintf("SELECT httpMethod, count() as count FROM %s.%s WHERE timestamp >= @timestampL AND timestamp <= @timestampU", r.traceDB, r.indexTable)
			finalQuery += query
			finalQuery += " GROUP BY httpMethod"
			var dBResponse []model.DBResponseHttpMethod
			err := r.db.Select(ctx, &dBResponse, finalQuery, args...)
			zap.S().Info(finalQuery)

			if err != nil {
				zap.S().Debug("Error in processing sql query: ", err)
				return nil, &model.ApiError{Typ: model.ErrorExec, Err: fmt.Errorf("Error in processing sql query: %s", err)}
			}
			for _, service := range dBResponse {
				if service.HttpMethod != "" {
					traceFilterReponse.HttpMethod[service.HttpMethod] = service.Count
				}
			}
		case constants.HttpHost:
			finalQuery := fmt.Sprintf("SELECT httpHost, count() as count FROM %s.%s WHERE timestamp >= @timestampL AND timestamp <= @timestampU", r.traceDB, r.indexTable)
			finalQuery += query
			finalQuery += " GROUP BY httpHost"
			var dBResponse []model.DBResponseHttpHost
			err := r.db.Select(ctx, &dBResponse, finalQuery, args...)
			zap.S().Info(finalQuery)

			if err != nil {
				zap.S().Debug("Error in processing sql query: ", err)
				return nil, &model.ApiError{Typ: model.ErrorExec, Err: fmt.Errorf("Error in processing sql query: %s", err)}
			}
			for _, service := range dBResponse {
				if service.HttpHost != "" {
					traceFilterReponse.HttpHost[service.HttpHost] = service.Count
				}
			}
		case constants.OperationRequest:
			finalQuery := fmt.Sprintf("SELECT name, count() as count FROM %s.%s WHERE timestamp >= @timestampL AND timestamp <= @timestampU", r.traceDB, r.indexTable)
			finalQuery += query
			finalQuery += " GROUP BY name"
			var dBResponse []model.DBResponseOperation
			err := r.db.Select(ctx, &dBResponse, finalQuery, args...)
			zap.S().Info(finalQuery)

			if err != nil {
				zap.S().Debug("Error in processing sql query: ", err)
				return nil, &model.ApiError{Typ: model.ErrorExec, Err: fmt.Errorf("Error in processing sql query: %s", err)}
			}
			for _, service := range dBResponse {
				if service.Operation != "" {
					traceFilterReponse.Operation[service.Operation] = service.Count
				}
			}
		case constants.Component:
			finalQuery := fmt.Sprintf("SELECT component, count() as count FROM %s.%s WHERE timestamp >= @timestampL AND timestamp <= @timestampU", r.traceDB, r.indexTable)
			finalQuery += query
			finalQuery += " GROUP BY component"
			var dBResponse []model.DBResponseComponent
			err := r.db.Select(ctx, &dBResponse, finalQuery, args...)
			zap.S().Info(finalQuery)

			if err != nil {
				zap.S().Debug("Error in processing sql query: ", err)
				return nil, &model.ApiError{Typ: model.ErrorExec, Err: fmt.Errorf("Error in processing sql query: %s", err)}
			}
			for _, service := range dBResponse {
				if service.Component != "" {
					traceFilterReponse.Component[service.Component] = service.Count
				}
			}
		case constants.Status:
			finalQuery := fmt.Sprintf("SELECT COUNT(*) as numTotal FROM %s.%s WHERE timestamp >= @timestampL AND timestamp <= @timestampU AND hasError = true", r.traceDB, r.indexTable)
			finalQuery += query
			var dBResponse []model.DBResponseTotal
			err := r.db.Select(ctx, &dBResponse, finalQuery, args...)
			zap.S().Info(finalQuery)

			if err != nil {
				zap.S().Debug("Error in processing sql query: ", err)
				return nil, &model.ApiError{Typ: model.ErrorExec, Err: fmt.Errorf("Error in processing sql query: %s", err)}
			}

			finalQuery2 := fmt.Sprintf("SELECT COUNT(*) as numTotal FROM %s.%s WHERE timestamp >= @timestampL AND timestamp <= @timestampU AND hasError = false", r.traceDB, r.indexTable)
			finalQuery2 += query
			var dBResponse2 []model.DBResponseTotal
			err = r.db.Select(ctx, &dBResponse2, finalQuery2, args...)
			zap.S().Info(finalQuery2)

			if err != nil {
				zap.S().Debug("Error in processing sql query: ", err)
				return nil, &model.ApiError{Typ: model.ErrorExec, Err: fmt.Errorf("Error in processing sql query: %s", err)}
			}
			traceFilterReponse.Status = map[string]uint64{"ok": dBResponse2[0].NumTotal, "error": dBResponse[0].NumTotal}
		case constants.Duration:
			finalQuery := fmt.Sprintf("SELECT durationNano as numTotal FROM %s.%s WHERE timestamp >= @timestampL AND timestamp <= @timestampU", r.traceDB, r.durationTable)
			finalQuery += query
			finalQuery += " ORDER BY durationNano LIMIT 1"
			var dBResponse []model.DBResponseTotal
			err := r.db.Select(ctx, &dBResponse, finalQuery, args...)
			zap.S().Info(finalQuery)

			if err != nil {
				zap.S().Debug("Error in processing sql query: ", err)
				return nil, &model.ApiError{Typ: model.ErrorExec, Err: fmt.Errorf("Error in processing sql query: %s", err)}
			}
			finalQuery = fmt.Sprintf("SELECT durationNano as numTotal FROM %s.%s WHERE timestamp >= @timestampL AND timestamp <= @timestampU", r.traceDB, r.durationTable)
			finalQuery += query
			finalQuery += " ORDER BY durationNano DESC LIMIT 1"
			var dBResponse2 []model.DBResponseTotal
			err = r.db.Select(ctx, &dBResponse2, finalQuery, args...)
			zap.S().Info(finalQuery)

			if err != nil {
				zap.S().Debug("Error in processing sql query: ", err)
				return nil, &model.ApiError{Typ: model.ErrorExec, Err: fmt.Errorf("Error in processing sql query: %s", err)}
			}
			traceFilterReponse.Duration["minDuration"] = dBResponse[0].NumTotal
			traceFilterReponse.Duration["maxDuration"] = dBResponse2[0].NumTotal
		default:
			return nil, &model.ApiError{Typ: model.ErrorBadData, Err: fmt.Errorf("filter type: %s not supported", e)}
		}
	}

	return &traceFilterReponse, nil
}

func getStatusFilters(query string, statusParams []string, excludeMap map[string]struct{}) string {

	// status can only be two and if both are selected than they are equivalent to none selected
	if _, ok := excludeMap["status"]; ok {
		if len(statusParams) == 1 {
			if statusParams[0] == "error" {
				query += " AND hasError = false"
			} else if statusParams[0] == "ok" {
				query += " AND hasError = true"
			}
		}
	} else if len(statusParams) == 1 {
		if statusParams[0] == "error" {
			query += " AND hasError = true"
		} else if statusParams[0] == "ok" {
			query += " AND hasError = false"
		}
	}
	return query
}

func (r *ClickHouseReader) GetFilteredSpans(ctx context.Context, queryParams *model.GetFilteredSpansParams) (*model.GetFilterSpansResponse, *model.ApiError) {

	queryTable := fmt.Sprintf("%s.%s", r.traceDB, r.indexTable)

	excludeMap := make(map[string]struct{})
	for _, e := range queryParams.Exclude {
		if e == constants.OperationRequest {
			excludeMap[constants.OperationDB] = struct{}{}
			continue
		}
		excludeMap[e] = struct{}{}
	}

	var query string
	args := []interface{}{clickhouse.Named("timestampL", strconv.FormatInt(queryParams.Start.UnixNano(), 10)), clickhouse.Named("timestampU", strconv.FormatInt(queryParams.End.UnixNano(), 10))}
	if len(queryParams.ServiceName) > 0 {
		args = buildFilterArrayQuery(ctx, excludeMap, queryParams.ServiceName, constants.ServiceName, &query, args)
	}
	if len(queryParams.HttpRoute) > 0 {
		args = buildFilterArrayQuery(ctx, excludeMap, queryParams.HttpRoute, constants.HttpRoute, &query, args)
	}
	if len(queryParams.HttpCode) > 0 {
		args = buildFilterArrayQuery(ctx, excludeMap, queryParams.HttpCode, constants.HttpCode, &query, args)
	}
	if len(queryParams.HttpHost) > 0 {
		args = buildFilterArrayQuery(ctx, excludeMap, queryParams.HttpHost, constants.HttpHost, &query, args)
	}
	if len(queryParams.HttpMethod) > 0 {
		args = buildFilterArrayQuery(ctx, excludeMap, queryParams.HttpMethod, constants.HttpMethod, &query, args)
	}
	if len(queryParams.HttpUrl) > 0 {
		args = buildFilterArrayQuery(ctx, excludeMap, queryParams.HttpUrl, constants.HttpUrl, &query, args)
	}
	if len(queryParams.Component) > 0 {
		args = buildFilterArrayQuery(ctx, excludeMap, queryParams.Component, constants.Component, &query, args)
	}
	if len(queryParams.Operation) > 0 {
		args = buildFilterArrayQuery(ctx, excludeMap, queryParams.Operation, constants.OperationDB, &query, args)
	}
	if len(queryParams.MinDuration) != 0 {
		query = query + " AND durationNano >= @durationNanoMin"
		args = append(args, clickhouse.Named("durationNanoMin", queryParams.MinDuration))
	}
	if len(queryParams.MaxDuration) != 0 {
		query = query + " AND durationNano <= @durationNanoMax"
		args = append(args, clickhouse.Named("durationNanoMax", queryParams.MaxDuration))
	}
	query = getStatusFilters(query, queryParams.Status, excludeMap)

	if len(queryParams.Kind) != 0 {
		query = query + " AND kind = @kind"
		args = append(args, clickhouse.Named("kind", queryParams.Kind))
	}

	args, errStatus := buildQueryWithTagParams(ctx, queryParams.Tags, &query, args)
	if errStatus != nil {
		return nil, errStatus
	}

	if len(queryParams.OrderParam) != 0 {
		if queryParams.OrderParam == constants.Duration {
			queryTable = fmt.Sprintf("%s.%s", r.traceDB, r.durationTable)
			if queryParams.Order == constants.Descending {
				query = query + " ORDER BY durationNano DESC"
			}
			if queryParams.Order == constants.Ascending {
				query = query + " ORDER BY durationNano ASC"
			}
		} else if queryParams.OrderParam == constants.Timestamp {
			projectionOptQuery := "SET allow_experimental_projection_optimization = 1"
			err := r.db.Exec(ctx, projectionOptQuery)

			zap.S().Info(projectionOptQuery)

			if err != nil {
				zap.S().Debug("Error in processing sql query: ", err)
				return nil, &model.ApiError{Typ: model.ErrorExec, Err: fmt.Errorf("Error in processing sql query")}
			}
			if queryParams.Order == constants.Descending {
				query = query + " ORDER BY timestamp DESC"
			}
			if queryParams.Order == constants.Ascending {
				query = query + " ORDER BY timestamp ASC"
			}
		}
	}
	if queryParams.Limit > 0 {
		query = query + " LIMIT @limit"
		args = append(args, clickhouse.Named("limit", queryParams.Limit))
	}

	if queryParams.Offset > 0 {
		query = query + " OFFSET @offset"
		args = append(args, clickhouse.Named("offset", queryParams.Offset))
	}

	var getFilterSpansResponseItems []model.GetFilterSpansResponseItem

	baseQuery := fmt.Sprintf("SELECT timestamp, spanID, traceID, serviceName, name, durationNano, httpCode, gRPCCode, gRPCMethod, httpMethod FROM %s WHERE timestamp >= @timestampL AND timestamp <= @timestampU", queryTable)
	baseQuery += query
	err := r.db.Select(ctx, &getFilterSpansResponseItems, baseQuery, args...)

	// Fill status and method
	for i, e := range getFilterSpansResponseItems {
		if e.HttpCode == "" {
			getFilterSpansResponseItems[i].StatusCode = e.GRPCode
		} else {
			getFilterSpansResponseItems[i].StatusCode = e.HttpCode
		}
		if e.HttpMethod == "" {
			getFilterSpansResponseItems[i].Method = e.GRPMethod
		} else {
			getFilterSpansResponseItems[i].Method = e.HttpMethod
		}
	}

	zap.S().Info(baseQuery)

	if err != nil {
		zap.S().Debug("Error in processing sql query: ", err)
		return nil, &model.ApiError{Typ: model.ErrorExec, Err: fmt.Errorf("Error in processing sql query")}
	}

	getFilterSpansResponse := model.GetFilterSpansResponse{
		Spans:      getFilterSpansResponseItems,
		TotalSpans: 1000,
	}

	return &getFilterSpansResponse, nil
}

func StringWithCharset(length int, charset string) string {
	b := make([]byte, length)
	for i := range b {
		b[i] = charset[seededRand.Intn(len(charset))]
	}
	return string(b)
}

func String(length int) string {
	return StringWithCharset(length, charset)
}

func buildQueryWithTagParams(ctx context.Context, tags []model.TagQuery, query *string, args []interface{}) ([]interface{}, *model.ApiError) {

	for _, item := range tags {
		if item.Operator == "in" {
			for i, value := range item.Values {
				tagKey := "inTagKey" + String(5)
				tagValue := "inTagValue" + String(5)
				if i == 0 && i == len(item.Values)-1 {
					*query += fmt.Sprintf(" AND tagMap[@%s] = @%s", tagKey, tagValue)
				} else if i == 0 && i != len(item.Values)-1 {
					*query += fmt.Sprintf(" AND (tagMap[@%s] = @%s", tagKey, tagValue)
				} else if i != 0 && i == len(item.Values)-1 {
					*query += fmt.Sprintf(" OR tagMap[@%s] = @%s)", tagKey, tagValue)
				} else {
					*query += fmt.Sprintf(" OR tagMap[@%s] = @%s", tagKey, tagValue)
				}
				args = append(args, clickhouse.Named(tagKey, item.Key))
				args = append(args, clickhouse.Named(tagValue, value))
			}
		} else if item.Operator == "not in" {
			for i, value := range item.Values {
				tagKey := "notinTagKey" + String(5)
				tagValue := "notinTagValue" + String(5)
				if i == 0 && i == len(item.Values)-1 {
					*query += fmt.Sprintf(" AND NOT tagMap[@%s] = @%s", tagKey, tagValue)
				} else if i == 0 && i != len(item.Values)-1 {
					*query += fmt.Sprintf(" AND NOT (tagMap[@%s] = @%s", tagKey, tagValue)
				} else if i != 0 && i == len(item.Values)-1 {
					*query += fmt.Sprintf(" OR tagMap[@%s] = @%s)", tagKey, tagValue)
				} else {
					*query += fmt.Sprintf(" OR tagMap[@%s] = @%s", tagKey, tagValue)
				}
				args = append(args, clickhouse.Named(tagKey, item.Key))
				args = append(args, clickhouse.Named(tagValue, value))
			}
		} else {
			return nil, &model.ApiError{Typ: model.ErrorExec, Err: fmt.Errorf("Tag Operator %s not supported", item.Operator)}
		}
	}
	return args, nil
}

func (r *ClickHouseReader) GetTagFilters(ctx context.Context, queryParams *model.TagFilterParams) (*[]model.TagFilters, *model.ApiError) {

	excludeMap := make(map[string]struct{})
	for _, e := range queryParams.Exclude {
		if e == constants.OperationRequest {
			excludeMap[constants.OperationDB] = struct{}{}
			continue
		}
		excludeMap[e] = struct{}{}
	}

	var query string
	args := []interface{}{clickhouse.Named("timestampL", strconv.FormatInt(queryParams.Start.UnixNano(), 10)), clickhouse.Named("timestampU", strconv.FormatInt(queryParams.End.UnixNano(), 10))}
	if len(queryParams.ServiceName) > 0 {
		args = buildFilterArrayQuery(ctx, excludeMap, queryParams.ServiceName, constants.ServiceName, &query, args)
	}
	if len(queryParams.HttpRoute) > 0 {
		args = buildFilterArrayQuery(ctx, excludeMap, queryParams.HttpRoute, constants.HttpRoute, &query, args)
	}
	if len(queryParams.HttpCode) > 0 {
		args = buildFilterArrayQuery(ctx, excludeMap, queryParams.HttpCode, constants.HttpCode, &query, args)
	}
	if len(queryParams.HttpHost) > 0 {
		args = buildFilterArrayQuery(ctx, excludeMap, queryParams.HttpHost, constants.HttpHost, &query, args)
	}
	if len(queryParams.HttpMethod) > 0 {
		args = buildFilterArrayQuery(ctx, excludeMap, queryParams.HttpMethod, constants.HttpMethod, &query, args)
	}
	if len(queryParams.HttpUrl) > 0 {
		args = buildFilterArrayQuery(ctx, excludeMap, queryParams.HttpUrl, constants.HttpUrl, &query, args)
	}
	if len(queryParams.Component) > 0 {
		args = buildFilterArrayQuery(ctx, excludeMap, queryParams.Component, constants.Component, &query, args)
	}
	if len(queryParams.Operation) > 0 {
		args = buildFilterArrayQuery(ctx, excludeMap, queryParams.Operation, constants.OperationDB, &query, args)
	}
	if len(queryParams.MinDuration) != 0 {
		query = query + " AND durationNano >= @durationNanoMin"
		args = append(args, clickhouse.Named("durationNanoMin", queryParams.MinDuration))
	}
	if len(queryParams.MaxDuration) != 0 {
		query = query + " AND durationNano <= @durationNanoMax"
		args = append(args, clickhouse.Named("durationNanoMax", queryParams.MaxDuration))
	}

	query = getStatusFilters(query, queryParams.Status, excludeMap)

	tagFilters := []model.TagFilters{}

	finalQuery := fmt.Sprintf(`SELECT DISTINCT arrayJoin(tagMap.keys) as tagKeys FROM %s.%s WHERE timestamp >= @timestampL AND timestamp <= @timestampU`, r.traceDB, r.indexTable)
	// Alternative query: SELECT groupUniqArrayArray(mapKeys(tagMap)) as tagKeys  FROM signoz_index_v2
	finalQuery += query
	err := r.db.Select(ctx, &tagFilters, finalQuery, args...)

	zap.S().Info(query)

	if err != nil {
		zap.S().Debug("Error in processing sql query: ", err)
		return nil, &model.ApiError{Typ: model.ErrorExec, Err: fmt.Errorf("Error in processing sql query")}
	}
	tagFilters = excludeTags(ctx, tagFilters)

	return &tagFilters, nil
}

func excludeTags(ctx context.Context, tags []model.TagFilters) []model.TagFilters {
	excludedTagsMap := map[string]bool{
		"http.code":           true,
		"http.route":          true,
		"http.method":         true,
		"http.url":            true,
		"http.status_code":    true,
		"http.host":           true,
		"messaging.system":    true,
		"messaging.operation": true,
		"component":           true,
		"error":               true,
		"service.name":        true,
	}
	var newTags []model.TagFilters
	for _, tag := range tags {
		_, ok := excludedTagsMap[tag.TagKeys]
		if !ok {
			newTags = append(newTags, tag)
		}
	}
	return newTags
}

func (r *ClickHouseReader) GetTagValues(ctx context.Context, queryParams *model.TagFilterParams) (*[]model.TagValues, *model.ApiError) {

	excludeMap := make(map[string]struct{})
	for _, e := range queryParams.Exclude {
		if e == constants.OperationRequest {
			excludeMap[constants.OperationDB] = struct{}{}
			continue
		}
		excludeMap[e] = struct{}{}
	}

	var query string
	args := []interface{}{clickhouse.Named("timestampL", strconv.FormatInt(queryParams.Start.UnixNano(), 10)), clickhouse.Named("timestampU", strconv.FormatInt(queryParams.End.UnixNano(), 10))}
	if len(queryParams.ServiceName) > 0 {
		args = buildFilterArrayQuery(ctx, excludeMap, queryParams.ServiceName, constants.ServiceName, &query, args)
	}
	if len(queryParams.HttpRoute) > 0 {
		args = buildFilterArrayQuery(ctx, excludeMap, queryParams.HttpRoute, constants.HttpRoute, &query, args)
	}
	if len(queryParams.HttpCode) > 0 {
		args = buildFilterArrayQuery(ctx, excludeMap, queryParams.HttpCode, constants.HttpCode, &query, args)
	}
	if len(queryParams.HttpHost) > 0 {
		args = buildFilterArrayQuery(ctx, excludeMap, queryParams.HttpHost, constants.HttpHost, &query, args)
	}
	if len(queryParams.HttpMethod) > 0 {
		args = buildFilterArrayQuery(ctx, excludeMap, queryParams.HttpMethod, constants.HttpMethod, &query, args)
	}
	if len(queryParams.HttpUrl) > 0 {
		args = buildFilterArrayQuery(ctx, excludeMap, queryParams.HttpUrl, constants.HttpUrl, &query, args)
	}
	if len(queryParams.Component) > 0 {
		args = buildFilterArrayQuery(ctx, excludeMap, queryParams.Component, constants.Component, &query, args)
	}
	if len(queryParams.Operation) > 0 {
		args = buildFilterArrayQuery(ctx, excludeMap, queryParams.Operation, constants.OperationDB, &query, args)
	}
	if len(queryParams.MinDuration) != 0 {
		query = query + " AND durationNano >= @durationNanoMin"
		args = append(args, clickhouse.Named("durationNanoMin", queryParams.MinDuration))
	}
	if len(queryParams.MaxDuration) != 0 {
		query = query + " AND durationNano <= @durationNanoMax"
		args = append(args, clickhouse.Named("durationNanoMax", queryParams.MaxDuration))
	}

	query = getStatusFilters(query, queryParams.Status, excludeMap)

	tagValues := []model.TagValues{}

	finalQuery := fmt.Sprintf(`SELECT tagMap[@key] as tagValues FROM %s.%s WHERE timestamp >= @timestampL AND timestamp <= @timestampU`, r.traceDB, r.indexTable)
	finalQuery += query
	finalQuery += " GROUP BY tagMap[@key]"
	args = append(args, clickhouse.Named("key", queryParams.TagKey))
	err := r.db.Select(ctx, &tagValues, finalQuery, args...)

	zap.S().Info(query)

	if err != nil {
		zap.S().Debug("Error in processing sql query: ", err)
		return nil, &model.ApiError{Typ: model.ErrorExec, Err: fmt.Errorf("Error in processing sql query")}
	}

	cleanedTagValues := []model.TagValues{}
	for _, e := range tagValues {
		if e.TagValues != "" {
			cleanedTagValues = append(cleanedTagValues, e)
		}
	}
	return &cleanedTagValues, nil
}

func (r *ClickHouseReader) GetTopEndpoints(ctx context.Context, queryParams *model.GetTopEndpointsParams) (*[]model.TopEndpointsItem, *model.ApiError) {

	var topEndpointsItems []model.TopEndpointsItem

	query := fmt.Sprintf("SELECT quantile(0.5)(durationNano) as p50, quantile(0.95)(durationNano) as p95, quantile(0.99)(durationNano) as p99, COUNT(1) as numCalls, name  FROM %s.%s WHERE  timestamp >= '%s' AND timestamp <= '%s' AND  kind='2' and serviceName='%s'", r.traceDB, r.indexTable, strconv.FormatInt(queryParams.Start.UnixNano(), 10), strconv.FormatInt(queryParams.End.UnixNano(), 10), queryParams.ServiceName)
	args := []interface{}{}
	args, errStatus := buildQueryWithTagParams(ctx, queryParams.Tags, &query, args)
	if errStatus != nil {
		return nil, errStatus
	}
	query += " GROUP BY name"
	err := r.db.Select(ctx, &topEndpointsItems, query, args...)

	zap.S().Info(query)

	if err != nil {
		zap.S().Debug("Error in processing sql query: ", err)
		return nil, &model.ApiError{Typ: model.ErrorExec, Err: fmt.Errorf("Error in processing sql query")}
	}

	if topEndpointsItems == nil {
		topEndpointsItems = []model.TopEndpointsItem{}
	}

	return &topEndpointsItems, nil
}

func (r *ClickHouseReader) GetUsage(ctx context.Context, queryParams *model.GetUsageParams) (*[]model.UsageItem, error) {

	var usageItems []model.UsageItem

	var query string
	if len(queryParams.ServiceName) != 0 {
		query = fmt.Sprintf("SELECT toStartOfInterval(timestamp, INTERVAL %d HOUR) as time, count(1) as count FROM %s.%s WHERE serviceName='%s' AND timestamp>='%s' AND timestamp<='%s' GROUP BY time ORDER BY time ASC", queryParams.StepHour, r.traceDB, r.indexTable, queryParams.ServiceName, strconv.FormatInt(queryParams.Start.UnixNano(), 10), strconv.FormatInt(queryParams.End.UnixNano(), 10))
	} else {
		query = fmt.Sprintf("SELECT toStartOfInterval(timestamp, INTERVAL %d HOUR) as time, count(1) as count FROM %s.%s WHERE timestamp>='%s' AND timestamp<='%s' GROUP BY time ORDER BY time ASC", queryParams.StepHour, r.traceDB, r.indexTable, strconv.FormatInt(queryParams.Start.UnixNano(), 10), strconv.FormatInt(queryParams.End.UnixNano(), 10))
	}

	err := r.db.Select(ctx, &usageItems, query)

	zap.S().Info(query)

	if err != nil {
		zap.S().Debug("Error in processing sql query: ", err)
		return nil, fmt.Errorf("Error in processing sql query")
	}

	for i := range usageItems {
		usageItems[i].Timestamp = uint64(usageItems[i].Time.UnixNano())
	}

	if usageItems == nil {
		usageItems = []model.UsageItem{}
	}

	return &usageItems, nil
}

func (r *ClickHouseReader) SearchTraces(ctx context.Context, traceId string) (*[]model.SearchSpansResult, error) {

	var searchScanReponses []model.SearchSpanDBReponseItem

	query := fmt.Sprintf("SELECT timestamp, traceID, model FROM %s.%s WHERE traceID=$1", r.traceDB, r.spansTable)

	err := r.db.Select(ctx, &searchScanReponses, query, traceId)

	zap.S().Info(query)

	if err != nil {
		zap.S().Debug("Error in processing sql query: ", err)
		return nil, fmt.Errorf("Error in processing sql query")
	}

	searchSpansResult := []model.SearchSpansResult{{
		Columns: []string{"__time", "SpanId", "TraceId", "ServiceName", "Name", "Kind", "DurationNano", "TagsKeys", "TagsValues", "References", "Events", "HasError"},
		Events:  make([][]interface{}, len(searchScanReponses)),
	},
	}

	for i, item := range searchScanReponses {
		var jsonItem model.SearchSpanReponseItem
		json.Unmarshal([]byte(item.Model), &jsonItem)
		jsonItem.TimeUnixNano = uint64(item.Timestamp.UnixNano() / 1000000)
		spanEvents := jsonItem.GetValues()
		searchSpansResult[0].Events[i] = spanEvents
	}

	return &searchSpansResult, nil

}
func interfaceArrayToStringArray(array []interface{}) []string {
	var strArray []string
	for _, item := range array {
		strArray = append(strArray, item.(string))
	}
	return strArray
}

func (r *ClickHouseReader) GetServiceMapDependencies(ctx context.Context, queryParams *model.GetServicesParams) (*[]model.ServiceMapDependencyResponseItem, error) {
	serviceMapDependencyItems := []model.ServiceMapDependencyItem{}

	query := fmt.Sprintf(`SELECT spanID, parentSpanID, serviceName FROM %s.%s WHERE timestamp>='%s' AND timestamp<='%s'`, r.traceDB, r.indexTable, strconv.FormatInt(queryParams.Start.UnixNano(), 10), strconv.FormatInt(queryParams.End.UnixNano(), 10))

	err := r.db.Select(ctx, &serviceMapDependencyItems, query)

	zap.S().Info(query)

	if err != nil {
		zap.S().Debug("Error in processing sql query: ", err)
		return nil, fmt.Errorf("Error in processing sql query")
	}

	serviceMap := make(map[string]*model.ServiceMapDependencyResponseItem)

	spanId2ServiceNameMap := make(map[string]string)
	for i := range serviceMapDependencyItems {
		spanId2ServiceNameMap[serviceMapDependencyItems[i].SpanId] = serviceMapDependencyItems[i].ServiceName
	}
	for i := range serviceMapDependencyItems {
		parent2childServiceName := spanId2ServiceNameMap[serviceMapDependencyItems[i].ParentSpanId] + "-" + spanId2ServiceNameMap[serviceMapDependencyItems[i].SpanId]
		if _, ok := serviceMap[parent2childServiceName]; !ok {
			serviceMap[parent2childServiceName] = &model.ServiceMapDependencyResponseItem{
				Parent:    spanId2ServiceNameMap[serviceMapDependencyItems[i].ParentSpanId],
				Child:     spanId2ServiceNameMap[serviceMapDependencyItems[i].SpanId],
				CallCount: 1,
			}
		} else {
			serviceMap[parent2childServiceName].CallCount++
		}
	}

	retMe := make([]model.ServiceMapDependencyResponseItem, 0, len(serviceMap))
	for _, dependency := range serviceMap {
		if dependency.Parent == "" {
			continue
		}
		retMe = append(retMe, *dependency)
	}

	return &retMe, nil
}

func (r *ClickHouseReader) GetFilteredSpansAggregates(ctx context.Context, queryParams *model.GetFilteredSpanAggregatesParams) (*model.GetFilteredSpansAggregatesResponse, *model.ApiError) {

	excludeMap := make(map[string]struct{})
	for _, e := range queryParams.Exclude {
		if e == constants.OperationRequest {
			excludeMap[constants.OperationDB] = struct{}{}
			continue
		}
		excludeMap[e] = struct{}{}
	}

	SpanAggregatesDBResponseItems := []model.SpanAggregatesDBResponseItem{}

	aggregation_query := ""
	if queryParams.Dimension == "duration" {
		switch queryParams.AggregationOption {
		case "p50":
			aggregation_query = " quantile(0.50)(durationNano) as value "
		case "p95":
			aggregation_query = " quantile(0.95)(durationNano) as value "
		case "p90":
			aggregation_query = " quantile(0.90)(durationNano) as value "
		case "p99":
			aggregation_query = " quantile(0.99)(durationNano) as value "
		case "max":
			aggregation_query = " max(durationNano) as value "
		case "min":
			aggregation_query = " min(durationNano) as value "
		case "avg":
			aggregation_query = " avg(durationNano) as value "
		case "sum":
			aggregation_query = " sum(durationNano) as value "
		default:
			return nil, &model.ApiError{Typ: model.ErrorBadData, Err: fmt.Errorf("Aggregate type: %s not supported", queryParams.AggregationOption)}
		}
	} else if queryParams.Dimension == "calls" {
		aggregation_query = " count(*) as value "
	}

	args := []interface{}{clickhouse.Named("timestampL", strconv.FormatInt(queryParams.Start.UnixNano(), 10)), clickhouse.Named("timestampU", strconv.FormatInt(queryParams.End.UnixNano(), 10))}

	var query string
	if queryParams.GroupBy != "" {
		switch queryParams.GroupBy {
		case constants.ServiceName:
			query = fmt.Sprintf("SELECT toStartOfInterval(timestamp, INTERVAL %d minute) as time, serviceName as groupBy, %s FROM %s.%s WHERE timestamp >= @timestampL AND timestamp <= @timestampU", queryParams.StepSeconds/60, aggregation_query, r.traceDB, r.indexTable)
		case constants.HttpCode:
			query = fmt.Sprintf("SELECT toStartOfInterval(timestamp, INTERVAL %d minute) as time, httpCode as groupBy, %s FROM %s.%s WHERE timestamp >= @timestampL AND timestamp <= @timestampU", queryParams.StepSeconds/60, aggregation_query, r.traceDB, r.indexTable)
		case constants.HttpMethod:
			query = fmt.Sprintf("SELECT toStartOfInterval(timestamp, INTERVAL %d minute) as time, httpMethod as groupBy, %s FROM %s.%s WHERE timestamp >= @timestampL AND timestamp <= @timestampU", queryParams.StepSeconds/60, aggregation_query, r.traceDB, r.indexTable)
		case constants.HttpUrl:
			query = fmt.Sprintf("SELECT toStartOfInterval(timestamp, INTERVAL %d minute) as time, httpUrl as groupBy, %s FROM %s.%s WHERE timestamp >= @timestampL AND timestamp <= @timestampU", queryParams.StepSeconds/60, aggregation_query, r.traceDB, r.indexTable)
		case constants.HttpRoute:
			query = fmt.Sprintf("SELECT toStartOfInterval(timestamp, INTERVAL %d minute) as time, httpRoute as groupBy, %s FROM %s.%s WHERE timestamp >= @timestampL AND timestamp <= @timestampU", queryParams.StepSeconds/60, aggregation_query, r.traceDB, r.indexTable)
		case constants.HttpHost:
			query = fmt.Sprintf("SELECT toStartOfInterval(timestamp, INTERVAL %d minute) as time, httpHost as groupBy, %s FROM %s.%s WHERE timestamp >= @timestampL AND timestamp <= @timestampU", queryParams.StepSeconds/60, aggregation_query, r.traceDB, r.indexTable)
		case constants.DBName:
			query = fmt.Sprintf("SELECT toStartOfInterval(timestamp, INTERVAL %d minute) as time, dbName as groupBy, %s FROM %s.%s WHERE timestamp >= @timestampL AND timestamp <= @timestampU", queryParams.StepSeconds/60, aggregation_query, r.traceDB, r.indexTable)
		case constants.DBOperation:
			query = fmt.Sprintf("SELECT toStartOfInterval(timestamp, INTERVAL %d minute) as time, dbOperation as groupBy, %s FROM %s.%s WHERE timestamp >= @timestampL AND timestamp <= @timestampU", queryParams.StepSeconds/60, aggregation_query, r.traceDB, r.indexTable)
		case constants.OperationRequest:
			query = fmt.Sprintf("SELECT toStartOfInterval(timestamp, INTERVAL %d minute) as time, name as groupBy, %s FROM %s.%s WHERE timestamp >= @timestampL AND timestamp <= @timestampU", queryParams.StepSeconds/60, aggregation_query, r.traceDB, r.indexTable)
		case constants.MsgSystem:
			query = fmt.Sprintf("SELECT toStartOfInterval(timestamp, INTERVAL %d minute) as time, msgSystem as groupBy, %s FROM %s.%s WHERE timestamp >= @timestampL AND timestamp <= @timestampU", queryParams.StepSeconds/60, aggregation_query, r.traceDB, r.indexTable)
		case constants.MsgOperation:
			query = fmt.Sprintf("SELECT toStartOfInterval(timestamp, INTERVAL %d minute) as time, msgOperation as groupBy, %s FROM %s.%s WHERE timestamp >= @timestampL AND timestamp <= @timestampU", queryParams.StepSeconds/60, aggregation_query, r.traceDB, r.indexTable)
		case constants.DBSystem:
			query = fmt.Sprintf("SELECT toStartOfInterval(timestamp, INTERVAL %d minute) as time, dbSystem as groupBy, %s FROM %s.%s WHERE timestamp >= @timestampL AND timestamp <= @timestampU", queryParams.StepSeconds/60, aggregation_query, r.traceDB, r.indexTable)
		case constants.Component:
			query = fmt.Sprintf("SELECT toStartOfInterval(timestamp, INTERVAL %d minute) as time, component as groupBy, %s FROM %s.%s WHERE timestamp >= @timestampL AND timestamp <= @timestampU", queryParams.StepSeconds/60, aggregation_query, r.traceDB, r.indexTable)
		default:
			return nil, &model.ApiError{Typ: model.ErrorBadData, Err: fmt.Errorf("groupBy type: %s not supported", queryParams.GroupBy)}
		}
	} else {
		query = fmt.Sprintf("SELECT toStartOfInterval(timestamp, INTERVAL %d minute) as time, %s FROM %s.%s WHERE timestamp >= @timestampL AND timestamp <= @timestampU", queryParams.StepSeconds/60, aggregation_query, r.traceDB, r.indexTable)
	}

	if len(queryParams.ServiceName) > 0 {
		args = buildFilterArrayQuery(ctx, excludeMap, queryParams.ServiceName, constants.ServiceName, &query, args)
	}
	if len(queryParams.HttpRoute) > 0 {
		args = buildFilterArrayQuery(ctx, excludeMap, queryParams.HttpRoute, constants.HttpRoute, &query, args)
	}
	if len(queryParams.HttpCode) > 0 {
		args = buildFilterArrayQuery(ctx, excludeMap, queryParams.HttpCode, constants.HttpCode, &query, args)
	}
	if len(queryParams.HttpHost) > 0 {
		args = buildFilterArrayQuery(ctx, excludeMap, queryParams.HttpHost, constants.HttpHost, &query, args)
	}
	if len(queryParams.HttpMethod) > 0 {
		args = buildFilterArrayQuery(ctx, excludeMap, queryParams.HttpMethod, constants.HttpMethod, &query, args)
	}
	if len(queryParams.HttpUrl) > 0 {
		args = buildFilterArrayQuery(ctx, excludeMap, queryParams.HttpUrl, constants.HttpUrl, &query, args)
	}
	if len(queryParams.Component) > 0 {
		args = buildFilterArrayQuery(ctx, excludeMap, queryParams.Component, constants.Component, &query, args)
	}
	if len(queryParams.Operation) > 0 {
		args = buildFilterArrayQuery(ctx, excludeMap, queryParams.Operation, constants.OperationDB, &query, args)
	}
	if len(queryParams.MinDuration) != 0 {
		query = query + " AND durationNano >= @durationNanoMin"
		args = append(args, clickhouse.Named("durationNanoMin", queryParams.MinDuration))
	}
	if len(queryParams.MaxDuration) != 0 {
		query = query + " AND durationNano <= @durationNanoMax"
		args = append(args, clickhouse.Named("durationNanoMax", queryParams.MaxDuration))
	}
	query = getStatusFilters(query, queryParams.Status, excludeMap)

	if len(queryParams.Kind) != 0 {
		query = query + " AND kind = @kind"
		args = append(args, clickhouse.Named("kind", queryParams.Kind))
	}

	args, errStatus := buildQueryWithTagParams(ctx, queryParams.Tags, &query, args)
	if errStatus != nil {
		return nil, errStatus
	}

	if queryParams.GroupBy != "" {
		switch queryParams.GroupBy {
		case constants.ServiceName:
			query = query + " GROUP BY time, serviceName as groupBy ORDER BY time"
		case constants.HttpCode:
			query = query + " GROUP BY time, httpCode as groupBy ORDER BY time"
		case constants.HttpMethod:
			query = query + " GROUP BY time, httpMethod as groupBy ORDER BY time"
		case constants.HttpUrl:
			query = query + " GROUP BY time, httpUrl as groupBy ORDER BY time"
		case constants.HttpRoute:
			query = query + " GROUP BY time, httpRoute as groupBy ORDER BY time"
		case constants.HttpHost:
			query = query + " GROUP BY time, httpHost as groupBy ORDER BY time"
		case constants.DBName:
			query = query + " GROUP BY time, dbName as groupBy ORDER BY time"
		case constants.DBOperation:
			query = query + " GROUP BY time, dbOperation as groupBy ORDER BY time"
		case constants.OperationRequest:
			query = query + " GROUP BY time, name as groupBy ORDER BY time"
		case constants.MsgSystem:
			query = query + " GROUP BY time, msgSystem as groupBy ORDER BY time"
		case constants.MsgOperation:
			query = query + " GROUP BY time, msgOperation as groupBy ORDER BY time"
		case constants.DBSystem:
			query = query + " GROUP BY time, dbSystem as groupBy ORDER BY time"
		case constants.Component:
			query = query + " GROUP BY time, component as groupBy ORDER BY time"
		default:
			return nil, &model.ApiError{Typ: model.ErrorBadData, Err: fmt.Errorf("groupBy type: %s not supported", queryParams.GroupBy)}
		}
	} else {
		query = query + " GROUP BY time ORDER BY time"
	}

	err := r.db.Select(ctx, &SpanAggregatesDBResponseItems, query, args...)

	zap.S().Info(query)

	if err != nil {
		zap.S().Debug("Error in processing sql query: ", err)
		return nil, &model.ApiError{Typ: model.ErrorExec, Err: fmt.Errorf("Error in processing sql query")}
	}

	GetFilteredSpansAggregatesResponse := model.GetFilteredSpansAggregatesResponse{
		Items: map[int64]model.SpanAggregatesResponseItem{},
	}

	for i := range SpanAggregatesDBResponseItems {

		SpanAggregatesDBResponseItems[i].Timestamp = int64(SpanAggregatesDBResponseItems[i].Time.UnixNano())
		SpanAggregatesDBResponseItems[i].FloatValue = float32(SpanAggregatesDBResponseItems[i].Value)
		if queryParams.AggregationOption == "rate_per_sec" {
			SpanAggregatesDBResponseItems[i].FloatValue = float32(SpanAggregatesDBResponseItems[i].Value) / float32(queryParams.StepSeconds)
		}
		if responseElement, ok := GetFilteredSpansAggregatesResponse.Items[SpanAggregatesDBResponseItems[i].Timestamp]; !ok {
			if queryParams.GroupBy != "" && SpanAggregatesDBResponseItems[i].GroupBy != "" {
				GetFilteredSpansAggregatesResponse.Items[SpanAggregatesDBResponseItems[i].Timestamp] = model.SpanAggregatesResponseItem{
					Timestamp: SpanAggregatesDBResponseItems[i].Timestamp,
					GroupBy:   map[string]float32{SpanAggregatesDBResponseItems[i].GroupBy: SpanAggregatesDBResponseItems[i].FloatValue},
				}
			} else if queryParams.GroupBy == "" {
				GetFilteredSpansAggregatesResponse.Items[SpanAggregatesDBResponseItems[i].Timestamp] = model.SpanAggregatesResponseItem{
					Timestamp: SpanAggregatesDBResponseItems[i].Timestamp,
					Value:     SpanAggregatesDBResponseItems[i].FloatValue,
				}
			}

		} else {
			if queryParams.GroupBy != "" && SpanAggregatesDBResponseItems[i].GroupBy != "" {
				responseElement.GroupBy[SpanAggregatesDBResponseItems[i].GroupBy] = SpanAggregatesDBResponseItems[i].FloatValue
			}
			GetFilteredSpansAggregatesResponse.Items[SpanAggregatesDBResponseItems[i].Timestamp] = responseElement
		}
	}

	return &GetFilteredSpansAggregatesResponse, nil
}

func (r *ClickHouseReader) SetTTL(ctx context.Context,
	params *model.TTLParams) (*model.SetTTLResponseItem, *model.ApiError) {

	var req, tableName string
	switch params.Type {
	case constants.TraceTTL:
		tableNameArray := []string{signozTraceDBName + "." + signozTraceTableName, signozTraceDBName + "." + signozDurationMVTable, signozTraceDBName + "." + signozSpansTable, signozTraceDBName + "." + signozErrorIndexTable}
		for _, tableName := range tableNameArray {
			req = fmt.Sprintf(
				"ALTER TABLE %v MODIFY TTL toDateTime(timestamp) + INTERVAL %v SECOND DELETE",
				tableName, params.DelDuration)
			if len(params.ColdStorageVolume) > 0 {
				req += fmt.Sprintf(", toDateTime(timestamp) + INTERVAL %v SECOND TO VOLUME '%s'",
					params.ToColdStorageDuration, params.ColdStorageVolume)
			}
			err := r.setColdStorage(ctx, tableName, params.ColdStorageVolume)
			if err != nil {
				return nil, err
			}

			zap.S().Debugf("Executing TTL request: %s\n", req)
			if err := r.db.Exec(ctx, req); err != nil {
				zap.S().Error(fmt.Errorf("error while setting ttl. Err=%v", err))
				return nil, &model.ApiError{Typ: model.ErrorExec, Err: fmt.Errorf("error while setting ttl. Err=%v", err)}
			}
		}

	case constants.MetricsTTL:
<<<<<<< HEAD
		// error is skipped, handled earlier as bad request
		metricsDuration, _ := time.ParseDuration(ttlParams.Duration)
		second := int(metricsDuration.Seconds())
		query := fmt.Sprintf("ALTER TABLE %v.%v MODIFY TTL toDateTime(toUInt32(timestamp_ms / 1000), 'UTC') + INTERVAL %v SECOND", signozMetricDBName, signozSampleTableName, second)
		err := r.db.Exec(ctx, query)

		if err != nil {
=======
		tableName = signozMetricDBName + "." + signozSampleName
		req = fmt.Sprintf(
			"ALTER TABLE %v MODIFY TTL toDateTime(toUInt32(timestamp_ms / 1000), 'UTC') + "+
				"INTERVAL %v SECOND DELETE", tableName, params.DelDuration)
		if len(params.ColdStorageVolume) > 0 {
			req += fmt.Sprintf(", toDateTime(toUInt32(timestamp_ms / 1000), 'UTC')"+
				" + INTERVAL %v SECOND TO VOLUME '%s'",
				params.ToColdStorageDuration, params.ColdStorageVolume)
		}
		zap.S().Debugf("Executing TTL request: %s\n", req)
		if err := r.db.Exec(ctx, req); err != nil {
>>>>>>> 913fe803
			zap.S().Error(fmt.Errorf("error while setting ttl. Err=%v", err))
			return nil, &model.ApiError{Typ: model.ErrorExec, Err: fmt.Errorf("error while setting ttl. Err=%v", err)}
		}

	default:
		return nil, &model.ApiError{Typ: model.ErrorExec, Err: fmt.Errorf("error while setting ttl. ttl type should be <metrics|traces>, got %v",
			params.Type)}
	}

	return &model.SetTTLResponseItem{Message: "move ttl has been successfully set up"}, nil
}

func (r *ClickHouseReader) setColdStorage(ctx context.Context, tableName string, coldStorageVolume string) *model.ApiError {

	// Set the storage policy for the required table. If it is already set, then setting it again
	// will not a problem.
	if len(coldStorageVolume) > 0 {
		policyReq := fmt.Sprintf("ALTER TABLE %s MODIFY SETTING storage_policy='tiered'", tableName)

		zap.S().Debugf("Executing Storage policy request: %s\n", policyReq)
		if err := r.db.Exec(ctx, policyReq); err != nil {
			zap.S().Error(fmt.Errorf("error while setting storage policy. Err=%v", err))
			return &model.ApiError{Typ: model.ErrorExec, Err: fmt.Errorf("error while setting storage policy. Err=%v", err)}
		}
	}
	return nil
}

// GetDisks returns a list of disks {name, type} configured in clickhouse DB.
func (r *ClickHouseReader) GetDisks(ctx context.Context) (*[]model.DiskItem, *model.ApiError) {
	diskItems := []model.DiskItem{}

	query := "SELECT name,type FROM system.disks"
	if err := r.db.Select(ctx, &diskItems, query); err != nil {
		zap.S().Debug("Error in processing sql query: ", err)
		return nil, &model.ApiError{Typ: model.ErrorExec, Err: fmt.Errorf("error while getting disks. Err=%v", err)}
	}

	zap.S().Infof("Got response: %+v\n", diskItems)

	return &diskItems, nil
}

func (r *ClickHouseReader) GetTTL(ctx context.Context, ttlParams *model.GetTTLParams) (*model.GetTTLResponseItem, *model.ApiError) {

	parseTTL := func(queryResp string) (int, int) {

		zap.S().Debugf("Parsing TTL from: %s", queryResp)
		deleteTTLExp := regexp.MustCompile(`toIntervalSecond\(([0-9]*)\)`)
		moveTTLExp := regexp.MustCompile(`toIntervalSecond\(([0-9]*)\) TO VOLUME`)

		var delTTL, moveTTL int = -1, -1

		m := deleteTTLExp.FindStringSubmatch(queryResp)
		if len(m) > 1 {
			seconds_int, err := strconv.Atoi(m[1])
			if err != nil {
				return -1, -1
			}
			delTTL = seconds_int / 3600
		}

		m = moveTTLExp.FindStringSubmatch(queryResp)
		if len(m) > 1 {
			seconds_int, err := strconv.Atoi(m[1])
			if err != nil {
				return -1, -1
			}
			moveTTL = seconds_int / 3600
		}

		return delTTL, moveTTL
	}

	getMetricsTTL := func() (*model.DBResponseTTL, *model.ApiError) {
		var dbResp []model.DBResponseTTL

		query := fmt.Sprintf("SELECT engine_full FROM system.tables WHERE name='%v'", signozSampleTableName)

		err := r.db.Select(ctx, &dbResp, query)

		if err != nil {
			zap.S().Error(fmt.Errorf("error while getting ttl. Err=%v", err))
			return nil, &model.ApiError{Typ: model.ErrorExec, Err: fmt.Errorf("error while getting ttl. Err=%v", err)}
		}
		if len(dbResp) == 0 {
			return nil, nil
		} else {
			return &dbResp[0], nil
		}
	}

	getTracesTTL := func() (*model.DBResponseTTL, *model.ApiError) {
		var dbResp []model.DBResponseTTL

		query := fmt.Sprintf("SELECT engine_full FROM system.tables WHERE name='%v' AND database='%v'", signozTraceTableName, signozTraceDBName)

		err := r.db.Select(ctx, &dbResp, query)

		if err != nil {
			zap.S().Error(fmt.Errorf("error while getting ttl. Err=%v", err))
			return nil, &model.ApiError{Typ: model.ErrorExec, Err: fmt.Errorf("error while getting ttl. Err=%v", err)}
		}
		if len(dbResp) == 0 {
			return nil, nil
		} else {
			return &dbResp[0], nil
		}
	}

	switch ttlParams.Type {
	case constants.TraceTTL:
		dbResp, err := getTracesTTL()
		if err != nil {
			return nil, err
		}

		delTTL, moveTTL := parseTTL(dbResp.EngineFull)
		return &model.GetTTLResponseItem{TracesTime: delTTL, TracesMoveTime: moveTTL}, nil

	case constants.MetricsTTL:
		dbResp, err := getMetricsTTL()
		if err != nil {
			return nil, err
		}

		delTTL, moveTTL := parseTTL(dbResp.EngineFull)
		return &model.GetTTLResponseItem{MetricsTime: delTTL, MetricsMoveTime: moveTTL}, nil

	}
	db1, err := getTracesTTL()
	if err != nil {
		return nil, err
	}

	db2, err := getMetricsTTL()
	if err != nil {
		return nil, err
	}
	tracesDelTTL, tracesMoveTTL := parseTTL(db1.EngineFull)
	metricsDelTTL, metricsMoveTTL := parseTTL(db2.EngineFull)

	return &model.GetTTLResponseItem{
		TracesTime:      tracesDelTTL,
		TracesMoveTime:  tracesMoveTTL,
		MetricsTime:     metricsDelTTL,
		MetricsMoveTime: metricsMoveTTL,
	}, nil
}

func (r *ClickHouseReader) GetErrors(ctx context.Context, queryParams *model.GetErrorsParams) (*[]model.Error, *model.ApiError) {

	var getErrorReponses []model.Error

	query := fmt.Sprintf("SELECT exceptionType, exceptionMessage, count() AS exceptionCount, min(timestamp) as firstSeen, max(timestamp) as lastSeen, serviceName FROM %s.%s WHERE timestamp >= @timestampL AND timestamp <= @timestampU GROUP BY serviceName, exceptionType, exceptionMessage", r.traceDB, r.errorTable)
	args := []interface{}{clickhouse.Named("timestampL", strconv.FormatInt(queryParams.Start.UnixNano(), 10)), clickhouse.Named("timestampU", strconv.FormatInt(queryParams.End.UnixNano(), 10))}

	err := r.db.Select(ctx, &getErrorReponses, query, args...)

	zap.S().Info(query)

	if err != nil {
		zap.S().Debug("Error in processing sql query: ", err)
		return nil, &model.ApiError{Typ: model.ErrorExec, Err: fmt.Errorf("Error in processing sql query")}
	}

	return &getErrorReponses, nil

}

func (r *ClickHouseReader) GetErrorForId(ctx context.Context, queryParams *model.GetErrorParams) (*model.ErrorWithSpan, *model.ApiError) {

	if queryParams.ErrorID == "" {
		zap.S().Debug("errorId missing from params")
		return nil, &model.ApiError{Typ: model.ErrorExec, Err: fmt.Errorf("ErrorID missing from params")}
	}
	var getErrorWithSpanReponse []model.ErrorWithSpan

	// TODO: Optimize this query further
	query := fmt.Sprintf("SELECT spanID, traceID, errorID, timestamp, serviceName, exceptionType, exceptionMessage, excepionStacktrace, exceptionEscaped, olderErrorId, newerErrorId FROM (SELECT *, lagInFrame(errorID) over w as olderErrorId, leadInFrame(errorID) over w as newerErrorId FROM %s.%s window w as (ORDER BY exceptionType, serviceName, timestamp rows between unbounded preceding and unbounded following)) WHERE errorID = @errorID", r.traceDB, r.errorTable)
	args := []interface{}{clickhouse.Named("errorID", queryParams.ErrorID)}

	err := r.db.Select(ctx, &getErrorWithSpanReponse, query, args...)

	zap.S().Info(query)

	if err == sql.ErrNoRows {
		return nil, nil
	}

	if err != nil {
		zap.S().Debug("Error in processing sql query: ", err)
		return nil, &model.ApiError{Typ: model.ErrorExec, Err: fmt.Errorf("Error in processing sql query")}
	}

	if len(getErrorWithSpanReponse) > 0 {
		return &getErrorWithSpanReponse[0], nil
	} else {
		return nil, &model.ApiError{Typ: model.ErrorNotFound, Err: fmt.Errorf("Error ID not found")}
	}

}

func (r *ClickHouseReader) GetErrorForType(ctx context.Context, queryParams *model.GetErrorParams) (*model.ErrorWithSpan, *model.ApiError) {

	if queryParams.ErrorType == "" || queryParams.ServiceName == "" {
		zap.S().Debug("errorType/serviceName missing from params")
		return nil, &model.ApiError{Typ: model.ErrorExec, Err: fmt.Errorf("ErrorType/serviceName missing from params")}
	}
	var getErrorWithSpanReponse []model.ErrorWithSpan

	// TODO: Optimize this query further
	query := fmt.Sprintf("SELECT spanID, traceID, errorID, timestamp , serviceName, exceptionType, exceptionMessage, excepionStacktrace, exceptionEscaped, newerErrorId, olderErrorId FROM (SELECT *, lagInFrame(errorID) over w as olderErrorId, leadInFrame(errorID) over w as newerErrorId FROM %s.%s WHERE serviceName = @serviceName AND exceptionType = @errorType window w as (ORDER BY timestamp DESC rows between unbounded preceding and unbounded following))", r.traceDB, r.errorTable)
	args := []interface{}{clickhouse.Named("serviceName", queryParams.ServiceName), clickhouse.Named("errorType", queryParams.ErrorType)}

	err := r.db.Select(ctx, &getErrorWithSpanReponse, query, args...)

	zap.S().Info(query)

	if err != nil {
		zap.S().Debug("Error in processing sql query: ", err)
		return nil, &model.ApiError{Typ: model.ErrorExec, Err: fmt.Errorf("Error in processing sql query")}
	}

	if len(getErrorWithSpanReponse) > 0 {
		return &getErrorWithSpanReponse[0], nil
	} else {
		return nil, &model.ApiError{Typ: model.ErrorNotFound, Err: fmt.Errorf("Error not found")}
	}

}

func (r *ClickHouseReader) GetMetricAutocompleteTagKey(ctx context.Context, params *model.MetricAutocompleteTagParams) (*[]string, *model.ApiError) {

	var query string
	var err error
	var tagKeyList []string
	var rows driver.Rows

	tagsWhereClause := ""

	for key, val := range params.MetricTags {
		tagsWhereClause += fmt.Sprintf("AND JSONExtractString(labels,'%s') = '%s'", key, val)
	}
	// "select distinctTagKeys from (SELECT DISTINCT arrayJoin(tagKeys) distinctTagKeys from (SELECT DISTINCT(JSONExtractKeys(labels)) tagKeys from signoz_metrics.time_series WHERE JSONExtractString(labels,'__name__')='node_udp_queues'))  WHERE distinctTagKeys ILIKE '%host%';"
	if len(params.Match) != 0 {
		query = fmt.Sprintf("select distinctTagKeys from (SELECT DISTINCT arrayJoin(tagKeys) distinctTagKeys from (SELECT DISTINCT(JSONExtractKeys(labels)) tagKeys from %s.%s WHERE JSONExtractString(labels,'__name__')=$1 %s)) WHERE distinctTagKeys ILIKE $2;", signozMetricDBName, signozTSTableName, tagsWhereClause)

		rows, err = r.db.Query(ctx, query, params.MetricName, fmt.Sprintf("%%%s%%", params.Match))

	} else {
		query = fmt.Sprintf("select distinctTagKeys from (SELECT DISTINCT arrayJoin(tagKeys) distinctTagKeys from (SELECT DISTINCT(JSONExtractKeys(labels)) tagKeys from %s.%s WHERE JSONExtractString(labels,'__name__')=$1 %s ));", signozMetricDBName, signozTSTableName, tagsWhereClause)

		rows, err = r.db.Query(ctx, query, params.MetricName)
	}

	if err != nil {
		zap.S().Error(err)
		return nil, &model.ApiError{Typ: model.ErrorExec, Err: err}
	}

	defer rows.Close()
	var tagKey string
	for rows.Next() {
		if err := rows.Scan(&tagKey); err != nil {
			return nil, &model.ApiError{Typ: model.ErrorExec, Err: err}
		}
		tagKeyList = append(tagKeyList, tagKey)
	}
	return &tagKeyList, nil
}

func (r *ClickHouseReader) GetMetricAutocompleteTagValue(ctx context.Context, params *model.MetricAutocompleteTagParams) (*[]string, *model.ApiError) {

	var query string
	var err error
	var tagValueList []string
	var rows driver.Rows
	tagsWhereClause := ""

	for key, val := range params.MetricTags {
		tagsWhereClause += fmt.Sprintf("AND JSONExtractString(labels,'%s') = '%s'", key, val)
	}

	if len(params.Match) != 0 {
		query = fmt.Sprintf("SELECT DISTINCT(JSONExtractString(labels, $1)) from %s.%s WHERE JSONExtractString(labels,'__name__')=$2 %s AND JSONExtractString(labels, $1) ILIKE $3;", signozMetricDBName, signozTSTableName, tagsWhereClause)

		rows, err = r.db.Query(ctx, query, params.TagKey, params.MetricName, fmt.Sprintf("%%%s%%", params.Match))

	} else {
		query = fmt.Sprintf("SELECT DISTINCT(JSONExtractString(labels, $1)) FROM %s.%s WHERE JSONExtractString(labels,'__name__')=$2 %s;", signozMetricDBName, signozTSTableName, tagsWhereClause)
		rows, err = r.db.Query(ctx, query, params.TagKey, params.MetricName)

	}

	if err != nil {
		zap.S().Error(err)
		return nil, &model.ApiError{Typ: model.ErrorExec, Err: err}
	}

	defer rows.Close()
	var tagValue string
	for rows.Next() {
		if err := rows.Scan(&tagValue); err != nil {
			return nil, &model.ApiError{Typ: model.ErrorExec, Err: err}
		}
		tagValueList = append(tagValueList, tagValue)
	}

	return &tagValueList, nil
}

func (r *ClickHouseReader) GetMetricAutocompleteMetricNames(ctx context.Context, matchText string) (*[]string, *model.ApiError) {

	var query string
	var err error
	var metricNameList []string
	var rows driver.Rows

	if len(matchText) != 0 {
		query = fmt.Sprintf("SELECT DISTINCT(JSONExtractString(labels,'__name__')) from %s.%s WHERE JSONExtractString(labels,'__name__') ILIKE $1;", signozMetricDBName, signozTSTableName)
		rows, err = r.db.Query(ctx, query, fmt.Sprintf("%%%s%%", matchText))
	} else {
		query = fmt.Sprintf("SELECT DISTINCT(JSONExtractString(labels,'__name__')) from %s.%s;", signozMetricDBName, signozTSTableName)
		rows, err = r.db.Query(ctx, query)
	}

	if err != nil {
		zap.S().Error(err)
		return nil, &model.ApiError{Typ: model.ErrorExec, Err: err}
	}

	defer rows.Close()
	var metricName string
	for rows.Next() {
		if err := rows.Scan(&metricName); err != nil {
			return nil, &model.ApiError{Typ: model.ErrorExec, Err: err}
		}
		metricNameList = append(metricNameList, metricName)
	}

	return &metricNameList, nil

<<<<<<< HEAD
}

func (r *ClickHouseReader) GetMetricResult(ctx context.Context, query string) ([]*[]model.MetricResult, error) {

	rows, err := r.db.Query(ctx, query)

	var (
		columnTypes = rows.ColumnTypes()
		vars        = make([]interface{}, len(columnTypes))
	)
	for i := range columnTypes {
		vars[i] = reflect.New(columnTypes[i].ScanType()).Interface()
	}
	resultMap := make(map[string][]model.MetricResult)

	defer rows.Close()
	for rows.Next() {
		if err := rows.Scan(vars...); err != nil {
			return nil, err
		}
		var result model.MetricResult
		var groupBy []string
		for _, v := range vars {
			switch v := v.(type) {
			case *string:
				groupBy = append(groupBy, *v)
			case *time.Time:
				result.Timestamp = *v
			case *float64:
				result.Result = *v
			}
		}
		sort.Strings(groupBy)
		key := strings.Join(groupBy, "")
		if _, found := resultMap[key]; !found {
			resultMap[key] = make([]model.MetricResult, 0)
		}
		resultMap[key] = append(resultMap[key], result)
	}

	zap.S().Info(query)

	if err != nil {
		zap.S().Debug("Error in processing sql query: ", err)
		return nil, fmt.Errorf("error in processing sql query")
	}

	var result []*[]model.MetricResult
	for _, v := range resultMap {
		result = append(result, &v)
	}
	return result, nil
=======
>>>>>>> 913fe803
}<|MERGE_RESOLUTION|>--- conflicted
+++ resolved
@@ -14,11 +14,8 @@
 	"net/http"
 	"net/url"
 	"os"
-<<<<<<< HEAD
 	"reflect"
-=======
 	"regexp"
->>>>>>> 913fe803
 	"sort"
 	"strconv"
 	"strings"
@@ -59,10 +56,6 @@
 	primaryNamespace      = "clickhouse"
 	archiveNamespace      = "clickhouse-archive"
 	signozTraceDBName     = "signoz_traces"
-<<<<<<< HEAD
-	signozTraceTableName  = "signoz_index_v2"
-	signozMetricDBName    = "signoz_metrics"
-=======
 	signozDurationMVTable = "durationSort"
 	signozSpansTable      = "signoz_spans"
 	signozErrorIndexTable = "signoz_error_index"
@@ -70,7 +63,6 @@
 	signozMetricDBName    = "signoz_metrics"
 	signozSampleName      = "samples"
 	signozTSName          = "time_series"
->>>>>>> 913fe803
 	signozSampleTableName = "samples"
 	signozTSTableName     = "time_series"
 
@@ -2290,15 +2282,6 @@
 		}
 
 	case constants.MetricsTTL:
-<<<<<<< HEAD
-		// error is skipped, handled earlier as bad request
-		metricsDuration, _ := time.ParseDuration(ttlParams.Duration)
-		second := int(metricsDuration.Seconds())
-		query := fmt.Sprintf("ALTER TABLE %v.%v MODIFY TTL toDateTime(toUInt32(timestamp_ms / 1000), 'UTC') + INTERVAL %v SECOND", signozMetricDBName, signozSampleTableName, second)
-		err := r.db.Exec(ctx, query)
-
-		if err != nil {
-=======
 		tableName = signozMetricDBName + "." + signozSampleName
 		req = fmt.Sprintf(
 			"ALTER TABLE %v MODIFY TTL toDateTime(toUInt32(timestamp_ms / 1000), 'UTC') + "+
@@ -2310,7 +2293,6 @@
 		}
 		zap.S().Debugf("Executing TTL request: %s\n", req)
 		if err := r.db.Exec(ctx, req); err != nil {
->>>>>>> 913fe803
 			zap.S().Error(fmt.Errorf("error while setting ttl. Err=%v", err))
 			return nil, &model.ApiError{Typ: model.ErrorExec, Err: fmt.Errorf("error while setting ttl. Err=%v", err)}
 		}
@@ -2654,7 +2636,6 @@
 
 	return &metricNameList, nil
 
-<<<<<<< HEAD
 }
 
 func (r *ClickHouseReader) GetMetricResult(ctx context.Context, query string) ([]*[]model.MetricResult, error) {
@@ -2707,6 +2688,4 @@
 		result = append(result, &v)
 	}
 	return result, nil
-=======
->>>>>>> 913fe803
 }