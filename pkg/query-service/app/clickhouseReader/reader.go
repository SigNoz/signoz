package clickhouseReader

import (
	"bytes"
	"context"
	"crypto/md5"
	"encoding/json"
	"flag"
	"fmt"
	"io/ioutil"
	"math/rand"
	"net"
	"net/http"
	"net/url"
	"os"
	"reflect"
	"regexp"
	"sort"
	"strconv"
	"strings"
	"sync"
	"time"

	"github.com/go-kit/log"
	"github.com/go-kit/log/level"
	"github.com/google/uuid"
	"github.com/oklog/oklog/pkg/group"
	"github.com/pkg/errors"
	"github.com/prometheus/client_golang/prometheus"
	"github.com/prometheus/common/promlog"
	"github.com/prometheus/prometheus/config"
	"github.com/prometheus/prometheus/discovery"
	sdconfig "github.com/prometheus/prometheus/discovery/config"
	"github.com/prometheus/prometheus/notifier"
	"github.com/prometheus/prometheus/promql"
	"github.com/prometheus/prometheus/rules"
	"github.com/prometheus/prometheus/scrape"
	"github.com/prometheus/prometheus/storage"
	"github.com/prometheus/prometheus/storage/remote"
	"github.com/prometheus/prometheus/util/stats"
	"github.com/prometheus/prometheus/util/strutil"
	"github.com/prometheus/tsdb"

	"github.com/ClickHouse/clickhouse-go/v2"
	"github.com/ClickHouse/clickhouse-go/v2/lib/driver"
	"github.com/jmoiron/sqlx"

	promModel "github.com/prometheus/common/model"
	"go.signoz.io/query-service/constants"
	am "go.signoz.io/query-service/integrations/alertManager"
	"go.signoz.io/query-service/model"
	"go.signoz.io/query-service/utils"
	"go.uber.org/zap"
)

const (
	primaryNamespace      = "clickhouse"
	archiveNamespace      = "clickhouse-archive"
	signozTraceDBName     = "signoz_traces"
	signozDurationMVTable = "durationSort"
	signozSpansTable      = "signoz_spans"
	signozErrorIndexTable = "signoz_error_index_v2"
	signozTraceTableName  = "signoz_index_v2"
	signozMetricDBName    = "signoz_metrics"
	signozSampleTableName = "samples_v2"
	signozTSTableName     = "time_series_v2"

	minTimespanForProgressiveSearch       = time.Hour
	minTimespanForProgressiveSearchMargin = time.Minute
	maxProgressiveSteps                   = 4
	charset                               = "abcdefghijklmnopqrstuvwxyz" +
		"ABCDEFGHIJKLMNOPQRSTUVWXYZ0123456789"
)

var (
	ErrNoOperationsTable = errors.New("no operations table supplied")
	ErrNoIndexTable      = errors.New("no index table supplied")
	ErrStartTimeRequired = errors.New("start time is required for search queries")
	seededRand           = rand.New(
		rand.NewSource(time.Now().UnixNano()))
)

// ClickHouseReader reads the data from ClickHouse
type ClickHouseReader struct {
	db              clickhouse.Conn
	localDB         *sqlx.DB
	traceDB         string
	operationsTable string
	durationTable   string
	indexTable      string
	errorTable      string
	spansTable      string
	queryEngine     *promql.Engine
	remoteStorage   *remote.Storage
	ruleManager     *rules.Manager
	promConfig      *config.Config
	alertManager    am.Manager
}

// NewReader returns a reader for the database
func NewReader(localDB *sqlx.DB) *ClickHouseReader {

	datasource := os.Getenv("ClickHouseUrl")
	options := NewOptions(datasource, primaryNamespace, archiveNamespace)
	db, err := initialize(options)

	if err != nil {
		zap.S().Error(err)
		os.Exit(1)
	}

	alertManager := am.New("")

	return &ClickHouseReader{
		db:              db,
		localDB:         localDB,
		traceDB:         options.primary.TraceDB,
		alertManager:    alertManager,
		operationsTable: options.primary.OperationsTable,
		indexTable:      options.primary.IndexTable,
		errorTable:      options.primary.ErrorTable,
		durationTable:   options.primary.DurationTable,
		spansTable:      options.primary.SpansTable,
	}
}

func (r *ClickHouseReader) Start() {
	logLevel := promlog.AllowedLevel{}
	logLevel.Set("debug")
	// allowedFormat := promlog.AllowedFormat{}
	// allowedFormat.Set("logfmt")

	// promlogConfig := promlog.Config{
	// 	Level:  &logLevel,
	// 	Format: &allowedFormat,
	// }

	logger := promlog.New(logLevel)

	startTime := func() (int64, error) {
		return int64(promModel.Latest), nil

	}

	remoteStorage := remote.NewStorage(log.With(logger, "component", "remote"), startTime, 1*time.Minute)

	// conf, err := config.LoadFile(*filename)
	// if err != nil {
	// 	zap.S().Error("couldn't load configuration (--config.file=%q): %v", filename, err)
	// }

	// err = remoteStorage.ApplyConfig(conf)
	// if err != nil {
	// 	zap.S().Error("Error in remoteStorage.ApplyConfig: ", err)
	// }
	cfg := struct {
		configFile string

		localStoragePath    string
		notifier            notifier.Options
		notifierTimeout     promModel.Duration
		forGracePeriod      promModel.Duration
		outageTolerance     promModel.Duration
		resendDelay         promModel.Duration
		tsdb                tsdb.Options
		lookbackDelta       promModel.Duration
		webTimeout          promModel.Duration
		queryTimeout        promModel.Duration
		queryConcurrency    int
		queryMaxSamples     int
		RemoteFlushDeadline promModel.Duration

		prometheusURL string

		logLevel promlog.AllowedLevel
	}{
		notifier: notifier.Options{
			Registerer: prometheus.DefaultRegisterer,
		},
	}

	flag.StringVar(&cfg.configFile, "config", "./config/prometheus.yml", "(prometheus config to read metrics)")
	flag.Parse()

	// fanoutStorage := remoteStorage
	fanoutStorage := storage.NewFanout(logger, remoteStorage)
	localStorage := remoteStorage

	cfg.notifier.QueueCapacity = 10000
	cfg.notifierTimeout = promModel.Duration(time.Duration.Seconds(10))
	notifierManager := notifier.NewManager(&cfg.notifier, log.With(logger, "component", "notifier"))
	// notifier.ApplyConfig(conf)

	ExternalURL, err := computeExternalURL("", "0.0.0.0:3301")
	if err != nil {
		fmt.Fprintln(os.Stderr, errors.Wrapf(err, "parse external URL %q", ExternalURL.String()))
		os.Exit(2)
	}

	cfg.outageTolerance = promModel.Duration(time.Duration.Hours(1))
	cfg.forGracePeriod = promModel.Duration(time.Duration.Minutes(10))
	cfg.resendDelay = promModel.Duration(time.Duration.Minutes(1))

	ctxScrape, cancelScrape := context.WithCancel(context.Background())
	discoveryManagerScrape := discovery.NewManager(ctxScrape, log.With(logger, "component", "discovery manager scrape"), discovery.Name("scrape"))

	ctxNotify, cancelNotify := context.WithCancel(context.Background())
	discoveryManagerNotify := discovery.NewManager(ctxNotify, log.With(logger, "component", "discovery manager notify"), discovery.Name("notify"))

	scrapeManager := scrape.NewManager(log.With(logger, "component", "scrape manager"), fanoutStorage)

	opts := promql.EngineOpts{
		Logger:        log.With(logger, "component", "query engine"),
		Reg:           nil,
		MaxConcurrent: 20,
		MaxSamples:    50000000,
		Timeout:       2 * time.Minute,
	}

	queryEngine := promql.NewEngine(opts)

	ruleManager := rules.NewManager(&rules.ManagerOptions{
		Appendable:      fanoutStorage,
		TSDB:            localStorage,
		QueryFunc:       rules.EngineQueryFunc(queryEngine, fanoutStorage),
		NotifyFunc:      sendAlerts(notifierManager, ExternalURL.String()),
		Context:         context.Background(),
		ExternalURL:     ExternalURL,
		Registerer:      prometheus.DefaultRegisterer,
		Logger:          log.With(logger, "component", "rule manager"),
		OutageTolerance: time.Duration(cfg.outageTolerance),
		ForGracePeriod:  time.Duration(cfg.forGracePeriod),
		ResendDelay:     time.Duration(cfg.resendDelay),
	})

	reloaders := []func(cfg *config.Config) error{
		remoteStorage.ApplyConfig,
		// The Scrape and notifier managers need to reload before the Discovery manager as
		// they need to read the most updated config when receiving the new targets list.
		notifierManager.ApplyConfig,
		scrapeManager.ApplyConfig,
		func(cfg *config.Config) error {
			c := make(map[string]sdconfig.ServiceDiscoveryConfig)
			for _, v := range cfg.ScrapeConfigs {
				c[v.JobName] = v.ServiceDiscoveryConfig
			}
			return discoveryManagerScrape.ApplyConfig(c)
		},
		func(cfg *config.Config) error {
			c := make(map[string]sdconfig.ServiceDiscoveryConfig)
			for _, v := range cfg.AlertingConfig.AlertmanagerConfigs {
				// AlertmanagerConfigs doesn't hold an unique identifier so we use the config hash as the identifier.
				b, err := json.Marshal(v)
				if err != nil {
					return err
				}
				c[fmt.Sprintf("%x", md5.Sum(b))] = v.ServiceDiscoveryConfig
			}
			return discoveryManagerNotify.ApplyConfig(c)
		},
		// func(cfg *config.Config) error {
		// 	// Get all rule files matching the configuration oaths.
		// 	var files []string
		// 	for _, pat := range cfg.RuleFiles {
		// 		fs, err := filepath.Glob(pat)
		// 		if err != nil {
		// 			// The only error can be a bad pattern.
		// 			return fmt.Errorf("error retrieving rule files for %s: %s", pat, err)
		// 		}
		// 		files = append(files, fs...)
		// 	}
		// 	return ruleManager.Update(time.Duration(cfg.GlobalConfig.EvaluationInterval), files)
		// },

	}

	// sync.Once is used to make sure we can close the channel at different execution stages(SIGTERM or when the config is loaded).
	type closeOnce struct {
		C     chan struct{}
		once  sync.Once
		Close func()
	}
	// Wait until the server is ready to handle reloading.
	reloadReady := &closeOnce{
		C: make(chan struct{}),
	}
	reloadReady.Close = func() {
		reloadReady.once.Do(func() {
			close(reloadReady.C)
		})
	}

	var g group.Group
	{
		// Scrape discovery manager.
		g.Add(
			func() error {
				err := discoveryManagerScrape.Run()
				level.Info(logger).Log("msg", "Scrape discovery manager stopped")
				return err
			},
			func(err error) {
				level.Info(logger).Log("msg", "Stopping scrape discovery manager...")
				cancelScrape()
			},
		)
	}
	{
		// Notify discovery manager.
		g.Add(
			func() error {
				err := discoveryManagerNotify.Run()
				level.Info(logger).Log("msg", "Notify discovery manager stopped")
				return err
			},
			func(err error) {
				level.Info(logger).Log("msg", "Stopping notify discovery manager...")
				cancelNotify()
			},
		)
	}
	{
		// Scrape manager.
		g.Add(
			func() error {
				// When the scrape manager receives a new targets list
				// it needs to read a valid config for each job.
				// It depends on the config being in sync with the discovery manager so
				// we wait until the config is fully loaded.
				<-reloadReady.C

				err := scrapeManager.Run(discoveryManagerScrape.SyncCh())
				level.Info(logger).Log("msg", "Scrape manager stopped")
				return err
			},
			func(err error) {
				// Scrape manager needs to be stopped before closing the local TSDB
				// so that it doesn't try to write samples to a closed storage.
				level.Info(logger).Log("msg", "Stopping scrape manager...")
				scrapeManager.Stop()
			},
		)
	}
	{
		// Initial configuration loading.
		cancel := make(chan struct{})
		g.Add(
			func() error {
				// select {
				// case <-dbOpen:
				// 	break
				// // In case a shutdown is initiated before the dbOpen is released
				// case <-cancel:
				// 	reloadReady.Close()
				// 	return nil
				// }
				r.promConfig, err = reloadConfig(cfg.configFile, logger, reloaders...)
				if err != nil {
					return fmt.Errorf("error loading config from %q: %s", cfg.configFile, err)
				}

				reloadReady.Close()

				rulesFromDB, apiErrorObj := r.GetRulesFromDB()

				if apiErrorObj != nil {
					zap.S().Errorf("Not able to read rules from DB")
				}
				for _, rule := range *rulesFromDB {
					apiErrorObj = r.LoadRule(rule)
					if apiErrorObj != nil {
						zap.S().Errorf("Not able to load rule with id=%d loaded from DB", rule.Id)
					}
				}

				channels, apiErrorObj := r.GetChannels()

				if apiErrorObj != nil {
					zap.S().Errorf("Not able to read channels from DB")
				}
				for _, channel := range *channels {
					apiErrorObj = r.LoadChannel(&channel)
					if apiErrorObj != nil {
						zap.S().Errorf("Not able to load channel with id=%d loaded from DB", channel.Id)
					}
				}

				<-cancel

				return nil
			},
			func(err error) {
				close(cancel)
			},
		)
	}
	{
		// Rule manager.
		// TODO(krasi) refactor ruleManager.Run() to be blocking to avoid using an extra blocking channel.
		cancel := make(chan struct{})
		g.Add(
			func() error {
				<-reloadReady.C
				ruleManager.Run()
				<-cancel
				return nil
			},
			func(err error) {
				ruleManager.Stop()
				close(cancel)
			},
		)
	}
	{
		// Notifier.

		// Calling notifier.Stop() before ruleManager.Stop() will cause a panic if the ruleManager isn't running,
		// so keep this interrupt after the ruleManager.Stop().
		g.Add(
			func() error {
				// When the notifier manager receives a new targets list
				// it needs to read a valid config for each job.
				// It depends on the config being in sync with the discovery manager
				// so we wait until the config is fully loaded.
				<-reloadReady.C

				notifierManager.Run(discoveryManagerNotify.SyncCh())
				level.Info(logger).Log("msg", "Notifier manager stopped")
				return nil
			},
			func(err error) {
				notifierManager.Stop()
			},
		)
	}
	r.queryEngine = queryEngine
	r.remoteStorage = remoteStorage
	r.ruleManager = ruleManager

	if err := g.Run(); err != nil {
		level.Error(logger).Log("err", err)
		os.Exit(1)
	}

}

func reloadConfig(filename string, logger log.Logger, rls ...func(*config.Config) error) (promConfig *config.Config, err error) {
	level.Info(logger).Log("msg", "Loading configuration file", "filename", filename)

	conf, err := config.LoadFile(filename)
	if err != nil {
		return nil, fmt.Errorf("couldn't load configuration (--config.file=%q): %v", filename, err)
	}

	failed := false
	for _, rl := range rls {
		if err := rl(conf); err != nil {
			level.Error(logger).Log("msg", "Failed to apply configuration", "err", err)
			failed = true
		}
	}
	if failed {
		return nil, fmt.Errorf("one or more errors occurred while applying the new configuration (--config.file=%q)", filename)
	}
	level.Info(logger).Log("msg", "Completed loading of configuration file", "filename", filename)
	return conf, nil
}

func startsOrEndsWithQuote(s string) bool {
	return strings.HasPrefix(s, "\"") || strings.HasPrefix(s, "'") ||
		strings.HasSuffix(s, "\"") || strings.HasSuffix(s, "'")
}

// computeExternalURL computes a sanitized external URL from a raw input. It infers unset
// URL parts from the OS and the given listen address.
func computeExternalURL(u, listenAddr string) (*url.URL, error) {
	if u == "" {
		hostname, err := os.Hostname()
		if err != nil {
			return nil, err
		}
		_, port, err := net.SplitHostPort(listenAddr)
		if err != nil {
			return nil, err
		}
		u = fmt.Sprintf("http://%s:%s/", hostname, port)
	}

	if startsOrEndsWithQuote(u) {
		return nil, fmt.Errorf("URL must not begin or end with quotes")
	}

	eu, err := url.Parse(u)
	if err != nil {
		return nil, err
	}

	ppref := strings.TrimRight(eu.Path, "/")
	if ppref != "" && !strings.HasPrefix(ppref, "/") {
		ppref = "/" + ppref
	}
	eu.Path = ppref

	return eu, nil
}

// sendAlerts implements the rules.NotifyFunc for a Notifier.
func sendAlerts(n *notifier.Manager, externalURL string) rules.NotifyFunc {
	return func(ctx context.Context, expr string, alerts ...*rules.Alert) {
		var res []*notifier.Alert

		for _, alert := range alerts {
			a := &notifier.Alert{
				StartsAt:     alert.FiredAt,
				Labels:       alert.Labels,
				Annotations:  alert.Annotations,
				GeneratorURL: externalURL + strutil.TableLinkForExpression(expr),
			}
			if !alert.ResolvedAt.IsZero() {
				a.EndsAt = alert.ResolvedAt
			} else {
				a.EndsAt = alert.ValidUntil
			}
			res = append(res, a)
		}

		if len(alerts) > 0 {
			n.Send(res...)
		}
	}
}

func initialize(options *Options) (clickhouse.Conn, error) {

	db, err := connect(options.getPrimary())
	if err != nil {
		return nil, fmt.Errorf("error connecting to primary db: %v", err)
	}

	return db, nil
}

func connect(cfg *namespaceConfig) (clickhouse.Conn, error) {
	if cfg.Encoding != EncodingJSON && cfg.Encoding != EncodingProto {
		return nil, fmt.Errorf("unknown encoding %q, supported: %q, %q", cfg.Encoding, EncodingJSON, EncodingProto)
	}

	return cfg.Connector(cfg)
}

type byAlertStateAndNameSorter struct {
	alerts []*AlertingRuleWithGroup
}

func (s byAlertStateAndNameSorter) Len() int {
	return len(s.alerts)
}

func (s byAlertStateAndNameSorter) Less(i, j int) bool {
	return s.alerts[i].State() > s.alerts[j].State() ||
		(s.alerts[i].State() == s.alerts[j].State() &&
			s.alerts[i].Name() < s.alerts[j].Name())
}

func (s byAlertStateAndNameSorter) Swap(i, j int) {
	s.alerts[i], s.alerts[j] = s.alerts[j], s.alerts[i]
}

type AlertingRuleWithGroup struct {
	rules.AlertingRule
	Id int
}

func (r *ClickHouseReader) GetRulesFromDB() (*[]model.RuleResponseItem, *model.ApiError) {

	var ruleResponseItems []model.RuleResponseItem

	query := fmt.Sprintf("SELECT id, updated_at, data FROM rules")

	err := r.localDB.Select(&ruleResponseItems, query)

	zap.S().Info(query)

	if err != nil {
		zap.S().Debug("Error in processing sql query: ", err)
		return nil, &model.ApiError{Typ: model.ErrorInternal, Err: err}
	}

	return &ruleResponseItems, nil
}

func (r *ClickHouseReader) GetRule(id string) (*model.RuleResponseItem, *model.ApiError) {

	idInt, err := strconv.Atoi(id)
	if err != nil {
		zap.S().Debug("Error in parsing param: ", err)
		return nil, &model.ApiError{Typ: model.ErrorBadData, Err: err}
	}

	rule := &model.RuleResponseItem{}

	query := "SELECT id, updated_at, data FROM rules WHERE id=?"
	rows, err := r.localDB.Query(query, idInt)

	if err != nil {
		zap.S().Debug("Error in processing sql query: ", err)
		return nil, &model.ApiError{Typ: model.ErrorInternal, Err: err}
	}

	count := 0
	// iterate over each row
	for rows.Next() {
		err = rows.Scan(&rule.Id, &rule.UpdatedAt, &rule.Data)
		if err != nil {
			zap.S().Debug(err)
			return nil, &model.ApiError{Typ: model.ErrorInternal, Err: err}
		}
		count += 1

	}

	if count == 0 {
		err = fmt.Errorf("no rule with id %d found", idInt)
		zap.S().Debug(err)
		return nil, &model.ApiError{Typ: model.ErrorNotFound, Err: err}
	}
	if count > 1 {
		err = fmt.Errorf("multiple rules with id %d found", idInt)
		zap.S().Debug(err)
		return nil, &model.ApiError{Typ: model.ErrorConflict, Err: err}
	}

	return rule, nil
}

func (r *ClickHouseReader) ListRulesFromProm() (*model.AlertDiscovery, *model.ApiError) {

	groups := r.ruleManager.RuleGroups()

	var alertingRulesWithGroupObjects []*AlertingRuleWithGroup

	for _, groupItem := range groups {
		groupNameParts := strings.Split(groupItem.Name(), "-groupname")
		if len(groupNameParts) < 2 {
			continue
		}
		id, _ := strconv.Atoi(groupNameParts[0])
		for _, rule := range groupItem.Rules() {
			if alertingRule, ok := rule.(*rules.AlertingRule); ok {
				alertingRulesWithGroupObject := AlertingRuleWithGroup{
					*alertingRule,
					id,
				}
				alertingRulesWithGroupObjects = append(alertingRulesWithGroupObjects, &alertingRulesWithGroupObject)
			}
		}
	}

	// alertingRules := r.ruleManager.AlertingRules()

	alertsSorter := byAlertStateAndNameSorter{alerts: alertingRulesWithGroupObjects}
	sort.Sort(alertsSorter)
	var alerts []*model.AlertingRuleResponse

	for _, alertingRule := range alertsSorter.alerts {

		alertingRuleResponseObject := &model.AlertingRuleResponse{
			Labels: alertingRule.Labels(),
			// Annotations: alertingRule.Annotations(),
			Name: alertingRule.Name(),
			Id:   alertingRule.Id,
		}
		if len(alertingRule.ActiveAlerts()) == 0 {
			alertingRuleResponseObject.State = rules.StateInactive.String()
		} else {
			alertingRuleResponseObject.State = (*(alertingRule.ActiveAlerts()[0])).State.String()
		}

		alerts = append(
			alerts,
			alertingRuleResponseObject,
		)
	}

	res := &model.AlertDiscovery{Alerts: alerts}

	return res, nil
}

func (r *ClickHouseReader) LoadRule(rule model.RuleResponseItem) *model.ApiError {

	groupName := fmt.Sprintf("%d-groupname", rule.Id)

	err := r.ruleManager.AddGroup(time.Duration(r.promConfig.GlobalConfig.EvaluationInterval), rule.Data, groupName)

	if err != nil {
		return &model.ApiError{Typ: model.ErrorInternal, Err: err}
	}

	return nil
}

func (r *ClickHouseReader) LoadChannel(channel *model.ChannelItem) *model.ApiError {

	receiver := &am.Receiver{}
	if err := json.Unmarshal([]byte(channel.Data), receiver); err != nil { // Parse []byte to go struct pointer
		return &model.ApiError{Typ: model.ErrorBadData, Err: err}
	}

	response, err := http.Post(constants.GetAlertManagerApiPrefix()+"v1/receivers", "application/json", bytes.NewBuffer([]byte(channel.Data)))

	if err != nil {
		zap.S().Error("Error in getting response of API call to alertmanager/v1/receivers\n", err)
		return &model.ApiError{Typ: model.ErrorInternal, Err: err}
	}
	if response.StatusCode > 299 {
		responseData, _ := ioutil.ReadAll(response.Body)

		err := fmt.Errorf("Error in getting 2xx response in API call to alertmanager/v1/receivers\n Status: %s \n Data: %s", response.Status, string(responseData))
		zap.S().Error(err)

		return &model.ApiError{Typ: model.ErrorInternal, Err: err}
	}

	return nil
}

func (r *ClickHouseReader) GetChannel(id string) (*model.ChannelItem, *model.ApiError) {

	idInt, _ := strconv.Atoi(id)
	channel := model.ChannelItem{}

	query := fmt.Sprintf("SELECT id, created_at, updated_at, name, type, data data FROM notification_channels WHERE id=%d", idInt)

	err := r.localDB.Get(&channel, query)

	zap.S().Info(query)

	if err != nil {
		zap.S().Debug("Error in processing sql query: ", err)
		return nil, &model.ApiError{Typ: model.ErrorInternal, Err: err}
	}

	return &channel, nil

}

func (r *ClickHouseReader) DeleteChannel(id string) *model.ApiError {

	idInt, _ := strconv.Atoi(id)

	channelToDelete, apiErrorObj := r.GetChannel(id)

	if apiErrorObj != nil {
		return apiErrorObj
	}

	tx, err := r.localDB.Begin()
	if err != nil {
		return &model.ApiError{Typ: model.ErrorInternal, Err: err}
	}

	{
		stmt, err := tx.Prepare(`DELETE FROM notification_channels WHERE id=$1;`)
		if err != nil {
			zap.S().Error("Error in preparing statement for INSERT to notification_channels\n", err)
			tx.Rollback()
			return &model.ApiError{Typ: model.ErrorInternal, Err: err}
		}
		defer stmt.Close()

		if _, err := stmt.Exec(idInt); err != nil {
			zap.S().Error("Error in Executing prepared statement for INSERT to notification_channels\n", err)
			tx.Rollback() // return an error too, we may want to wrap them
			return &model.ApiError{Typ: model.ErrorInternal, Err: err}
		}
	}

	apiError := r.alertManager.DeleteRoute(channelToDelete.Name)
	if apiError != nil {
		tx.Rollback()
		return apiError
	}

	err = tx.Commit()
	if err != nil {
		zap.S().Error("Error in committing transaction for DELETE command to notification_channels\n", err)
		return &model.ApiError{Typ: model.ErrorInternal, Err: err}
	}

	return nil

}

func (r *ClickHouseReader) GetChannels() (*[]model.ChannelItem, *model.ApiError) {

	var channels []model.ChannelItem

	query := fmt.Sprintf("SELECT id, created_at, updated_at, name, type, data data FROM notification_channels")

	err := r.localDB.Select(&channels, query)

	zap.S().Info(query)

	if err != nil {
		zap.S().Debug("Error in processing sql query: ", err)
		return nil, &model.ApiError{Typ: model.ErrorInternal, Err: err}
	}

	return &channels, nil

}

func getChannelType(receiver *am.Receiver) string {

	if receiver.EmailConfigs != nil {
		return "email"
	}
	if receiver.OpsGenieConfigs != nil {
		return "opsgenie"
	}
	if receiver.PagerdutyConfigs != nil {
		return "pagerduty"
	}
	if receiver.PushoverConfigs != nil {
		return "pushover"
	}
	if receiver.SNSConfigs != nil {
		return "sns"
	}
	if receiver.SlackConfigs != nil {
		return "slack"
	}
	if receiver.VictorOpsConfigs != nil {
		return "victorops"
	}
	if receiver.WebhookConfigs != nil {
		return "webhook"
	}
	if receiver.WechatConfigs != nil {
		return "wechat"
	}

	return ""
}

func (r *ClickHouseReader) EditChannel(receiver *am.Receiver, id string) (*am.Receiver, *model.ApiError) {

	idInt, _ := strconv.Atoi(id)

	channel, apiErrObj := r.GetChannel(id)

	if apiErrObj != nil {
		return nil, apiErrObj
	}
	if channel.Name != receiver.Name {
		return nil, &model.ApiError{Typ: model.ErrorBadData, Err: fmt.Errorf("channel name cannot be changed")}
	}

	tx, err := r.localDB.Begin()
	if err != nil {
		return nil, &model.ApiError{Typ: model.ErrorInternal, Err: err}
	}

	channelType := getChannelType(receiver)
	receiverString, _ := json.Marshal(receiver)

	{
		stmt, err := tx.Prepare(`UPDATE notification_channels SET updated_at=$1, type=$2, data=$3 WHERE id=$4;`)

		if err != nil {
			zap.S().Error("Error in preparing statement for UPDATE to notification_channels\n", err)
			tx.Rollback()
			return nil, &model.ApiError{Typ: model.ErrorInternal, Err: err}
		}
		defer stmt.Close()

		if _, err := stmt.Exec(time.Now(), channelType, string(receiverString), idInt); err != nil {
			zap.S().Error("Error in Executing prepared statement for UPDATE to notification_channels\n", err)
			tx.Rollback() // return an error too, we may want to wrap them
			return nil, &model.ApiError{Typ: model.ErrorInternal, Err: err}
		}
	}

	apiError := r.alertManager.EditRoute(receiver)
	if apiError != nil {
		tx.Rollback()
		return nil, apiError
	}

	err = tx.Commit()
	if err != nil {
		zap.S().Error("Error in committing transaction for INSERT to notification_channels\n", err)
		return nil, &model.ApiError{Typ: model.ErrorInternal, Err: err}
	}

	return receiver, nil

}

func (r *ClickHouseReader) CreateChannel(receiver *am.Receiver) (*am.Receiver, *model.ApiError) {

	tx, err := r.localDB.Begin()
	if err != nil {
		return nil, &model.ApiError{Typ: model.ErrorInternal, Err: err}
	}

	channelType := getChannelType(receiver)
	receiverString, _ := json.Marshal(receiver)

	// todo: check if the channel name already exists, raise an error if so

	{
		stmt, err := tx.Prepare(`INSERT INTO notification_channels (created_at, updated_at, name, type, data) VALUES($1,$2,$3,$4,$5);`)
		if err != nil {
			zap.S().Error("Error in preparing statement for INSERT to notification_channels\n", err)
			tx.Rollback()
			return nil, &model.ApiError{Typ: model.ErrorInternal, Err: err}
		}
		defer stmt.Close()

		if _, err := stmt.Exec(time.Now(), time.Now(), receiver.Name, channelType, string(receiverString)); err != nil {
			zap.S().Error("Error in Executing prepared statement for INSERT to notification_channels\n", err)
			tx.Rollback() // return an error too, we may want to wrap them
			return nil, &model.ApiError{Typ: model.ErrorInternal, Err: err}
		}
	}

	apiError := r.alertManager.AddRoute(receiver)
	if apiError != nil {
		tx.Rollback()
		return nil, apiError
	}

	err = tx.Commit()
	if err != nil {
		zap.S().Error("Error in committing transaction for INSERT to notification_channels\n", err)
		return nil, &model.ApiError{Typ: model.ErrorInternal, Err: err}
	}

	return receiver, nil

}

func (r *ClickHouseReader) CreateRule(rule string) *model.ApiError {

	tx, err := r.localDB.Begin()
	if err != nil {
		return &model.ApiError{Typ: model.ErrorInternal, Err: err}
	}

	var lastInsertId int64

	{
		stmt, err := tx.Prepare(`INSERT into rules (updated_at, data) VALUES($1,$2);`)
		if err != nil {
			zap.S().Error("Error in preparing statement for INSERT to rules\n", err)
			tx.Rollback()
			return &model.ApiError{Typ: model.ErrorInternal, Err: err}
		}
		defer stmt.Close()

		result, err := stmt.Exec(time.Now(), rule)
		if err != nil {
			zap.S().Error("Error in Executing prepared statement for INSERT to rules\n", err)
			tx.Rollback() // return an error too, we may want to wrap them
			return &model.ApiError{Typ: model.ErrorInternal, Err: err}
		}
		lastInsertId, _ = result.LastInsertId()

		groupName := fmt.Sprintf("%d-groupname", lastInsertId)

		err = r.ruleManager.AddGroup(time.Duration(r.promConfig.GlobalConfig.EvaluationInterval), rule, groupName)

		if err != nil {
			tx.Rollback()
			return &model.ApiError{Typ: model.ErrorInternal, Err: err}
		}
	}
	err = tx.Commit()
	if err != nil {
		zap.S().Error("Error in committing transaction for INSERT to rules\n", err)
		return &model.ApiError{Typ: model.ErrorInternal, Err: err}
	}
	return nil
}

func (r *ClickHouseReader) EditRule(rule string, id string) *model.ApiError {

	idInt, _ := strconv.Atoi(id)

	tx, err := r.localDB.Begin()
	if err != nil {
		return &model.ApiError{Typ: model.ErrorInternal, Err: err}
	}

	{
		stmt, err := tx.Prepare(`UPDATE rules SET updated_at=$1, data=$2 WHERE id=$3;`)
		if err != nil {
			zap.S().Error("Error in preparing statement for UPDATE to rules\n", err)
			tx.Rollback()
			return &model.ApiError{Typ: model.ErrorInternal, Err: err}
		}
		defer stmt.Close()

		if _, err := stmt.Exec(time.Now(), rule, idInt); err != nil {
			zap.S().Error("Error in Executing prepared statement for UPDATE to rules\n", err)
			tx.Rollback() // return an error too, we may want to wrap them
			return &model.ApiError{Typ: model.ErrorInternal, Err: err}
		}

		groupName := fmt.Sprintf("%d-groupname", idInt)

		err = r.ruleManager.EditGroup(time.Duration(r.promConfig.GlobalConfig.EvaluationInterval), rule, groupName)

		if err != nil {
			tx.Rollback()
			return &model.ApiError{Typ: model.ErrorInternal, Err: err}
		}
	}

	err = tx.Commit()
	if err != nil {
		zap.S().Error("Error in committing transaction for UPDATE to rules\n", err)
		return &model.ApiError{Typ: model.ErrorInternal, Err: err}
	}

	return nil
}

func (r *ClickHouseReader) DeleteRule(id string) *model.ApiError {

	idInt, _ := strconv.Atoi(id)

	tx, err := r.localDB.Begin()
	if err != nil {
		return &model.ApiError{Typ: model.ErrorInternal, Err: err}
	}

	{
		stmt, err := tx.Prepare(`DELETE FROM rules WHERE id=$1;`)

		if err != nil {
			return &model.ApiError{Typ: model.ErrorInternal, Err: err}
		}
		defer stmt.Close()

		if _, err := stmt.Exec(idInt); err != nil {
			zap.S().Error("Error in Executing prepared statement for DELETE to rules\n", err)
			tx.Rollback() // return an error too, we may want to wrap them
			return &model.ApiError{Typ: model.ErrorInternal, Err: err}
		}

		groupName := fmt.Sprintf("%d-groupname", idInt)

		rule := "" // dummy rule to pass to function
		// err = r.ruleManager.UpdateGroupWithAction(time.Duration(r.promConfig.GlobalConfig.EvaluationInterval), rule, groupName, "delete")
		err = r.ruleManager.DeleteGroup(time.Duration(r.promConfig.GlobalConfig.EvaluationInterval), rule, groupName)

		if err != nil {
			tx.Rollback()
			zap.S().Error("Error in deleting rule from rulemanager...\n", err)
			return &model.ApiError{Typ: model.ErrorInternal, Err: err}
		}

	}

	err = tx.Commit()
	if err != nil {
		zap.S().Error("Error in committing transaction for deleting rules\n", err)
		return &model.ApiError{Typ: model.ErrorInternal, Err: err}
	}

	return nil
}

func (r *ClickHouseReader) GetInstantQueryMetricsResult(ctx context.Context, queryParams *model.InstantQueryMetricsParams) (*promql.Result, *stats.QueryStats, *model.ApiError) {
	qry, err := r.queryEngine.NewInstantQuery(r.remoteStorage, queryParams.Query, queryParams.Time)
	if err != nil {
		return nil, nil, &model.ApiError{Typ: model.ErrorBadData, Err: err}
	}

	res := qry.Exec(ctx)

	// Optional stats field in response if parameter "stats" is not empty.
	var qs *stats.QueryStats
	if queryParams.Stats != "" {
		qs = stats.NewQueryStats(qry.Stats())
	}

	qry.Close()
	return res, qs, nil

}

func (r *ClickHouseReader) GetQueryRangeResult(ctx context.Context, query *model.QueryRangeParams) (*promql.Result, *stats.QueryStats, *model.ApiError) {

	qry, err := r.queryEngine.NewRangeQuery(r.remoteStorage, query.Query, query.Start, query.End, query.Step)

	if err != nil {
		return nil, nil, &model.ApiError{Typ: model.ErrorBadData, Err: err}
	}

	res := qry.Exec(ctx)

	// Optional stats field in response if parameter "stats" is not empty.
	var qs *stats.QueryStats
	if query.Stats != "" {
		qs = stats.NewQueryStats(qry.Stats())
	}

	qry.Close()
	return res, qs, nil
}

func (r *ClickHouseReader) GetServicesList(ctx context.Context) (*[]string, error) {

	var services []string
	query := fmt.Sprintf(`SELECT DISTINCT serviceName FROM %s.%s WHERE toDate(timestamp) > now() - INTERVAL 1 DAY`, r.traceDB, r.indexTable)

	rows, err := r.db.Query(ctx, query)

	zap.S().Info(query)

	if err != nil {
		zap.S().Debug("Error in processing sql query: ", err)
		return nil, fmt.Errorf("error in processing sql query")
	}

	defer rows.Close()
	for rows.Next() {
		var serviceName string
		if err := rows.Scan(&serviceName); err != nil {
			return &services, err
		}
		services = append(services, serviceName)
	}
	return &services, nil
}

func (r *ClickHouseReader) GetServices(ctx context.Context, queryParams *model.GetServicesParams) (*[]model.ServiceItem, *model.ApiError) {

	if r.indexTable == "" {
		return nil, &model.ApiError{Typ: model.ErrorExec, Err: ErrNoIndexTable}
	}

	var serviceItems []model.ServiceItem

	query := fmt.Sprintf("SELECT serviceName, quantile(0.99)(durationNano) as p99, avg(durationNano) as avgDuration, count(*) as numCalls FROM %s.%s WHERE timestamp>='%s' AND timestamp<='%s' AND kind='2'", r.traceDB, r.indexTable, strconv.FormatInt(queryParams.Start.UnixNano(), 10), strconv.FormatInt(queryParams.End.UnixNano(), 10))
	var args []interface{}
	args, errStatus := buildQueryWithTagParams(ctx, queryParams.Tags, &query, args)
	if errStatus != nil {
		return nil, errStatus
	}
	query += " GROUP BY serviceName ORDER BY p99 DESC"
	err := r.db.Select(ctx, &serviceItems, query, args...)

	zap.S().Info(query)

	if err != nil {
		zap.S().Debug("Error in processing sql query: ", err)
		return nil, &model.ApiError{Typ: model.ErrorExec, Err: fmt.Errorf("error in processing sql query")}
	}

	//////////////////		Below block gets 5xx of services
	var serviceErrorItems []model.ServiceItem

	query = fmt.Sprintf("SELECT serviceName, count(*) as numErrors FROM %s.%s WHERE timestamp>='%s' AND timestamp<='%s' AND kind='2' AND (statusCode>=500 OR statusCode=2)", r.traceDB, r.indexTable, strconv.FormatInt(queryParams.Start.UnixNano(), 10), strconv.FormatInt(queryParams.End.UnixNano(), 10))
	args = []interface{}{}
	args, errStatus = buildQueryWithTagParams(ctx, queryParams.Tags, &query, args)
	if errStatus != nil {
		return nil, errStatus
	}
	query += " GROUP BY serviceName"
	err = r.db.Select(ctx, &serviceErrorItems, query, args...)

	zap.S().Info(query)

	if err != nil {
		zap.S().Debug("Error in processing sql query: ", err)
		return nil, &model.ApiError{Typ: model.ErrorExec, Err: fmt.Errorf("error in processing sql query")}
	}

	m5xx := make(map[string]uint64)

	for j := range serviceErrorItems {
		m5xx[serviceErrorItems[j].ServiceName] = serviceErrorItems[j].NumErrors
	}
	///////////////////////////////////////////

	//////////////////		Below block gets 4xx of services

	var service4xxItems []model.ServiceItem

	query = fmt.Sprintf("SELECT serviceName, count(*) as num4xx FROM %s.%s WHERE timestamp>='%s' AND timestamp<='%s' AND kind='2' AND statusCode>=400 AND statusCode<500", r.traceDB, r.indexTable, strconv.FormatInt(queryParams.Start.UnixNano(), 10), strconv.FormatInt(queryParams.End.UnixNano(), 10))
	args = []interface{}{}
	args, errStatus = buildQueryWithTagParams(ctx, queryParams.Tags, &query, args)
	if errStatus != nil {
		return nil, errStatus
	}
	query += " GROUP BY serviceName"
	err = r.db.Select(ctx, &service4xxItems, query, args...)

	zap.S().Info(query)

	if err != nil {
		zap.S().Debug("Error in processing sql query: ", err)
		return nil, &model.ApiError{Typ: model.ErrorExec, Err: fmt.Errorf("error in processing sql query")}
	}

	m4xx := make(map[string]uint64)

	for j := range service4xxItems {
		m4xx[service4xxItems[j].ServiceName] = service4xxItems[j].Num4XX
	}

	for i := range serviceItems {
		if val, ok := m5xx[serviceItems[i].ServiceName]; ok {
			serviceItems[i].NumErrors = val
		}
		if val, ok := m4xx[serviceItems[i].ServiceName]; ok {
			serviceItems[i].Num4XX = val
		}
		serviceItems[i].CallRate = float64(serviceItems[i].NumCalls) / float64(queryParams.Period)
		serviceItems[i].FourXXRate = float64(serviceItems[i].Num4XX) / float64(queryParams.Period)
		serviceItems[i].ErrorRate = float64(serviceItems[i].NumErrors) / float64(queryParams.Period)
	}

	return &serviceItems, nil
}

func (r *ClickHouseReader) GetServiceOverview(ctx context.Context, queryParams *model.GetServiceOverviewParams) (*[]model.ServiceOverviewItem, *model.ApiError) {

	var serviceOverviewItems []model.ServiceOverviewItem

	query := fmt.Sprintf("SELECT toStartOfInterval(timestamp, INTERVAL %s minute) as time, quantile(0.99)(durationNano) as p99, quantile(0.95)(durationNano) as p95,quantile(0.50)(durationNano) as p50, count(*) as numCalls FROM %s.%s WHERE timestamp>='%s' AND timestamp<='%s' AND kind='2' AND serviceName='%s'", strconv.Itoa(queryParams.StepSeconds/60), r.traceDB, r.indexTable, strconv.FormatInt(queryParams.Start.UnixNano(), 10), strconv.FormatInt(queryParams.End.UnixNano(), 10), queryParams.ServiceName)
	var args []interface{}
	args, errStatus := buildQueryWithTagParams(ctx, queryParams.Tags, &query, args)
	if errStatus != nil {
		return nil, errStatus
	}
	query += " GROUP BY time ORDER BY time DESC"
	err := r.db.Select(ctx, &serviceOverviewItems, query, args...)

	zap.S().Info(query)

	if err != nil {
		zap.S().Debug("Error in processing sql query: ", err)
		return nil, &model.ApiError{Typ: model.ErrorExec, Err: fmt.Errorf("error in processing sql query")}
	}

	var serviceErrorItems []model.ServiceErrorItem

	query = fmt.Sprintf("SELECT toStartOfInterval(timestamp, INTERVAL %s minute) as time, count(*) as numErrors FROM %s.%s WHERE timestamp>='%s' AND timestamp<='%s' AND kind='2' AND serviceName='%s' AND hasError=true", strconv.Itoa(queryParams.StepSeconds/60), r.traceDB, r.indexTable, strconv.FormatInt(queryParams.Start.UnixNano(), 10), strconv.FormatInt(queryParams.End.UnixNano(), 10), queryParams.ServiceName)
	args = []interface{}{}
	args, errStatus = buildQueryWithTagParams(ctx, queryParams.Tags, &query, args)
	if errStatus != nil {
		return nil, errStatus
	}
	query += " GROUP BY time ORDER BY time DESC"
	err = r.db.Select(ctx, &serviceErrorItems, query, args...)

	zap.S().Info(query)

	if err != nil {
		zap.S().Debug("Error in processing sql query: ", err)
		return nil, &model.ApiError{Typ: model.ErrorExec, Err: fmt.Errorf("error in processing sql query")}
	}

	m := make(map[int64]int)

	for j := range serviceErrorItems {
		m[serviceErrorItems[j].Time.UnixNano()] = int(serviceErrorItems[j].NumErrors)
	}

	for i := range serviceOverviewItems {
		serviceOverviewItems[i].Timestamp = serviceOverviewItems[i].Time.UnixNano()

		if val, ok := m[serviceOverviewItems[i].Timestamp]; ok {
			serviceOverviewItems[i].NumErrors = uint64(val)
		}
		serviceOverviewItems[i].ErrorRate = float64(serviceOverviewItems[i].NumErrors) * 100 / float64(serviceOverviewItems[i].NumCalls)
		serviceOverviewItems[i].CallRate = float64(serviceOverviewItems[i].NumCalls) / float64(queryParams.StepSeconds)
	}

	return &serviceOverviewItems, nil
}

func buildFilterArrayQuery(ctx context.Context, excludeMap map[string]struct{}, params []string, filter string, query *string, args []interface{}) []interface{} {
	for i, e := range params {
		filterKey := filter + String(5)
		if i == 0 && i == len(params)-1 {
			if _, ok := excludeMap[filter]; ok {
				*query += fmt.Sprintf(" AND NOT (%s=@%s)", filter, filterKey)
			} else {
				*query += fmt.Sprintf(" AND (%s=@%s)", filter, filterKey)
			}
		} else if i == 0 && i != len(params)-1 {
			if _, ok := excludeMap[filter]; ok {
				*query += fmt.Sprintf(" AND NOT (%s=@%s", filter, filterKey)
			} else {
				*query += fmt.Sprintf(" AND (%s=@%s", filter, filterKey)
			}
		} else if i != 0 && i == len(params)-1 {
			*query += fmt.Sprintf(" OR %s=@%s)", filter, filterKey)
		} else {
			*query += fmt.Sprintf(" OR %s=@%s", filter, filterKey)
		}
		args = append(args, clickhouse.Named(filterKey, e))
	}
	return args
}

func (r *ClickHouseReader) GetSpanFilters(ctx context.Context, queryParams *model.SpanFilterParams) (*model.SpanFiltersResponse, *model.ApiError) {

	var query string
	excludeMap := make(map[string]struct{})
	for _, e := range queryParams.Exclude {
		if e == constants.OperationRequest {
			excludeMap[constants.OperationDB] = struct{}{}
			continue
		}
		excludeMap[e] = struct{}{}
	}

	args := []interface{}{clickhouse.Named("timestampL", strconv.FormatInt(queryParams.Start.UnixNano(), 10)), clickhouse.Named("timestampU", strconv.FormatInt(queryParams.End.UnixNano(), 10))}
	if len(queryParams.ServiceName) > 0 {
		args = buildFilterArrayQuery(ctx, excludeMap, queryParams.ServiceName, constants.ServiceName, &query, args)
	}
	if len(queryParams.HttpRoute) > 0 {
		args = buildFilterArrayQuery(ctx, excludeMap, queryParams.HttpRoute, constants.HttpRoute, &query, args)
	}
	if len(queryParams.HttpCode) > 0 {
		args = buildFilterArrayQuery(ctx, excludeMap, queryParams.HttpCode, constants.HttpCode, &query, args)
	}
	if len(queryParams.HttpHost) > 0 {
		args = buildFilterArrayQuery(ctx, excludeMap, queryParams.HttpHost, constants.HttpHost, &query, args)
	}
	if len(queryParams.HttpMethod) > 0 {
		args = buildFilterArrayQuery(ctx, excludeMap, queryParams.HttpMethod, constants.HttpMethod, &query, args)
	}
	if len(queryParams.HttpUrl) > 0 {
		args = buildFilterArrayQuery(ctx, excludeMap, queryParams.HttpUrl, constants.HttpUrl, &query, args)
	}
	if len(queryParams.Component) > 0 {
		args = buildFilterArrayQuery(ctx, excludeMap, queryParams.Component, constants.Component, &query, args)
	}
	if len(queryParams.Operation) > 0 {
		args = buildFilterArrayQuery(ctx, excludeMap, queryParams.Operation, constants.OperationDB, &query, args)
	}

	if len(queryParams.MinDuration) != 0 {
		query = query + " AND durationNano >= @durationNanoMin"
		args = append(args, clickhouse.Named("durationNanoMin", queryParams.MinDuration))
	}
	if len(queryParams.MaxDuration) != 0 {
		query = query + " AND durationNano <= @durationNanoMax"
		args = append(args, clickhouse.Named("durationNanoMax", queryParams.MaxDuration))
	}

	query = getStatusFilters(query, queryParams.Status, excludeMap)

	traceFilterResponse := model.SpanFiltersResponse{
		Status:      map[string]uint64{},
		Duration:    map[string]uint64{},
		ServiceName: map[string]uint64{},
		Operation:   map[string]uint64{},
		HttpCode:    map[string]uint64{},
		HttpMethod:  map[string]uint64{},
		HttpUrl:     map[string]uint64{},
		HttpRoute:   map[string]uint64{},
		HttpHost:    map[string]uint64{},
		Component:   map[string]uint64{},
	}

	for _, e := range queryParams.GetFilters {
		switch e {
		case constants.ServiceName:
			finalQuery := fmt.Sprintf("SELECT serviceName, count() as count FROM %s.%s WHERE timestamp >= @timestampL AND timestamp <= @timestampU", r.traceDB, r.indexTable)
			finalQuery += query
			finalQuery += " GROUP BY serviceName"
			var dBResponse []model.DBResponseServiceName
			err := r.db.Select(ctx, &dBResponse, finalQuery, args...)
			zap.S().Info(finalQuery)

			if err != nil {
				zap.S().Debug("Error in processing sql query: ", err)
				return nil, &model.ApiError{Typ: model.ErrorExec, Err: fmt.Errorf("error in processing sql query: %s", err)}
			}
			for _, service := range dBResponse {
				if service.ServiceName != "" {
					traceFilterResponse.ServiceName[service.ServiceName] = service.Count
				}
			}
		case constants.HttpCode:
			finalQuery := fmt.Sprintf("SELECT httpCode, count() as count FROM %s.%s WHERE timestamp >= @timestampL AND timestamp <= @timestampU", r.traceDB, r.indexTable)
			finalQuery += query
			finalQuery += " GROUP BY httpCode"
			var dBResponse []model.DBResponseHttpCode
			err := r.db.Select(ctx, &dBResponse, finalQuery, args...)
			zap.S().Info(finalQuery)

			if err != nil {
				zap.S().Debug("Error in processing sql query: ", err)
				return nil, &model.ApiError{Typ: model.ErrorExec, Err: fmt.Errorf("error in processing sql query: %s", err)}
			}
			for _, service := range dBResponse {
				if service.HttpCode != "" {
					traceFilterResponse.HttpCode[service.HttpCode] = service.Count
				}
			}
		case constants.HttpRoute:
			finalQuery := fmt.Sprintf("SELECT httpRoute, count() as count FROM %s.%s WHERE timestamp >= @timestampL AND timestamp <= @timestampU", r.traceDB, r.indexTable)
			finalQuery += query
			finalQuery += " GROUP BY httpRoute"
			var dBResponse []model.DBResponseHttpRoute
			err := r.db.Select(ctx, &dBResponse, finalQuery, args...)
			zap.S().Info(finalQuery)

			if err != nil {
				zap.S().Debug("Error in processing sql query: ", err)
				return nil, &model.ApiError{Typ: model.ErrorExec, Err: fmt.Errorf("error in processing sql query: %s", err)}
			}
			for _, service := range dBResponse {
				if service.HttpRoute != "" {
					traceFilterResponse.HttpRoute[service.HttpRoute] = service.Count
				}
			}
		case constants.HttpUrl:
			finalQuery := fmt.Sprintf("SELECT httpUrl, count() as count FROM %s.%s WHERE timestamp >= @timestampL AND timestamp <= @timestampU", r.traceDB, r.indexTable)
			finalQuery += query
			finalQuery += " GROUP BY httpUrl"
			var dBResponse []model.DBResponseHttpUrl
			err := r.db.Select(ctx, &dBResponse, finalQuery, args...)
			zap.S().Info(finalQuery)

			if err != nil {
				zap.S().Debug("Error in processing sql query: ", err)
				return nil, &model.ApiError{Typ: model.ErrorExec, Err: fmt.Errorf("error in processing sql query: %s", err)}
			}
			for _, service := range dBResponse {
				if service.HttpUrl != "" {
					traceFilterResponse.HttpUrl[service.HttpUrl] = service.Count
				}
			}
		case constants.HttpMethod:
			finalQuery := fmt.Sprintf("SELECT httpMethod, count() as count FROM %s.%s WHERE timestamp >= @timestampL AND timestamp <= @timestampU", r.traceDB, r.indexTable)
			finalQuery += query
			finalQuery += " GROUP BY httpMethod"
			var dBResponse []model.DBResponseHttpMethod
			err := r.db.Select(ctx, &dBResponse, finalQuery, args...)
			zap.S().Info(finalQuery)

			if err != nil {
				zap.S().Debug("Error in processing sql query: ", err)
				return nil, &model.ApiError{Typ: model.ErrorExec, Err: fmt.Errorf("error in processing sql query: %s", err)}
			}
			for _, service := range dBResponse {
				if service.HttpMethod != "" {
					traceFilterResponse.HttpMethod[service.HttpMethod] = service.Count
				}
			}
		case constants.HttpHost:
			finalQuery := fmt.Sprintf("SELECT httpHost, count() as count FROM %s.%s WHERE timestamp >= @timestampL AND timestamp <= @timestampU", r.traceDB, r.indexTable)
			finalQuery += query
			finalQuery += " GROUP BY httpHost"
			var dBResponse []model.DBResponseHttpHost
			err := r.db.Select(ctx, &dBResponse, finalQuery, args...)
			zap.S().Info(finalQuery)

			if err != nil {
				zap.S().Debug("Error in processing sql query: ", err)
				return nil, &model.ApiError{Typ: model.ErrorExec, Err: fmt.Errorf("error in processing sql query: %s", err)}
			}
			for _, service := range dBResponse {
				if service.HttpHost != "" {
					traceFilterResponse.HttpHost[service.HttpHost] = service.Count
				}
			}
		case constants.OperationRequest:
			finalQuery := fmt.Sprintf("SELECT name, count() as count FROM %s.%s WHERE timestamp >= @timestampL AND timestamp <= @timestampU", r.traceDB, r.indexTable)
			finalQuery += query
			finalQuery += " GROUP BY name"
			var dBResponse []model.DBResponseOperation
			err := r.db.Select(ctx, &dBResponse, finalQuery, args...)
			zap.S().Info(finalQuery)

			if err != nil {
				zap.S().Debug("Error in processing sql query: ", err)
				return nil, &model.ApiError{Typ: model.ErrorExec, Err: fmt.Errorf("error in processing sql query: %s", err)}
			}
			for _, service := range dBResponse {
				if service.Operation != "" {
					traceFilterResponse.Operation[service.Operation] = service.Count
				}
			}
		case constants.Component:
			finalQuery := fmt.Sprintf("SELECT component, count() as count FROM %s.%s WHERE timestamp >= @timestampL AND timestamp <= @timestampU", r.traceDB, r.indexTable)
			finalQuery += query
			finalQuery += " GROUP BY component"
			var dBResponse []model.DBResponseComponent
			err := r.db.Select(ctx, &dBResponse, finalQuery, args...)
			zap.S().Info(finalQuery)

			if err != nil {
				zap.S().Debug("Error in processing sql query: ", err)
				return nil, &model.ApiError{Typ: model.ErrorExec, Err: fmt.Errorf("error in processing sql query: %s", err)}
			}
			for _, service := range dBResponse {
				if service.Component != "" {
					traceFilterResponse.Component[service.Component] = service.Count
				}
			}
		case constants.Status:
			finalQuery := fmt.Sprintf("SELECT COUNT(*) as numTotal FROM %s.%s WHERE timestamp >= @timestampL AND timestamp <= @timestampU AND hasError = true", r.traceDB, r.indexTable)
			finalQuery += query
			var dBResponse []model.DBResponseTotal
			err := r.db.Select(ctx, &dBResponse, finalQuery, args...)
			zap.S().Info(finalQuery)

			if err != nil {
				zap.S().Debug("Error in processing sql query: ", err)
				return nil, &model.ApiError{Typ: model.ErrorExec, Err: fmt.Errorf("error in processing sql query: %s", err)}
			}

			finalQuery2 := fmt.Sprintf("SELECT COUNT(*) as numTotal FROM %s.%s WHERE timestamp >= @timestampL AND timestamp <= @timestampU AND hasError = false", r.traceDB, r.indexTable)
			finalQuery2 += query
			var dBResponse2 []model.DBResponseTotal
			err = r.db.Select(ctx, &dBResponse2, finalQuery2, args...)
			zap.S().Info(finalQuery2)

			if err != nil {
				zap.S().Debug("Error in processing sql query: ", err)
				return nil, &model.ApiError{Typ: model.ErrorExec, Err: fmt.Errorf("error in processing sql query: %s", err)}
			}
			if len(dBResponse) > 0 && len(dBResponse2) > 0 {
				traceFilterResponse.Status = map[string]uint64{"ok": dBResponse2[0].NumTotal, "error": dBResponse[0].NumTotal}
			} else if len(dBResponse) > 0 {
				traceFilterResponse.Status = map[string]uint64{"ok": 0, "error": dBResponse[0].NumTotal}
			} else if len(dBResponse2) > 0 {
				traceFilterResponse.Status = map[string]uint64{"ok": dBResponse2[0].NumTotal, "error": 0}
			} else {
				traceFilterResponse.Status = map[string]uint64{"ok": 0, "error": 0}
			}
		case constants.Duration:
			finalQuery := fmt.Sprintf("SELECT durationNano as numTotal FROM %s.%s WHERE timestamp >= @timestampL AND timestamp <= @timestampU", r.traceDB, r.durationTable)
			finalQuery += query
			finalQuery += " ORDER BY durationNano LIMIT 1"
			var dBResponse []model.DBResponseTotal
			err := r.db.Select(ctx, &dBResponse, finalQuery, args...)
			zap.S().Info(finalQuery)

			if err != nil {
				zap.S().Debug("Error in processing sql query: ", err)
				return nil, &model.ApiError{Typ: model.ErrorExec, Err: fmt.Errorf("error in processing sql query: %s", err)}
			}
			finalQuery = fmt.Sprintf("SELECT durationNano as numTotal FROM %s.%s WHERE timestamp >= @timestampL AND timestamp <= @timestampU", r.traceDB, r.durationTable)
			finalQuery += query
			finalQuery += " ORDER BY durationNano DESC LIMIT 1"
			var dBResponse2 []model.DBResponseTotal
			err = r.db.Select(ctx, &dBResponse2, finalQuery, args...)
			zap.S().Info(finalQuery)

			if err != nil {
				zap.S().Debug("Error in processing sql query: ", err)
				return nil, &model.ApiError{Typ: model.ErrorExec, Err: fmt.Errorf("error in processing sql query: %s", err)}
			}
			if len(dBResponse) > 0 {
				traceFilterResponse.Duration["minDuration"] = dBResponse[0].NumTotal
			}
			if len(dBResponse2) > 0 {
				traceFilterResponse.Duration["maxDuration"] = dBResponse2[0].NumTotal
			}
		default:
			return nil, &model.ApiError{Typ: model.ErrorBadData, Err: fmt.Errorf("filter type: %s not supported", e)}
		}
	}

	return &traceFilterResponse, nil
}

func getStatusFilters(query string, statusParams []string, excludeMap map[string]struct{}) string {

	// status can only be two and if both are selected than they are equivalent to none selected
	if _, ok := excludeMap["status"]; ok {
		if len(statusParams) == 1 {
			if statusParams[0] == "error" {
				query += " AND hasError = false"
			} else if statusParams[0] == "ok" {
				query += " AND hasError = true"
			}
		}
	} else if len(statusParams) == 1 {
		if statusParams[0] == "error" {
			query += " AND hasError = true"
		} else if statusParams[0] == "ok" {
			query += " AND hasError = false"
		}
	}
	return query
}

func (r *ClickHouseReader) GetFilteredSpans(ctx context.Context, queryParams *model.GetFilteredSpansParams) (*model.GetFilterSpansResponse, *model.ApiError) {

	queryTable := fmt.Sprintf("%s.%s", r.traceDB, r.indexTable)

	excludeMap := make(map[string]struct{})
	for _, e := range queryParams.Exclude {
		if e == constants.OperationRequest {
			excludeMap[constants.OperationDB] = struct{}{}
			continue
		}
		excludeMap[e] = struct{}{}
	}

	var query string
	args := []interface{}{clickhouse.Named("timestampL", strconv.FormatInt(queryParams.Start.UnixNano(), 10)), clickhouse.Named("timestampU", strconv.FormatInt(queryParams.End.UnixNano(), 10))}
	if len(queryParams.ServiceName) > 0 {
		args = buildFilterArrayQuery(ctx, excludeMap, queryParams.ServiceName, constants.ServiceName, &query, args)
	}
	if len(queryParams.HttpRoute) > 0 {
		args = buildFilterArrayQuery(ctx, excludeMap, queryParams.HttpRoute, constants.HttpRoute, &query, args)
	}
	if len(queryParams.HttpCode) > 0 {
		args = buildFilterArrayQuery(ctx, excludeMap, queryParams.HttpCode, constants.HttpCode, &query, args)
	}
	if len(queryParams.HttpHost) > 0 {
		args = buildFilterArrayQuery(ctx, excludeMap, queryParams.HttpHost, constants.HttpHost, &query, args)
	}
	if len(queryParams.HttpMethod) > 0 {
		args = buildFilterArrayQuery(ctx, excludeMap, queryParams.HttpMethod, constants.HttpMethod, &query, args)
	}
	if len(queryParams.HttpUrl) > 0 {
		args = buildFilterArrayQuery(ctx, excludeMap, queryParams.HttpUrl, constants.HttpUrl, &query, args)
	}
	if len(queryParams.Component) > 0 {
		args = buildFilterArrayQuery(ctx, excludeMap, queryParams.Component, constants.Component, &query, args)
	}
	if len(queryParams.Operation) > 0 {
		args = buildFilterArrayQuery(ctx, excludeMap, queryParams.Operation, constants.OperationDB, &query, args)
	}
	if len(queryParams.MinDuration) != 0 {
		query = query + " AND durationNano >= @durationNanoMin"
		args = append(args, clickhouse.Named("durationNanoMin", queryParams.MinDuration))
	}
	if len(queryParams.MaxDuration) != 0 {
		query = query + " AND durationNano <= @durationNanoMax"
		args = append(args, clickhouse.Named("durationNanoMax", queryParams.MaxDuration))
	}
	query = getStatusFilters(query, queryParams.Status, excludeMap)

	if len(queryParams.Kind) != 0 {
		query = query + " AND kind = @kind"
		args = append(args, clickhouse.Named("kind", queryParams.Kind))
	}

	args, errStatus := buildQueryWithTagParams(ctx, queryParams.Tags, &query, args)
	if errStatus != nil {
		return nil, errStatus
	}

	if len(queryParams.OrderParam) != 0 {
		if queryParams.OrderParam == constants.Duration {
			queryTable = fmt.Sprintf("%s.%s", r.traceDB, r.durationTable)
			if queryParams.Order == constants.Descending {
				query = query + " ORDER BY durationNano DESC"
			}
			if queryParams.Order == constants.Ascending {
				query = query + " ORDER BY durationNano ASC"
			}
		} else if queryParams.OrderParam == constants.Timestamp {
			projectionOptQuery := "SET allow_experimental_projection_optimization = 1"
			err := r.db.Exec(ctx, projectionOptQuery)

			zap.S().Info(projectionOptQuery)

			if err != nil {
				zap.S().Debug("Error in processing sql query: ", err)
				return nil, &model.ApiError{Typ: model.ErrorExec, Err: fmt.Errorf("error in processing sql query")}
			}
			if queryParams.Order == constants.Descending {
				query = query + " ORDER BY timestamp DESC"
			}
			if queryParams.Order == constants.Ascending {
				query = query + " ORDER BY timestamp ASC"
			}
		}
	}
	if queryParams.Limit > 0 {
		query = query + " LIMIT @limit"
		args = append(args, clickhouse.Named("limit", queryParams.Limit))
	}

	if queryParams.Offset > 0 {
		query = query + " OFFSET @offset"
		args = append(args, clickhouse.Named("offset", queryParams.Offset))
	}

	var getFilterSpansResponseItems []model.GetFilterSpansResponseItem

	baseQuery := fmt.Sprintf("SELECT timestamp, spanID, traceID, serviceName, name, durationNano, httpCode, gRPCCode, gRPCMethod, httpMethod FROM %s WHERE timestamp >= @timestampL AND timestamp <= @timestampU", queryTable)
	baseQuery += query
	err := r.db.Select(ctx, &getFilterSpansResponseItems, baseQuery, args...)
	// Fill status and method
	for i, e := range getFilterSpansResponseItems {
		if e.HttpCode == "" {
			getFilterSpansResponseItems[i].StatusCode = e.GRPCode
		} else {
			getFilterSpansResponseItems[i].StatusCode = e.HttpCode
		}
		if e.HttpMethod == "" {
			getFilterSpansResponseItems[i].Method = e.GRPMethod
		} else {
			getFilterSpansResponseItems[i].Method = e.HttpMethod
		}
	}

	zap.S().Info(baseQuery)

	if err != nil {
		zap.S().Debug("Error in processing sql query: ", err)
		return nil, &model.ApiError{Typ: model.ErrorExec, Err: fmt.Errorf("error in processing sql query")}
	}

	getFilterSpansResponse := model.GetFilterSpansResponse{
		Spans:      getFilterSpansResponseItems,
		TotalSpans: 1000,
	}

	return &getFilterSpansResponse, nil
}

func StringWithCharset(length int, charset string) string {
	b := make([]byte, length)
	for i := range b {
		b[i] = charset[seededRand.Intn(len(charset))]
	}
	return string(b)
}

func String(length int) string {
	return StringWithCharset(length, charset)
}

func buildQueryWithTagParams(ctx context.Context, tags []model.TagQuery, query *string, args []interface{}) ([]interface{}, *model.ApiError) {

	for _, item := range tags {
		if item.Operator == "in" {
			for i, value := range item.Values {
				tagKey := "inTagKey" + String(5)
				tagValue := "inTagValue" + String(5)
				if i == 0 && i == len(item.Values)-1 {
					*query += fmt.Sprintf(" AND tagMap[@%s] = @%s", tagKey, tagValue)
				} else if i == 0 && i != len(item.Values)-1 {
					*query += fmt.Sprintf(" AND (tagMap[@%s] = @%s", tagKey, tagValue)
				} else if i != 0 && i == len(item.Values)-1 {
					*query += fmt.Sprintf(" OR tagMap[@%s] = @%s)", tagKey, tagValue)
				} else {
					*query += fmt.Sprintf(" OR tagMap[@%s] = @%s", tagKey, tagValue)
				}
				args = append(args, clickhouse.Named(tagKey, item.Key))
				args = append(args, clickhouse.Named(tagValue, value))
			}
		} else if item.Operator == "not in" {
			for i, value := range item.Values {
				tagKey := "notinTagKey" + String(5)
				tagValue := "notinTagValue" + String(5)
				if i == 0 && i == len(item.Values)-1 {
					*query += fmt.Sprintf(" AND NOT tagMap[@%s] = @%s", tagKey, tagValue)
				} else if i == 0 && i != len(item.Values)-1 {
					*query += fmt.Sprintf(" AND NOT (tagMap[@%s] = @%s", tagKey, tagValue)
				} else if i != 0 && i == len(item.Values)-1 {
					*query += fmt.Sprintf(" OR tagMap[@%s] = @%s)", tagKey, tagValue)
				} else {
					*query += fmt.Sprintf(" OR tagMap[@%s] = @%s", tagKey, tagValue)
				}
				args = append(args, clickhouse.Named(tagKey, item.Key))
				args = append(args, clickhouse.Named(tagValue, value))
			}
		} else {
			return nil, &model.ApiError{Typ: model.ErrorExec, Err: fmt.Errorf("tag operator %s not supported", item.Operator)}
		}
	}
	return args, nil
}

func (r *ClickHouseReader) GetTagFilters(ctx context.Context, queryParams *model.TagFilterParams) (*[]model.TagFilters, *model.ApiError) {

	excludeMap := make(map[string]struct{})
	for _, e := range queryParams.Exclude {
		if e == constants.OperationRequest {
			excludeMap[constants.OperationDB] = struct{}{}
			continue
		}
		excludeMap[e] = struct{}{}
	}

	var query string
	args := []interface{}{clickhouse.Named("timestampL", strconv.FormatInt(queryParams.Start.UnixNano(), 10)), clickhouse.Named("timestampU", strconv.FormatInt(queryParams.End.UnixNano(), 10))}
	if len(queryParams.ServiceName) > 0 {
		args = buildFilterArrayQuery(ctx, excludeMap, queryParams.ServiceName, constants.ServiceName, &query, args)
	}
	if len(queryParams.HttpRoute) > 0 {
		args = buildFilterArrayQuery(ctx, excludeMap, queryParams.HttpRoute, constants.HttpRoute, &query, args)
	}
	if len(queryParams.HttpCode) > 0 {
		args = buildFilterArrayQuery(ctx, excludeMap, queryParams.HttpCode, constants.HttpCode, &query, args)
	}
	if len(queryParams.HttpHost) > 0 {
		args = buildFilterArrayQuery(ctx, excludeMap, queryParams.HttpHost, constants.HttpHost, &query, args)
	}
	if len(queryParams.HttpMethod) > 0 {
		args = buildFilterArrayQuery(ctx, excludeMap, queryParams.HttpMethod, constants.HttpMethod, &query, args)
	}
	if len(queryParams.HttpUrl) > 0 {
		args = buildFilterArrayQuery(ctx, excludeMap, queryParams.HttpUrl, constants.HttpUrl, &query, args)
	}
	if len(queryParams.Component) > 0 {
		args = buildFilterArrayQuery(ctx, excludeMap, queryParams.Component, constants.Component, &query, args)
	}
	if len(queryParams.Operation) > 0 {
		args = buildFilterArrayQuery(ctx, excludeMap, queryParams.Operation, constants.OperationDB, &query, args)
	}
	if len(queryParams.MinDuration) != 0 {
		query = query + " AND durationNano >= @durationNanoMin"
		args = append(args, clickhouse.Named("durationNanoMin", queryParams.MinDuration))
	}
	if len(queryParams.MaxDuration) != 0 {
		query = query + " AND durationNano <= @durationNanoMax"
		args = append(args, clickhouse.Named("durationNanoMax", queryParams.MaxDuration))
	}

	query = getStatusFilters(query, queryParams.Status, excludeMap)

	var tagFilters []model.TagFilters

	finalQuery := fmt.Sprintf(`SELECT DISTINCT arrayJoin(tagMap.keys) as tagKeys FROM %s.%s WHERE timestamp >= @timestampL AND timestamp <= @timestampU`, r.traceDB, r.indexTable)
	// Alternative query: SELECT groupUniqArrayArray(mapKeys(tagMap)) as tagKeys  FROM signoz_index_v2
	finalQuery += query
	err := r.db.Select(ctx, &tagFilters, finalQuery, args...)

	zap.S().Info(query)

	if err != nil {
		zap.S().Debug("Error in processing sql query: ", err)
		return nil, &model.ApiError{Typ: model.ErrorExec, Err: fmt.Errorf("error in processing sql query")}
	}
	tagFilters = excludeTags(ctx, tagFilters)

	return &tagFilters, nil
}

func excludeTags(ctx context.Context, tags []model.TagFilters) []model.TagFilters {
	excludedTagsMap := map[string]bool{
		"http.code":           true,
		"http.route":          true,
		"http.method":         true,
		"http.url":            true,
		"http.status_code":    true,
		"http.host":           true,
		"messaging.system":    true,
		"messaging.operation": true,
		"component":           true,
		"error":               true,
		"service.name":        true,
	}
	var newTags []model.TagFilters
	for _, tag := range tags {
		_, ok := excludedTagsMap[tag.TagKeys]
		if !ok {
			newTags = append(newTags, tag)
		}
	}
	return newTags
}

func (r *ClickHouseReader) GetTagValues(ctx context.Context, queryParams *model.TagFilterParams) (*[]model.TagValues, *model.ApiError) {

	excludeMap := make(map[string]struct{})
	for _, e := range queryParams.Exclude {
		if e == constants.OperationRequest {
			excludeMap[constants.OperationDB] = struct{}{}
			continue
		}
		excludeMap[e] = struct{}{}
	}

	var query string
	args := []interface{}{clickhouse.Named("timestampL", strconv.FormatInt(queryParams.Start.UnixNano(), 10)), clickhouse.Named("timestampU", strconv.FormatInt(queryParams.End.UnixNano(), 10))}
	if len(queryParams.ServiceName) > 0 {
		args = buildFilterArrayQuery(ctx, excludeMap, queryParams.ServiceName, constants.ServiceName, &query, args)
	}
	if len(queryParams.HttpRoute) > 0 {
		args = buildFilterArrayQuery(ctx, excludeMap, queryParams.HttpRoute, constants.HttpRoute, &query, args)
	}
	if len(queryParams.HttpCode) > 0 {
		args = buildFilterArrayQuery(ctx, excludeMap, queryParams.HttpCode, constants.HttpCode, &query, args)
	}
	if len(queryParams.HttpHost) > 0 {
		args = buildFilterArrayQuery(ctx, excludeMap, queryParams.HttpHost, constants.HttpHost, &query, args)
	}
	if len(queryParams.HttpMethod) > 0 {
		args = buildFilterArrayQuery(ctx, excludeMap, queryParams.HttpMethod, constants.HttpMethod, &query, args)
	}
	if len(queryParams.HttpUrl) > 0 {
		args = buildFilterArrayQuery(ctx, excludeMap, queryParams.HttpUrl, constants.HttpUrl, &query, args)
	}
	if len(queryParams.Component) > 0 {
		args = buildFilterArrayQuery(ctx, excludeMap, queryParams.Component, constants.Component, &query, args)
	}
	if len(queryParams.Operation) > 0 {
		args = buildFilterArrayQuery(ctx, excludeMap, queryParams.Operation, constants.OperationDB, &query, args)
	}
	if len(queryParams.MinDuration) != 0 {
		query = query + " AND durationNano >= @durationNanoMin"
		args = append(args, clickhouse.Named("durationNanoMin", queryParams.MinDuration))
	}
	if len(queryParams.MaxDuration) != 0 {
		query = query + " AND durationNano <= @durationNanoMax"
		args = append(args, clickhouse.Named("durationNanoMax", queryParams.MaxDuration))
	}

	query = getStatusFilters(query, queryParams.Status, excludeMap)

	var tagValues []model.TagValues

	finalQuery := fmt.Sprintf(`SELECT tagMap[@key] as tagValues FROM %s.%s WHERE timestamp >= @timestampL AND timestamp <= @timestampU`, r.traceDB, r.indexTable)
	finalQuery += query
	finalQuery += " GROUP BY tagMap[@key]"
	args = append(args, clickhouse.Named("key", queryParams.TagKey))
	err := r.db.Select(ctx, &tagValues, finalQuery, args...)

	zap.S().Info(query)

	if err != nil {
		zap.S().Debug("Error in processing sql query: ", err)
		return nil, &model.ApiError{Typ: model.ErrorExec, Err: fmt.Errorf("error in processing sql query")}
	}

	var cleanedTagValues []model.TagValues
	for _, e := range tagValues {
		if e.TagValues != "" {
			cleanedTagValues = append(cleanedTagValues, e)
		}
	}
	return &cleanedTagValues, nil
}

func (r *ClickHouseReader) GetTopEndpoints(ctx context.Context, queryParams *model.GetTopEndpointsParams) (*[]model.TopEndpointsItem, *model.ApiError) {

	var topEndpointsItems []model.TopEndpointsItem

	query := fmt.Sprintf("SELECT quantile(0.5)(durationNano) as p50, quantile(0.95)(durationNano) as p95, quantile(0.99)(durationNano) as p99, COUNT(1) as numCalls, name  FROM %s.%s WHERE  timestamp >= '%s' AND timestamp <= '%s' AND  kind='2' and serviceName='%s'", r.traceDB, r.indexTable, strconv.FormatInt(queryParams.Start.UnixNano(), 10), strconv.FormatInt(queryParams.End.UnixNano(), 10), queryParams.ServiceName)
	var args []interface{}
	args, errStatus := buildQueryWithTagParams(ctx, queryParams.Tags, &query, args)
	if errStatus != nil {
		return nil, errStatus
	}
	query += " GROUP BY name"
	err := r.db.Select(ctx, &topEndpointsItems, query, args...)

	zap.S().Info(query)

	if err != nil {
		zap.S().Debug("Error in processing sql query: ", err)
		return nil, &model.ApiError{Typ: model.ErrorExec, Err: fmt.Errorf("error in processing sql query")}
	}

	if topEndpointsItems == nil {
		topEndpointsItems = []model.TopEndpointsItem{}
	}

	return &topEndpointsItems, nil
}

func (r *ClickHouseReader) GetUsage(ctx context.Context, queryParams *model.GetUsageParams) (*[]model.UsageItem, error) {

	var usageItems []model.UsageItem

	var query string
	if len(queryParams.ServiceName) != 0 {
		query = fmt.Sprintf("SELECT toStartOfInterval(timestamp, INTERVAL %d HOUR) as time, count(1) as count FROM %s.%s WHERE serviceName='%s' AND timestamp>='%s' AND timestamp<='%s' GROUP BY time ORDER BY time ASC", queryParams.StepHour, r.traceDB, r.indexTable, queryParams.ServiceName, strconv.FormatInt(queryParams.Start.UnixNano(), 10), strconv.FormatInt(queryParams.End.UnixNano(), 10))
	} else {
		query = fmt.Sprintf("SELECT toStartOfInterval(timestamp, INTERVAL %d HOUR) as time, count(1) as count FROM %s.%s WHERE timestamp>='%s' AND timestamp<='%s' GROUP BY time ORDER BY time ASC", queryParams.StepHour, r.traceDB, r.indexTable, strconv.FormatInt(queryParams.Start.UnixNano(), 10), strconv.FormatInt(queryParams.End.UnixNano(), 10))
	}

	err := r.db.Select(ctx, &usageItems, query)

	zap.S().Info(query)

	if err != nil {
		zap.S().Debug("Error in processing sql query: ", err)
		return nil, fmt.Errorf("error in processing sql query")
	}

	for i := range usageItems {
		usageItems[i].Timestamp = uint64(usageItems[i].Time.UnixNano())
	}

	if usageItems == nil {
		usageItems = []model.UsageItem{}
	}

	return &usageItems, nil
}

func (r *ClickHouseReader) SearchTraces(ctx context.Context, traceId string) (*[]model.SearchSpansResult, error) {

	var searchScanResponses []model.SearchSpanDBRResponseItem

	query := fmt.Sprintf("SELECT timestamp, traceID, model FROM %s.%s WHERE traceID=$1", r.traceDB, r.spansTable)

	err := r.db.Select(ctx, &searchScanResponses, query, traceId)

	zap.S().Info(query)

	if err != nil {
		zap.S().Debug("Error in processing sql query: ", err)
		return nil, fmt.Errorf("error in processing sql query")
	}

	searchSpansResult := []model.SearchSpansResult{{
		Columns: []string{"__time", "SpanId", "TraceId", "ServiceName", "Name", "Kind", "DurationNano", "TagsKeys", "TagsValues", "References", "Events", "HasError"},
		Events:  make([][]interface{}, len(searchScanResponses)),
	},
	}

	for i, item := range searchScanResponses {
		var jsonItem model.SearchSpanResponseItem
		json.Unmarshal([]byte(item.Model), &jsonItem)
		jsonItem.TimeUnixNano = uint64(item.Timestamp.UnixNano() / 1000000)
		spanEvents := jsonItem.GetValues()
		searchSpansResult[0].Events[i] = spanEvents
	}

	return &searchSpansResult, nil

}
func interfaceArrayToStringArray(array []interface{}) []string {
	var strArray []string
	for _, item := range array {
		strArray = append(strArray, item.(string))
	}
	return strArray
}

func (r *ClickHouseReader) GetServiceMapDependencies(ctx context.Context, queryParams *model.GetServicesParams) (*[]model.ServiceMapDependencyResponseItem, error) {
	var serviceMapDependencyItems []model.ServiceMapDependencyItem

	query := fmt.Sprintf(`SELECT spanID, parentSpanID, serviceName FROM %s.%s WHERE timestamp>='%s' AND timestamp<='%s'`, r.traceDB, r.indexTable, strconv.FormatInt(queryParams.Start.UnixNano(), 10), strconv.FormatInt(queryParams.End.UnixNano(), 10))

	err := r.db.Select(ctx, &serviceMapDependencyItems, query)

	zap.S().Info(query)

	if err != nil {
		zap.S().Debug("Error in processing sql query: ", err)
		return nil, fmt.Errorf("error in processing sql query")
	}

	serviceMap := make(map[string]*model.ServiceMapDependencyResponseItem)

	spanId2ServiceNameMap := make(map[string]string)
	for i := range serviceMapDependencyItems {
		spanId2ServiceNameMap[serviceMapDependencyItems[i].SpanId] = serviceMapDependencyItems[i].ServiceName
	}
	for i := range serviceMapDependencyItems {
		parent2childServiceName := spanId2ServiceNameMap[serviceMapDependencyItems[i].ParentSpanId] + "-" + spanId2ServiceNameMap[serviceMapDependencyItems[i].SpanId]
		if _, ok := serviceMap[parent2childServiceName]; !ok {
			serviceMap[parent2childServiceName] = &model.ServiceMapDependencyResponseItem{
				Parent:    spanId2ServiceNameMap[serviceMapDependencyItems[i].ParentSpanId],
				Child:     spanId2ServiceNameMap[serviceMapDependencyItems[i].SpanId],
				CallCount: 1,
			}
		} else {
			serviceMap[parent2childServiceName].CallCount++
		}
	}

	retMe := make([]model.ServiceMapDependencyResponseItem, 0, len(serviceMap))
	for _, dependency := range serviceMap {
		if dependency.Parent == "" {
			continue
		}
		retMe = append(retMe, *dependency)
	}

	return &retMe, nil
}

func (r *ClickHouseReader) GetFilteredSpansAggregates(ctx context.Context, queryParams *model.GetFilteredSpanAggregatesParams) (*model.GetFilteredSpansAggregatesResponse, *model.ApiError) {

	excludeMap := make(map[string]struct{})
	for _, e := range queryParams.Exclude {
		if e == constants.OperationRequest {
			excludeMap[constants.OperationDB] = struct{}{}
			continue
		}
		excludeMap[e] = struct{}{}
	}

	var SpanAggregatesDBResponseItems []model.SpanAggregatesDBResponseItem

	aggregationQuery := ""
	if queryParams.Dimension == "duration" {
		switch queryParams.AggregationOption {
		case "p50":
			aggregationQuery = " quantile(0.50)(durationNano) as float64Value "
		case "p95":
			aggregationQuery = " quantile(0.95)(durationNano) as float64Value "
		case "p90":
			aggregationQuery = " quantile(0.90)(durationNano) as float64Value "
		case "p99":
			aggregationQuery = " quantile(0.99)(durationNano) as float64Value "
		case "max":
			aggregationQuery = " max(durationNano) as value "
		case "min":
			aggregationQuery = " min(durationNano) as value "
		case "avg":
			aggregationQuery = " avg(durationNano) as float64Value "
		case "sum":
			aggregationQuery = " sum(durationNano) as value "
		default:
			return nil, &model.ApiError{Typ: model.ErrorBadData, Err: fmt.Errorf("aggregate type: %s not supported", queryParams.AggregationOption)}
		}
	} else if queryParams.Dimension == "calls" {
		aggregationQuery = " count(*) as value "
	}

	args := []interface{}{clickhouse.Named("timestampL", strconv.FormatInt(queryParams.Start.UnixNano(), 10)), clickhouse.Named("timestampU", strconv.FormatInt(queryParams.End.UnixNano(), 10))}

	var query string
	if queryParams.GroupBy != "" {
		switch queryParams.GroupBy {
		case constants.ServiceName:
			query = fmt.Sprintf("SELECT toStartOfInterval(timestamp, INTERVAL %d minute) as time, serviceName as groupBy, %s FROM %s.%s WHERE timestamp >= @timestampL AND timestamp <= @timestampU", queryParams.StepSeconds/60, aggregationQuery, r.traceDB, r.indexTable)
		case constants.HttpCode:
			query = fmt.Sprintf("SELECT toStartOfInterval(timestamp, INTERVAL %d minute) as time, httpCode as groupBy, %s FROM %s.%s WHERE timestamp >= @timestampL AND timestamp <= @timestampU", queryParams.StepSeconds/60, aggregationQuery, r.traceDB, r.indexTable)
		case constants.HttpMethod:
			query = fmt.Sprintf("SELECT toStartOfInterval(timestamp, INTERVAL %d minute) as time, httpMethod as groupBy, %s FROM %s.%s WHERE timestamp >= @timestampL AND timestamp <= @timestampU", queryParams.StepSeconds/60, aggregationQuery, r.traceDB, r.indexTable)
		case constants.HttpUrl:
			query = fmt.Sprintf("SELECT toStartOfInterval(timestamp, INTERVAL %d minute) as time, httpUrl as groupBy, %s FROM %s.%s WHERE timestamp >= @timestampL AND timestamp <= @timestampU", queryParams.StepSeconds/60, aggregationQuery, r.traceDB, r.indexTable)
		case constants.HttpRoute:
			query = fmt.Sprintf("SELECT toStartOfInterval(timestamp, INTERVAL %d minute) as time, httpRoute as groupBy, %s FROM %s.%s WHERE timestamp >= @timestampL AND timestamp <= @timestampU", queryParams.StepSeconds/60, aggregationQuery, r.traceDB, r.indexTable)
		case constants.HttpHost:
			query = fmt.Sprintf("SELECT toStartOfInterval(timestamp, INTERVAL %d minute) as time, httpHost as groupBy, %s FROM %s.%s WHERE timestamp >= @timestampL AND timestamp <= @timestampU", queryParams.StepSeconds/60, aggregationQuery, r.traceDB, r.indexTable)
		case constants.DBName:
			query = fmt.Sprintf("SELECT toStartOfInterval(timestamp, INTERVAL %d minute) as time, dbName as groupBy, %s FROM %s.%s WHERE timestamp >= @timestampL AND timestamp <= @timestampU", queryParams.StepSeconds/60, aggregationQuery, r.traceDB, r.indexTable)
		case constants.DBOperation:
			query = fmt.Sprintf("SELECT toStartOfInterval(timestamp, INTERVAL %d minute) as time, dbOperation as groupBy, %s FROM %s.%s WHERE timestamp >= @timestampL AND timestamp <= @timestampU", queryParams.StepSeconds/60, aggregationQuery, r.traceDB, r.indexTable)
		case constants.OperationRequest:
			query = fmt.Sprintf("SELECT toStartOfInterval(timestamp, INTERVAL %d minute) as time, name as groupBy, %s FROM %s.%s WHERE timestamp >= @timestampL AND timestamp <= @timestampU", queryParams.StepSeconds/60, aggregationQuery, r.traceDB, r.indexTable)
		case constants.MsgSystem:
			query = fmt.Sprintf("SELECT toStartOfInterval(timestamp, INTERVAL %d minute) as time, msgSystem as groupBy, %s FROM %s.%s WHERE timestamp >= @timestampL AND timestamp <= @timestampU", queryParams.StepSeconds/60, aggregationQuery, r.traceDB, r.indexTable)
		case constants.MsgOperation:
			query = fmt.Sprintf("SELECT toStartOfInterval(timestamp, INTERVAL %d minute) as time, msgOperation as groupBy, %s FROM %s.%s WHERE timestamp >= @timestampL AND timestamp <= @timestampU", queryParams.StepSeconds/60, aggregationQuery, r.traceDB, r.indexTable)
		case constants.DBSystem:
			query = fmt.Sprintf("SELECT toStartOfInterval(timestamp, INTERVAL %d minute) as time, dbSystem as groupBy, %s FROM %s.%s WHERE timestamp >= @timestampL AND timestamp <= @timestampU", queryParams.StepSeconds/60, aggregationQuery, r.traceDB, r.indexTable)
		case constants.Component:
			query = fmt.Sprintf("SELECT toStartOfInterval(timestamp, INTERVAL %d minute) as time, component as groupBy, %s FROM %s.%s WHERE timestamp >= @timestampL AND timestamp <= @timestampU", queryParams.StepSeconds/60, aggregationQuery, r.traceDB, r.indexTable)
		default:
			return nil, &model.ApiError{Typ: model.ErrorBadData, Err: fmt.Errorf("groupBy type: %s not supported", queryParams.GroupBy)}
		}
	} else {
		query = fmt.Sprintf("SELECT toStartOfInterval(timestamp, INTERVAL %d minute) as time, %s FROM %s.%s WHERE timestamp >= @timestampL AND timestamp <= @timestampU", queryParams.StepSeconds/60, aggregationQuery, r.traceDB, r.indexTable)
	}

	if len(queryParams.ServiceName) > 0 {
		args = buildFilterArrayQuery(ctx, excludeMap, queryParams.ServiceName, constants.ServiceName, &query, args)
	}
	if len(queryParams.HttpRoute) > 0 {
		args = buildFilterArrayQuery(ctx, excludeMap, queryParams.HttpRoute, constants.HttpRoute, &query, args)
	}
	if len(queryParams.HttpCode) > 0 {
		args = buildFilterArrayQuery(ctx, excludeMap, queryParams.HttpCode, constants.HttpCode, &query, args)
	}
	if len(queryParams.HttpHost) > 0 {
		args = buildFilterArrayQuery(ctx, excludeMap, queryParams.HttpHost, constants.HttpHost, &query, args)
	}
	if len(queryParams.HttpMethod) > 0 {
		args = buildFilterArrayQuery(ctx, excludeMap, queryParams.HttpMethod, constants.HttpMethod, &query, args)
	}
	if len(queryParams.HttpUrl) > 0 {
		args = buildFilterArrayQuery(ctx, excludeMap, queryParams.HttpUrl, constants.HttpUrl, &query, args)
	}
	if len(queryParams.Component) > 0 {
		args = buildFilterArrayQuery(ctx, excludeMap, queryParams.Component, constants.Component, &query, args)
	}
	if len(queryParams.Operation) > 0 {
		args = buildFilterArrayQuery(ctx, excludeMap, queryParams.Operation, constants.OperationDB, &query, args)
	}
	if len(queryParams.MinDuration) != 0 {
		query = query + " AND durationNano >= @durationNanoMin"
		args = append(args, clickhouse.Named("durationNanoMin", queryParams.MinDuration))
	}
	if len(queryParams.MaxDuration) != 0 {
		query = query + " AND durationNano <= @durationNanoMax"
		args = append(args, clickhouse.Named("durationNanoMax", queryParams.MaxDuration))
	}
	query = getStatusFilters(query, queryParams.Status, excludeMap)

	if len(queryParams.Kind) != 0 {
		query = query + " AND kind = @kind"
		args = append(args, clickhouse.Named("kind", queryParams.Kind))
	}

	args, errStatus := buildQueryWithTagParams(ctx, queryParams.Tags, &query, args)
	if errStatus != nil {
		return nil, errStatus
	}

	if queryParams.GroupBy != "" {
		switch queryParams.GroupBy {
		case constants.ServiceName:
			query = query + " GROUP BY time, serviceName as groupBy ORDER BY time"
		case constants.HttpCode:
			query = query + " GROUP BY time, httpCode as groupBy ORDER BY time"
		case constants.HttpMethod:
			query = query + " GROUP BY time, httpMethod as groupBy ORDER BY time"
		case constants.HttpUrl:
			query = query + " GROUP BY time, httpUrl as groupBy ORDER BY time"
		case constants.HttpRoute:
			query = query + " GROUP BY time, httpRoute as groupBy ORDER BY time"
		case constants.HttpHost:
			query = query + " GROUP BY time, httpHost as groupBy ORDER BY time"
		case constants.DBName:
			query = query + " GROUP BY time, dbName as groupBy ORDER BY time"
		case constants.DBOperation:
			query = query + " GROUP BY time, dbOperation as groupBy ORDER BY time"
		case constants.OperationRequest:
			query = query + " GROUP BY time, name as groupBy ORDER BY time"
		case constants.MsgSystem:
			query = query + " GROUP BY time, msgSystem as groupBy ORDER BY time"
		case constants.MsgOperation:
			query = query + " GROUP BY time, msgOperation as groupBy ORDER BY time"
		case constants.DBSystem:
			query = query + " GROUP BY time, dbSystem as groupBy ORDER BY time"
		case constants.Component:
			query = query + " GROUP BY time, component as groupBy ORDER BY time"
		default:
			return nil, &model.ApiError{Typ: model.ErrorBadData, Err: fmt.Errorf("groupBy type: %s not supported", queryParams.GroupBy)}
		}
	} else {
		query = query + " GROUP BY time ORDER BY time"
	}

	err := r.db.Select(ctx, &SpanAggregatesDBResponseItems, query, args...)

	zap.S().Info(query)

	if err != nil {
		zap.S().Debug("Error in processing sql query: ", err)
		return nil, &model.ApiError{Typ: model.ErrorExec, Err: fmt.Errorf("error in processing sql query")}
	}

	GetFilteredSpansAggregatesResponse := model.GetFilteredSpansAggregatesResponse{
		Items: map[int64]model.SpanAggregatesResponseItem{},
	}

	for i := range SpanAggregatesDBResponseItems {
		if SpanAggregatesDBResponseItems[i].Value == 0 {
			SpanAggregatesDBResponseItems[i].Value = uint64(SpanAggregatesDBResponseItems[i].Float64Value)
		}
		SpanAggregatesDBResponseItems[i].Timestamp = SpanAggregatesDBResponseItems[i].Time.UnixNano()
		SpanAggregatesDBResponseItems[i].FloatValue = float32(SpanAggregatesDBResponseItems[i].Value)
		if queryParams.AggregationOption == "rate_per_sec" {
			SpanAggregatesDBResponseItems[i].FloatValue = float32(SpanAggregatesDBResponseItems[i].Value) / float32(queryParams.StepSeconds)
		}
		if responseElement, ok := GetFilteredSpansAggregatesResponse.Items[SpanAggregatesDBResponseItems[i].Timestamp]; !ok {
			if queryParams.GroupBy != "" && SpanAggregatesDBResponseItems[i].GroupBy != "" {
				GetFilteredSpansAggregatesResponse.Items[SpanAggregatesDBResponseItems[i].Timestamp] = model.SpanAggregatesResponseItem{
					Timestamp: SpanAggregatesDBResponseItems[i].Timestamp,
					GroupBy:   map[string]float32{SpanAggregatesDBResponseItems[i].GroupBy: SpanAggregatesDBResponseItems[i].FloatValue},
				}
			} else if queryParams.GroupBy == "" {
				GetFilteredSpansAggregatesResponse.Items[SpanAggregatesDBResponseItems[i].Timestamp] = model.SpanAggregatesResponseItem{
					Timestamp: SpanAggregatesDBResponseItems[i].Timestamp,
					Value:     SpanAggregatesDBResponseItems[i].FloatValue,
				}
			}

		} else {
			if queryParams.GroupBy != "" && SpanAggregatesDBResponseItems[i].GroupBy != "" {
				responseElement.GroupBy[SpanAggregatesDBResponseItems[i].GroupBy] = SpanAggregatesDBResponseItems[i].FloatValue
			}
			GetFilteredSpansAggregatesResponse.Items[SpanAggregatesDBResponseItems[i].Timestamp] = responseElement
		}
	}

	return &GetFilteredSpansAggregatesResponse, nil
}

// SetTTL sets the TTL for traces or metrics tables.
// This is an async API which creates goroutines to set TTL.
// Status of TTL update is tracked with ttl_status table in sqlite db.
func (r *ClickHouseReader) SetTTL(ctx context.Context,
	params *model.TTLParams) (*model.SetTTLResponseItem, *model.ApiError) {
	// Keep only latest 100 transactions/requests
	r.deleteTtlTransactions(ctx, 100)
	var req, tableName string
	// uuid is used as transaction id
	uuidWithHyphen := uuid.New()
	uuid := strings.Replace(uuidWithHyphen.String(), "-", "", -1)

	coldStorageDuration := -1
	if len(params.ColdStorageVolume) > 0 {
		coldStorageDuration = int(params.ToColdStorageDuration)
	}

	switch params.Type {
	case constants.TraceTTL:
		tableNameArray := []string{signozTraceDBName + "." + signozTraceTableName, signozTraceDBName + "." + signozDurationMVTable, signozTraceDBName + "." + signozSpansTable, signozTraceDBName + "." + signozErrorIndexTable}
		for _, tableName = range tableNameArray {
			statusItem, err := r.checkTTLStatusItem(ctx, tableName)
			if err != nil {
				return nil, &model.ApiError{Typ: model.ErrorExec, Err: fmt.Errorf("error in processing ttl_status check sql query")}
			}
			if statusItem.Status == constants.StatusPending {
				return nil, &model.ApiError{Typ: model.ErrorConflict, Err: fmt.Errorf("TTL is already running")}
			}
		}
		for _, tableName := range tableNameArray {
			// TODO: DB queries should be implemented with transactional statements but currently clickhouse doesn't support them. Issue: https://github.com/ClickHouse/ClickHouse/issues/22086
			go func(tableName string) {
				_, dbErr := r.localDB.Exec("INSERT INTO ttl_status (transaction_id, created_at, updated_at, table_name, ttl, status, cold_storage_ttl) VALUES (?, ?, ?, ?, ?, ?, ?)", uuid, time.Now(), time.Now(), tableName, params.DelDuration, constants.StatusPending, coldStorageDuration)
				if dbErr != nil {
					zap.S().Error(fmt.Errorf("error in inserting to ttl_status table: %s", dbErr.Error()))
					return
				}
				req = fmt.Sprintf(
					"ALTER TABLE %v MODIFY TTL toDateTime(timestamp) + INTERVAL %v SECOND DELETE",
					tableName, params.DelDuration)
				if len(params.ColdStorageVolume) > 0 {
					req += fmt.Sprintf(", toDateTime(timestamp) + INTERVAL %v SECOND TO VOLUME '%s'",
						params.ToColdStorageDuration, params.ColdStorageVolume)
				}
				err := r.setColdStorage(context.Background(), tableName, params.ColdStorageVolume)
				if err != nil {
					zap.S().Error(fmt.Errorf("error in setting cold storage: %s", err.Err.Error()))
					statusItem, err := r.checkTTLStatusItem(ctx, tableName)
					if err == nil {
						_, dbErr := r.localDB.Exec("UPDATE ttl_status SET updated_at = ?, status = ? WHERE id = ?", time.Now(), constants.StatusFailed, statusItem.Id)
						if dbErr != nil {
							zap.S().Debug("Error in processing ttl_status update sql query: ", dbErr)
							return
						}
					}
					return
				}
				zap.S().Debugf("Executing TTL request: %s\n", req)
				statusItem, _ := r.checkTTLStatusItem(ctx, tableName)
				if err := r.db.Exec(context.Background(), req); err != nil {
					zap.S().Error(fmt.Errorf("error in executing set TTL query: %s", err.Error()))
					_, dbErr := r.localDB.Exec("UPDATE ttl_status SET updated_at = ?, status = ? WHERE id = ?", time.Now(), constants.StatusFailed, statusItem.Id)
					if dbErr != nil {
						zap.S().Debug("Error in processing ttl_status update sql query: ", dbErr)
						return
					}
					return
				}
				_, dbErr = r.localDB.Exec("UPDATE ttl_status SET updated_at = ?, status = ? WHERE id = ?", time.Now(), constants.StatusSuccess, statusItem.Id)
				if dbErr != nil {
					zap.S().Debug("Error in processing ttl_status update sql query: ", dbErr)
					return
				}
			}(tableName)
		}

	case constants.MetricsTTL:
		tableName = signozMetricDBName + "." + signozSampleTableName
		statusItem, err := r.checkTTLStatusItem(ctx, tableName)
		if err != nil {
			return nil, &model.ApiError{Typ: model.ErrorExec, Err: fmt.Errorf("error in processing ttl_status check sql query")}
		}
		if statusItem.Status == constants.StatusPending {
			return nil, &model.ApiError{Typ: model.ErrorConflict, Err: fmt.Errorf("TTL is already running")}
		}
		go func(tableName string) {
			_, dbErr := r.localDB.Exec("INSERT INTO ttl_status (transaction_id, created_at, updated_at, table_name, ttl, status, cold_storage_ttl) VALUES (?, ?, ?, ?, ?, ?, ?)", uuid, time.Now(), time.Now(), tableName, params.DelDuration, constants.StatusPending, coldStorageDuration)
			if dbErr != nil {
				zap.S().Error(fmt.Errorf("error in inserting to ttl_status table: %s", dbErr.Error()))
				return
			}
			req = fmt.Sprintf(
				"ALTER TABLE %v MODIFY TTL toDateTime(toUInt32(timestamp_ms / 1000), 'UTC') + "+
					"INTERVAL %v SECOND DELETE", tableName, params.DelDuration)
			if len(params.ColdStorageVolume) > 0 {
				req += fmt.Sprintf(", toDateTime(toUInt32(timestamp_ms / 1000), 'UTC')"+
					" + INTERVAL %v SECOND TO VOLUME '%s'",
					params.ToColdStorageDuration, params.ColdStorageVolume)
			}
			err := r.setColdStorage(context.Background(), tableName, params.ColdStorageVolume)
			if err != nil {
				zap.S().Error(fmt.Errorf("error in setting cold storage: %s", err.Err.Error()))
				statusItem, err := r.checkTTLStatusItem(ctx, tableName)
				if err == nil {
					_, dbErr := r.localDB.Exec("UPDATE ttl_status SET updated_at = ?, status = ? WHERE id = ?", time.Now(), constants.StatusFailed, statusItem.Id)
					if dbErr != nil {
						zap.S().Debug("Error in processing ttl_status update sql query: ", dbErr)
						return
					}
				}
				return
			}
			zap.S().Debugf("Executing TTL request: %s\n", req)
			statusItem, _ := r.checkTTLStatusItem(ctx, tableName)
			if err := r.db.Exec(ctx, req); err != nil {
				zap.S().Error(fmt.Errorf("error while setting ttl. Err=%v", err))
				_, dbErr := r.localDB.Exec("UPDATE ttl_status SET updated_at = ?, status = ? WHERE id = ?", time.Now(), constants.StatusFailed, statusItem.Id)
				if dbErr != nil {
					zap.S().Debug("Error in processing ttl_status update sql query: ", dbErr)
					return
				}
				return
			}
			_, dbErr = r.localDB.Exec("UPDATE ttl_status SET updated_at = ?, status = ? WHERE id = ?", time.Now(), constants.StatusSuccess, statusItem.Id)
			if dbErr != nil {
				zap.S().Debug("Error in processing ttl_status update sql query: ", dbErr)
				return
			}
		}(tableName)

	default:
		return nil, &model.ApiError{Typ: model.ErrorExec, Err: fmt.Errorf("error while setting ttl. ttl type should be <metrics|traces>, got %v",
			params.Type)}
	}

	return &model.SetTTLResponseItem{Message: "move ttl has been successfully set up"}, nil
}

func (r *ClickHouseReader) deleteTtlTransactions(ctx context.Context, numberOfTransactionsStore int) {
	_, err := r.localDB.Exec("DELETE FROM ttl_status WHERE transaction_id NOT IN (SELECT distinct transaction_id FROM ttl_status ORDER BY created_at DESC LIMIT ?)", numberOfTransactionsStore)
	if err != nil {
		zap.S().Debug("Error in processing ttl_status delete sql query: ", err)
	}
}

// checkTTLStatusItem checks if ttl_status table has an entry for the given table name
func (r *ClickHouseReader) checkTTLStatusItem(ctx context.Context, tableName string) (model.TTLStatusItem, *model.ApiError) {
	var statusItem []model.TTLStatusItem

	query := fmt.Sprintf("SELECT id, status, ttl, cold_storage_ttl FROM ttl_status WHERE table_name = '%s' ORDER BY created_at DESC", tableName)

	err := r.localDB.Select(&statusItem, query)

	zap.S().Info(query)

	if len(statusItem) == 0 {
		return model.TTLStatusItem{}, nil
	}
	if err != nil {
		zap.S().Debug("Error in processing sql query: ", err)
		return model.TTLStatusItem{}, &model.ApiError{Typ: model.ErrorExec, Err: fmt.Errorf("error in processing ttl_status check sql query")}
	}
	return statusItem[0], nil
}

// setTTLQueryStatus fetches ttl_status table status from DB
func (r *ClickHouseReader) setTTLQueryStatus(ctx context.Context, tableNameArray []string) (string, *model.ApiError) {
	failFlag := false
	status := constants.StatusSuccess
	for _, tableName := range tableNameArray {
		statusItem, err := r.checkTTLStatusItem(ctx, tableName)
		emptyStatusStruct := model.TTLStatusItem{}
		if statusItem == emptyStatusStruct {
			return "", nil
		}
		if err != nil {
			return "", &model.ApiError{Typ: model.ErrorExec, Err: fmt.Errorf("error in processing ttl_status check sql query")}
		}
		if statusItem.Status == constants.StatusPending && statusItem.UpdatedAt.Unix()-time.Now().Unix() < 3600 {
			status = constants.StatusPending
			return status, nil
		}
		if statusItem.Status == constants.StatusFailed {
			failFlag = true
		}
	}
	if failFlag {
		status = constants.StatusFailed
	}

	return status, nil
}

func (r *ClickHouseReader) setColdStorage(ctx context.Context, tableName string, coldStorageVolume string) *model.ApiError {

	// Set the storage policy for the required table. If it is already set, then setting it again
	// will not a problem.
	if len(coldStorageVolume) > 0 {
		policyReq := fmt.Sprintf("ALTER TABLE %s MODIFY SETTING storage_policy='tiered'", tableName)

		zap.S().Debugf("Executing Storage policy request: %s\n", policyReq)
		if err := r.db.Exec(ctx, policyReq); err != nil {
			zap.S().Error(fmt.Errorf("error while setting storage policy. Err=%v", err))
			return &model.ApiError{Typ: model.ErrorExec, Err: fmt.Errorf("error while setting storage policy. Err=%v", err)}
		}
	}
	return nil
}

// GetDisks returns a list of disks {name, type} configured in clickhouse DB.
func (r *ClickHouseReader) GetDisks(ctx context.Context) (*[]model.DiskItem, *model.ApiError) {
	var diskItems []model.DiskItem

	query := "SELECT name,type FROM system.disks"
	if err := r.db.Select(ctx, &diskItems, query); err != nil {
		zap.S().Debug("Error in processing sql query: ", err)
		return nil, &model.ApiError{Typ: model.ErrorExec, Err: fmt.Errorf("error while getting disks. Err=%v", err)}
	}

	zap.S().Infof("Got response: %+v\n", diskItems)

	return &diskItems, nil
}

// GetTTL returns current ttl, expected ttl and past setTTL status for metrics/traces.
func (r *ClickHouseReader) GetTTL(ctx context.Context, ttlParams *model.GetTTLParams) (*model.GetTTLResponseItem, *model.ApiError) {

	parseTTL := func(queryResp string) (int, int) {

		zap.S().Debugf("Parsing TTL from: %s", queryResp)
		deleteTTLExp := regexp.MustCompile(`toIntervalSecond\(([0-9]*)\)`)
		moveTTLExp := regexp.MustCompile(`toIntervalSecond\(([0-9]*)\) TO VOLUME`)

		var delTTL, moveTTL = -1, -1

		m := deleteTTLExp.FindStringSubmatch(queryResp)
		if len(m) > 1 {
			secondsInt, err := strconv.Atoi(m[1])
			if err != nil {
				return -1, -1
			}
			delTTL = secondsInt / 3600
		}

		m = moveTTLExp.FindStringSubmatch(queryResp)
		if len(m) > 1 {
			secondsInt, err := strconv.Atoi(m[1])
			if err != nil {
				return -1, -1
			}
			moveTTL = secondsInt / 3600
		}

		return delTTL, moveTTL
	}

	getMetricsTTL := func() (*model.DBResponseTTL, *model.ApiError) {
		var dbResp []model.DBResponseTTL

		query := fmt.Sprintf("SELECT engine_full FROM system.tables WHERE name='%v'", signozSampleTableName)

		err := r.db.Select(ctx, &dbResp, query)

		if err != nil {
			zap.S().Error(fmt.Errorf("error while getting ttl. Err=%v", err))
			return nil, &model.ApiError{Typ: model.ErrorExec, Err: fmt.Errorf("error while getting ttl. Err=%v", err)}
		}
		if len(dbResp) == 0 {
			return nil, nil
		} else {
			return &dbResp[0], nil
		}
	}

	getTracesTTL := func() (*model.DBResponseTTL, *model.ApiError) {
		var dbResp []model.DBResponseTTL

		query := fmt.Sprintf("SELECT engine_full FROM system.tables WHERE name='%v' AND database='%v'", signozTraceTableName, signozTraceDBName)

		err := r.db.Select(ctx, &dbResp, query)

		if err != nil {
			zap.S().Error(fmt.Errorf("error while getting ttl. Err=%v", err))
			return nil, &model.ApiError{Typ: model.ErrorExec, Err: fmt.Errorf("error while getting ttl. Err=%v", err)}
		}
		if len(dbResp) == 0 {
			return nil, nil
		} else {
			return &dbResp[0], nil
		}
	}

	switch ttlParams.Type {
	case constants.TraceTTL:
		tableNameArray := []string{signozTraceDBName + "." + signozTraceTableName, signozTraceDBName + "." + signozDurationMVTable, signozTraceDBName + "." + signozSpansTable, signozTraceDBName + "." + signozErrorIndexTable}
		status, err := r.setTTLQueryStatus(ctx, tableNameArray)
		if err != nil {
			return nil, err
		}
		dbResp, err := getTracesTTL()
		if err != nil {
			return nil, err
		}
		ttlQuery, err := r.checkTTLStatusItem(ctx, tableNameArray[0])
		if err != nil {
			return nil, err
		}
		ttlQuery.TTL = ttlQuery.TTL / 3600 // convert to hours
		if ttlQuery.ColdStorageTtl != -1 {
			ttlQuery.ColdStorageTtl = ttlQuery.ColdStorageTtl / 3600 // convert to hours
		}

		delTTL, moveTTL := parseTTL(dbResp.EngineFull)
		return &model.GetTTLResponseItem{TracesTime: delTTL, TracesMoveTime: moveTTL, ExpectedTracesTime: ttlQuery.TTL, ExpectedTracesMoveTime: ttlQuery.ColdStorageTtl, Status: status}, nil

	case constants.MetricsTTL:
		tableNameArray := []string{signozMetricDBName + "." + signozSampleTableName}
		status, err := r.setTTLQueryStatus(ctx, tableNameArray)
		if err != nil {
			return nil, err
		}
		dbResp, err := getMetricsTTL()
		if err != nil {
			return nil, err
		}
		ttlQuery, err := r.checkTTLStatusItem(ctx, tableNameArray[0])
		if err != nil {
			return nil, err
		}
		ttlQuery.TTL = ttlQuery.TTL / 3600 // convert to hours
		if ttlQuery.ColdStorageTtl != -1 {
			ttlQuery.ColdStorageTtl = ttlQuery.ColdStorageTtl / 3600 // convert to hours
		}

		delTTL, moveTTL := parseTTL(dbResp.EngineFull)
		return &model.GetTTLResponseItem{MetricsTime: delTTL, MetricsMoveTime: moveTTL, ExpectedMetricsTime: ttlQuery.TTL, ExpectedMetricsMoveTime: ttlQuery.ColdStorageTtl, Status: status}, nil
	default:
		return nil, &model.ApiError{Typ: model.ErrorExec, Err: fmt.Errorf("error while getting ttl. ttl type should be metrics|traces, got %v",
			ttlParams.Type)}
	}

}

func (r *ClickHouseReader) ListErrors(ctx context.Context, queryParams *model.ListErrorsParams) (*[]model.Error, *model.ApiError) {

	var getErrorResponses []model.Error

	query := fmt.Sprintf("SELECT any(exceptionType) as exceptionType, any(exceptionMessage) as exceptionMessage, count() AS exceptionCount, min(timestamp) as firstSeen, max(timestamp) as lastSeen, any(serviceName) as serviceName, groupID FROM %s.%s WHERE timestamp >= @timestampL AND timestamp <= @timestampU GROUP BY groupID", r.traceDB, r.errorTable)
	args := []interface{}{clickhouse.Named("timestampL", strconv.FormatInt(queryParams.Start.UnixNano(), 10)), clickhouse.Named("timestampU", strconv.FormatInt(queryParams.End.UnixNano(), 10))}
	if len(queryParams.OrderParam) != 0 {
		if queryParams.Order == constants.Descending {
			query = query + " ORDER BY " + queryParams.OrderParam + " DESC"
		} else if queryParams.Order == constants.Ascending {
			query = query + " ORDER BY " + queryParams.OrderParam + " ASC"
		}
	}
	if queryParams.Limit > 0 {
		query = query + " LIMIT @limit"
		args = append(args, clickhouse.Named("limit", queryParams.Limit))
	}

<<<<<<< HEAD
	err := r.db.Select(ctx, &getErrorResponses, query, args...)
=======
	if queryParams.Offset > 0 {
		query = query + " OFFSET @offset"
		args = append(args, clickhouse.Named("offset", queryParams.Offset))
	}
>>>>>>> 4d1516e3

	err := r.db.Select(ctx, &getErrorResponses, query, args...)
	zap.S().Info(query)

	if err != nil {
		zap.S().Debug("Error in processing sql query: ", err)
		return nil, &model.ApiError{Typ: model.ErrorExec, Err: fmt.Errorf("error in processing sql query")}
	}

	return &getErrorResponses, nil
<<<<<<< HEAD
=======
}

func (r *ClickHouseReader) CountErrors(ctx context.Context, queryParams *model.CountErrorsParams) (uint64, *model.ApiError) {
>>>>>>> 4d1516e3

	var errorCount uint64

	query := fmt.Sprintf("SELECT count(distinct(groupID)) FROM %s.%s WHERE timestamp >= @timestampL AND timestamp <= @timestampU", r.traceDB, r.errorTable)
	args := []interface{}{clickhouse.Named("timestampL", strconv.FormatInt(queryParams.Start.UnixNano(), 10)), clickhouse.Named("timestampU", strconv.FormatInt(queryParams.End.UnixNano(), 10))}

	err := r.db.QueryRow(ctx, query, args...).Scan(&errorCount)
	zap.S().Info(query)

	if err != nil {
		zap.S().Debug("Error in processing sql query: ", err)
		return 0, &model.ApiError{Typ: model.ErrorExec, Err: fmt.Errorf("Error in processing sql query")}
	}

	return errorCount, nil
}

func (r *ClickHouseReader) GetErrorFromErrorID(ctx context.Context, queryParams *model.GetErrorParams) (*model.ErrorWithSpan, *model.ApiError) {

	if queryParams.ErrorID == "" {
		zap.S().Debug("errorId missing from params")
		return nil, &model.ApiError{Typ: model.ErrorBadData, Err: fmt.Errorf("ErrorID missing from params")}
	}
	var getErrorWithSpanResponse []model.ErrorWithSpan

	query := fmt.Sprintf("SELECT * FROM %s.%s WHERE timestamp = @timestamp AND groupID = @groupID AND errorID = @errorID LIMIT 1", r.traceDB, r.errorTable)
	args := []interface{}{clickhouse.Named("errorID", queryParams.ErrorID), clickhouse.Named("groupID", queryParams.GroupID), clickhouse.Named("timestamp", strconv.FormatInt(queryParams.Timestamp.UnixNano(), 10))}

<<<<<<< HEAD
	err := r.db.Select(ctx, &getErrorWithSpanResponse, query, args...)

=======
	err := r.db.Select(ctx, &getErrorWithSpanReponse, query, args...)
>>>>>>> 4d1516e3
	zap.S().Info(query)

	if err != nil {
		zap.S().Debug("Error in processing sql query: ", err)
		return nil, &model.ApiError{Typ: model.ErrorExec, Err: fmt.Errorf("error in processing sql query")}
	}

	if len(getErrorWithSpanResponse) > 0 {
		return &getErrorWithSpanResponse[0], nil
	} else {
<<<<<<< HEAD
		return &model.ErrorWithSpan{}, &model.ApiError{Typ: model.ErrorNotFound, Err: fmt.Errorf("error ID not found")}
=======
		return nil, &model.ApiError{Typ: model.ErrorNotFound, Err: fmt.Errorf("Error/Exception not found")}
>>>>>>> 4d1516e3
	}

}

func (r *ClickHouseReader) GetErrorFromGroupID(ctx context.Context, queryParams *model.GetErrorParams) (*model.ErrorWithSpan, *model.ApiError) {

<<<<<<< HEAD
	if queryParams.ErrorType == "" || queryParams.ServiceName == "" {
		zap.S().Debug("errorType/serviceName missing from params")
		return nil, &model.ApiError{Typ: model.ErrorExec, Err: fmt.Errorf("ErrorType/serviceName missing from params")}
	}
	var getErrorWithSpanResponse []model.ErrorWithSpan
=======
	var getErrorWithSpanReponse []model.ErrorWithSpan
>>>>>>> 4d1516e3

	query := fmt.Sprintf("SELECT * FROM %s.%s WHERE timestamp = @timestamp AND groupID = @groupID LIMIT 1", r.traceDB, r.errorTable)
	args := []interface{}{clickhouse.Named("groupID", queryParams.GroupID), clickhouse.Named("timestamp", strconv.FormatInt(queryParams.Timestamp.UnixNano(), 10))}

	err := r.db.Select(ctx, &getErrorWithSpanResponse, query, args...)

	zap.S().Info(query)

	if err != nil {
		zap.S().Debug("Error in processing sql query: ", err)
		return nil, &model.ApiError{Typ: model.ErrorExec, Err: fmt.Errorf("error in processing sql query")}
	}

	if len(getErrorWithSpanResponse) > 0 {
		return &getErrorWithSpanResponse[0], nil
	} else {
		return nil, &model.ApiError{Typ: model.ErrorNotFound, Err: fmt.Errorf("Error/Exception not found")}
	}

}

func (r *ClickHouseReader) GetNextPrevErrorIDs(ctx context.Context, queryParams *model.GetErrorParams) (*model.NextPrevErrorIDs, *model.ApiError) {

	if queryParams.ErrorID == "" {
		zap.S().Debug("errorId missing from params")
		return nil, &model.ApiError{Typ: model.ErrorBadData, Err: fmt.Errorf("ErrorID missing from params")}
	}
	var err *model.ApiError
	getNextPrevErrorIDsResponse := model.NextPrevErrorIDs{
		GroupID: queryParams.GroupID,
	}
	getNextPrevErrorIDsResponse.NextErrorID, getNextPrevErrorIDsResponse.NextTimestamp, err = r.getNextErrorID(ctx, queryParams)
	if err != nil {
		zap.S().Debug("Unable to get next error ID due to err: ", err)
		return nil, err
	}
	getNextPrevErrorIDsResponse.PrevErrorID, getNextPrevErrorIDsResponse.PrevTimestamp, err = r.getPrevErrorID(ctx, queryParams)
	if err != nil {
		zap.S().Debug("Unable to get prev error ID due to err: ", err)
		return nil, err
	}
	return &getNextPrevErrorIDsResponse, nil

}

func (r *ClickHouseReader) getNextErrorID(ctx context.Context, queryParams *model.GetErrorParams) (string, time.Time, *model.ApiError) {

	var getNextErrorIDReponse []model.NextPrevErrorIDsDBResponse

	query := fmt.Sprintf("SELECT errorID as nextErrorID, timestamp as nextTimestamp FROM %s.%s WHERE groupID = @groupID AND timestamp >= @timestamp AND errorID != @errorID ORDER BY timestamp ASC LIMIT 2", r.traceDB, r.errorTable)
	args := []interface{}{clickhouse.Named("errorID", queryParams.ErrorID), clickhouse.Named("groupID", queryParams.GroupID), clickhouse.Named("timestamp", strconv.FormatInt(queryParams.Timestamp.UnixNano(), 10))}

	err := r.db.Select(ctx, &getNextErrorIDReponse, query, args...)

	zap.S().Info(query)

	if err != nil {
		zap.S().Debug("Error in processing sql query: ", err)
		return "", time.Time{}, &model.ApiError{Typ: model.ErrorExec, Err: fmt.Errorf("Error in processing sql query")}
	}
	if len(getNextErrorIDReponse) == 0 {
		zap.S().Info("NextErrorID not found")
		return "", time.Time{}, nil
	} else if len(getNextErrorIDReponse) == 1 {
		zap.S().Info("NextErrorID found")
		return getNextErrorIDReponse[0].NextErrorID, getNextErrorIDReponse[0].NextTimestamp, nil
	} else {
		if getNextErrorIDReponse[0].Timestamp.UnixNano() == getNextErrorIDReponse[1].Timestamp.UnixNano() {
			var getNextErrorIDReponse []model.NextPrevErrorIDsDBResponse

			query := fmt.Sprintf("SELECT errorID as nextErrorID, timestamp as nextTimestamp FROM %s.%s WHERE groupID = @groupID AND timestamp = @timestamp AND errorID > @errorID ORDER BY errorID ASC LIMIT 1", r.traceDB, r.errorTable)
			args := []interface{}{clickhouse.Named("errorID", queryParams.ErrorID), clickhouse.Named("groupID", queryParams.GroupID), clickhouse.Named("timestamp", strconv.FormatInt(queryParams.Timestamp.UnixNano(), 10))}

			err := r.db.Select(ctx, &getNextErrorIDReponse, query, args...)

			zap.S().Info(query)

			if err != nil {
				zap.S().Debug("Error in processing sql query: ", err)
				return "", time.Time{}, &model.ApiError{Typ: model.ErrorExec, Err: fmt.Errorf("Error in processing sql query")}
			}
			if len(getNextErrorIDReponse) == 0 {
				var getNextErrorIDReponse []model.NextPrevErrorIDsDBResponse

				query := fmt.Sprintf("SELECT errorID as nextErrorID, timestamp as nextTimestamp FROM %s.%s WHERE groupID = @groupID AND timestamp > @timestamp ORDER BY timestamp ASC LIMIT 1", r.traceDB, r.errorTable)
				args := []interface{}{clickhouse.Named("errorID", queryParams.ErrorID), clickhouse.Named("groupID", queryParams.GroupID), clickhouse.Named("timestamp", strconv.FormatInt(queryParams.Timestamp.UnixNano(), 10))}

				err := r.db.Select(ctx, &getNextErrorIDReponse, query, args...)

				zap.S().Info(query)

				if err != nil {
					zap.S().Debug("Error in processing sql query: ", err)
					return "", time.Time{}, &model.ApiError{Typ: model.ErrorExec, Err: fmt.Errorf("Error in processing sql query")}
				}

				if len(getNextErrorIDReponse) == 0 {
					zap.S().Info("NextErrorID not found")
					return "", time.Time{}, nil
				} else {
					zap.S().Info("NextErrorID found")
					return getNextErrorIDReponse[0].NextErrorID, getNextErrorIDReponse[0].NextTimestamp, nil
				}
			} else {
				zap.S().Info("NextErrorID found")
				return getNextErrorIDReponse[0].NextErrorID, getNextErrorIDReponse[0].NextTimestamp, nil
			}
		} else {
			zap.S().Info("NextErrorID found")
			return getNextErrorIDReponse[0].NextErrorID, getNextErrorIDReponse[0].NextTimestamp, nil
		}
	}
}

func (r *ClickHouseReader) getPrevErrorID(ctx context.Context, queryParams *model.GetErrorParams) (string, time.Time, *model.ApiError) {

	var getPrevErrorIDReponse []model.NextPrevErrorIDsDBResponse

	query := fmt.Sprintf("SELECT errorID as prevErrorID, timestamp as prevTimestamp FROM %s.%s WHERE groupID = @groupID AND timestamp <= @timestamp AND errorID != @errorID ORDER BY timestamp DESC LIMIT 2", r.traceDB, r.errorTable)
	args := []interface{}{clickhouse.Named("errorID", queryParams.ErrorID), clickhouse.Named("groupID", queryParams.GroupID), clickhouse.Named("timestamp", strconv.FormatInt(queryParams.Timestamp.UnixNano(), 10))}

	err := r.db.Select(ctx, &getPrevErrorIDReponse, query, args...)

	zap.S().Info(query)

	if err != nil {
		zap.S().Debug("Error in processing sql query: ", err)
		return "", time.Time{}, &model.ApiError{Typ: model.ErrorExec, Err: fmt.Errorf("Error in processing sql query")}
	}
	if len(getPrevErrorIDReponse) == 0 {
		zap.S().Info("PrevErrorID not found")
		return "", time.Time{}, nil
	} else if len(getPrevErrorIDReponse) == 1 {
		zap.S().Info("PrevErrorID found")
		return getPrevErrorIDReponse[0].PrevErrorID, getPrevErrorIDReponse[0].PrevTimestamp, nil
	} else {
		if getPrevErrorIDReponse[0].Timestamp.UnixNano() == getPrevErrorIDReponse[1].Timestamp.UnixNano() {
			var getPrevErrorIDReponse []model.NextPrevErrorIDsDBResponse

			query := fmt.Sprintf("SELECT errorID as prevErrorID, timestamp as prevTimestamp FROM %s.%s WHERE groupID = @groupID AND timestamp = @timestamp AND errorID < @errorID ORDER BY errorID DESC LIMIT 1", r.traceDB, r.errorTable)
			args := []interface{}{clickhouse.Named("errorID", queryParams.ErrorID), clickhouse.Named("groupID", queryParams.GroupID), clickhouse.Named("timestamp", strconv.FormatInt(queryParams.Timestamp.UnixNano(), 10))}

			err := r.db.Select(ctx, &getPrevErrorIDReponse, query, args...)

			zap.S().Info(query)

			if err != nil {
				zap.S().Debug("Error in processing sql query: ", err)
				return "", time.Time{}, &model.ApiError{Typ: model.ErrorExec, Err: fmt.Errorf("Error in processing sql query")}
			}
			if len(getPrevErrorIDReponse) == 0 {
				var getPrevErrorIDReponse []model.NextPrevErrorIDsDBResponse

				query := fmt.Sprintf("SELECT errorID as prevErrorID, timestamp as prevTimestamp FROM %s.%s WHERE groupID = @groupID AND timestamp < @timestamp ORDER BY timestamp DESC LIMIT 1", r.traceDB, r.errorTable)
				args := []interface{}{clickhouse.Named("errorID", queryParams.ErrorID), clickhouse.Named("groupID", queryParams.GroupID), clickhouse.Named("timestamp", strconv.FormatInt(queryParams.Timestamp.UnixNano(), 10))}

				err := r.db.Select(ctx, &getPrevErrorIDReponse, query, args...)

				zap.S().Info(query)

				if err != nil {
					zap.S().Debug("Error in processing sql query: ", err)
					return "", time.Time{}, &model.ApiError{Typ: model.ErrorExec, Err: fmt.Errorf("Error in processing sql query")}
				}

				if len(getPrevErrorIDReponse) == 0 {
					zap.S().Info("PrevErrorID not found")
					return "", time.Time{}, nil
				} else {
					zap.S().Info("PrevErrorID found")
					return getPrevErrorIDReponse[0].PrevErrorID, getPrevErrorIDReponse[0].PrevTimestamp, nil
				}
			} else {
				zap.S().Info("PrevErrorID found")
				return getPrevErrorIDReponse[0].PrevErrorID, getPrevErrorIDReponse[0].PrevTimestamp, nil
			}
		} else {
			zap.S().Info("PrevErrorID found")
			return getPrevErrorIDReponse[0].PrevErrorID, getPrevErrorIDReponse[0].PrevTimestamp, nil
		}
	}
}

func (r *ClickHouseReader) GetMetricAutocompleteTagKey(ctx context.Context, params *model.MetricAutocompleteTagParams) (*[]string, *model.ApiError) {

	var query string
	var err error
	var tagKeyList []string
	var rows driver.Rows

	tagsWhereClause := ""

	for key, val := range params.MetricTags {
		tagsWhereClause += fmt.Sprintf(" AND labels_object.%s = '%s' ", key, val)
	}
	// "select distinctTagKeys from (SELECT DISTINCT arrayJoin(tagKeys) distinctTagKeys from (SELECT DISTINCT(JSONExtractKeys(labels)) tagKeys from signoz_metrics.time_series WHERE JSONExtractString(labels,'__name__')='node_udp_queues'))  WHERE distinctTagKeys ILIKE '%host%';"
	if len(params.Match) != 0 {
		query = fmt.Sprintf("select distinctTagKeys from (SELECT DISTINCT arrayJoin(tagKeys) distinctTagKeys from (SELECT DISTINCT(JSONExtractKeys(labels)) tagKeys from %s.%s WHERE metric_name=$1 %s)) WHERE distinctTagKeys ILIKE $2;", signozMetricDBName, signozTSTableName, tagsWhereClause)

		rows, err = r.db.Query(ctx, query, params.MetricName, fmt.Sprintf("%%%s%%", params.Match))

	} else {
		query = fmt.Sprintf("select distinctTagKeys from (SELECT DISTINCT arrayJoin(tagKeys) distinctTagKeys from (SELECT DISTINCT(JSONExtractKeys(labels)) tagKeys from %s.%s WHERE metric_name=$1 %s ));", signozMetricDBName, signozTSTableName, tagsWhereClause)

		rows, err = r.db.Query(ctx, query, params.MetricName)
	}

	if err != nil {
		zap.S().Error(err)
		return nil, &model.ApiError{Typ: model.ErrorExec, Err: err}
	}

	defer rows.Close()
	var tagKey string
	for rows.Next() {
		if err := rows.Scan(&tagKey); err != nil {
			return nil, &model.ApiError{Typ: model.ErrorExec, Err: err}
		}
		tagKeyList = append(tagKeyList, tagKey)
	}
	return &tagKeyList, nil
}

func (r *ClickHouseReader) GetMetricAutocompleteTagValue(ctx context.Context, params *model.MetricAutocompleteTagParams) (*[]string, *model.ApiError) {

	var query string
	var err error
	var tagValueList []string
	var rows driver.Rows
	tagsWhereClause := ""

	for key, val := range params.MetricTags {
		tagsWhereClause += fmt.Sprintf(" AND labels_object.%s = '%s' ", key, val)
	}

	if len(params.Match) != 0 {
		query = fmt.Sprintf("SELECT DISTINCT(labels_object.%s) from %s.%s WHERE metric_name=$1 %s AND labels_object.%s ILIKE $2;", params.TagKey, signozMetricDBName, signozTSTableName, tagsWhereClause, params.TagKey)

		rows, err = r.db.Query(ctx, query, params.TagKey, params.MetricName, fmt.Sprintf("%%%s%%", params.Match))

	} else {
		query = fmt.Sprintf("SELECT DISTINCT(labels_object.%s) FROM %s.%s WHERE metric_name=$2 %s;", params.TagKey, signozMetricDBName, signozTSTableName, tagsWhereClause)
		rows, err = r.db.Query(ctx, query, params.TagKey, params.MetricName)

	}

	if err != nil {
		zap.S().Error(err)
		return nil, &model.ApiError{Typ: model.ErrorExec, Err: err}
	}

	defer rows.Close()
	var tagValue string
	for rows.Next() {
		if err := rows.Scan(&tagValue); err != nil {
			return nil, &model.ApiError{Typ: model.ErrorExec, Err: err}
		}
		tagValueList = append(tagValueList, tagValue)
	}

	return &tagValueList, nil
}

func (r *ClickHouseReader) GetMetricAutocompleteMetricNames(ctx context.Context, matchText string, limit int) (*[]string, *model.ApiError) {

	var query string
	var err error
	var metricNameList []string
	var rows driver.Rows

	query = fmt.Sprintf("SELECT DISTINCT(metric_name) from %s.%s WHERE metric_name ILIKE $1", signozMetricDBName, signozTSTableName)
	if limit != 0 {
		query = query + fmt.Sprintf(" LIMIT %d;", limit)
	}
	rows, err = r.db.Query(ctx, query, fmt.Sprintf("%%%s%%", matchText))

	if err != nil {
		zap.S().Error(err)
		return nil, &model.ApiError{Typ: model.ErrorExec, Err: err}
	}

	defer rows.Close()
	var metricName string
	for rows.Next() {
		if err := rows.Scan(&metricName); err != nil {
			return nil, &model.ApiError{Typ: model.ErrorExec, Err: err}
		}
		metricNameList = append(metricNameList, metricName)
	}

	return &metricNameList, nil

}

// GetMetricResult runs the query and returns list of time series
func (r *ClickHouseReader) GetMetricResult(ctx context.Context, query string) ([]*model.Series, error) {

	defer utils.Elapsed("GetMetricResult")()

	zap.S().Infof("Executing metric result query: %s", query)

	rows, err := r.db.Query(ctx, query)

	if err != nil {
		zap.S().Debug("Error in processing query: ", err)
		return nil, fmt.Errorf("error in processing query")
	}

	var (
		columnTypes = rows.ColumnTypes()
		columnNames = rows.Columns()
		vars        = make([]interface{}, len(columnTypes))
	)
	for i := range columnTypes {
		vars[i] = reflect.New(columnTypes[i].ScanType()).Interface()
	}
	// when group by is applied, each combination of cartesian product
	// of attributes is separate series. each item in metricPointsMap
	// represent a unique series.
	metricPointsMap := make(map[string][]model.MetricPoint)
	// attribute key-value pairs for each group selection
	attributesMap := make(map[string]map[string]string)

	defer rows.Close()
	for rows.Next() {
		if err := rows.Scan(vars...); err != nil {
			return nil, err
		}
		var groupBy []string
		var metricPoint model.MetricPoint
		groupAttributes := make(map[string]string)
		// Assuming that the end result row contains a timestamp, value and option labels
		// Label key and value are both strings.
		for idx, v := range vars {
			colName := columnNames[idx]
			switch v := v.(type) {
			case *string:
				// special case for returning all labels
				if colName == "fullLabels" {
					var metric map[string]string
					err := json.Unmarshal([]byte(*v), &metric)
					if err != nil {
						return nil, err
					}
					for key, val := range metric {
						groupBy = append(groupBy, val)
						groupAttributes[key] = val
					}
				} else {
					groupBy = append(groupBy, *v)
					groupAttributes[colName] = *v
				}
			case *time.Time:
				metricPoint.Timestamp = v.UnixMilli()
			case *float64:
				metricPoint.Value = *v
			}
		}
		sort.Strings(groupBy)
		key := strings.Join(groupBy, "")
		attributesMap[key] = groupAttributes
		metricPointsMap[key] = append(metricPointsMap[key], metricPoint)
	}

	var seriesList []*model.Series
	for key := range metricPointsMap {
		points := metricPointsMap[key]
		// first point in each series could be invalid since the
		// aggregations are applied with point from prev series
		if len(points) != 0 && len(points) > 1 {
			points = points[1:]
		}
		attributes := attributesMap[key]
		series := model.Series{Labels: attributes, Points: points}
		seriesList = append(seriesList, &series)
	}
	return seriesList, nil
}

func (r *ClickHouseReader) GetTotalSpans(ctx context.Context) (uint64, error) {

	var totalSpans uint64

	queryStr := fmt.Sprintf("SELECT count() from %s.%s;", signozTraceDBName, signozTraceTableName)
	err := r.db.QueryRow(ctx, queryStr).Scan(&totalSpans)
	if err != nil {
		return 0, err
	}

	return totalSpans, nil
}

func (r *ClickHouseReader) GetSpansInLastHeartBeatInterval(ctx context.Context) (uint64, error) {

	var spansInLastHeartBeatInterval uint64

	queryStr := fmt.Sprintf("SELECT count() from %s.%s where timestamp > toUnixTimestamp(now()-toIntervalMinute(%d));", signozTraceDBName, signozSpansTable, 30)

	err := r.db.QueryRow(ctx, queryStr).Scan(&spansInLastHeartBeatInterval)
	if err != nil {
		return 0, err
	}

	return spansInLastHeartBeatInterval, nil
}

// func sum(array []tsByMetricName) uint64 {
// 	var result uint64
// 	result = 0
// 	for _, v := range array {
// 		result += v.count
// 	}
// 	return result
// }

func (r *ClickHouseReader) GetTimeSeriesInfo(ctx context.Context) (map[string]interface{}, error) {

	queryStr := fmt.Sprintf("SELECT count() as count from %s.%s group by metric_name order by count desc;", signozMetricDBName, signozTSTableName)

	// r.db.Select(ctx, &tsByMetricName, queryStr)

	rows, _ := r.db.Query(ctx, queryStr)

	var totalTS uint64
	totalTS = 0

	var maxTS uint64
	maxTS = 0

	count := 0
	for rows.Next() {

		var value uint64
		err := rows.Scan(&value)
		if err != nil {
			return nil, err
		}
		totalTS += value
		if count == 0 {
			maxTS = value
		}
		count += 1
	}

	timeSeriesData := map[string]interface{}{}
	timeSeriesData["totalTS"] = totalTS
	timeSeriesData["maxTS"] = maxTS

	return timeSeriesData, nil
}

func (r *ClickHouseReader) GetSamplesInfoInLastHeartBeatInterval(ctx context.Context) (uint64, error) {

	var totalSamples uint64

	queryStr := fmt.Sprintf("select count() from %s.%s where timestamp_ms > toUnixTimestamp(now()-toIntervalMinute(%d))*1000;", signozMetricDBName, signozSampleTableName, 30)

	err := r.db.QueryRow(ctx, queryStr).Scan(&totalSamples)
	if err != nil {
		return 0, err
	}

	return totalSamples, nil
}<|MERGE_RESOLUTION|>--- conflicted
+++ resolved
@@ -2651,14 +2651,10 @@
 		args = append(args, clickhouse.Named("limit", queryParams.Limit))
 	}
 
-<<<<<<< HEAD
-	err := r.db.Select(ctx, &getErrorResponses, query, args...)
-=======
 	if queryParams.Offset > 0 {
 		query = query + " OFFSET @offset"
 		args = append(args, clickhouse.Named("offset", queryParams.Offset))
 	}
->>>>>>> 4d1516e3
 
 	err := r.db.Select(ctx, &getErrorResponses, query, args...)
 	zap.S().Info(query)
@@ -2669,12 +2665,9 @@
 	}
 
 	return &getErrorResponses, nil
-<<<<<<< HEAD
-=======
 }
 
 func (r *ClickHouseReader) CountErrors(ctx context.Context, queryParams *model.CountErrorsParams) (uint64, *model.ApiError) {
->>>>>>> 4d1516e3
 
 	var errorCount uint64
 
@@ -2703,12 +2696,7 @@
 	query := fmt.Sprintf("SELECT * FROM %s.%s WHERE timestamp = @timestamp AND groupID = @groupID AND errorID = @errorID LIMIT 1", r.traceDB, r.errorTable)
 	args := []interface{}{clickhouse.Named("errorID", queryParams.ErrorID), clickhouse.Named("groupID", queryParams.GroupID), clickhouse.Named("timestamp", strconv.FormatInt(queryParams.Timestamp.UnixNano(), 10))}
 
-<<<<<<< HEAD
 	err := r.db.Select(ctx, &getErrorWithSpanResponse, query, args...)
-
-=======
-	err := r.db.Select(ctx, &getErrorWithSpanReponse, query, args...)
->>>>>>> 4d1516e3
 	zap.S().Info(query)
 
 	if err != nil {
@@ -2719,26 +2707,14 @@
 	if len(getErrorWithSpanResponse) > 0 {
 		return &getErrorWithSpanResponse[0], nil
 	} else {
-<<<<<<< HEAD
-		return &model.ErrorWithSpan{}, &model.ApiError{Typ: model.ErrorNotFound, Err: fmt.Errorf("error ID not found")}
-=======
 		return nil, &model.ApiError{Typ: model.ErrorNotFound, Err: fmt.Errorf("Error/Exception not found")}
->>>>>>> 4d1516e3
 	}
 
 }
 
 func (r *ClickHouseReader) GetErrorFromGroupID(ctx context.Context, queryParams *model.GetErrorParams) (*model.ErrorWithSpan, *model.ApiError) {
 
-<<<<<<< HEAD
-	if queryParams.ErrorType == "" || queryParams.ServiceName == "" {
-		zap.S().Debug("errorType/serviceName missing from params")
-		return nil, &model.ApiError{Typ: model.ErrorExec, Err: fmt.Errorf("ErrorType/serviceName missing from params")}
-	}
 	var getErrorWithSpanResponse []model.ErrorWithSpan
-=======
-	var getErrorWithSpanReponse []model.ErrorWithSpan
->>>>>>> 4d1516e3
 
 	query := fmt.Sprintf("SELECT * FROM %s.%s WHERE timestamp = @timestamp AND groupID = @groupID LIMIT 1", r.traceDB, r.errorTable)
 	args := []interface{}{clickhouse.Named("groupID", queryParams.GroupID), clickhouse.Named("timestamp", strconv.FormatInt(queryParams.Timestamp.UnixNano(), 10))}
