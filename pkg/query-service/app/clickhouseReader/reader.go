--- conflicted
+++ resolved
@@ -3713,14 +3713,9 @@
 		}
 		key := v3.AttributeKey{
 			Key:      metricName,
-<<<<<<< HEAD
-			DataType: v3.AttributeKeyDataTypeNumber,
+			DataType: v3.AttributeKeyDataTypeFloat64,
 			Type:     v3.AttributeKeyTypeUnspecified,
 			IsColumn: true,
-=======
-			DataType: v3.AttributeKeyDataTypeFloat64,
-			Type:     v3.AttributeKeyTypeTag,
->>>>>>> d0929052
 		}
 		response.AttributeKeys = append(response.AttributeKeys, key)
 	}
