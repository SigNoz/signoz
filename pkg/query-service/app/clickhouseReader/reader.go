package clickhouseReader

import (
	"context"
	"database/sql"
	"encoding/json"
	"fmt"
	"math"
	"math/rand"
	"os"
	"reflect"
	"regexp"
	"sort"
	"strconv"
	"strings"
	"sync"
	"time"

	"github.com/go-kit/log"
	"github.com/go-kit/log/level"
	"github.com/google/uuid"
	"github.com/mailru/easyjson"
	"github.com/oklog/oklog/pkg/group"
	"github.com/pkg/errors"
	"github.com/prometheus/common/promlog"
	"github.com/prometheus/prometheus/config"
	"github.com/prometheus/prometheus/promql"

	"github.com/prometheus/prometheus/storage"
	"github.com/prometheus/prometheus/storage/remote"
	"github.com/prometheus/prometheus/util/stats"

	"github.com/ClickHouse/clickhouse-go/v2"
	"github.com/ClickHouse/clickhouse-go/v2/lib/driver"
	"github.com/jmoiron/sqlx"

	promModel "github.com/prometheus/common/model"
	"go.uber.org/zap"

	queryprogress "go.signoz.io/signoz/pkg/query-service/app/clickhouseReader/query_progress"
	"go.signoz.io/signoz/pkg/query-service/app/logs"
	"go.signoz.io/signoz/pkg/query-service/app/services"
	"go.signoz.io/signoz/pkg/query-service/auth"
	"go.signoz.io/signoz/pkg/query-service/common"
	"go.signoz.io/signoz/pkg/query-service/constants"
	chErrors "go.signoz.io/signoz/pkg/query-service/errors"
	am "go.signoz.io/signoz/pkg/query-service/integrations/alertManager"
	"go.signoz.io/signoz/pkg/query-service/interfaces"
	"go.signoz.io/signoz/pkg/query-service/model"
	v3 "go.signoz.io/signoz/pkg/query-service/model/v3"
	"go.signoz.io/signoz/pkg/query-service/telemetry"
	"go.signoz.io/signoz/pkg/query-service/utils"
)

const (
	primaryNamespace          = "clickhouse"
	archiveNamespace          = "clickhouse-archive"
	signozTraceDBName         = "signoz_traces"
	signozHistoryDBName       = "signoz_analytics"
	ruleStateHistoryTableName = "distributed_rule_state_history_v0"
	signozDurationMVTable     = "distributed_durationSort"
	signozUsageExplorerTable  = "distributed_usage_explorer"
	signozSpansTable          = "distributed_signoz_spans"
	signozErrorIndexTable     = "distributed_signoz_error_index_v2"
	signozTraceTableName      = "distributed_signoz_index_v2"
	signozTraceLocalTableName = "signoz_index_v2"
	signozMetricDBName        = "signoz_metrics"

	signozSampleLocalTableName = "samples_v4"
	signozSampleTableName      = "distributed_samples_v4"

	signozSamplesAgg5mLocalTableName = "samples_v4_agg_5m"
	signozSamplesAgg5mTableName      = "distributed_samples_v4_agg_5m"

	signozSamplesAgg30mLocalTableName = "samples_v4_agg_30m"
	signozSamplesAgg30mTableName      = "distributed_samples_v4_agg_30m"

	signozExpHistLocalTableName = "exp_hist"
	signozExpHistTableName      = "distributed_exp_hist"

	signozTSLocalTableNameV4 = "time_series_v4"
	signozTSTableNameV4      = "distributed_time_series_v4"

	signozTSLocalTableNameV46Hrs = "time_series_v4_6hrs"
	signozTSTableNameV46Hrs      = "distributed_time_series_v4_6hrs"

	signozTSLocalTableNameV41Day = "time_series_v4_1day"
	signozTSTableNameV41Day      = "distributed_time_series_v4_1day"

	signozTSLocalTableNameV41Week = "time_series_v4_1week"
	signozTSTableNameV41Week      = "distributed_time_series_v4_1week"

	minTimespanForProgressiveSearch       = time.Hour
	minTimespanForProgressiveSearchMargin = time.Minute
	maxProgressiveSteps                   = 4
	charset                               = "abcdefghijklmnopqrstuvwxyz" +
		"ABCDEFGHIJKLMNOPQRSTUVWXYZ0123456789"
	NANOSECOND = 1000000000
)

var (
	ErrNoOperationsTable            = errors.New("no operations table supplied")
	ErrNoIndexTable                 = errors.New("no index table supplied")
	ErrStartTimeRequired            = errors.New("start time is required for search queries")
	seededRand           *rand.Rand = rand.New(
		rand.NewSource(time.Now().UnixNano()))
)

// SpanWriter for reading spans from ClickHouse
type ClickHouseReader struct {
	db                      clickhouse.Conn
	localDB                 *sqlx.DB
	TraceDB                 string
	operationsTable         string
	durationTable           string
	indexTable              string
	errorTable              string
	usageExplorerTable      string
	SpansTable              string
	spanAttributeTable      string
	spanAttributesKeysTable string
	dependencyGraphTable    string
	topLevelOperationsTable string
	logsDB                  string
	logsTable               string
	logsLocalTable          string
	logsAttributeKeys       string
	logsResourceKeys        string
	logsTagAttributeTable   string
	queryEngine             *promql.Engine
	remoteStorage           *remote.Storage
	fanoutStorage           *storage.Storage
	queryProgressTracker    queryprogress.QueryProgressTracker

	logsTableV2              string
	logsLocalTableV2         string
	logsResourceTableV2      string
	logsResourceLocalTableV2 string

	promConfigFile string
	promConfig     *config.Config
	alertManager   am.Manager
	featureFlags   interfaces.FeatureLookup

	liveTailRefreshSeconds int
	cluster                string

	useLogsNewSchema  bool
	useTraceNewSchema bool

	logsTableName      string
	logsLocalTableName string

	traceTableName       string
	traceLocalTableName  string
	traceResourceTableV3 string
	traceSummaryTable    string
}

// NewTraceReader returns a TraceReader for the database
func NewReader(
	localDB *sqlx.DB,
	configFile string,
	featureFlag interfaces.FeatureLookup,
	maxIdleConns int,
	maxOpenConns int,
	dialTimeout time.Duration,
	cluster string,
	useLogsNewSchema bool,
	// useTraceNewSchema bool, // TODO: uncomment this in integration PR
) *ClickHouseReader {

	datasource := os.Getenv("ClickHouseUrl")
	options := NewOptions(datasource, maxIdleConns, maxOpenConns, dialTimeout, primaryNamespace, archiveNamespace)
	db, err := initialize(options)

	if err != nil {
		zap.L().Fatal("failed to initialize ClickHouse", zap.Error(err))
	}

	return NewReaderFromClickhouseConnection(db, options, localDB, configFile, featureFlag, cluster, useLogsNewSchema)
}

func NewReaderFromClickhouseConnection(
	db driver.Conn,
	options *Options,
	localDB *sqlx.DB,
	configFile string,
	featureFlag interfaces.FeatureLookup,
	cluster string,
	useLogsNewSchema bool,
	// useTraceNewSchema bool,
) *ClickHouseReader {
	alertManager, err := am.New()
	if err != nil {
		zap.L().Error("failed to initialize alert manager", zap.Error(err))
		zap.L().Error("check if the alert manager URL is correctly set and valid")
		os.Exit(1)
	}

	regex := os.Getenv("ClickHouseOptimizeReadInOrderRegex")
	var regexCompiled *regexp.Regexp
	if regex != "" {
		regexCompiled, err = regexp.Compile(regex)
		if err != nil {
			zap.L().Error("Incorrect regex for ClickHouseOptimizeReadInOrderRegex")
			os.Exit(1)
		}
	}

	wrap := clickhouseConnWrapper{
		conn: db,
		settings: ClickhouseQuerySettings{
			MaxExecutionTime:                    os.Getenv("ClickHouseMaxExecutionTime"),
			MaxExecutionTimeLeaf:                os.Getenv("ClickHouseMaxExecutionTimeLeaf"),
			TimeoutBeforeCheckingExecutionSpeed: os.Getenv("ClickHouseTimeoutBeforeCheckingExecutionSpeed"),
			MaxBytesToRead:                      os.Getenv("ClickHouseMaxBytesToRead"),
			OptimizeReadInOrderRegex:            os.Getenv("ClickHouseOptimizeReadInOrderRegex"),
			OptimizeReadInOrderRegexCompiled:    regexCompiled,
		},
	}

	logsTableName := options.primary.LogsTable
	logsLocalTableName := options.primary.LogsLocalTable
	if useLogsNewSchema {
		logsTableName = options.primary.LogsTableV2
		logsLocalTableName = options.primary.LogsLocalTableV2
	}

	traceTableName := options.primary.IndexTable
	traceLocalTableName := options.primary.LocalIndexTable
	// TODO: uncomment this in integration PR
	// if useTraceNewSchema {
	// 	traceTableName = options.primary.TraceIndexTableV3
	// 	traceLocalTableName = options.primary.TraceLocalTableNameV3
	// }

	return &ClickHouseReader{
		db:                      wrap,
		localDB:                 localDB,
		TraceDB:                 options.primary.TraceDB,
		alertManager:            alertManager,
		operationsTable:         options.primary.OperationsTable,
		indexTable:              options.primary.IndexTable,
		errorTable:              options.primary.ErrorTable,
		usageExplorerTable:      options.primary.UsageExplorerTable,
		durationTable:           options.primary.DurationTable,
		SpansTable:              options.primary.SpansTable,
		spanAttributeTable:      options.primary.SpanAttributeTable,
		spanAttributesKeysTable: options.primary.SpanAttributeKeysTable,
		dependencyGraphTable:    options.primary.DependencyGraphTable,
		topLevelOperationsTable: options.primary.TopLevelOperationsTable,
		logsDB:                  options.primary.LogsDB,
		logsTable:               options.primary.LogsTable,
		logsLocalTable:          options.primary.LogsLocalTable,
		logsAttributeKeys:       options.primary.LogsAttributeKeysTable,
		logsResourceKeys:        options.primary.LogsResourceKeysTable,
		logsTagAttributeTable:   options.primary.LogsTagAttributeTable,
		liveTailRefreshSeconds:  options.primary.LiveTailRefreshSeconds,
		promConfigFile:          configFile,
		featureFlags:            featureFlag,
		cluster:                 cluster,
		queryProgressTracker:    queryprogress.NewQueryProgressTracker(),

		useLogsNewSchema: useLogsNewSchema,

		logsTableV2:              options.primary.LogsTableV2,
		logsLocalTableV2:         options.primary.LogsLocalTableV2,
		logsResourceTableV2:      options.primary.LogsResourceTableV2,
		logsResourceLocalTableV2: options.primary.LogsResourceLocalTableV2,
		logsTableName:            logsTableName,
		logsLocalTableName:       logsLocalTableName,

		// useTraceNewSchema:    useTraceNewSchema,
		traceLocalTableName:  traceLocalTableName,
		traceTableName:       traceTableName,
		traceResourceTableV3: options.primary.TraceResourceTableV3,
		traceSummaryTable:    options.primary.TraceSummaryTable,
	}
}

func (r *ClickHouseReader) Start(readerReady chan bool) {
	logLevel := promlog.AllowedLevel{}
	logLevel.Set("debug")
	allowedFormat := promlog.AllowedFormat{}
	allowedFormat.Set("logfmt")

	promlogConfig := promlog.Config{
		Level:  &logLevel,
		Format: &allowedFormat,
	}

	logger := promlog.New(&promlogConfig)

	startTime := func() (int64, error) {
		return int64(promModel.Latest), nil
	}

	remoteStorage := remote.NewStorage(
		log.With(logger, "component", "remote"),
		nil,
		startTime,
		"",
		time.Duration(1*time.Minute),
		nil,
		false,
	)

	cfg := struct {
		configFile string

		localStoragePath    string
		lookbackDelta       promModel.Duration
		webTimeout          promModel.Duration
		queryTimeout        promModel.Duration
		queryConcurrency    int
		queryMaxSamples     int
		RemoteFlushDeadline promModel.Duration

		prometheusURL string

		logLevel promlog.AllowedLevel
	}{
		configFile: r.promConfigFile,
	}

	fanoutStorage := storage.NewFanout(logger, remoteStorage)

	opts := promql.EngineOpts{
		Logger:     log.With(logger, "component", "query engine"),
		Reg:        nil,
		MaxSamples: 50000000,
		Timeout:    time.Duration(2 * time.Minute),
		ActiveQueryTracker: promql.NewActiveQueryTracker(
			"",
			20,
			log.With(logger, "component", "activeQueryTracker"),
		),
	}

	queryEngine := promql.NewEngine(opts)

	reloaders := []func(cfg *config.Config) error{
		remoteStorage.ApplyConfig,
	}

	// sync.Once is used to make sure we can close the channel at different execution stages(SIGTERM or when the config is loaded).
	type closeOnce struct {
		C     chan struct{}
		once  sync.Once
		Close func()
	}
	// Wait until the server is ready to handle reloading.
	reloadReady := &closeOnce{
		C: make(chan struct{}),
	}
	reloadReady.Close = func() {
		reloadReady.once.Do(func() {
			close(reloadReady.C)
		})
	}

	var g group.Group
	{
		// Initial configuration loading.
		cancel := make(chan struct{})
		g.Add(
			func() error {
				var err error
				r.promConfig, err = reloadConfig(cfg.configFile, logger, reloaders...)
				if err != nil {
					return fmt.Errorf("error loading config from %q: %s", cfg.configFile, err)
				}

				reloadReady.Close()

				<-cancel

				return nil
			},
			func(err error) {
				close(cancel)
			},
		)
	}
	r.queryEngine = queryEngine
	r.remoteStorage = remoteStorage
	r.fanoutStorage = &fanoutStorage
	readerReady <- true

	if err := g.Run(); err != nil {
		level.Error(logger).Log("err", err)
		os.Exit(1)
	}

}

func (r *ClickHouseReader) GetQueryEngine() *promql.Engine {
	return r.queryEngine
}

func (r *ClickHouseReader) GetFanoutStorage() *storage.Storage {
	return r.fanoutStorage
}

func reloadConfig(filename string, logger log.Logger, rls ...func(*config.Config) error) (promConfig *config.Config, err error) {
	level.Info(logger).Log("msg", "Loading configuration file", "filename", filename)

	conf, err := config.LoadFile(filename, false, false, logger)
	if err != nil {
		return nil, fmt.Errorf("couldn't load configuration (--config.file=%q): %v", filename, err)
	}

	failed := false
	for _, rl := range rls {
		if err := rl(conf); err != nil {
			level.Error(logger).Log("msg", "Failed to apply configuration", "err", err)
			failed = true
		}
	}
	if failed {
		return nil, fmt.Errorf("one or more errors occurred while applying the new configuration (--config.file=%q)", filename)
	}
	level.Info(logger).Log("msg", "Completed loading of configuration file", "filename", filename)
	return conf, nil
}

func initialize(options *Options) (clickhouse.Conn, error) {

	db, err := connect(options.getPrimary())
	if err != nil {
		return nil, fmt.Errorf("error connecting to primary db: %v", err)
	}

	return db, nil
}

func connect(cfg *namespaceConfig) (clickhouse.Conn, error) {
	if cfg.Encoding != EncodingJSON && cfg.Encoding != EncodingProto {
		return nil, fmt.Errorf("unknown encoding %q, supported: %q, %q", cfg.Encoding, EncodingJSON, EncodingProto)
	}

	return cfg.Connector(cfg)
}

func (r *ClickHouseReader) GetConn() clickhouse.Conn {
	return r.db
}

func (r *ClickHouseReader) GetInstantQueryMetricsResult(ctx context.Context, queryParams *model.InstantQueryMetricsParams) (*promql.Result, *stats.QueryStats, *model.ApiError) {
	qry, err := r.queryEngine.NewInstantQuery(ctx, r.remoteStorage, nil, queryParams.Query, queryParams.Time)
	if err != nil {
		return nil, nil, &model.ApiError{Typ: model.ErrorBadData, Err: err}
	}

	res := qry.Exec(ctx)

	// Optional stats field in response if parameter "stats" is not empty.
	var qs stats.QueryStats
	if queryParams.Stats != "" {
		qs = stats.NewQueryStats(qry.Stats())
	}

	qry.Close()
	return res, &qs, nil

}

func (r *ClickHouseReader) GetQueryRangeResult(ctx context.Context, query *model.QueryRangeParams) (*promql.Result, *stats.QueryStats, *model.ApiError) {
	qry, err := r.queryEngine.NewRangeQuery(ctx, r.remoteStorage, nil, query.Query, query.Start, query.End, query.Step)

	if err != nil {
		return nil, nil, &model.ApiError{Typ: model.ErrorBadData, Err: err}
	}

	res := qry.Exec(ctx)

	// Optional stats field in response if parameter "stats" is not empty.
	var qs stats.QueryStats
	if query.Stats != "" {
		qs = stats.NewQueryStats(qry.Stats())
	}

	qry.Close()
	return res, &qs, nil
}

func (r *ClickHouseReader) GetServicesList(ctx context.Context) (*[]string, error) {

	services := []string{}
	query := fmt.Sprintf(`SELECT DISTINCT serviceName FROM %s.%s WHERE toDate(timestamp) > now() - INTERVAL 1 DAY`, r.TraceDB, r.traceTableName)

	if r.useTraceNewSchema {
		query = fmt.Sprintf(`SELECT DISTINCT serviceName FROM %s.%s WHERE ts_bucket_start > (toUnixTimestamp(now() - INTERVAL 1 DAY) - 1800) AND toDate(timestamp) > now() - INTERVAL 1 DAY`, r.TraceDB, r.traceTableName)
	}

	rows, err := r.db.Query(ctx, query)

	zap.L().Info(query)

	if err != nil {
		zap.L().Error("Error in processing sql query", zap.Error(err))
		return nil, fmt.Errorf("error in processing sql query")
	}

	defer rows.Close()
	for rows.Next() {
		var serviceName string
		if err := rows.Scan(&serviceName); err != nil {
			return &services, err
		}
		services = append(services, serviceName)
	}
	return &services, nil
}

func (r *ClickHouseReader) GetTopLevelOperations(ctx context.Context, skipConfig *model.SkipConfig, start, end time.Time, services []string) (*map[string][]string, *model.ApiError) {

	start = start.In(time.UTC)

	// The `top_level_operations` that have `time` >= start
	operations := map[string][]string{}
	// We can't use the `end` because the `top_level_operations` table has the most recent instances of the operations
	// We can only use the `start` time to filter the operations
	query := fmt.Sprintf(`SELECT name, serviceName, max(time) as ts FROM %s.%s WHERE time >= @start`, r.TraceDB, r.topLevelOperationsTable)
	if len(services) > 0 {
		query += ` AND serviceName IN @services`
	}
	query += ` GROUP BY name, serviceName ORDER BY ts DESC LIMIT 5000`

	rows, err := r.db.Query(ctx, query, clickhouse.Named("start", start), clickhouse.Named("services", services))

	if err != nil {
		zap.L().Error("Error in processing sql query", zap.Error(err))
		return nil, &model.ApiError{Typ: model.ErrorExec, Err: fmt.Errorf("error in processing sql query")}
	}

	defer rows.Close()
	for rows.Next() {
		var name, serviceName string
		var t time.Time
		if err := rows.Scan(&name, &serviceName, &t); err != nil {
			return nil, &model.ApiError{Typ: model.ErrorInternal, Err: fmt.Errorf("error in reading data")}
		}
		if _, ok := operations[serviceName]; !ok {
			operations[serviceName] = []string{"overflow_operation"}
		}
		if skipConfig.ShouldSkip(serviceName, name) {
			continue
		}
		operations[serviceName] = append(operations[serviceName], name)
	}
	return &operations, nil
}

func (r *ClickHouseReader) GetServices(ctx context.Context, queryParams *model.GetServicesParams, skipConfig *model.SkipConfig) (*[]model.ServiceItem, *model.ApiError) {

	if r.indexTable == "" {
		return nil, &model.ApiError{Typ: model.ErrorExec, Err: ErrNoIndexTable}
	}

	topLevelOps, apiErr := r.GetTopLevelOperations(ctx, skipConfig, *queryParams.Start, *queryParams.End, nil)
	if apiErr != nil {
		return nil, apiErr
	}

	serviceItems := []model.ServiceItem{}
	var wg sync.WaitGroup
	// limit the number of concurrent queries to not overload the clickhouse server
	sem := make(chan struct{}, 10)
	var mtx sync.RWMutex

	for svc, ops := range *topLevelOps {
		sem <- struct{}{}
		wg.Add(1)
		go func(svc string, ops []string) {
			defer wg.Done()
			defer func() { <-sem }()
			var serviceItem model.ServiceItem
			var numErrors uint64

			// Even if the total number of operations within the time range is less and the all
			// the top level operations are high, we want to warn to let user know the issue
			// with the instrumentation
			serviceItem.DataWarning = model.DataWarning{
				TopLevelOps: (*topLevelOps)[svc],
			}

			// default max_query_size = 262144
			// Let's assume the average size of the item in `ops` is 50 bytes
			// We can have 262144/50 = 5242 items in the `ops` array
			// Although we have make it as big as 5k, We cap the number of items
			// in the `ops` array to 1500

			ops = ops[:int(math.Min(1500, float64(len(ops))))]

			query := fmt.Sprintf(
				`SELECT
					quantile(0.99)(durationNano) as p99,
					avg(durationNano) as avgDuration,
					count(*) as numCalls
				FROM %s.%s
				WHERE serviceName = @serviceName AND name In @names AND timestamp>= @start AND timestamp<= @end`,
				r.TraceDB, r.traceTableName,
			)
			errorQuery := fmt.Sprintf(
				`SELECT
					count(*) as numErrors
				FROM %s.%s
				WHERE serviceName = @serviceName AND name In @names AND timestamp>= @start AND timestamp<= @end AND statusCode=2`,
				r.TraceDB, r.traceTableName,
			)

			args := []interface{}{}
			args = append(args,
				clickhouse.Named("start", strconv.FormatInt(queryParams.Start.UnixNano(), 10)),
				clickhouse.Named("end", strconv.FormatInt(queryParams.End.UnixNano(), 10)),
				clickhouse.Named("serviceName", svc),
				clickhouse.Named("names", ops),
			)

			if r.useTraceNewSchema {
				resourceBucketFilter := fmt.Sprintf(constants.TraceResourceBucketFilterWithServiceName, r.TraceDB, r.traceResourceTableV3)
				query += resourceBucketFilter
				errorQuery += resourceBucketFilter
				args = append(args,
					clickhouse.Named("start_bucket", strconv.FormatInt(queryParams.Start.Unix()-1800, 10)),
					clickhouse.Named("end_bucket", strconv.FormatInt(queryParams.End.Unix(), 10)),
					clickhouse.Named("labelFilter", "%service.name%"+strings.ToLower(utils.QuoteEscapedStringForContains(svc, true))+"%"),
				)
			}

			// create TagQuery from TagQueryParams
			tags := createTagQueryFromTagQueryParams(queryParams.Tags)
			subQuery, argsSubQuery, errStatus := buildQueryWithTagParams(ctx, tags)
			query += subQuery
			args = append(args, argsSubQuery...)
			if errStatus != nil {
				zap.L().Error("Error in processing sql query", zap.Error(errStatus))
				return
			}
			err := r.db.QueryRow(
				ctx,
				query,
				args...,
			).ScanStruct(&serviceItem)

			if serviceItem.NumCalls == 0 {
				return
			}

			if err != nil {
				zap.L().Error("Error in processing sql query", zap.Error(err))
				return
			}
			subQuery, argsSubQuery, errStatus = buildQueryWithTagParams(ctx, tags)
			if errStatus != nil {
				zap.L().Error("Error building query with tag params", zap.Error(errStatus))
				return
			}
			errorQuery += subQuery
			args = append(args, argsSubQuery...)
			err = r.db.QueryRow(ctx, errorQuery, args...).Scan(&numErrors)
			if err != nil {
				zap.L().Error("Error in processing sql query", zap.Error(err))
				return
			}

			serviceItem.ServiceName = svc
			serviceItem.NumErrors = numErrors
			mtx.Lock()
			serviceItems = append(serviceItems, serviceItem)
			mtx.Unlock()
		}(svc, ops)
	}
	wg.Wait()

	for idx := range serviceItems {
		serviceItems[idx].CallRate = float64(serviceItems[idx].NumCalls) / float64(queryParams.Period)
		serviceItems[idx].ErrorRate = float64(serviceItems[idx].NumErrors) * 100 / float64(serviceItems[idx].NumCalls)
	}
	return &serviceItems, nil
}
<<<<<<< HEAD

func (r *ClickHouseReader) GetServiceOverview(ctx context.Context, queryParams *model.GetServiceOverviewParams, skipConfig *model.SkipConfig) (*[]model.ServiceOverviewItem, *model.ApiError) {

	topLevelOps, apiErr := r.GetTopLevelOperations(ctx, skipConfig, *queryParams.Start, *queryParams.End, nil)
	if apiErr != nil {
		return nil, apiErr
	}
	ops, ok := (*topLevelOps)[queryParams.ServiceName]
	if !ok {
		return nil, &model.ApiError{Typ: model.ErrorNotFound, Err: fmt.Errorf("service not found")}
	}

	namedArgs := []interface{}{
		clickhouse.Named("interval", strconv.Itoa(int(queryParams.StepSeconds/60))),
		clickhouse.Named("start", strconv.FormatInt(queryParams.Start.UnixNano(), 10)),
		clickhouse.Named("end", strconv.FormatInt(queryParams.End.UnixNano(), 10)),
		clickhouse.Named("serviceName", queryParams.ServiceName),
		clickhouse.Named("names", ops),
	}

	serviceOverviewItems := []model.ServiceOverviewItem{}

	query := fmt.Sprintf(`
		SELECT
			toStartOfInterval(timestamp, INTERVAL @interval minute) as time,
			quantile(0.99)(durationNano) as p99,
			quantile(0.95)(durationNano) as p95,
			quantile(0.50)(durationNano) as p50,
			count(*) as numCalls
		FROM %s.%s
		WHERE serviceName = @serviceName AND name In @names AND timestamp>= @start AND timestamp<= @end`,
		r.TraceDB, r.traceTableName,
	)
	if r.useTraceNewSchema {
		resourceBucketFilter := fmt.Sprintf(constants.TraceResourceBucketFilterWithServiceName, r.TraceDB, r.traceResourceTableV3)
		query += resourceBucketFilter
		namedArgs = append(namedArgs,
			clickhouse.Named("start_bucket", strconv.FormatInt(queryParams.Start.Unix()-1800, 10)),
			clickhouse.Named("end_bucket", strconv.FormatInt(queryParams.End.Unix(), 10)),
			clickhouse.Named("labelFilter", "%service.name%"+strings.ToLower(utils.QuoteEscapedStringForContains(queryParams.ServiceName, true))+"%"),
		)
	}
	args := []interface{}{}
	args = append(args, namedArgs...)

	// create TagQuery from TagQueryParams
	tags := createTagQueryFromTagQueryParams(queryParams.Tags)
	subQuery, argsSubQuery, errStatus := buildQueryWithTagParams(ctx, tags)
	query += subQuery
	args = append(args, argsSubQuery...)
	if errStatus != nil {
		return nil, errStatus
	}
	query += " GROUP BY time ORDER BY time DESC"
	err := r.db.Select(ctx, &serviceOverviewItems, query, args...)

	zap.L().Debug("running query", zap.String("query", query))

	if err != nil {
		zap.L().Error("Error in processing sql query", zap.Error(err))
		return nil, &model.ApiError{Typ: model.ErrorExec, Err: fmt.Errorf("error in processing sql query")}
	}

	serviceErrorItems := []model.ServiceErrorItem{}

	query = fmt.Sprintf(`
		SELECT
			toStartOfInterval(timestamp, INTERVAL @interval minute) as time,
			count(*) as numErrors
		FROM %s.%s
		WHERE serviceName = @serviceName AND name In @names AND timestamp>= @start AND timestamp<= @end AND statusCode=2`,
		r.TraceDB, r.traceTableName,
	)

	if r.useTraceNewSchema {
		resourceBucketFilter := fmt.Sprintf(constants.TraceResourceBucketFilterWithServiceName, r.TraceDB, r.traceResourceTableV3)
		query += resourceBucketFilter
		// args are already added in namedArgs
	}
	args = []interface{}{}
	args = append(args, namedArgs...)
	subQuery, argsSubQuery, errStatus = buildQueryWithTagParams(ctx, tags)
	query += subQuery
	args = append(args, argsSubQuery...)
	if errStatus != nil {
		return nil, errStatus
	}
	query += " GROUP BY time ORDER BY time DESC"
	err = r.db.Select(ctx, &serviceErrorItems, query, args...)

	if err != nil {
		zap.L().Error("Error in processing sql query", zap.Error(err))
		return nil, &model.ApiError{Typ: model.ErrorExec, Err: fmt.Errorf("error in processing sql query")}
	}

	m := make(map[int64]int)

	for j := range serviceErrorItems {
		m[int64(serviceErrorItems[j].Time.UnixNano())] = int(serviceErrorItems[j].NumErrors)
	}

	for i := range serviceOverviewItems {
		serviceOverviewItems[i].Timestamp = int64(serviceOverviewItems[i].Time.UnixNano())

		if val, ok := m[serviceOverviewItems[i].Timestamp]; ok {
			serviceOverviewItems[i].NumErrors = uint64(val)
		}
		serviceOverviewItems[i].ErrorRate = float64(serviceOverviewItems[i].NumErrors) * 100 / float64(serviceOverviewItems[i].NumCalls)
		serviceOverviewItems[i].CallRate = float64(serviceOverviewItems[i].NumCalls) / float64(queryParams.StepSeconds)
	}

	return &serviceOverviewItems, nil
}

func buildFilterArrayQuery(_ context.Context, excludeMap map[string]struct{}, params []string, filter string, query *string, args []interface{}) []interface{} {
	for i, e := range params {
		filterKey := filter + String(5)
		if i == 0 && i == len(params)-1 {
			if _, ok := excludeMap[filter]; ok {
				*query += fmt.Sprintf(" AND NOT (%s=@%s)", filter, filterKey)
			} else {
				*query += fmt.Sprintf(" AND (%s=@%s)", filter, filterKey)
			}
		} else if i == 0 && i != len(params)-1 {
			if _, ok := excludeMap[filter]; ok {
				*query += fmt.Sprintf(" AND NOT (%s=@%s", filter, filterKey)
			} else {
				*query += fmt.Sprintf(" AND (%s=@%s", filter, filterKey)
			}
		} else if i != 0 && i == len(params)-1 {
			*query += fmt.Sprintf(" OR %s=@%s)", filter, filterKey)
		} else {
			*query += fmt.Sprintf(" OR %s=@%s", filter, filterKey)
		}
		args = append(args, clickhouse.Named(filterKey, e))
	}
	return args
}

=======
>>>>>>> 50448617
func getStatusFilters(query string, statusParams []string, excludeMap map[string]struct{}) string {

	// status can only be two and if both are selected than they are equivalent to none selected
	if _, ok := excludeMap["status"]; ok {
		if len(statusParams) == 1 {
			if statusParams[0] == "error" {
				query += " AND hasError = false"
			} else if statusParams[0] == "ok" {
				query += " AND hasError = true"
			}
		}
	} else if len(statusParams) == 1 {
		if statusParams[0] == "error" {
			query += " AND hasError = true"
		} else if statusParams[0] == "ok" {
			query += " AND hasError = false"
		}
	}
	return query
}

func createTagQueryFromTagQueryParams(queryParams []model.TagQueryParam) []model.TagQuery {
	tags := []model.TagQuery{}
	for _, tag := range queryParams {
		if len(tag.StringValues) > 0 {
			tags = append(tags, model.NewTagQueryString(tag))
		}
		if len(tag.NumberValues) > 0 {
			tags = append(tags, model.NewTagQueryNumber(tag))
		}
		if len(tag.BoolValues) > 0 {
			tags = append(tags, model.NewTagQueryBool(tag))
		}
	}
	return tags
}

func StringWithCharset(length int, charset string) string {
	b := make([]byte, length)
	for i := range b {
		b[i] = charset[seededRand.Intn(len(charset))]
	}
	return string(b)
}

func String(length int) string {
	return StringWithCharset(length, charset)
}

func buildQueryWithTagParams(_ context.Context, tags []model.TagQuery) (string, []interface{}, *model.ApiError) {
	query := ""
	var args []interface{}
	for _, item := range tags {
		var subQuery string
		var argsSubQuery []interface{}
		tagMapType := item.GetTagMapColumn()
		switch item.GetOperator() {
		case model.EqualOperator:
			subQuery, argsSubQuery = addArithmeticOperator(item, tagMapType, "=")
		case model.NotEqualOperator:
			subQuery, argsSubQuery = addArithmeticOperator(item, tagMapType, "!=")
		case model.LessThanOperator:
			subQuery, argsSubQuery = addArithmeticOperator(item, tagMapType, "<")
		case model.GreaterThanOperator:
			subQuery, argsSubQuery = addArithmeticOperator(item, tagMapType, ">")
		case model.InOperator:
			subQuery, argsSubQuery = addInOperator(item, tagMapType, false)
		case model.NotInOperator:
			subQuery, argsSubQuery = addInOperator(item, tagMapType, true)
		case model.LessThanEqualOperator:
			subQuery, argsSubQuery = addArithmeticOperator(item, tagMapType, "<=")
		case model.GreaterThanEqualOperator:
			subQuery, argsSubQuery = addArithmeticOperator(item, tagMapType, ">=")
		case model.ContainsOperator:
			subQuery, argsSubQuery = addContainsOperator(item, tagMapType, false)
		case model.NotContainsOperator:
			subQuery, argsSubQuery = addContainsOperator(item, tagMapType, true)
		case model.StartsWithOperator:
			subQuery, argsSubQuery = addStartsWithOperator(item, tagMapType, false)
		case model.NotStartsWithOperator:
			subQuery, argsSubQuery = addStartsWithOperator(item, tagMapType, true)
		case model.ExistsOperator:
			subQuery, argsSubQuery = addExistsOperator(item, tagMapType, false)
		case model.NotExistsOperator:
			subQuery, argsSubQuery = addExistsOperator(item, tagMapType, true)
		default:
			return "", nil, &model.ApiError{Typ: model.ErrorExec, Err: fmt.Errorf("filter operator %s not supported", item.GetOperator())}
		}
		query += subQuery
		args = append(args, argsSubQuery...)
	}
	return query, args, nil
}

func addInOperator(item model.TagQuery, tagMapType string, not bool) (string, []interface{}) {
	values := item.GetValues()
	args := []interface{}{}
	notStr := ""
	if not {
		notStr = "NOT"
	}
	tagValuePair := []string{}
	for _, value := range values {
		tagKey := "inTagKey" + String(5)
		tagValue := "inTagValue" + String(5)
		tagValuePair = append(tagValuePair, fmt.Sprintf("%s[@%s] = @%s", tagMapType, tagKey, tagValue))
		args = append(args, clickhouse.Named(tagKey, item.GetKey()))
		args = append(args, clickhouse.Named(tagValue, value))
	}
	return fmt.Sprintf(" AND %s (%s)", notStr, strings.Join(tagValuePair, " OR ")), args
}

func addContainsOperator(item model.TagQuery, tagMapType string, not bool) (string, []interface{}) {
	values := item.GetValues()
	args := []interface{}{}
	notStr := ""
	if not {
		notStr = "NOT"
	}
	tagValuePair := []string{}
	for _, value := range values {
		tagKey := "containsTagKey" + String(5)
		tagValue := "containsTagValue" + String(5)
		tagValuePair = append(tagValuePair, fmt.Sprintf("%s[@%s] ILIKE @%s", tagMapType, tagKey, tagValue))
		args = append(args, clickhouse.Named(tagKey, item.GetKey()))
		args = append(args, clickhouse.Named(tagValue, "%"+fmt.Sprintf("%v", value)+"%"))
	}
	return fmt.Sprintf(" AND %s (%s)", notStr, strings.Join(tagValuePair, " OR ")), args
}

func addStartsWithOperator(item model.TagQuery, tagMapType string, not bool) (string, []interface{}) {
	values := item.GetValues()
	args := []interface{}{}
	notStr := ""
	if not {
		notStr = "NOT"
	}
	tagValuePair := []string{}
	for _, value := range values {
		tagKey := "startsWithTagKey" + String(5)
		tagValue := "startsWithTagValue" + String(5)
		tagValuePair = append(tagValuePair, fmt.Sprintf("%s[@%s] ILIKE @%s", tagMapType, tagKey, tagValue))
		args = append(args, clickhouse.Named(tagKey, item.GetKey()))
		args = append(args, clickhouse.Named(tagValue, "%"+fmt.Sprintf("%v", value)+"%"))
	}
	return fmt.Sprintf(" AND %s (%s)", notStr, strings.Join(tagValuePair, " OR ")), args
}

func addArithmeticOperator(item model.TagQuery, tagMapType string, operator string) (string, []interface{}) {
	values := item.GetValues()
	args := []interface{}{}
	tagValuePair := []string{}
	for _, value := range values {
		tagKey := "arithmeticTagKey" + String(5)
		tagValue := "arithmeticTagValue" + String(5)
		tagValuePair = append(tagValuePair, fmt.Sprintf("%s[@%s] %s @%s", tagMapType, tagKey, operator, tagValue))
		args = append(args, clickhouse.Named(tagKey, item.GetKey()))
		args = append(args, clickhouse.Named(tagValue, value))
	}
	return fmt.Sprintf(" AND (%s)", strings.Join(tagValuePair, " OR ")), args
}

func addExistsOperator(item model.TagQuery, tagMapType string, not bool) (string, []interface{}) {
	values := item.GetValues()
	notStr := ""
	if not {
		notStr = "NOT"
	}
	args := []interface{}{}
	tagOperatorPair := []string{}
	for range values {
		tagKey := "existsTagKey" + String(5)
		tagOperatorPair = append(tagOperatorPair, fmt.Sprintf("mapContains(%s, @%s)", tagMapType, tagKey))
		args = append(args, clickhouse.Named(tagKey, item.GetKey()))
	}
	return fmt.Sprintf(" AND %s (%s)", notStr, strings.Join(tagOperatorPair, " OR ")), args
}

func excludeTags(_ context.Context, tags []string) []string {
	excludedTagsMap := map[string]bool{
		"http.code":           true,
		"http.route":          true,
		"http.method":         true,
		"http.url":            true,
		"http.status_code":    true,
		"http.host":           true,
		"messaging.system":    true,
		"messaging.operation": true,
		"error":               true,
		"service.name":        true,
	}
	newTags := make([]string, 0)
	for _, tag := range tags {
		_, ok := excludedTagsMap[tag]
		if !ok {
			newTags = append(newTags, tag)
		}
	}
	return newTags
}

func (r *ClickHouseReader) GetTopOperations(ctx context.Context, queryParams *model.GetTopOperationsParams) (*[]model.TopOperationsItem, *model.ApiError) {

	namedArgs := []interface{}{
		clickhouse.Named("start", strconv.FormatInt(queryParams.Start.UnixNano(), 10)),
		clickhouse.Named("end", strconv.FormatInt(queryParams.End.UnixNano(), 10)),
		clickhouse.Named("serviceName", queryParams.ServiceName),
	}

	var topOperationsItems []model.TopOperationsItem

	query := fmt.Sprintf(`
		SELECT
			quantile(0.5)(durationNano) as p50,
			quantile(0.95)(durationNano) as p95,
			quantile(0.99)(durationNano) as p99,
			COUNT(*) as numCalls,
			countIf(statusCode=2) as errorCount,
			name
		FROM %s.%s
		WHERE serviceName = @serviceName AND timestamp>= @start AND timestamp<= @end`,
		r.TraceDB, r.traceTableName,
	)

	if r.useTraceNewSchema {
		resourceBucketFilter := fmt.Sprintf(constants.TraceResourceBucketFilterWithServiceName, r.TraceDB, r.traceResourceTableV3)
		query += resourceBucketFilter
		namedArgs = append(namedArgs,
			clickhouse.Named("start_bucket", strconv.FormatInt(queryParams.Start.Unix()-1800, 10)),
			clickhouse.Named("end_bucket", strconv.FormatInt(queryParams.End.Unix(), 10)),
			clickhouse.Named("labelFilter", "%service.name%"+strings.ToLower(utils.QuoteEscapedStringForContains(queryParams.ServiceName, true))+"%"),
		)
	}

	args := []interface{}{}
	args = append(args, namedArgs...)
	// create TagQuery from TagQueryParams
	tags := createTagQueryFromTagQueryParams(queryParams.Tags)
	subQuery, argsSubQuery, errStatus := buildQueryWithTagParams(ctx, tags)
	query += subQuery
	args = append(args, argsSubQuery...)
	if errStatus != nil {
		return nil, errStatus
	}
	query += " GROUP BY name ORDER BY p99 DESC"
	if queryParams.Limit > 0 {
		query += " LIMIT @limit"
		args = append(args, clickhouse.Named("limit", queryParams.Limit))
	}
	err := r.db.Select(ctx, &topOperationsItems, query, args...)

	if err != nil {
		zap.L().Error("Error in processing sql query", zap.Error(err))
		return nil, &model.ApiError{Typ: model.ErrorExec, Err: fmt.Errorf("error in processing sql query")}
	}

	if topOperationsItems == nil {
		topOperationsItems = []model.TopOperationsItem{}
	}

	return &topOperationsItems, nil
}

func (r *ClickHouseReader) GetUsage(ctx context.Context, queryParams *model.GetUsageParams) (*[]model.UsageItem, error) {

	var usageItems []model.UsageItem
	namedArgs := []interface{}{
		clickhouse.Named("interval", queryParams.StepHour),
		clickhouse.Named("start", strconv.FormatInt(queryParams.Start.UnixNano(), 10)),
		clickhouse.Named("end", strconv.FormatInt(queryParams.End.UnixNano(), 10)),
	}
	var query string
	if len(queryParams.ServiceName) != 0 {
		namedArgs = append(namedArgs, clickhouse.Named("serviceName", queryParams.ServiceName))
		query = fmt.Sprintf("SELECT toStartOfInterval(timestamp, INTERVAL @interval HOUR) as time, sum(count) as count FROM %s.%s WHERE service_name=@serviceName AND timestamp>=@start AND timestamp<=@end GROUP BY time ORDER BY time ASC", r.TraceDB, r.usageExplorerTable)
	} else {
		query = fmt.Sprintf("SELECT toStartOfInterval(timestamp, INTERVAL @interval HOUR) as time, sum(count) as count FROM %s.%s WHERE timestamp>=@start AND timestamp<=@end GROUP BY time ORDER BY time ASC", r.TraceDB, r.usageExplorerTable)
	}

	err := r.db.Select(ctx, &usageItems, query, namedArgs...)

	zap.L().Info(query)

	if err != nil {
		zap.L().Error("Error in processing sql query", zap.Error(err))
		return nil, fmt.Errorf("error in processing sql query")
	}

	for i := range usageItems {
		usageItems[i].Timestamp = uint64(usageItems[i].Time.UnixNano())
	}

	if usageItems == nil {
		usageItems = []model.UsageItem{}
	}

	return &usageItems, nil
}

func (r *ClickHouseReader) SearchTracesV2(ctx context.Context, params *model.SearchTracesParams) (*[]model.SearchSpansResult, error) {
	searchSpansResult := []model.SearchSpansResult{
		{
			Columns:   []string{"__time", "SpanId", "TraceId", "ServiceName", "Name", "Kind", "DurationNano", "TagsKeys", "TagsValues", "References", "Events", "HasError", "StatusMessage", "StatusCodeString", "SpanKind"},
			IsSubTree: false,
			Events:    make([][]interface{}, 0),
		},
	}

	var traceSummary model.TraceSummary
	summaryQuery := fmt.Sprintf("SELECT * from %s.%s WHERE trace_id=$1", r.TraceDB, r.traceSummaryTable)
	err := r.db.QueryRow(ctx, summaryQuery, params.TraceID).Scan(&traceSummary.TraceID, &traceSummary.Start, &traceSummary.End, &traceSummary.NumSpans)
	if err != nil {
		if err == sql.ErrNoRows {
			return &searchSpansResult, nil
		}
		zap.L().Error("Error in processing sql query", zap.Error(err))
		return nil, fmt.Errorf("error in processing sql query")
	}

	if traceSummary.NumSpans > uint64(params.MaxSpansInTrace) {
		zap.L().Error("Max spans allowed in a trace limit reached", zap.Int("MaxSpansInTrace", params.MaxSpansInTrace),
			zap.Uint64("Count", traceSummary.NumSpans))
		userEmail, err := auth.GetEmailFromJwt(ctx)
		if err == nil {
			data := map[string]interface{}{
				"traceSize":            traceSummary.NumSpans,
				"maxSpansInTraceLimit": params.MaxSpansInTrace,
			}
			telemetry.GetInstance().SendEvent(telemetry.TELEMETRY_EVENT_MAX_SPANS_ALLOWED_LIMIT_REACHED, data, userEmail, true, false)
		}
		return nil, fmt.Errorf("max spans allowed in trace limit reached, please contact support for more details")
	}

	userEmail, err := auth.GetEmailFromJwt(ctx)
	if err == nil {
		data := map[string]interface{}{
			"traceSize": traceSummary.NumSpans,
		}
		telemetry.GetInstance().SendEvent(telemetry.TELEMETRY_EVENT_TRACE_DETAIL_API, data, userEmail, true, false)
	}

	var startTime, endTime, durationNano uint64
	var searchScanResponses []model.SpanItemV2

	query := fmt.Sprintf("SELECT timestamp, duration_nano, span_id, trace_id, has_error, kind, resource_string_service$$name, name, references, attributes_string, attributes_number, attributes_bool, events, status_message, status_code_string, kind_string FROM %s.%s WHERE trace_id=$1 and ts_bucket_start>=$2 and ts_bucket_start<=$3", r.TraceDB, r.traceTableName)
	start := time.Now()

	err = r.db.Select(ctx, &searchScanResponses, query, params.TraceID, strconv.FormatInt(traceSummary.Start.Unix()-1800, 10), strconv.FormatInt(traceSummary.End.Unix(), 10))

	zap.L().Info(query)

	if err != nil {
		zap.L().Error("Error in processing sql query", zap.Error(err))
		return nil, fmt.Errorf("error in processing sql query")
	}
	end := time.Now()
	zap.L().Debug("getTraceSQLQuery took: ", zap.Duration("duration", end.Sub(start)))

	searchSpansResult[0].Events = make([][]interface{}, len(searchScanResponses))

	searchSpanResponses := []model.SearchSpanResponseItem{}
	start = time.Now()
	for _, item := range searchScanResponses {
		ref := []model.OtelSpanRef{}
		err := json.Unmarshal([]byte(item.References), &ref)
		if err != nil {
			zap.L().Error("Error unmarshalling references", zap.Error(err))
			return nil, err
		}

		// merge attributes_number and attributes_bool to attributes_string
		for k, v := range item.Attributes_bool {
			item.Attributes_string[k] = fmt.Sprintf("%v", v)
		}
		for k, v := range item.Attributes_number {
			item.Attributes_string[k] = fmt.Sprintf("%v", v)
		}

		jsonItem := model.SearchSpanResponseItem{
			SpanID:           item.SpanID,
			TraceID:          item.TraceID,
			ServiceName:      item.ServiceName,
			Name:             item.Name,
			Kind:             int32(item.Kind),
			DurationNano:     int64(item.DurationNano),
			HasError:         item.HasError,
			StatusMessage:    item.StatusMessage,
			StatusCodeString: item.StatusCodeString,
			SpanKind:         item.SpanKind,
			References:       ref,
			Events:           item.Events,
			TagMap:           item.Attributes_string,
		}

		jsonItem.TimeUnixNano = uint64(item.TimeUnixNano.UnixNano() / 1000000)

		searchSpanResponses = append(searchSpanResponses, jsonItem)
		if startTime == 0 || jsonItem.TimeUnixNano < startTime {
			startTime = jsonItem.TimeUnixNano
		}
		if endTime == 0 || jsonItem.TimeUnixNano > endTime {
			endTime = jsonItem.TimeUnixNano
		}
		if durationNano == 0 || uint64(jsonItem.DurationNano) > durationNano {
			durationNano = uint64(jsonItem.DurationNano)
		}
	}
	end = time.Now()
	zap.L().Debug("getTraceSQLQuery unmarshal took: ", zap.Duration("duration", end.Sub(start)))

	for i, item := range searchSpanResponses {
		spanEvents := item.GetValues()
		searchSpansResult[0].Events[i] = spanEvents
	}

	searchSpansResult[0].StartTimestampMillis = startTime - (durationNano / 1000000)
	searchSpansResult[0].EndTimestampMillis = endTime + (durationNano / 1000000)

	return &searchSpansResult, nil
}

func (r *ClickHouseReader) SearchTraces(ctx context.Context, params *model.SearchTracesParams,
	smartTraceAlgorithm func(payload []model.SearchSpanResponseItem, targetSpanId string,
		levelUp int, levelDown int, spanLimit int) ([]model.SearchSpansResult, error)) (*[]model.SearchSpansResult, error) {

	if r.useTraceNewSchema {
		return r.SearchTracesV2(ctx, params)
	}

	var countSpans uint64
	countQuery := fmt.Sprintf("SELECT count() as count from %s.%s WHERE traceID=$1", r.TraceDB, r.SpansTable)
	err := r.db.QueryRow(ctx, countQuery, params.TraceID).Scan(&countSpans)
	if err != nil {
		zap.L().Error("Error in processing sql query", zap.Error(err))
		return nil, fmt.Errorf("error in processing sql query")
	}

	if countSpans > uint64(params.MaxSpansInTrace) {
		zap.L().Error("Max spans allowed in a trace limit reached", zap.Int("MaxSpansInTrace", params.MaxSpansInTrace),
			zap.Uint64("Count", countSpans))
		userEmail, err := auth.GetEmailFromJwt(ctx)
		if err == nil {
			data := map[string]interface{}{
				"traceSize":            countSpans,
				"maxSpansInTraceLimit": params.MaxSpansInTrace,
			}
			telemetry.GetInstance().SendEvent(telemetry.TELEMETRY_EVENT_MAX_SPANS_ALLOWED_LIMIT_REACHED, data, userEmail, true, false)
		}
		return nil, fmt.Errorf("max spans allowed in trace limit reached, please contact support for more details")
	}

	userEmail, err := auth.GetEmailFromJwt(ctx)
	if err == nil {
		data := map[string]interface{}{
			"traceSize": countSpans,
		}
		telemetry.GetInstance().SendEvent(telemetry.TELEMETRY_EVENT_TRACE_DETAIL_API, data, userEmail, true, false)
	}

	var startTime, endTime, durationNano uint64
	var searchScanResponses []model.SearchSpanDBResponseItem

	query := fmt.Sprintf("SELECT timestamp, traceID, model FROM %s.%s WHERE traceID=$1", r.TraceDB, r.SpansTable)

	start := time.Now()

	err = r.db.Select(ctx, &searchScanResponses, query, params.TraceID)

	zap.L().Info(query)

	if err != nil {
		zap.L().Error("Error in processing sql query", zap.Error(err))
		return nil, fmt.Errorf("error in processing sql query")
	}
	end := time.Now()
	zap.L().Debug("getTraceSQLQuery took: ", zap.Duration("duration", end.Sub(start)))
	searchSpansResult := []model.SearchSpansResult{{
		Columns:   []string{"__time", "SpanId", "TraceId", "ServiceName", "Name", "Kind", "DurationNano", "TagsKeys", "TagsValues", "References", "Events", "HasError", "StatusMessage", "StatusCodeString", "SpanKind"},
		Events:    make([][]interface{}, len(searchScanResponses)),
		IsSubTree: false,
	},
	}

	searchSpanResponses := []model.SearchSpanResponseItem{}
	start = time.Now()
	for _, item := range searchScanResponses {
		var jsonItem model.SearchSpanResponseItem
		easyjson.Unmarshal([]byte(item.Model), &jsonItem)
		jsonItem.TimeUnixNano = uint64(item.Timestamp.UnixNano() / 1000000)
		searchSpanResponses = append(searchSpanResponses, jsonItem)
		if startTime == 0 || jsonItem.TimeUnixNano < startTime {
			startTime = jsonItem.TimeUnixNano
		}
		if endTime == 0 || jsonItem.TimeUnixNano > endTime {
			endTime = jsonItem.TimeUnixNano
		}
		if durationNano == 0 || uint64(jsonItem.DurationNano) > durationNano {
			durationNano = uint64(jsonItem.DurationNano)
		}
	}
	end = time.Now()
	zap.L().Debug("getTraceSQLQuery unmarshal took: ", zap.Duration("duration", end.Sub(start)))

	err = r.featureFlags.CheckFeature(model.SmartTraceDetail)
	smartAlgoEnabled := err == nil
	if len(searchScanResponses) > params.SpansRenderLimit && smartAlgoEnabled {
		start = time.Now()
		searchSpansResult, err = smartTraceAlgorithm(searchSpanResponses, params.SpanID, params.LevelUp, params.LevelDown, params.SpansRenderLimit)
		if err != nil {
			return nil, err
		}
		end = time.Now()
		zap.L().Debug("smartTraceAlgo took: ", zap.Duration("duration", end.Sub(start)))
		userEmail, err := auth.GetEmailFromJwt(ctx)
		if err == nil {
			data := map[string]interface{}{
				"traceSize":        len(searchScanResponses),
				"spansRenderLimit": params.SpansRenderLimit,
			}
			telemetry.GetInstance().SendEvent(telemetry.TELEMETRY_EVENT_LARGE_TRACE_OPENED, data, userEmail, true, false)
		}
	} else {
		for i, item := range searchSpanResponses {
			spanEvents := item.GetValues()
			searchSpansResult[0].Events[i] = spanEvents
		}
	}

	searchSpansResult[0].StartTimestampMillis = startTime - (durationNano / 1000000)
	searchSpansResult[0].EndTimestampMillis = endTime + (durationNano / 1000000)

	return &searchSpansResult, nil
}

func (r *ClickHouseReader) GetDependencyGraph(ctx context.Context, queryParams *model.GetServicesParams) (*[]model.ServiceMapDependencyResponseItem, error) {

	response := []model.ServiceMapDependencyResponseItem{}

	args := []interface{}{}
	args = append(args,
		clickhouse.Named("start", uint64(queryParams.Start.Unix())),
		clickhouse.Named("end", uint64(queryParams.End.Unix())),
		clickhouse.Named("duration", uint64(queryParams.End.Unix()-queryParams.Start.Unix())),
	)

	query := fmt.Sprintf(`
		WITH
			quantilesMergeState(0.5, 0.75, 0.9, 0.95, 0.99)(duration_quantiles_state) AS duration_quantiles_state,
			finalizeAggregation(duration_quantiles_state) AS result
		SELECT
			src as parent,
			dest as child,
			result[1] AS p50,
			result[2] AS p75,
			result[3] AS p90,
			result[4] AS p95,
			result[5] AS p99,
			sum(total_count) as callCount,
			sum(total_count)/ @duration AS callRate,
			sum(error_count)/sum(total_count) * 100 as errorRate
		FROM %s.%s
		WHERE toUInt64(toDateTime(timestamp)) >= @start AND toUInt64(toDateTime(timestamp)) <= @end`,
		r.TraceDB, r.dependencyGraphTable,
	)

	tags := createTagQueryFromTagQueryParams(queryParams.Tags)
	filterQuery, filterArgs := services.BuildServiceMapQuery(tags)
	query += filterQuery + " GROUP BY src, dest;"
	args = append(args, filterArgs...)

	zap.L().Debug("GetDependencyGraph query", zap.String("query", query), zap.Any("args", args))

	err := r.db.Select(ctx, &response, query, args...)

	if err != nil {
		zap.L().Error("Error in processing sql query", zap.Error(err))
		return nil, fmt.Errorf("error in processing sql query %w", err)
	}

	return &response, nil
}

func getLocalTableName(tableName string) string {

	tableNameSplit := strings.Split(tableName, ".")
	return tableNameSplit[0] + "." + strings.Split(tableNameSplit[1], "distributed_")[1]

}

func (r *ClickHouseReader) SetTTLLogsV2(ctx context.Context, params *model.TTLParams) (*model.SetTTLResponseItem, *model.ApiError) {
	// Keep only latest 100 transactions/requests
	r.deleteTtlTransactions(ctx, 100)
	// uuid is used as transaction id
	uuidWithHyphen := uuid.New()
	uuid := strings.Replace(uuidWithHyphen.String(), "-", "", -1)

	coldStorageDuration := -1
	if len(params.ColdStorageVolume) > 0 {
		coldStorageDuration = int(params.ToColdStorageDuration)
	}

	tableNameArray := []string{r.logsDB + "." + r.logsLocalTableV2, r.logsDB + "." + r.logsResourceLocalTableV2}

	// check if there is existing things to be done
	for _, tableName := range tableNameArray {
		statusItem, err := r.checkTTLStatusItem(ctx, tableName)
		if err != nil {
			return nil, &model.ApiError{Typ: model.ErrorExec, Err: fmt.Errorf("error in processing ttl_status check sql query")}
		}
		if statusItem.Status == constants.StatusPending {
			return nil, &model.ApiError{Typ: model.ErrorConflict, Err: fmt.Errorf("TTL is already running")}
		}
	}

	// TTL query for logs_v2 table
	ttlLogsV2 := fmt.Sprintf(
		"ALTER TABLE %v ON CLUSTER %s MODIFY TTL toDateTime(timestamp / 1000000000) + "+
			"INTERVAL %v SECOND DELETE", tableNameArray[0], r.cluster, params.DelDuration)
	if len(params.ColdStorageVolume) > 0 {
		ttlLogsV2 += fmt.Sprintf(", toDateTime(timestamp / 1000000000)"+
			" + INTERVAL %v SECOND TO VOLUME '%s'",
			params.ToColdStorageDuration, params.ColdStorageVolume)
	}

	// TTL query for logs_v2_resource table
	// adding 1800 as our bucket size is 1800 seconds
	ttlLogsV2Resource := fmt.Sprintf(
		"ALTER TABLE %v ON CLUSTER %s MODIFY TTL toDateTime(seen_at_ts_bucket_start) + toIntervalSecond(1800) + "+
			"INTERVAL %v SECOND DELETE", tableNameArray[1], r.cluster, params.DelDuration)
	if len(params.ColdStorageVolume) > 0 {
		ttlLogsV2Resource += fmt.Sprintf(", toDateTime(seen_at_ts_bucket_start) + toIntervalSecond(1800) + "+
			"INTERVAL %v SECOND TO VOLUME '%s'",
			params.ToColdStorageDuration, params.ColdStorageVolume)
	}

	ttlPayload := map[string]string{
		tableNameArray[0]: ttlLogsV2,
		tableNameArray[1]: ttlLogsV2Resource,
	}

	// set the ttl if nothing is pending/ no errors
	go func(ttlPayload map[string]string) {
		for tableName, query := range ttlPayload {
			// https://github.com/SigNoz/signoz/issues/5470
			// we will change ttl for only the new parts and not the old ones
			query += " SETTINGS materialize_ttl_after_modify=0"

			_, dbErr := r.localDB.Exec("INSERT INTO ttl_status (transaction_id, created_at, updated_at, table_name, ttl, status, cold_storage_ttl) VALUES (?, ?, ?, ?, ?, ?, ?)", uuid, time.Now(), time.Now(), tableName, params.DelDuration, constants.StatusPending, coldStorageDuration)
			if dbErr != nil {
				zap.L().Error("error in inserting to ttl_status table", zap.Error(dbErr))
				return
			}

			err := r.setColdStorage(context.Background(), tableName, params.ColdStorageVolume)
			if err != nil {
				zap.L().Error("error in setting cold storage", zap.Error(err))
				statusItem, err := r.checkTTLStatusItem(ctx, tableName)
				if err == nil {
					_, dbErr := r.localDB.Exec("UPDATE ttl_status SET updated_at = ?, status = ? WHERE id = ?", time.Now(), constants.StatusFailed, statusItem.Id)
					if dbErr != nil {
						zap.L().Error("Error in processing ttl_status update sql query", zap.Error(dbErr))
						return
					}
				}
				return
			}
			zap.L().Info("Executing TTL request: ", zap.String("request", query))
			statusItem, _ := r.checkTTLStatusItem(ctx, tableName)
			if err := r.db.Exec(ctx, query); err != nil {
				zap.L().Error("error while setting ttl", zap.Error(err))
				_, dbErr := r.localDB.Exec("UPDATE ttl_status SET updated_at = ?, status = ? WHERE id = ?", time.Now(), constants.StatusFailed, statusItem.Id)
				if dbErr != nil {
					zap.L().Error("Error in processing ttl_status update sql query", zap.Error(dbErr))
					return
				}
				return
			}
			_, dbErr = r.localDB.Exec("UPDATE ttl_status SET updated_at = ?, status = ? WHERE id = ?", time.Now(), constants.StatusSuccess, statusItem.Id)
			if dbErr != nil {
				zap.L().Error("Error in processing ttl_status update sql query", zap.Error(dbErr))
				return
			}
		}

	}(ttlPayload)
	return &model.SetTTLResponseItem{Message: "move ttl has been successfully set up"}, nil
}

// SetTTL sets the TTL for traces or metrics or logs tables.
// This is an async API which creates goroutines to set TTL.
// Status of TTL update is tracked with ttl_status table in sqlite db.
// SetTTL sets the TTL for traces or metrics or logs tables.
// This is an async API which creates goroutines to set TTL.
// Status of TTL update is tracked with ttl_status table in sqlite db.
func (r *ClickHouseReader) SetTTL(ctx context.Context,
	params *model.TTLParams) (*model.SetTTLResponseItem, *model.ApiError) {
	// Keep only latest 100 transactions/requests
	r.deleteTtlTransactions(ctx, 100)
	// uuid is used as transaction id
	uuidWithHyphen := uuid.New()
	uuid := strings.Replace(uuidWithHyphen.String(), "-", "", -1)

	coldStorageDuration := -1
	if len(params.ColdStorageVolume) > 0 {
		coldStorageDuration = int(params.ToColdStorageDuration)
	}

	switch params.Type {
	case constants.TraceTTL:
		tableNames := []string{
			signozTraceDBName + "." + signozTraceTableName,
			signozTraceDBName + "." + signozDurationMVTable,
			signozTraceDBName + "." + signozSpansTable,
			signozTraceDBName + "." + signozErrorIndexTable,
			signozTraceDBName + "." + signozUsageExplorerTable,
			signozTraceDBName + "." + defaultDependencyGraphTable,
		}
		for _, tableName := range tableNames {
			tableName := getLocalTableName(tableName)
			statusItem, err := r.checkTTLStatusItem(ctx, tableName)
			if err != nil {
				return nil, &model.ApiError{Typ: model.ErrorExec, Err: fmt.Errorf("error in processing ttl_status check sql query")}
			}
			if statusItem.Status == constants.StatusPending {
				return nil, &model.ApiError{Typ: model.ErrorConflict, Err: fmt.Errorf("TTL is already running")}
			}
		}
		for _, tableName := range tableNames {
			tableName := getLocalTableName(tableName)
			// TODO: DB queries should be implemented with transactional statements but currently clickhouse doesn't support them. Issue: https://github.com/ClickHouse/ClickHouse/issues/22086
			go func(tableName string) {
				_, dbErr := r.localDB.Exec("INSERT INTO ttl_status (transaction_id, created_at, updated_at, table_name, ttl, status, cold_storage_ttl) VALUES (?, ?, ?, ?, ?, ?, ?)", uuid, time.Now(), time.Now(), tableName, params.DelDuration, constants.StatusPending, coldStorageDuration)
				if dbErr != nil {
					zap.L().Error("Error in inserting to ttl_status table", zap.Error(dbErr))
					return
				}
				req := fmt.Sprintf(
					"ALTER TABLE %v ON CLUSTER %s MODIFY TTL toDateTime(timestamp) + INTERVAL %v SECOND DELETE",
					tableName, r.cluster, params.DelDuration)
				if len(params.ColdStorageVolume) > 0 {
					req += fmt.Sprintf(", toDateTime(timestamp) + INTERVAL %v SECOND TO VOLUME '%s'",
						params.ToColdStorageDuration, params.ColdStorageVolume)
				}
				err := r.setColdStorage(context.Background(), tableName, params.ColdStorageVolume)
				if err != nil {
					zap.L().Error("Error in setting cold storage", zap.Error(err))
					statusItem, err := r.checkTTLStatusItem(ctx, tableName)
					if err == nil {
						_, dbErr := r.localDB.Exec("UPDATE ttl_status SET updated_at = ?, status = ? WHERE id = ?", time.Now(), constants.StatusFailed, statusItem.Id)
						if dbErr != nil {
							zap.L().Error("Error in processing ttl_status update sql query", zap.Error(dbErr))
							return
						}
					}
					return
				}
				req += " SETTINGS materialize_ttl_after_modify=0;"
				zap.L().Error("Executing TTL request: ", zap.String("request", req))
				statusItem, _ := r.checkTTLStatusItem(ctx, tableName)
				if err := r.db.Exec(context.Background(), req); err != nil {
					zap.L().Error("Error in executing set TTL query", zap.Error(err))
					_, dbErr := r.localDB.Exec("UPDATE ttl_status SET updated_at = ?, status = ? WHERE id = ?", time.Now(), constants.StatusFailed, statusItem.Id)
					if dbErr != nil {
						zap.L().Error("Error in processing ttl_status update sql query", zap.Error(dbErr))
						return
					}
					return
				}
				_, dbErr = r.localDB.Exec("UPDATE ttl_status SET updated_at = ?, status = ? WHERE id = ?", time.Now(), constants.StatusSuccess, statusItem.Id)
				if dbErr != nil {
					zap.L().Error("Error in processing ttl_status update sql query", zap.Error(dbErr))
					return
				}
			}(tableName)
		}

	case constants.MetricsTTL:
		tableNames := []string{
			signozMetricDBName + "." + signozSampleLocalTableName,
			signozMetricDBName + "." + signozSamplesAgg5mLocalTableName,
			signozMetricDBName + "." + signozSamplesAgg30mLocalTableName,
			signozMetricDBName + "." + signozExpHistLocalTableName,
			signozMetricDBName + "." + signozTSLocalTableNameV4,
			signozMetricDBName + "." + signozTSLocalTableNameV46Hrs,
			signozMetricDBName + "." + signozTSLocalTableNameV41Day,
			signozMetricDBName + "." + signozTSLocalTableNameV41Week,
		}
		for _, tableName := range tableNames {
			statusItem, err := r.checkTTLStatusItem(ctx, tableName)
			if err != nil {
				return nil, &model.ApiError{Typ: model.ErrorExec, Err: fmt.Errorf("error in processing ttl_status check sql query")}
			}
			if statusItem.Status == constants.StatusPending {
				return nil, &model.ApiError{Typ: model.ErrorConflict, Err: fmt.Errorf("TTL is already running")}
			}
		}
		metricTTL := func(tableName string) {
			_, dbErr := r.localDB.Exec("INSERT INTO ttl_status (transaction_id, created_at, updated_at, table_name, ttl, status, cold_storage_ttl) VALUES (?, ?, ?, ?, ?, ?, ?)", uuid, time.Now(), time.Now(), tableName, params.DelDuration, constants.StatusPending, coldStorageDuration)
			if dbErr != nil {
				zap.L().Error("Error in inserting to ttl_status table", zap.Error(dbErr))
				return
			}
			timeColumn := "timestamp_ms"
			if strings.Contains(tableName, "v4") || strings.Contains(tableName, "exp_hist") {
				timeColumn = "unix_milli"
			}

			req := fmt.Sprintf(
				"ALTER TABLE %v ON CLUSTER %s MODIFY TTL toDateTime(toUInt32(%s / 1000), 'UTC') + "+
					"INTERVAL %v SECOND DELETE", tableName, r.cluster, timeColumn, params.DelDuration)
			if len(params.ColdStorageVolume) > 0 {
				req += fmt.Sprintf(", toDateTime(toUInt32(%s / 1000), 'UTC')"+
					" + INTERVAL %v SECOND TO VOLUME '%s'",
					timeColumn, params.ToColdStorageDuration, params.ColdStorageVolume)
			}
			err := r.setColdStorage(context.Background(), tableName, params.ColdStorageVolume)
			if err != nil {
				zap.L().Error("Error in setting cold storage", zap.Error(err))
				statusItem, err := r.checkTTLStatusItem(ctx, tableName)
				if err == nil {
					_, dbErr := r.localDB.Exec("UPDATE ttl_status SET updated_at = ?, status = ? WHERE id = ?", time.Now(), constants.StatusFailed, statusItem.Id)
					if dbErr != nil {
						zap.L().Error("Error in processing ttl_status update sql query", zap.Error(dbErr))
						return
					}
				}
				return
			}
			req += " SETTINGS materialize_ttl_after_modify=0"
			zap.L().Info("Executing TTL request: ", zap.String("request", req))
			statusItem, _ := r.checkTTLStatusItem(ctx, tableName)
			if err := r.db.Exec(ctx, req); err != nil {
				zap.L().Error("error while setting ttl.", zap.Error(err))
				_, dbErr := r.localDB.Exec("UPDATE ttl_status SET updated_at = ?, status = ? WHERE id = ?", time.Now(), constants.StatusFailed, statusItem.Id)
				if dbErr != nil {
					zap.L().Error("Error in processing ttl_status update sql query", zap.Error(dbErr))
					return
				}
				return
			}
			_, dbErr = r.localDB.Exec("UPDATE ttl_status SET updated_at = ?, status = ? WHERE id = ?", time.Now(), constants.StatusSuccess, statusItem.Id)
			if dbErr != nil {
				zap.L().Error("Error in processing ttl_status update sql query", zap.Error(dbErr))
				return
			}
		}
		for _, tableName := range tableNames {
			go metricTTL(tableName)
		}
	case constants.LogsTTL:
		if r.useLogsNewSchema {
			return r.SetTTLLogsV2(ctx, params)
		}

		tableName := r.logsDB + "." + r.logsLocalTable
		statusItem, err := r.checkTTLStatusItem(ctx, tableName)
		if err != nil {
			return nil, &model.ApiError{Typ: model.ErrorExec, Err: fmt.Errorf("error in processing ttl_status check sql query")}
		}
		if statusItem.Status == constants.StatusPending {
			return nil, &model.ApiError{Typ: model.ErrorConflict, Err: fmt.Errorf("TTL is already running")}
		}
		go func(tableName string) {
			_, dbErr := r.localDB.Exec("INSERT INTO ttl_status (transaction_id, created_at, updated_at, table_name, ttl, status, cold_storage_ttl) VALUES (?, ?, ?, ?, ?, ?, ?)", uuid, time.Now(), time.Now(), tableName, params.DelDuration, constants.StatusPending, coldStorageDuration)
			if dbErr != nil {
				zap.L().Error("error in inserting to ttl_status table", zap.Error(dbErr))
				return
			}
			req := fmt.Sprintf(
				"ALTER TABLE %v ON CLUSTER %s MODIFY TTL toDateTime(timestamp / 1000000000) + "+
					"INTERVAL %v SECOND DELETE", tableName, r.cluster, params.DelDuration)
			if len(params.ColdStorageVolume) > 0 {
				req += fmt.Sprintf(", toDateTime(timestamp / 1000000000)"+
					" + INTERVAL %v SECOND TO VOLUME '%s'",
					params.ToColdStorageDuration, params.ColdStorageVolume)
			}
			err := r.setColdStorage(context.Background(), tableName, params.ColdStorageVolume)
			if err != nil {
				zap.L().Error("error in setting cold storage", zap.Error(err))
				statusItem, err := r.checkTTLStatusItem(ctx, tableName)
				if err == nil {
					_, dbErr := r.localDB.Exec("UPDATE ttl_status SET updated_at = ?, status = ? WHERE id = ?", time.Now(), constants.StatusFailed, statusItem.Id)
					if dbErr != nil {
						zap.L().Error("Error in processing ttl_status update sql query", zap.Error(dbErr))
						return
					}
				}
				return
			}
			req += " SETTINGS materialize_ttl_after_modify=0"
			zap.L().Info("Executing TTL request: ", zap.String("request", req))
			statusItem, _ := r.checkTTLStatusItem(ctx, tableName)
			if err := r.db.Exec(ctx, req); err != nil {
				zap.L().Error("error while setting ttl", zap.Error(err))
				_, dbErr := r.localDB.Exec("UPDATE ttl_status SET updated_at = ?, status = ? WHERE id = ?", time.Now(), constants.StatusFailed, statusItem.Id)
				if dbErr != nil {
					zap.L().Error("Error in processing ttl_status update sql query", zap.Error(dbErr))
					return
				}
				return
			}
			_, dbErr = r.localDB.Exec("UPDATE ttl_status SET updated_at = ?, status = ? WHERE id = ?", time.Now(), constants.StatusSuccess, statusItem.Id)
			if dbErr != nil {
				zap.L().Error("Error in processing ttl_status update sql query", zap.Error(dbErr))
				return
			}
		}(tableName)

	default:
		return nil, &model.ApiError{Typ: model.ErrorExec, Err: fmt.Errorf("error while setting ttl. ttl type should be <metrics|traces>, got %v",
			params.Type)}
	}

	return &model.SetTTLResponseItem{Message: "move ttl has been successfully set up"}, nil
}

func (r *ClickHouseReader) deleteTtlTransactions(_ context.Context, numberOfTransactionsStore int) {
	_, err := r.localDB.Exec("DELETE FROM ttl_status WHERE transaction_id NOT IN (SELECT distinct transaction_id FROM ttl_status ORDER BY created_at DESC LIMIT ?)", numberOfTransactionsStore)
	if err != nil {
		zap.L().Error("Error in processing ttl_status delete sql query", zap.Error(err))
	}
}

// checkTTLStatusItem checks if ttl_status table has an entry for the given table name
func (r *ClickHouseReader) checkTTLStatusItem(_ context.Context, tableName string) (model.TTLStatusItem, *model.ApiError) {
	statusItem := []model.TTLStatusItem{}

	query := `SELECT id, status, ttl, cold_storage_ttl FROM ttl_status WHERE table_name = ? ORDER BY created_at DESC`

	zap.L().Info("checkTTLStatusItem query", zap.String("query", query), zap.String("tableName", tableName))

	stmt, err := r.localDB.Preparex(query)

	if err != nil {
		zap.L().Error("Error preparing query for checkTTLStatusItem", zap.Error(err))
		return model.TTLStatusItem{}, &model.ApiError{Typ: model.ErrorInternal, Err: err}
	}

	err = stmt.Select(&statusItem, tableName)

	if len(statusItem) == 0 {
		return model.TTLStatusItem{}, nil
	}
	if err != nil {
		zap.L().Error("Error in processing sql query", zap.Error(err))
		return model.TTLStatusItem{}, &model.ApiError{Typ: model.ErrorExec, Err: fmt.Errorf("error in processing ttl_status check sql query")}
	}
	return statusItem[0], nil
}

// setTTLQueryStatus fetches ttl_status table status from DB
func (r *ClickHouseReader) setTTLQueryStatus(ctx context.Context, tableNameArray []string) (string, *model.ApiError) {
	failFlag := false
	status := constants.StatusSuccess
	for _, tableName := range tableNameArray {
		statusItem, err := r.checkTTLStatusItem(ctx, tableName)
		emptyStatusStruct := model.TTLStatusItem{}
		if statusItem == emptyStatusStruct {
			return "", nil
		}
		if err != nil {
			return "", &model.ApiError{Typ: model.ErrorExec, Err: fmt.Errorf("error in processing ttl_status check sql query")}
		}
		if statusItem.Status == constants.StatusPending && statusItem.UpdatedAt.Unix()-time.Now().Unix() < 3600 {
			status = constants.StatusPending
			return status, nil
		}
		if statusItem.Status == constants.StatusFailed {
			failFlag = true
		}
	}
	if failFlag {
		status = constants.StatusFailed
	}

	return status, nil
}

func (r *ClickHouseReader) setColdStorage(ctx context.Context, tableName string, coldStorageVolume string) *model.ApiError {

	// Set the storage policy for the required table. If it is already set, then setting it again
	// will not a problem.
	if len(coldStorageVolume) > 0 {
		policyReq := fmt.Sprintf("ALTER TABLE %s ON CLUSTER %s MODIFY SETTING storage_policy='tiered'", tableName, r.cluster)

		zap.L().Info("Executing Storage policy request: ", zap.String("request", policyReq))
		if err := r.db.Exec(ctx, policyReq); err != nil {
			zap.L().Error("error while setting storage policy", zap.Error(err))
			return &model.ApiError{Typ: model.ErrorExec, Err: fmt.Errorf("error while setting storage policy. Err=%v", err)}
		}
	}
	return nil
}

// GetDisks returns a list of disks {name, type} configured in clickhouse DB.
func (r *ClickHouseReader) GetDisks(ctx context.Context) (*[]model.DiskItem, *model.ApiError) {
	diskItems := []model.DiskItem{}

	query := "SELECT name,type FROM system.disks"
	if err := r.db.Select(ctx, &diskItems, query); err != nil {
		zap.L().Error("Error in processing sql query", zap.Error(err))
		return nil, &model.ApiError{Typ: model.ErrorExec, Err: fmt.Errorf("error while getting disks. Err=%v", err)}
	}

	return &diskItems, nil
}

func getLocalTableNameArray(tableNames []string) []string {
	var localTableNames []string
	for _, name := range tableNames {
		tableNameSplit := strings.Split(name, ".")
		localTableNames = append(localTableNames, tableNameSplit[0]+"."+strings.Split(tableNameSplit[1], "distributed_")[1])
	}
	return localTableNames
}

// GetTTL returns current ttl, expected ttl and past setTTL status for metrics/traces.
func (r *ClickHouseReader) GetTTL(ctx context.Context, ttlParams *model.GetTTLParams) (*model.GetTTLResponseItem, *model.ApiError) {

	parseTTL := func(queryResp string) (int, int) {

		zap.L().Info("Parsing TTL from: ", zap.String("queryResp", queryResp))
		deleteTTLExp := regexp.MustCompile(`toIntervalSecond\(([0-9]*)\)`)
		moveTTLExp := regexp.MustCompile(`toIntervalSecond\(([0-9]*)\) TO VOLUME`)

		var delTTL, moveTTL int = -1, -1

		m := deleteTTLExp.FindStringSubmatch(queryResp)
		if len(m) > 1 {
			seconds_int, err := strconv.Atoi(m[1])
			if err != nil {
				return -1, -1
			}
			delTTL = seconds_int / 3600
		}

		m = moveTTLExp.FindStringSubmatch(queryResp)
		if len(m) > 1 {
			seconds_int, err := strconv.Atoi(m[1])
			if err != nil {
				return -1, -1
			}
			moveTTL = seconds_int / 3600
		}

		return delTTL, moveTTL
	}

	getMetricsTTL := func() (*model.DBResponseTTL, *model.ApiError) {
		var dbResp []model.DBResponseTTL

		query := fmt.Sprintf("SELECT engine_full FROM system.tables WHERE name='%v'", signozSampleLocalTableName)

		err := r.db.Select(ctx, &dbResp, query)

		if err != nil {
			zap.L().Error("error while getting ttl", zap.Error(err))
			return nil, &model.ApiError{Typ: model.ErrorExec, Err: fmt.Errorf("error while getting ttl. Err=%v", err)}
		}
		if len(dbResp) == 0 {
			return nil, nil
		} else {
			return &dbResp[0], nil
		}
	}

	getTracesTTL := func() (*model.DBResponseTTL, *model.ApiError) {
		var dbResp []model.DBResponseTTL

		query := fmt.Sprintf("SELECT engine_full FROM system.tables WHERE name='%v' AND database='%v'", signozTraceLocalTableName, signozTraceDBName)

		err := r.db.Select(ctx, &dbResp, query)

		if err != nil {
			zap.L().Error("error while getting ttl", zap.Error(err))
			return nil, &model.ApiError{Typ: model.ErrorExec, Err: fmt.Errorf("error while getting ttl. Err=%v", err)}
		}
		if len(dbResp) == 0 {
			return nil, nil
		} else {
			return &dbResp[0], nil
		}
	}

	getLogsTTL := func() (*model.DBResponseTTL, *model.ApiError) {
		var dbResp []model.DBResponseTTL

		query := fmt.Sprintf("SELECT engine_full FROM system.tables WHERE name='%v' AND database='%v'", r.logsLocalTableName, r.logsDB)

		err := r.db.Select(ctx, &dbResp, query)

		if err != nil {
			zap.L().Error("error while getting ttl", zap.Error(err))
			return nil, &model.ApiError{Typ: model.ErrorExec, Err: fmt.Errorf("error while getting ttl. Err=%v", err)}
		}
		if len(dbResp) == 0 {
			return nil, nil
		} else {
			return &dbResp[0], nil
		}
	}

	switch ttlParams.Type {
	case constants.TraceTTL:
		tableNameArray := []string{signozTraceDBName + "." + signozTraceTableName, signozTraceDBName + "." + signozDurationMVTable, signozTraceDBName + "." + signozSpansTable, signozTraceDBName + "." + signozErrorIndexTable, signozTraceDBName + "." + signozUsageExplorerTable, signozTraceDBName + "." + defaultDependencyGraphTable}

		tableNameArray = getLocalTableNameArray(tableNameArray)
		status, err := r.setTTLQueryStatus(ctx, tableNameArray)
		if err != nil {
			return nil, err
		}
		dbResp, err := getTracesTTL()
		if err != nil {
			return nil, err
		}
		ttlQuery, err := r.checkTTLStatusItem(ctx, tableNameArray[0])
		if err != nil {
			return nil, err
		}
		ttlQuery.TTL = ttlQuery.TTL / 3600 // convert to hours
		if ttlQuery.ColdStorageTtl != -1 {
			ttlQuery.ColdStorageTtl = ttlQuery.ColdStorageTtl / 3600 // convert to hours
		}

		delTTL, moveTTL := parseTTL(dbResp.EngineFull)
		return &model.GetTTLResponseItem{TracesTime: delTTL, TracesMoveTime: moveTTL, ExpectedTracesTime: ttlQuery.TTL, ExpectedTracesMoveTime: ttlQuery.ColdStorageTtl, Status: status}, nil

	case constants.MetricsTTL:
		tableNameArray := []string{signozMetricDBName + "." + signozSampleTableName}
		tableNameArray = getLocalTableNameArray(tableNameArray)
		status, err := r.setTTLQueryStatus(ctx, tableNameArray)
		if err != nil {
			return nil, err
		}
		dbResp, err := getMetricsTTL()
		if err != nil {
			return nil, err
		}
		ttlQuery, err := r.checkTTLStatusItem(ctx, tableNameArray[0])
		if err != nil {
			return nil, err
		}
		ttlQuery.TTL = ttlQuery.TTL / 3600 // convert to hours
		if ttlQuery.ColdStorageTtl != -1 {
			ttlQuery.ColdStorageTtl = ttlQuery.ColdStorageTtl / 3600 // convert to hours
		}

		delTTL, moveTTL := parseTTL(dbResp.EngineFull)
		return &model.GetTTLResponseItem{MetricsTime: delTTL, MetricsMoveTime: moveTTL, ExpectedMetricsTime: ttlQuery.TTL, ExpectedMetricsMoveTime: ttlQuery.ColdStorageTtl, Status: status}, nil

	case constants.LogsTTL:
		tableNameArray := []string{r.logsDB + "." + r.logsTable}
		tableNameArray = getLocalTableNameArray(tableNameArray)
		status, err := r.setTTLQueryStatus(ctx, tableNameArray)
		if err != nil {
			return nil, err
		}
		dbResp, err := getLogsTTL()
		if err != nil {
			return nil, err
		}
		ttlQuery, err := r.checkTTLStatusItem(ctx, tableNameArray[0])
		if err != nil {
			return nil, err
		}
		ttlQuery.TTL = ttlQuery.TTL / 3600 // convert to hours
		if ttlQuery.ColdStorageTtl != -1 {
			ttlQuery.ColdStorageTtl = ttlQuery.ColdStorageTtl / 3600 // convert to hours
		}

		delTTL, moveTTL := parseTTL(dbResp.EngineFull)
		return &model.GetTTLResponseItem{LogsTime: delTTL, LogsMoveTime: moveTTL, ExpectedLogsTime: ttlQuery.TTL, ExpectedLogsMoveTime: ttlQuery.ColdStorageTtl, Status: status}, nil

	default:
		return nil, &model.ApiError{Typ: model.ErrorExec, Err: fmt.Errorf("error while getting ttl. ttl type should be metrics|traces, got %v",
			ttlParams.Type)}
	}

}

func (r *ClickHouseReader) ListErrors(ctx context.Context, queryParams *model.ListErrorsParams) (*[]model.Error, *model.ApiError) {

	var getErrorResponses []model.Error

	query := "SELECT any(exceptionMessage) as exceptionMessage, count() AS exceptionCount, min(timestamp) as firstSeen, max(timestamp) as lastSeen, groupID"
	if len(queryParams.ServiceName) != 0 {
		query = query + ", serviceName"
	} else {
		query = query + ", any(serviceName) as serviceName"
	}
	if len(queryParams.ExceptionType) != 0 {
		query = query + ", exceptionType"
	} else {
		query = query + ", any(exceptionType) as exceptionType"
	}
	query += fmt.Sprintf(" FROM %s.%s WHERE timestamp >= @timestampL AND timestamp <= @timestampU", r.TraceDB, r.errorTable)
	args := []interface{}{clickhouse.Named("timestampL", strconv.FormatInt(queryParams.Start.UnixNano(), 10)), clickhouse.Named("timestampU", strconv.FormatInt(queryParams.End.UnixNano(), 10))}

	if len(queryParams.ServiceName) != 0 {
		query = query + " AND serviceName ilike @serviceName"
		args = append(args, clickhouse.Named("serviceName", "%"+queryParams.ServiceName+"%"))
	}
	if len(queryParams.ExceptionType) != 0 {
		query = query + " AND exceptionType ilike @exceptionType"
		args = append(args, clickhouse.Named("exceptionType", "%"+queryParams.ExceptionType+"%"))
	}

	// create TagQuery from TagQueryParams
	tags := createTagQueryFromTagQueryParams(queryParams.Tags)
	subQuery, argsSubQuery, errStatus := buildQueryWithTagParams(ctx, tags)
	query += subQuery
	args = append(args, argsSubQuery...)

	if errStatus != nil {
		zap.L().Error("Error in processing tags", zap.Error(errStatus))
		return nil, errStatus
	}
	query = query + " GROUP BY groupID"
	if len(queryParams.ServiceName) != 0 {
		query = query + ", serviceName"
	}
	if len(queryParams.ExceptionType) != 0 {
		query = query + ", exceptionType"
	}
	if len(queryParams.OrderParam) != 0 {
		if queryParams.Order == constants.Descending {
			query = query + " ORDER BY " + queryParams.OrderParam + " DESC"
		} else if queryParams.Order == constants.Ascending {
			query = query + " ORDER BY " + queryParams.OrderParam + " ASC"
		}
	}
	if queryParams.Limit > 0 {
		query = query + " LIMIT @limit"
		args = append(args, clickhouse.Named("limit", queryParams.Limit))
	}

	if queryParams.Offset > 0 {
		query = query + " OFFSET @offset"
		args = append(args, clickhouse.Named("offset", queryParams.Offset))
	}

	err := r.db.Select(ctx, &getErrorResponses, query, args...)
	zap.L().Info(query)

	if err != nil {
		zap.L().Error("Error in processing sql query", zap.Error(err))
		return nil, &model.ApiError{Typ: model.ErrorExec, Err: fmt.Errorf("error in processing sql query")}
	}

	return &getErrorResponses, nil
}

func (r *ClickHouseReader) CountErrors(ctx context.Context, queryParams *model.CountErrorsParams) (uint64, *model.ApiError) {

	var errorCount uint64

	query := fmt.Sprintf("SELECT count(distinct(groupID)) FROM %s.%s WHERE timestamp >= @timestampL AND timestamp <= @timestampU", r.TraceDB, r.errorTable)
	args := []interface{}{clickhouse.Named("timestampL", strconv.FormatInt(queryParams.Start.UnixNano(), 10)), clickhouse.Named("timestampU", strconv.FormatInt(queryParams.End.UnixNano(), 10))}
	if len(queryParams.ServiceName) != 0 {
		query = query + " AND serviceName ilike @serviceName"
		args = append(args, clickhouse.Named("serviceName", "%"+queryParams.ServiceName+"%"))
	}
	if len(queryParams.ExceptionType) != 0 {
		query = query + " AND exceptionType ilike @exceptionType"
		args = append(args, clickhouse.Named("exceptionType", "%"+queryParams.ExceptionType+"%"))
	}

	// create TagQuery from TagQueryParams
	tags := createTagQueryFromTagQueryParams(queryParams.Tags)
	subQuery, argsSubQuery, errStatus := buildQueryWithTagParams(ctx, tags)
	query += subQuery
	args = append(args, argsSubQuery...)

	if errStatus != nil {
		zap.L().Error("Error in processing tags", zap.Error(errStatus))
		return 0, errStatus
	}

	err := r.db.QueryRow(ctx, query, args...).Scan(&errorCount)
	zap.L().Info(query)

	if err != nil {
		zap.L().Error("Error in processing sql query", zap.Error(err))
		return 0, &model.ApiError{Typ: model.ErrorExec, Err: fmt.Errorf("error in processing sql query")}
	}

	return errorCount, nil
}

func (r *ClickHouseReader) GetErrorFromErrorID(ctx context.Context, queryParams *model.GetErrorParams) (*model.ErrorWithSpan, *model.ApiError) {

	if queryParams.ErrorID == "" {
		zap.L().Error("errorId missing from params")
		return nil, &model.ApiError{Typ: model.ErrorBadData, Err: fmt.Errorf("ErrorID missing from params")}
	}
	var getErrorWithSpanReponse []model.ErrorWithSpan

	query := fmt.Sprintf("SELECT errorID, exceptionType, exceptionStacktrace, exceptionEscaped, exceptionMessage, timestamp, spanID, traceID, serviceName, groupID FROM %s.%s WHERE timestamp = @timestamp AND groupID = @groupID AND errorID = @errorID LIMIT 1", r.TraceDB, r.errorTable)
	args := []interface{}{clickhouse.Named("errorID", queryParams.ErrorID), clickhouse.Named("groupID", queryParams.GroupID), clickhouse.Named("timestamp", strconv.FormatInt(queryParams.Timestamp.UnixNano(), 10))}

	err := r.db.Select(ctx, &getErrorWithSpanReponse, query, args...)
	zap.L().Info(query)

	if err != nil {
		zap.L().Error("Error in processing sql query", zap.Error(err))
		return nil, &model.ApiError{Typ: model.ErrorExec, Err: fmt.Errorf("error in processing sql query")}
	}

	if len(getErrorWithSpanReponse) > 0 {
		return &getErrorWithSpanReponse[0], nil
	} else {
		return nil, &model.ApiError{Typ: model.ErrorNotFound, Err: fmt.Errorf("Error/Exception not found")}
	}

}

func (r *ClickHouseReader) GetErrorFromGroupID(ctx context.Context, queryParams *model.GetErrorParams) (*model.ErrorWithSpan, *model.ApiError) {

	var getErrorWithSpanReponse []model.ErrorWithSpan

	query := fmt.Sprintf("SELECT errorID, exceptionType, exceptionStacktrace, exceptionEscaped, exceptionMessage, timestamp, spanID, traceID, serviceName, groupID FROM %s.%s WHERE timestamp = @timestamp AND groupID = @groupID LIMIT 1", r.TraceDB, r.errorTable)
	args := []interface{}{clickhouse.Named("groupID", queryParams.GroupID), clickhouse.Named("timestamp", strconv.FormatInt(queryParams.Timestamp.UnixNano(), 10))}

	err := r.db.Select(ctx, &getErrorWithSpanReponse, query, args...)

	zap.L().Info(query)

	if err != nil {
		zap.L().Error("Error in processing sql query", zap.Error(err))
		return nil, &model.ApiError{Typ: model.ErrorExec, Err: fmt.Errorf("error in processing sql query")}
	}

	if len(getErrorWithSpanReponse) > 0 {
		return &getErrorWithSpanReponse[0], nil
	} else {
		return nil, &model.ApiError{Typ: model.ErrorNotFound, Err: fmt.Errorf("Error/Exception not found")}
	}

}

func (r *ClickHouseReader) GetNextPrevErrorIDs(ctx context.Context, queryParams *model.GetErrorParams) (*model.NextPrevErrorIDs, *model.ApiError) {

	if queryParams.ErrorID == "" {
		zap.L().Error("errorId missing from params")
		return nil, &model.ApiError{Typ: model.ErrorBadData, Err: fmt.Errorf("ErrorID missing from params")}
	}
	var err *model.ApiError
	getNextPrevErrorIDsResponse := model.NextPrevErrorIDs{
		GroupID: queryParams.GroupID,
	}
	getNextPrevErrorIDsResponse.NextErrorID, getNextPrevErrorIDsResponse.NextTimestamp, err = r.getNextErrorID(ctx, queryParams)
	if err != nil {
		zap.L().Error("Unable to get next error ID due to err: ", zap.Error(err))
		return nil, err
	}
	getNextPrevErrorIDsResponse.PrevErrorID, getNextPrevErrorIDsResponse.PrevTimestamp, err = r.getPrevErrorID(ctx, queryParams)
	if err != nil {
		zap.L().Error("Unable to get prev error ID due to err: ", zap.Error(err))
		return nil, err
	}
	return &getNextPrevErrorIDsResponse, nil

}

func (r *ClickHouseReader) getNextErrorID(ctx context.Context, queryParams *model.GetErrorParams) (string, time.Time, *model.ApiError) {

	var getNextErrorIDReponse []model.NextPrevErrorIDsDBResponse

	query := fmt.Sprintf("SELECT errorID as nextErrorID, timestamp as nextTimestamp FROM %s.%s WHERE groupID = @groupID AND timestamp >= @timestamp AND errorID != @errorID ORDER BY timestamp ASC LIMIT 2", r.TraceDB, r.errorTable)
	args := []interface{}{clickhouse.Named("errorID", queryParams.ErrorID), clickhouse.Named("groupID", queryParams.GroupID), clickhouse.Named("timestamp", strconv.FormatInt(queryParams.Timestamp.UnixNano(), 10))}

	err := r.db.Select(ctx, &getNextErrorIDReponse, query, args...)

	zap.L().Info(query)

	if err != nil {
		zap.L().Error("Error in processing sql query", zap.Error(err))
		return "", time.Time{}, &model.ApiError{Typ: model.ErrorExec, Err: fmt.Errorf("error in processing sql query")}
	}
	if len(getNextErrorIDReponse) == 0 {
		zap.L().Info("NextErrorID not found")
		return "", time.Time{}, nil
	} else if len(getNextErrorIDReponse) == 1 {
		zap.L().Info("NextErrorID found")
		return getNextErrorIDReponse[0].NextErrorID, getNextErrorIDReponse[0].NextTimestamp, nil
	} else {
		if getNextErrorIDReponse[0].Timestamp.UnixNano() == getNextErrorIDReponse[1].Timestamp.UnixNano() {
			var getNextErrorIDReponse []model.NextPrevErrorIDsDBResponse

			query := fmt.Sprintf("SELECT errorID as nextErrorID, timestamp as nextTimestamp FROM %s.%s WHERE groupID = @groupID AND timestamp = @timestamp AND errorID > @errorID ORDER BY errorID ASC LIMIT 1", r.TraceDB, r.errorTable)
			args := []interface{}{clickhouse.Named("errorID", queryParams.ErrorID), clickhouse.Named("groupID", queryParams.GroupID), clickhouse.Named("timestamp", strconv.FormatInt(queryParams.Timestamp.UnixNano(), 10))}

			err := r.db.Select(ctx, &getNextErrorIDReponse, query, args...)

			zap.L().Info(query)

			if err != nil {
				zap.L().Error("Error in processing sql query", zap.Error(err))
				return "", time.Time{}, &model.ApiError{Typ: model.ErrorExec, Err: fmt.Errorf("error in processing sql query")}
			}
			if len(getNextErrorIDReponse) == 0 {
				var getNextErrorIDReponse []model.NextPrevErrorIDsDBResponse

				query := fmt.Sprintf("SELECT errorID as nextErrorID, timestamp as nextTimestamp FROM %s.%s WHERE groupID = @groupID AND timestamp > @timestamp ORDER BY timestamp ASC LIMIT 1", r.TraceDB, r.errorTable)
				args := []interface{}{clickhouse.Named("errorID", queryParams.ErrorID), clickhouse.Named("groupID", queryParams.GroupID), clickhouse.Named("timestamp", strconv.FormatInt(queryParams.Timestamp.UnixNano(), 10))}

				err := r.db.Select(ctx, &getNextErrorIDReponse, query, args...)

				zap.L().Info(query)

				if err != nil {
					zap.L().Error("Error in processing sql query", zap.Error(err))
					return "", time.Time{}, &model.ApiError{Typ: model.ErrorExec, Err: fmt.Errorf("error in processing sql query")}
				}

				if len(getNextErrorIDReponse) == 0 {
					zap.L().Info("NextErrorID not found")
					return "", time.Time{}, nil
				} else {
					zap.L().Info("NextErrorID found")
					return getNextErrorIDReponse[0].NextErrorID, getNextErrorIDReponse[0].NextTimestamp, nil
				}
			} else {
				zap.L().Info("NextErrorID found")
				return getNextErrorIDReponse[0].NextErrorID, getNextErrorIDReponse[0].NextTimestamp, nil
			}
		} else {
			zap.L().Info("NextErrorID found")
			return getNextErrorIDReponse[0].NextErrorID, getNextErrorIDReponse[0].NextTimestamp, nil
		}
	}
}

func (r *ClickHouseReader) getPrevErrorID(ctx context.Context, queryParams *model.GetErrorParams) (string, time.Time, *model.ApiError) {

	var getPrevErrorIDReponse []model.NextPrevErrorIDsDBResponse

	query := fmt.Sprintf("SELECT errorID as prevErrorID, timestamp as prevTimestamp FROM %s.%s WHERE groupID = @groupID AND timestamp <= @timestamp AND errorID != @errorID ORDER BY timestamp DESC LIMIT 2", r.TraceDB, r.errorTable)
	args := []interface{}{clickhouse.Named("errorID", queryParams.ErrorID), clickhouse.Named("groupID", queryParams.GroupID), clickhouse.Named("timestamp", strconv.FormatInt(queryParams.Timestamp.UnixNano(), 10))}

	err := r.db.Select(ctx, &getPrevErrorIDReponse, query, args...)

	zap.L().Info(query)

	if err != nil {
		zap.L().Error("Error in processing sql query", zap.Error(err))
		return "", time.Time{}, &model.ApiError{Typ: model.ErrorExec, Err: fmt.Errorf("error in processing sql query")}
	}
	if len(getPrevErrorIDReponse) == 0 {
		zap.L().Info("PrevErrorID not found")
		return "", time.Time{}, nil
	} else if len(getPrevErrorIDReponse) == 1 {
		zap.L().Info("PrevErrorID found")
		return getPrevErrorIDReponse[0].PrevErrorID, getPrevErrorIDReponse[0].PrevTimestamp, nil
	} else {
		if getPrevErrorIDReponse[0].Timestamp.UnixNano() == getPrevErrorIDReponse[1].Timestamp.UnixNano() {
			var getPrevErrorIDReponse []model.NextPrevErrorIDsDBResponse

			query := fmt.Sprintf("SELECT errorID as prevErrorID, timestamp as prevTimestamp FROM %s.%s WHERE groupID = @groupID AND timestamp = @timestamp AND errorID < @errorID ORDER BY errorID DESC LIMIT 1", r.TraceDB, r.errorTable)
			args := []interface{}{clickhouse.Named("errorID", queryParams.ErrorID), clickhouse.Named("groupID", queryParams.GroupID), clickhouse.Named("timestamp", strconv.FormatInt(queryParams.Timestamp.UnixNano(), 10))}

			err := r.db.Select(ctx, &getPrevErrorIDReponse, query, args...)

			zap.L().Info(query)

			if err != nil {
				zap.L().Error("Error in processing sql query", zap.Error(err))
				return "", time.Time{}, &model.ApiError{Typ: model.ErrorExec, Err: fmt.Errorf("error in processing sql query")}
			}
			if len(getPrevErrorIDReponse) == 0 {
				var getPrevErrorIDReponse []model.NextPrevErrorIDsDBResponse

				query := fmt.Sprintf("SELECT errorID as prevErrorID, timestamp as prevTimestamp FROM %s.%s WHERE groupID = @groupID AND timestamp < @timestamp ORDER BY timestamp DESC LIMIT 1", r.TraceDB, r.errorTable)
				args := []interface{}{clickhouse.Named("errorID", queryParams.ErrorID), clickhouse.Named("groupID", queryParams.GroupID), clickhouse.Named("timestamp", strconv.FormatInt(queryParams.Timestamp.UnixNano(), 10))}

				err := r.db.Select(ctx, &getPrevErrorIDReponse, query, args...)

				zap.L().Info(query)

				if err != nil {
					zap.L().Error("Error in processing sql query", zap.Error(err))
					return "", time.Time{}, &model.ApiError{Typ: model.ErrorExec, Err: fmt.Errorf("error in processing sql query")}
				}

				if len(getPrevErrorIDReponse) == 0 {
					zap.L().Info("PrevErrorID not found")
					return "", time.Time{}, nil
				} else {
					zap.L().Info("PrevErrorID found")
					return getPrevErrorIDReponse[0].PrevErrorID, getPrevErrorIDReponse[0].PrevTimestamp, nil
				}
			} else {
				zap.L().Info("PrevErrorID found")
				return getPrevErrorIDReponse[0].PrevErrorID, getPrevErrorIDReponse[0].PrevTimestamp, nil
			}
		} else {
			zap.L().Info("PrevErrorID found")
			return getPrevErrorIDReponse[0].PrevErrorID, getPrevErrorIDReponse[0].PrevTimestamp, nil
		}
	}
}

func (r *ClickHouseReader) GetTotalSpans(ctx context.Context) (uint64, error) {

	var totalSpans uint64

	queryStr := fmt.Sprintf("SELECT count() from %s.%s;", signozTraceDBName, r.traceTableName)
	r.db.QueryRow(ctx, queryStr).Scan(&totalSpans)

	return totalSpans, nil
}

func (r *ClickHouseReader) GetSpansInLastHeartBeatInterval(ctx context.Context, interval time.Duration) (uint64, error) {

	var spansInLastHeartBeatInterval uint64

	queryStr := fmt.Sprintf("SELECT count() from %s.%s where timestamp > toUnixTimestamp(now()-toIntervalMinute(%d));", signozTraceDBName, signozSpansTable, int(interval.Minutes()))
	if r.useTraceNewSchema {
		queryStr = fmt.Sprintf("SELECT count() from %s.%s where ts_bucket_start >= toUInt64(toUnixTimestamp(now() - toIntervalMinute(%d))) - 1800 and timestamp > toUnixTimestamp(now()-toIntervalMinute(%d));", signozTraceDBName, r.traceTableName, int(interval.Minutes()), int(interval.Minutes()))
	}
	r.db.QueryRow(ctx, queryStr).Scan(&spansInLastHeartBeatInterval)

	return spansInLastHeartBeatInterval, nil
}

func (r *ClickHouseReader) GetTotalLogs(ctx context.Context) (uint64, error) {

	var totalLogs uint64

	queryStr := fmt.Sprintf("SELECT count() from %s.%s;", r.logsDB, r.logsTable)
	r.db.QueryRow(ctx, queryStr).Scan(&totalLogs)

	return totalLogs, nil
}

func (r *ClickHouseReader) FetchTemporality(ctx context.Context, metricNames []string) (map[string]map[v3.Temporality]bool, error) {

	metricNameToTemporality := make(map[string]map[v3.Temporality]bool)

	query := fmt.Sprintf(`SELECT DISTINCT metric_name, temporality FROM %s.%s WHERE metric_name IN $1`, signozMetricDBName, signozTSTableNameV41Day)

	rows, err := r.db.Query(ctx, query, metricNames)
	if err != nil {
		return nil, err
	}
	defer rows.Close()

	for rows.Next() {
		var metricName, temporality string
		err := rows.Scan(&metricName, &temporality)
		if err != nil {
			return nil, err
		}
		if _, ok := metricNameToTemporality[metricName]; !ok {
			metricNameToTemporality[metricName] = make(map[v3.Temporality]bool)
		}
		metricNameToTemporality[metricName][v3.Temporality(temporality)] = true
	}
	return metricNameToTemporality, nil
}

func (r *ClickHouseReader) GetTimeSeriesInfo(ctx context.Context) (map[string]interface{}, error) {

	queryStr := fmt.Sprintf("SELECT countDistinct(fingerprint) as count from %s.%s where metric_name not like 'signoz_%%' group by metric_name order by count desc;", signozMetricDBName, signozTSTableNameV41Day)

	rows, _ := r.db.Query(ctx, queryStr)

	var totalTS uint64
	totalTS = 0

	var maxTS uint64
	maxTS = 0

	count := 0
	for rows.Next() {

		var value uint64
		rows.Scan(&value)
		totalTS += value
		if count == 0 {
			maxTS = value
		}
		count += 1
	}

	timeSeriesData := map[string]interface{}{}
	timeSeriesData["totalTS"] = totalTS
	timeSeriesData["maxTS"] = maxTS

	return timeSeriesData, nil
}

func (r *ClickHouseReader) GetSamplesInfoInLastHeartBeatInterval(ctx context.Context, interval time.Duration) (uint64, error) {

	var totalSamples uint64

	queryStr := fmt.Sprintf("select count() from %s.%s where metric_name not like 'signoz_%%' and unix_milli > toUnixTimestamp(now()-toIntervalMinute(%d))*1000;", signozMetricDBName, signozSampleTableName, int(interval.Minutes()))

	r.db.QueryRow(ctx, queryStr).Scan(&totalSamples)

	return totalSamples, nil
}

func (r *ClickHouseReader) GetTotalSamples(ctx context.Context) (uint64, error) {
	var totalSamples uint64

	queryStr := fmt.Sprintf("select count() from %s.%s where metric_name not like 'signoz_%%';", signozMetricDBName, signozSampleTableName)

	r.db.QueryRow(ctx, queryStr).Scan(&totalSamples)

	return totalSamples, nil
}

func (r *ClickHouseReader) GetDistributedInfoInLastHeartBeatInterval(ctx context.Context) (map[string]interface{}, error) {

	clusterInfo := []model.ClusterInfo{}

	queryStr := `SELECT shard_num, shard_weight, replica_num, errors_count, slowdowns_count, estimated_recovery_time FROM system.clusters where cluster='cluster';`
	r.db.Select(ctx, &clusterInfo, queryStr)
	if len(clusterInfo) == 1 {
		return clusterInfo[0].GetMapFromStruct(), nil
	}

	return nil, nil
}

func (r *ClickHouseReader) GetLogsInfoInLastHeartBeatInterval(ctx context.Context, interval time.Duration) (uint64, error) {

	var totalLogLines uint64

	queryStr := fmt.Sprintf("select count() from %s.%s where timestamp > toUnixTimestamp(now()-toIntervalMinute(%d))*1000000000;", r.logsDB, r.logsTable, int(interval.Minutes()))

	err := r.db.QueryRow(ctx, queryStr).Scan(&totalLogLines)

	return totalLogLines, err
}

func (r *ClickHouseReader) GetTagsInfoInLastHeartBeatInterval(ctx context.Context, interval time.Duration) (*model.TagsInfo, error) {
	queryStr := fmt.Sprintf(`select serviceName, stringTagMap['deployment.environment'] as env, 
	stringTagMap['telemetry.sdk.language'] as language from %s.%s 
	where timestamp > toUnixTimestamp(now()-toIntervalMinute(%d))
	group by serviceName, env, language;`, r.TraceDB, r.traceTableName, int(interval.Minutes()))

	if r.useTraceNewSchema {
		queryStr = fmt.Sprintf(`select serviceName, resources_string['deployment.environment'] as env, 
	resources_string['telemetry.sdk.language'] as language from %s.%s 
	where timestamp > toUnixTimestamp(now()-toIntervalMinute(%d))
	group by serviceName, env, language;`, r.TraceDB, r.traceTableName, int(interval.Minutes()))
	}

	tagTelemetryDataList := []model.TagTelemetryData{}
	err := r.db.Select(ctx, &tagTelemetryDataList, queryStr)

	if err != nil {
		zap.L().Error("Error in processing sql query: ", zap.Error(err))
		return nil, err
	}

	tagsInfo := model.TagsInfo{
		Languages: make(map[string]interface{}),
		Services:  make(map[string]interface{}),
	}

	for _, tagTelemetryData := range tagTelemetryDataList {

		if len(tagTelemetryData.ServiceName) != 0 && strings.Contains(tagTelemetryData.ServiceName, "prod") {
			tagsInfo.Env = tagTelemetryData.ServiceName
		}
		if len(tagTelemetryData.Env) != 0 && strings.Contains(tagTelemetryData.Env, "prod") {
			tagsInfo.Env = tagTelemetryData.Env
		}
		if len(tagTelemetryData.Language) != 0 {
			tagsInfo.Languages[tagTelemetryData.Language] = struct{}{}
		}
		if len(tagTelemetryData.ServiceName) != 0 {
			tagsInfo.Services[tagTelemetryData.ServiceName] = struct{}{}
		}

	}

	return &tagsInfo, nil
}

// remove this after sometime
func removeUnderscoreDuplicateFields(fields []model.LogField) []model.LogField {
	lookup := map[string]model.LogField{}
	for _, v := range fields {
		lookup[v.Name+v.DataType] = v
	}

	for k := range lookup {
		if strings.Contains(k, ".") {
			delete(lookup, strings.ReplaceAll(k, ".", "_"))
		}
	}

	updatedFields := []model.LogField{}
	for _, v := range lookup {
		updatedFields = append(updatedFields, v)
	}
	return updatedFields
}

func (r *ClickHouseReader) GetLogFields(ctx context.Context) (*model.GetFieldsResponse, *model.ApiError) {
	// response will contain top level fields from the otel log model
	response := model.GetFieldsResponse{
		Selected:    constants.StaticSelectedLogFields,
		Interesting: []model.LogField{},
	}

	// get attribute keys
	attributes := []model.LogField{}
	query := fmt.Sprintf("SELECT DISTINCT name, datatype from %s.%s group by name, datatype", r.logsDB, r.logsAttributeKeys)
	err := r.db.Select(ctx, &attributes, query)
	if err != nil {
		return nil, &model.ApiError{Err: err, Typ: model.ErrorInternal}
	}

	// get resource keys
	resources := []model.LogField{}
	query = fmt.Sprintf("SELECT DISTINCT name, datatype from %s.%s group by name, datatype", r.logsDB, r.logsResourceKeys)
	err = r.db.Select(ctx, &resources, query)
	if err != nil {
		return nil, &model.ApiError{Err: err, Typ: model.ErrorInternal}
	}

	//remove this code after sometime
	attributes = removeUnderscoreDuplicateFields(attributes)
	resources = removeUnderscoreDuplicateFields(resources)

	statements := []model.ShowCreateTableStatement{}
	query = fmt.Sprintf("SHOW CREATE TABLE %s.%s", r.logsDB, r.logsLocalTableName)
	err = r.db.Select(ctx, &statements, query)
	if err != nil {
		return nil, &model.ApiError{Err: err, Typ: model.ErrorInternal}
	}

	r.extractSelectedAndInterestingFields(statements[0].Statement, constants.Attributes, &attributes, &response)
	r.extractSelectedAndInterestingFields(statements[0].Statement, constants.Resources, &resources, &response)

	return &response, nil
}

func (r *ClickHouseReader) extractSelectedAndInterestingFields(tableStatement string, fieldType string, fields *[]model.LogField, response *model.GetFieldsResponse) {
	for _, field := range *fields {
		field.Type = fieldType
		// all static fields are assumed to be selected as we don't allow changing them
		if isColumn(r.useLogsNewSchema, tableStatement, field.Type, field.Name, field.DataType) {
			response.Selected = append(response.Selected, field)
		} else {
			response.Interesting = append(response.Interesting, field)
		}
	}
}

func (r *ClickHouseReader) UpdateLogFieldV2(ctx context.Context, field *model.UpdateField) *model.ApiError {
	if !field.Selected {
		return model.ForbiddenError(errors.New("removing a selected field is not allowed, please reach out to support."))
	}

	colname := utils.GetClickhouseColumnNameV2(field.Type, field.DataType, field.Name)

	dataType := strings.ToLower(field.DataType)
	if dataType == "int64" || dataType == "float64" {
		dataType = "number"
	}
	attrColName := fmt.Sprintf("%s_%s", field.Type, dataType)
	for _, table := range []string{r.logsLocalTableV2, r.logsTableV2} {
		q := "ALTER TABLE %s.%s ON CLUSTER %s ADD COLUMN IF NOT EXISTS `%s` %s DEFAULT %s['%s'] CODEC(ZSTD(1))"
		query := fmt.Sprintf(q,
			r.logsDB, table,
			r.cluster,
			colname, field.DataType,
			attrColName,
			field.Name,
		)
		err := r.db.Exec(ctx, query)
		if err != nil {
			return &model.ApiError{Err: err, Typ: model.ErrorInternal}
		}

		query = fmt.Sprintf("ALTER TABLE %s.%s ON CLUSTER %s ADD COLUMN IF NOT EXISTS `%s_exists` bool DEFAULT if(mapContains(%s, '%s') != 0, true, false) CODEC(ZSTD(1))",
			r.logsDB, table,
			r.cluster,
			colname,
			attrColName,
			field.Name,
		)
		err = r.db.Exec(ctx, query)
		if err != nil {
			return &model.ApiError{Err: err, Typ: model.ErrorInternal}
		}
	}

	// create the index
	if strings.ToLower(field.DataType) == "bool" {
		// there is no point in creating index for bool attributes as the cardinality is just 2
		return nil
	}

	if field.IndexType == "" {
		field.IndexType = constants.DefaultLogSkipIndexType
	}
	if field.IndexGranularity == 0 {
		field.IndexGranularity = constants.DefaultLogSkipIndexGranularity
	}
	query := fmt.Sprintf("ALTER TABLE %s.%s ON CLUSTER %s ADD INDEX IF NOT EXISTS `%s_idx` (`%s`) TYPE %s  GRANULARITY %d",
		r.logsDB, r.logsLocalTableV2,
		r.cluster,
		colname,
		colname,
		field.IndexType,
		field.IndexGranularity,
	)
	err := r.db.Exec(ctx, query)
	if err != nil {
		return &model.ApiError{Err: err, Typ: model.ErrorInternal}
	}
	return nil
}

func (r *ClickHouseReader) UpdateLogField(ctx context.Context, field *model.UpdateField) *model.ApiError {
	// don't allow updating static fields
	if field.Type == constants.Static {
		err := errors.New("cannot update static fields")
		return &model.ApiError{Err: err, Typ: model.ErrorBadData}
	}

	if r.useLogsNewSchema {
		return r.UpdateLogFieldV2(ctx, field)
	}

	// if a field is selected it means that the field needs to be indexed
	if field.Selected {
		colname := utils.GetClickhouseColumnName(field.Type, field.DataType, field.Name)

		keyColName := fmt.Sprintf("%s_%s_key", field.Type, strings.ToLower(field.DataType))
		valueColName := fmt.Sprintf("%s_%s_value", field.Type, strings.ToLower(field.DataType))

		// create materialized column

		for _, table := range []string{r.logsLocalTable, r.logsTable} {
			q := "ALTER TABLE %s.%s ON CLUSTER %s ADD COLUMN IF NOT EXISTS %s %s DEFAULT %s[indexOf(%s, '%s')] CODEC(ZSTD(1))"
			query := fmt.Sprintf(q,
				r.logsDB, table,
				r.cluster,
				colname, field.DataType,
				valueColName,
				keyColName,
				field.Name,
			)
			err := r.db.Exec(ctx, query)
			if err != nil {
				return &model.ApiError{Err: err, Typ: model.ErrorInternal}
			}

			query = fmt.Sprintf("ALTER TABLE %s.%s ON CLUSTER %s ADD COLUMN IF NOT EXISTS %s_exists` bool DEFAULT if(indexOf(%s, '%s') != 0, true, false) CODEC(ZSTD(1))",
				r.logsDB, table,
				r.cluster,
				strings.TrimSuffix(colname, "`"),
				keyColName,
				field.Name,
			)
			err = r.db.Exec(ctx, query)
			if err != nil {
				return &model.ApiError{Err: err, Typ: model.ErrorInternal}
			}
		}

		// create the index
		if strings.ToLower(field.DataType) == "bool" {
			// there is no point in creating index for bool attributes as the cardinality is just 2
			return nil
		}

		if field.IndexType == "" {
			field.IndexType = constants.DefaultLogSkipIndexType
		}
		if field.IndexGranularity == 0 {
			field.IndexGranularity = constants.DefaultLogSkipIndexGranularity
		}
		query := fmt.Sprintf("ALTER TABLE %s.%s ON CLUSTER %s ADD INDEX IF NOT EXISTS %s_idx` (%s) TYPE %s  GRANULARITY %d",
			r.logsDB, r.logsLocalTable,
			r.cluster,
			strings.TrimSuffix(colname, "`"),
			colname,
			field.IndexType,
			field.IndexGranularity,
		)
		err := r.db.Exec(ctx, query)
		if err != nil {
			return &model.ApiError{Err: err, Typ: model.ErrorInternal}
		}

	} else {
		// We are not allowing to delete a materialized column
		// For more details please check https://github.com/SigNoz/signoz/issues/4566
		return model.ForbiddenError(errors.New("Removing a selected field is not allowed, please reach out to support."))

		// Delete the index first
		// query := fmt.Sprintf("ALTER TABLE %s.%s ON CLUSTER %s DROP INDEX IF EXISTS %s_idx`", r.logsDB, r.logsLocalTable, r.cluster, strings.TrimSuffix(colname, "`"))
		// err := r.db.Exec(ctx, query)
		// if err != nil {
		// 	return &model.ApiError{Err: err, Typ: model.ErrorInternal}
		// }

		// for _, table := range []string{r.logsTable, r.logsLocalTable} {
		// 	// drop materialized column from logs table
		// 	query := "ALTER TABLE %s.%s ON CLUSTER %s DROP COLUMN IF EXISTS %s "
		// 	err := r.db.Exec(ctx, fmt.Sprintf(query,
		// 		r.logsDB, table,
		// 		r.cluster,
		// 		colname,
		// 	),
		// 	)
		// 	if err != nil {
		// 		return &model.ApiError{Err: err, Typ: model.ErrorInternal}
		// 	}

		// 	// drop exists column on logs table
		// 	query = "ALTER TABLE %s.%s ON CLUSTER %s DROP COLUMN IF EXISTS %s_exists` "
		// 	err = r.db.Exec(ctx, fmt.Sprintf(query,
		// 		r.logsDB, table,
		// 		r.cluster,
		// 		strings.TrimSuffix(colname, "`"),
		// 	),
		// 	)
		// 	if err != nil {
		// 		return &model.ApiError{Err: err, Typ: model.ErrorInternal}
		// 	}
		// }
	}
	return nil
}

func (r *ClickHouseReader) GetLogs(ctx context.Context, params *model.LogsFilterParams) (*[]model.SignozLog, *model.ApiError) {
	response := []model.SignozLog{}
	fields, apiErr := r.GetLogFields(ctx)
	if apiErr != nil {
		return nil, apiErr
	}

	isPaginatePrev := logs.CheckIfPrevousPaginateAndModifyOrder(params)
	filterSql, lenFilters, err := logs.GenerateSQLWhere(fields, params)
	if err != nil {
		return nil, &model.ApiError{Err: err, Typ: model.ErrorBadData}
	}

	data := map[string]interface{}{
		"lenFilters": lenFilters,
	}
	if lenFilters != 0 {
		userEmail, err := auth.GetEmailFromJwt(ctx)
		if err == nil {
			telemetry.GetInstance().SendEvent(telemetry.TELEMETRY_EVENT_LOGS_FILTERS, data, userEmail, true, false)
		}
	}

	query := fmt.Sprintf("%s from %s.%s", constants.LogsSQLSelect, r.logsDB, r.logsTable)

	if filterSql != "" {
		query = fmt.Sprintf("%s where %s", query, filterSql)
	}

	query = fmt.Sprintf("%s order by %s %s limit %d", query, params.OrderBy, params.Order, params.Limit)
	err = r.db.Select(ctx, &response, query)
	if err != nil {
		return nil, &model.ApiError{Err: err, Typ: model.ErrorInternal}
	}
	if isPaginatePrev {
		// rever the results from db
		for i, j := 0, len(response)-1; i < j; i, j = i+1, j-1 {
			response[i], response[j] = response[j], response[i]
		}
	}
	return &response, nil
}

func (r *ClickHouseReader) TailLogs(ctx context.Context, client *model.LogsTailClient) {

	fields, apiErr := r.GetLogFields(ctx)
	if apiErr != nil {
		client.Error <- apiErr.Err
		return
	}

	filterSql, lenFilters, err := logs.GenerateSQLWhere(fields, &model.LogsFilterParams{
		Query: client.Filter.Query,
	})

	data := map[string]interface{}{
		"lenFilters": lenFilters,
	}
	if lenFilters != 0 {
		userEmail, err := auth.GetEmailFromJwt(ctx)
		if err == nil {
			telemetry.GetInstance().SendEvent(telemetry.TELEMETRY_EVENT_LOGS_FILTERS, data, userEmail, true, false)
		}
	}

	if err != nil {
		client.Error <- err
		return
	}

	query := fmt.Sprintf("%s from %s.%s", constants.LogsSQLSelect, r.logsDB, r.logsTable)

	tsStart := uint64(time.Now().UnixNano())
	if client.Filter.TimestampStart != 0 {
		tsStart = client.Filter.TimestampStart
	}

	var idStart string
	if client.Filter.IdGt != "" {
		idStart = client.Filter.IdGt
	}

	ticker := time.NewTicker(time.Duration(r.liveTailRefreshSeconds) * time.Second)
	defer ticker.Stop()
	for {
		select {
		case <-ctx.Done():
			done := true
			client.Done <- &done
			zap.L().Debug("closing go routine : " + client.Name)
			return
		case <-ticker.C:
			// get the new 100 logs as anything more older won't make sense
			tmpQuery := fmt.Sprintf("%s where timestamp >='%d'", query, tsStart)
			if filterSql != "" {
				tmpQuery = fmt.Sprintf("%s and %s", tmpQuery, filterSql)
			}
			if idStart != "" {
				tmpQuery = fmt.Sprintf("%s and id > '%s'", tmpQuery, idStart)
			}
			tmpQuery = fmt.Sprintf("%s order by timestamp desc, id desc limit 100", tmpQuery)
			response := []model.SignozLog{}
			err := r.db.Select(ctx, &response, tmpQuery)
			if err != nil {
				zap.L().Error("Error while getting logs", zap.Error(err))
				client.Error <- err
				return
			}
			for i := len(response) - 1; i >= 0; i-- {
				select {
				case <-ctx.Done():
					done := true
					client.Done <- &done
					zap.L().Debug("closing go routine while sending logs : " + client.Name)
					return
				default:
					client.Logs <- &response[i]
					if i == 0 {
						tsStart = response[i].Timestamp
						idStart = response[i].ID
					}
				}
			}
		}
	}
}

func (r *ClickHouseReader) AggregateLogs(ctx context.Context, params *model.LogsAggregateParams) (*model.GetLogsAggregatesResponse, *model.ApiError) {
	logAggregatesDBResponseItems := []model.LogsAggregatesDBResponseItem{}

	function := "toFloat64(count()) as value"
	if params.Function != "" {
		function = fmt.Sprintf("toFloat64(%s) as value", params.Function)
	}

	fields, apiErr := r.GetLogFields(ctx)
	if apiErr != nil {
		return nil, apiErr
	}

	filterSql, lenFilters, err := logs.GenerateSQLWhere(fields, &model.LogsFilterParams{
		Query: params.Query,
	})
	if err != nil {
		return nil, &model.ApiError{Err: err, Typ: model.ErrorBadData}
	}

	data := map[string]interface{}{
		"lenFilters": lenFilters,
	}
	if lenFilters != 0 {
		userEmail, err := auth.GetEmailFromJwt(ctx)
		if err == nil {
			telemetry.GetInstance().SendEvent(telemetry.TELEMETRY_EVENT_LOGS_FILTERS, data, userEmail, true, false)
		}
	}

	query := ""
	if params.GroupBy != "" {
		query = fmt.Sprintf("SELECT toInt64(toUnixTimestamp(toStartOfInterval(toDateTime(timestamp/1000000000), INTERVAL %d minute))*1000000000) as ts_start_interval, toString(%s) as groupBy, "+
			"%s "+
			"FROM %s.%s WHERE (timestamp >= '%d' AND timestamp <= '%d' )",
			params.StepSeconds/60, params.GroupBy, function, r.logsDB, r.logsTable, params.TimestampStart, params.TimestampEnd)
	} else {
		query = fmt.Sprintf("SELECT toInt64(toUnixTimestamp(toStartOfInterval(toDateTime(timestamp/1000000000), INTERVAL %d minute))*1000000000) as ts_start_interval, "+
			"%s "+
			"FROM %s.%s WHERE (timestamp >= '%d' AND timestamp <= '%d' )",
			params.StepSeconds/60, function, r.logsDB, r.logsTable, params.TimestampStart, params.TimestampEnd)
	}
	if filterSql != "" {
		query = fmt.Sprintf("%s AND ( %s ) ", query, filterSql)
	}
	if params.GroupBy != "" {
		query = fmt.Sprintf("%s GROUP BY ts_start_interval, toString(%s) as groupBy ORDER BY ts_start_interval", query, params.GroupBy)
	} else {
		query = fmt.Sprintf("%s GROUP BY ts_start_interval ORDER BY ts_start_interval", query)
	}

	err = r.db.Select(ctx, &logAggregatesDBResponseItems, query)
	if err != nil {
		return nil, &model.ApiError{Err: err, Typ: model.ErrorInternal}
	}

	aggregateResponse := model.GetLogsAggregatesResponse{
		Items: make(map[int64]model.LogsAggregatesResponseItem),
	}

	for i := range logAggregatesDBResponseItems {
		if elem, ok := aggregateResponse.Items[int64(logAggregatesDBResponseItems[i].Timestamp)]; ok {
			if params.GroupBy != "" && logAggregatesDBResponseItems[i].GroupBy != "" {
				elem.GroupBy[logAggregatesDBResponseItems[i].GroupBy] = logAggregatesDBResponseItems[i].Value
			}
			aggregateResponse.Items[logAggregatesDBResponseItems[i].Timestamp] = elem
		} else {
			if params.GroupBy != "" && logAggregatesDBResponseItems[i].GroupBy != "" {
				aggregateResponse.Items[logAggregatesDBResponseItems[i].Timestamp] = model.LogsAggregatesResponseItem{
					Timestamp: logAggregatesDBResponseItems[i].Timestamp,
					GroupBy:   map[string]interface{}{logAggregatesDBResponseItems[i].GroupBy: logAggregatesDBResponseItems[i].Value},
				}
			} else if params.GroupBy == "" {
				aggregateResponse.Items[logAggregatesDBResponseItems[i].Timestamp] = model.LogsAggregatesResponseItem{
					Timestamp: logAggregatesDBResponseItems[i].Timestamp,
					Value:     logAggregatesDBResponseItems[i].Value,
				}
			}
		}

	}

	return &aggregateResponse, nil
}

func (r *ClickHouseReader) QueryDashboardVars(ctx context.Context, query string) (*model.DashboardVar, error) {
	var result = model.DashboardVar{VariableValues: make([]interface{}, 0)}
	rows, err := r.db.Query(ctx, query)

	zap.L().Info(query)

	if err != nil {
		zap.L().Error("Error in processing sql query", zap.Error(err))
		return nil, err
	}

	var (
		columnTypes = rows.ColumnTypes()
		vars        = make([]interface{}, len(columnTypes))
	)
	for i := range columnTypes {
		vars[i] = reflect.New(columnTypes[i].ScanType()).Interface()
	}

	defer rows.Close()
	for rows.Next() {
		if err := rows.Scan(vars...); err != nil {
			return nil, err
		}
		for _, v := range vars {
			switch v := v.(type) {
			case *string, *int8, *int16, *int32, *int64, *uint8, *uint16, *uint32, *uint64, *float32, *float64, *time.Time, *bool:
				result.VariableValues = append(result.VariableValues, reflect.ValueOf(v).Elem().Interface())
			default:
				return nil, fmt.Errorf("unsupported value type encountered")
			}
		}
	}
	return &result, nil
}

func (r *ClickHouseReader) GetMetricAggregateAttributes(
	ctx context.Context,
	req *v3.AggregateAttributeRequest,
	skipDotNames bool,
) (*v3.AggregateAttributeResponse, error) {

	var query string
	var err error
	var rows driver.Rows
	var response v3.AggregateAttributeResponse

	query = fmt.Sprintf("SELECT metric_name, type, is_monotonic, temporality FROM %s.%s WHERE metric_name ILIKE $1 GROUP BY metric_name, type, is_monotonic, temporality", signozMetricDBName, signozTSTableNameV41Day)
	if req.Limit != 0 {
		query = query + fmt.Sprintf(" LIMIT %d;", req.Limit)
	}
	rows, err = r.db.Query(ctx, query, fmt.Sprintf("%%%s%%", req.SearchText))

	if err != nil {
		zap.L().Error("Error while executing query", zap.Error(err))
		return nil, fmt.Errorf("error while executing query: %s", err.Error())
	}
	defer rows.Close()

	seen := make(map[string]struct{})

	var metricName, typ, temporality string
	var isMonotonic bool
	for rows.Next() {
		if err := rows.Scan(&metricName, &typ, &isMonotonic, &temporality); err != nil {
			return nil, fmt.Errorf("error while scanning rows: %s", err.Error())
		}
		if skipDotNames && strings.Contains(metricName, ".") {
			continue
		}

		// Non-monotonic cumulative sums are treated as gauges
		if typ == "Sum" && !isMonotonic && temporality == string(v3.Cumulative) {
			typ = "Gauge"
		}
		// unlike traces/logs `tag`/`resource` type, the `Type` will be metric type
		key := v3.AttributeKey{
			Key:      metricName,
			DataType: v3.AttributeKeyDataTypeFloat64,
			Type:     v3.AttributeKeyType(typ),
			IsColumn: true,
		}
		// remove duplicates
		if _, ok := seen[metricName+typ]; ok {
			continue
		}
		seen[metricName+typ] = struct{}{}
		response.AttributeKeys = append(response.AttributeKeys, key)
	}

	return &response, nil
}

func (r *ClickHouseReader) GetMetricAttributeKeys(ctx context.Context, req *v3.FilterAttributeKeyRequest) (*v3.FilterAttributeKeyResponse, error) {

	var query string
	var err error
	var rows driver.Rows
	var response v3.FilterAttributeKeyResponse

	// skips the internal attributes i.e attributes starting with __
	query = fmt.Sprintf("SELECT arrayJoin(tagKeys) AS distinctTagKey FROM (SELECT JSONExtractKeys(labels) AS tagKeys FROM %s.%s WHERE metric_name=$1 AND unix_milli >= $2 GROUP BY tagKeys) WHERE distinctTagKey ILIKE $3 AND distinctTagKey NOT LIKE '\\_\\_%%' GROUP BY distinctTagKey", signozMetricDBName, signozTSTableNameV41Day)
	if req.Limit != 0 {
		query = query + fmt.Sprintf(" LIMIT %d;", req.Limit)
	}
	rows, err = r.db.Query(ctx, query, req.AggregateAttribute, common.PastDayRoundOff(), fmt.Sprintf("%%%s%%", req.SearchText))
	if err != nil {
		zap.L().Error("Error while executing query", zap.Error(err))
		return nil, fmt.Errorf("error while executing query: %s", err.Error())
	}
	defer rows.Close()

	var attributeKey string
	for rows.Next() {
		if err := rows.Scan(&attributeKey); err != nil {
			return nil, fmt.Errorf("error while scanning rows: %s", err.Error())
		}
		key := v3.AttributeKey{
			Key:      attributeKey,
			DataType: v3.AttributeKeyDataTypeString, // https://github.com/OpenObservability/OpenMetrics/blob/main/proto/openmetrics_data_model.proto#L64-L72.
			Type:     v3.AttributeKeyTypeTag,
			IsColumn: false,
		}
		response.AttributeKeys = append(response.AttributeKeys, key)
	}

	return &response, nil
}

func (r *ClickHouseReader) GetMetricAttributeValues(ctx context.Context, req *v3.FilterAttributeValueRequest) (*v3.FilterAttributeValueResponse, error) {

	var query string
	var err error
	var rows driver.Rows
	var attributeValues v3.FilterAttributeValueResponse

	query = fmt.Sprintf("SELECT JSONExtractString(labels, $1) AS tagValue FROM %s.%s WHERE metric_name=$2 AND JSONExtractString(labels, $3) ILIKE $4 AND unix_milli >= $5 GROUP BY tagValue", signozMetricDBName, signozTSTableNameV41Day)
	if req.Limit != 0 {
		query = query + fmt.Sprintf(" LIMIT %d;", req.Limit)
	}
	rows, err = r.db.Query(ctx, query, req.FilterAttributeKey, req.AggregateAttribute, req.FilterAttributeKey, fmt.Sprintf("%%%s%%", req.SearchText), common.PastDayRoundOff())

	if err != nil {
		zap.L().Error("Error while executing query", zap.Error(err))
		return nil, fmt.Errorf("error while executing query: %s", err.Error())
	}
	defer rows.Close()

	var atrributeValue string
	for rows.Next() {
		if err := rows.Scan(&atrributeValue); err != nil {
			return nil, fmt.Errorf("error while scanning rows: %s", err.Error())
		}
		// https://github.com/OpenObservability/OpenMetrics/blob/main/proto/openmetrics_data_model.proto#L64-L72
		// this may change in future if we use OTLP as the data model
		attributeValues.StringAttributeValues = append(attributeValues.StringAttributeValues, atrributeValue)
	}

	return &attributeValues, nil
}

func (r *ClickHouseReader) GetMetricMetadata(ctx context.Context, metricName, serviceName string) (*v3.MetricMetadataResponse, error) {

	unixMilli := common.PastDayRoundOff()

	// Note: metric metadata should be accessible regardless of the time range selection
	// our standard retention period is 30 days, so we are querying the table v4_1_day to reduce the
	// amount of data scanned
	query := fmt.Sprintf("SELECT temporality, description, type, unit, is_monotonic from %s.%s WHERE metric_name=$1 AND unix_milli >= $2 GROUP BY temporality, description, type, unit, is_monotonic", signozMetricDBName, signozTSTableNameV41Day)
	rows, err := r.db.Query(ctx, query, metricName, unixMilli)
	if err != nil {
		zap.L().Error("Error while fetching metric metadata", zap.Error(err))
		return nil, fmt.Errorf("error while fetching metric metadata: %s", err.Error())
	}
	defer rows.Close()

	var deltaExists, isMonotonic bool
	var temporality, description, metricType, unit string
	for rows.Next() {
		if err := rows.Scan(&temporality, &description, &metricType, &unit, &isMonotonic); err != nil {
			return nil, fmt.Errorf("error while scanning rows: %s", err.Error())
		}
		if temporality == string(v3.Delta) {
			deltaExists = true
		}
	}

	query = fmt.Sprintf("SELECT JSONExtractString(labels, 'le') as le from %s.%s WHERE metric_name=$1 AND unix_milli >= $2 AND type = 'Histogram' AND JSONExtractString(labels, 'service_name') = $3 GROUP BY le ORDER BY le", signozMetricDBName, signozTSTableNameV41Day)
	rows, err = r.db.Query(ctx, query, metricName, unixMilli, serviceName)
	if err != nil {
		zap.L().Error("Error while executing query", zap.Error(err))
		return nil, fmt.Errorf("error while executing query: %s", err.Error())
	}
	defer rows.Close()

	var leFloat64 []float64
	for rows.Next() {
		var leStr string
		if err := rows.Scan(&leStr); err != nil {
			return nil, fmt.Errorf("error while scanning rows: %s", err.Error())
		}
		le, err := strconv.ParseFloat(leStr, 64)
		// ignore the error and continue if the value is not a float
		// ideally this should not happen but we have seen ClickHouse
		// returning empty string for some values
		if err != nil {
			zap.L().Error("error while parsing le value", zap.Error(err))
			continue
		}
		if math.IsInf(le, 0) {
			continue
		}
		leFloat64 = append(leFloat64, le)
	}

	return &v3.MetricMetadataResponse{
		Delta:       deltaExists,
		Le:          leFloat64,
		Description: description,
		Unit:        unit,
		Type:        metricType,
		IsMonotonic: isMonotonic,
		Temporality: temporality,
	}, nil
}

func (r *ClickHouseReader) GetLatestReceivedMetric(
	ctx context.Context, metricNames []string,
) (*model.MetricStatus, *model.ApiError) {
	if len(metricNames) < 1 {
		return nil, nil
	}

	quotedMetricNames := []string{}
	for _, m := range metricNames {
		quotedMetricNames = append(quotedMetricNames, fmt.Sprintf(`'%s'`, m))
	}
	commaSeparatedMetricNames := strings.Join(quotedMetricNames, ", ")

	query := fmt.Sprintf(`
		SELECT metric_name, labels, unix_milli
		from %s.%s
		where metric_name in (
			%s
		)
		order by unix_milli desc
		limit 1
		`, signozMetricDBName, signozTSTableNameV4, commaSeparatedMetricNames,
	)

	rows, err := r.db.Query(ctx, query)
	if err != nil {
		return nil, model.InternalError(fmt.Errorf(
			"couldn't query clickhouse for received metrics status: %w", err,
		))
	}
	defer rows.Close()

	var result *model.MetricStatus

	if rows.Next() {

		result = &model.MetricStatus{}
		var labelsJson string

		err := rows.Scan(
			&result.MetricName,
			&labelsJson,
			&result.LastReceivedTsMillis,
		)
		if err != nil {
			return nil, model.InternalError(fmt.Errorf(
				"couldn't scan metric status row: %w", err,
			))
		}

		err = json.Unmarshal([]byte(labelsJson), &result.LastReceivedLabels)
		if err != nil {
			return nil, model.InternalError(fmt.Errorf(
				"couldn't unmarshal metric labels json: %w", err,
			))
		}
	}

	return result, nil
}

func isColumn(useLogsNewSchema bool, tableStatement, attrType, field, datType string) bool {
	// value of attrType will be `resource` or `tag`, if `tag` change it to `attribute`
	var name string
	if useLogsNewSchema {
		// adding explict '`'
		name = fmt.Sprintf("`%s`", utils.GetClickhouseColumnNameV2(attrType, datType, field))
	} else {
		name = utils.GetClickhouseColumnName(attrType, datType, field)
	}
	return strings.Contains(tableStatement, fmt.Sprintf("%s ", name))
}

func (r *ClickHouseReader) GetLogAggregateAttributes(ctx context.Context, req *v3.AggregateAttributeRequest) (*v3.AggregateAttributeResponse, error) {

	var query string
	var err error
	var rows driver.Rows
	var response v3.AggregateAttributeResponse
	var stringAllowed bool

	where := ""
	switch req.Operator {
	case
		v3.AggregateOperatorCountDistinct,
		v3.AggregateOperatorCount:
		where = "tagKey ILIKE $1"
		stringAllowed = true
	case
		v3.AggregateOperatorRateSum,
		v3.AggregateOperatorRateMax,
		v3.AggregateOperatorRateAvg,
		v3.AggregateOperatorRate,
		v3.AggregateOperatorRateMin,
		v3.AggregateOperatorP05,
		v3.AggregateOperatorP10,
		v3.AggregateOperatorP20,
		v3.AggregateOperatorP25,
		v3.AggregateOperatorP50,
		v3.AggregateOperatorP75,
		v3.AggregateOperatorP90,
		v3.AggregateOperatorP95,
		v3.AggregateOperatorP99,
		v3.AggregateOperatorAvg,
		v3.AggregateOperatorSum,
		v3.AggregateOperatorMin,
		v3.AggregateOperatorMax:
		where = "tagKey ILIKE $1 AND (tagDataType='int64' or tagDataType='float64')"
		stringAllowed = false
	case
		v3.AggregateOperatorNoOp:
		return &v3.AggregateAttributeResponse{}, nil
	default:
		return nil, fmt.Errorf("unsupported aggregate operator")
	}

	query = fmt.Sprintf("SELECT DISTINCT(tagKey), tagType, tagDataType from %s.%s WHERE %s limit $2", r.logsDB, r.logsTagAttributeTable, where)
	rows, err = r.db.Query(ctx, query, fmt.Sprintf("%%%s%%", req.SearchText), req.Limit)
	if err != nil {
		zap.L().Error("Error while executing query", zap.Error(err))
		return nil, fmt.Errorf("error while executing query: %s", err.Error())
	}
	defer rows.Close()

	statements := []model.ShowCreateTableStatement{}
	query = fmt.Sprintf("SHOW CREATE TABLE %s.%s", r.logsDB, r.logsLocalTableName)
	err = r.db.Select(ctx, &statements, query)
	if err != nil {
		return nil, fmt.Errorf("error while fetching logs schema: %s", err.Error())
	}

	var tagKey string
	var dataType string
	var attType string
	for rows.Next() {
		if err := rows.Scan(&tagKey, &attType, &dataType); err != nil {
			return nil, fmt.Errorf("error while scanning rows: %s", err.Error())
		}
		key := v3.AttributeKey{
			Key:      tagKey,
			DataType: v3.AttributeKeyDataType(dataType),
			Type:     v3.AttributeKeyType(attType),
			IsColumn: isColumn(r.useLogsNewSchema, statements[0].Statement, attType, tagKey, dataType),
		}
		response.AttributeKeys = append(response.AttributeKeys, key)
	}
	// add other attributes
	for _, field := range constants.StaticFieldsLogsV3 {
		if (!stringAllowed && field.DataType == v3.AttributeKeyDataTypeString) || (v3.AttributeKey{} == field) {
			continue
		} else if len(req.SearchText) == 0 || strings.Contains(field.Key, req.SearchText) {
			response.AttributeKeys = append(response.AttributeKeys, field)
		}
	}

	return &response, nil
}

func (r *ClickHouseReader) GetLogAttributeKeys(ctx context.Context, req *v3.FilterAttributeKeyRequest) (*v3.FilterAttributeKeyResponse, error) {
	var query string
	var err error
	var rows driver.Rows
	var response v3.FilterAttributeKeyResponse

	if len(req.SearchText) != 0 {
		query = fmt.Sprintf("select distinct tagKey, tagType, tagDataType from  %s.%s where tagKey ILIKE $1 limit $2", r.logsDB, r.logsTagAttributeTable)
		rows, err = r.db.Query(ctx, query, fmt.Sprintf("%%%s%%", req.SearchText), req.Limit)
	} else {
		query = fmt.Sprintf("select distinct tagKey, tagType, tagDataType from  %s.%s limit $1", r.logsDB, r.logsTagAttributeTable)
		rows, err = r.db.Query(ctx, query, req.Limit)
	}

	if err != nil {
		zap.L().Error("Error while executing query", zap.Error(err))
		return nil, fmt.Errorf("error while executing query: %s", err.Error())
	}
	defer rows.Close()

	statements := []model.ShowCreateTableStatement{}
	query = fmt.Sprintf("SHOW CREATE TABLE %s.%s", r.logsDB, r.logsLocalTableName)
	err = r.db.Select(ctx, &statements, query)
	if err != nil {
		return nil, fmt.Errorf("error while fetching logs schema: %s", err.Error())
	}

	var attributeKey string
	var attributeDataType string
	var tagType string
	for rows.Next() {
		if err := rows.Scan(&attributeKey, &tagType, &attributeDataType); err != nil {
			return nil, fmt.Errorf("error while scanning rows: %s", err.Error())
		}

		key := v3.AttributeKey{
			Key:      attributeKey,
			DataType: v3.AttributeKeyDataType(attributeDataType),
			Type:     v3.AttributeKeyType(tagType),
			IsColumn: isColumn(r.useLogsNewSchema, statements[0].Statement, tagType, attributeKey, attributeDataType),
		}

		response.AttributeKeys = append(response.AttributeKeys, key)
	}

	// add other attributes
	for _, f := range constants.StaticFieldsLogsV3 {
		if (v3.AttributeKey{} == f) {
			continue
		}
		if len(req.SearchText) == 0 || strings.Contains(f.Key, req.SearchText) {
			response.AttributeKeys = append(response.AttributeKeys, f)
		}
	}

	return &response, nil
}

func (r *ClickHouseReader) GetLogAttributeValues(ctx context.Context, req *v3.FilterAttributeValueRequest) (*v3.FilterAttributeValueResponse, error) {
	var err error
	var filterValueColumn string
	var rows driver.Rows
	var attributeValues v3.FilterAttributeValueResponse

	// if dataType or tagType is not present return empty response
	if len(req.FilterAttributeKeyDataType) == 0 || len(req.TagType) == 0 {
		// also check if it is not a top level key
		if _, ok := constants.StaticFieldsLogsV3[req.FilterAttributeKey]; !ok {
			return &v3.FilterAttributeValueResponse{}, nil
		}
	}

	// ignore autocomplete request for body
	if req.FilterAttributeKey == "body" || req.FilterAttributeKey == "__attrs" {
		return &v3.FilterAttributeValueResponse{}, nil
	}

	// if data type is bool, return true and false
	if req.FilterAttributeKeyDataType == v3.AttributeKeyDataTypeBool {
		return &v3.FilterAttributeValueResponse{
			BoolAttributeValues: []bool{true, false},
		}, nil
	}

	query := "select distinct"
	switch req.FilterAttributeKeyDataType {
	case v3.AttributeKeyDataTypeInt64:
		filterValueColumn = "int64TagValue"
	case v3.AttributeKeyDataTypeFloat64:
		filterValueColumn = "float64TagValue"
	case v3.AttributeKeyDataTypeString:
		filterValueColumn = "stringTagValue"
	}

	searchText := fmt.Sprintf("%%%s%%", req.SearchText)

	// check if the tagKey is a topLevelColumn
	if _, ok := constants.StaticFieldsLogsV3[req.FilterAttributeKey]; ok {
		// query the column for the last 48 hours
		filterValueColumnWhere := req.FilterAttributeKey
		selectKey := req.FilterAttributeKey
		if req.FilterAttributeKeyDataType != v3.AttributeKeyDataTypeString {
			filterValueColumnWhere = fmt.Sprintf("toString(%s)", req.FilterAttributeKey)
			selectKey = fmt.Sprintf("toInt64(%s)", req.FilterAttributeKey)
		}

		// prepare the query and run
		if len(req.SearchText) != 0 {
			query = fmt.Sprintf("select distinct %s from %s.%s where timestamp >= toInt64(toUnixTimestamp(now() - INTERVAL 48 HOUR)*1000000000) and %s ILIKE $1 limit $2", selectKey, r.logsDB, r.logsLocalTableName, filterValueColumnWhere)
			rows, err = r.db.Query(ctx, query, searchText, req.Limit)
		} else {
			query = fmt.Sprintf("select distinct %s from %s.%s where timestamp >= toInt64(toUnixTimestamp(now() - INTERVAL 48 HOUR)*1000000000) limit $1", selectKey, r.logsDB, r.logsLocalTableName)
			rows, err = r.db.Query(ctx, query, req.Limit)
		}
	} else if len(req.SearchText) != 0 {
		filterValueColumnWhere := filterValueColumn
		if req.FilterAttributeKeyDataType != v3.AttributeKeyDataTypeString {
			filterValueColumnWhere = fmt.Sprintf("toString(%s)", filterValueColumn)
		}
		query = fmt.Sprintf("select distinct %s  from  %s.%s where tagKey=$1 and %s ILIKE $2  and tagType=$3 limit $4", filterValueColumn, r.logsDB, r.logsTagAttributeTable, filterValueColumnWhere)
		rows, err = r.db.Query(ctx, query, req.FilterAttributeKey, searchText, req.TagType, req.Limit)
	} else {
		query = fmt.Sprintf("select distinct %s from  %s.%s where tagKey=$1 and tagType=$2 limit $3", filterValueColumn, r.logsDB, r.logsTagAttributeTable)
		rows, err = r.db.Query(ctx, query, req.FilterAttributeKey, req.TagType, req.Limit)
	}

	if err != nil {
		zap.L().Error("Error while executing query", zap.Error(err))
		return nil, fmt.Errorf("error while executing query: %s", err.Error())
	}
	defer rows.Close()

	var strAttributeValue string
	var float64AttributeValue sql.NullFloat64
	var int64AttributeValue sql.NullInt64
	for rows.Next() {
		switch req.FilterAttributeKeyDataType {
		case v3.AttributeKeyDataTypeInt64:
			if err := rows.Scan(&int64AttributeValue); err != nil {
				return nil, fmt.Errorf("error while scanning rows: %s", err.Error())
			}
			if int64AttributeValue.Valid {
				attributeValues.NumberAttributeValues = append(attributeValues.NumberAttributeValues, int64AttributeValue.Int64)
			}
		case v3.AttributeKeyDataTypeFloat64:
			if err := rows.Scan(&float64AttributeValue); err != nil {
				return nil, fmt.Errorf("error while scanning rows: %s", err.Error())
			}
			if float64AttributeValue.Valid {
				attributeValues.NumberAttributeValues = append(attributeValues.NumberAttributeValues, float64AttributeValue.Float64)
			}
		case v3.AttributeKeyDataTypeString:
			if err := rows.Scan(&strAttributeValue); err != nil {
				return nil, fmt.Errorf("error while scanning rows: %s", err.Error())
			}
			attributeValues.StringAttributeValues = append(attributeValues.StringAttributeValues, strAttributeValue)
		}
	}

	return &attributeValues, nil

}

func readRow(vars []interface{}, columnNames []string, countOfNumberCols int) ([]string, map[string]string, []map[string]string, *v3.Point) {
	// Each row will have a value and a timestamp, and an optional list of label values
	// example: {Timestamp: ..., Value: ...}
	// The timestamp may also not present in some cases where the time series is reduced to single value
	var point v3.Point

	// groupBy is a container to hold label values for the current point
	// example: ["frontend", "/fetch"]
	var groupBy []string

	var groupAttributesArray []map[string]string
	// groupAttributes is a container to hold the key-value pairs for the current
	// metric point.
	// example: {"serviceName": "frontend", "operation": "/fetch"}
	groupAttributes := make(map[string]string)

	isValidPoint := false

	for idx, v := range vars {
		colName := columnNames[idx]
		switch v := v.(type) {
		case *string:
			// special case for returning all labels in metrics datasource
			if colName == "fullLabels" {
				var metric map[string]string
				err := json.Unmarshal([]byte(*v), &metric)
				if err != nil {
					zap.L().Error("unexpected error encountered", zap.Error(err))
				}
				for key, val := range metric {
					groupBy = append(groupBy, val)
					if _, ok := groupAttributes[key]; !ok {
						groupAttributesArray = append(groupAttributesArray, map[string]string{key: val})
					}
					groupAttributes[key] = val
				}
			} else {
				groupBy = append(groupBy, *v)
				if _, ok := groupAttributes[colName]; !ok {
					groupAttributesArray = append(groupAttributesArray, map[string]string{colName: *v})
				}
				groupAttributes[colName] = *v
			}
		case *time.Time:
			point.Timestamp = v.UnixMilli()
		case *float64, *float32:
			if _, ok := constants.ReservedColumnTargetAliases[colName]; ok || countOfNumberCols == 1 {
				isValidPoint = true
				point.Value = float64(reflect.ValueOf(v).Elem().Float())
			} else {
				groupBy = append(groupBy, fmt.Sprintf("%v", reflect.ValueOf(v).Elem().Float()))
				if _, ok := groupAttributes[colName]; !ok {
					groupAttributesArray = append(groupAttributesArray, map[string]string{colName: fmt.Sprintf("%v", reflect.ValueOf(v).Elem().Float())})
				}
				groupAttributes[colName] = fmt.Sprintf("%v", reflect.ValueOf(v).Elem().Float())
			}
		case **float64, **float32:
			val := reflect.ValueOf(v)
			if val.IsValid() && !val.IsNil() && !val.Elem().IsNil() {
				value := reflect.ValueOf(v).Elem().Elem().Float()
				if _, ok := constants.ReservedColumnTargetAliases[colName]; ok || countOfNumberCols == 1 {
					isValidPoint = true
					point.Value = value
				} else {
					groupBy = append(groupBy, fmt.Sprintf("%v", value))
					if _, ok := groupAttributes[colName]; !ok {
						groupAttributesArray = append(groupAttributesArray, map[string]string{colName: fmt.Sprintf("%v", value)})
					}
					groupAttributes[colName] = fmt.Sprintf("%v", value)
				}
			}
		case *uint, *uint8, *uint64, *uint16, *uint32:
			if _, ok := constants.ReservedColumnTargetAliases[colName]; ok || countOfNumberCols == 1 {
				isValidPoint = true
				point.Value = float64(reflect.ValueOf(v).Elem().Uint())
			} else {
				groupBy = append(groupBy, fmt.Sprintf("%v", reflect.ValueOf(v).Elem().Uint()))
				if _, ok := groupAttributes[colName]; !ok {
					groupAttributesArray = append(groupAttributesArray, map[string]string{colName: fmt.Sprintf("%v", reflect.ValueOf(v).Elem().Uint())})
				}
				groupAttributes[colName] = fmt.Sprintf("%v", reflect.ValueOf(v).Elem().Uint())
			}
		case **uint, **uint8, **uint64, **uint16, **uint32:
			val := reflect.ValueOf(v)
			if val.IsValid() && !val.IsNil() && !val.Elem().IsNil() {
				value := reflect.ValueOf(v).Elem().Elem().Uint()
				if _, ok := constants.ReservedColumnTargetAliases[colName]; ok || countOfNumberCols == 1 {
					isValidPoint = true
					point.Value = float64(value)
				} else {
					groupBy = append(groupBy, fmt.Sprintf("%v", value))
					if _, ok := groupAttributes[colName]; !ok {
						groupAttributesArray = append(groupAttributesArray, map[string]string{colName: fmt.Sprintf("%v", value)})
					}
					groupAttributes[colName] = fmt.Sprintf("%v", value)
				}
			}
		case *int, *int8, *int16, *int32, *int64:
			if _, ok := constants.ReservedColumnTargetAliases[colName]; ok || countOfNumberCols == 1 {
				isValidPoint = true
				point.Value = float64(reflect.ValueOf(v).Elem().Int())
			} else {
				groupBy = append(groupBy, fmt.Sprintf("%v", reflect.ValueOf(v).Elem().Int()))
				if _, ok := groupAttributes[colName]; !ok {
					groupAttributesArray = append(groupAttributesArray, map[string]string{colName: fmt.Sprintf("%v", reflect.ValueOf(v).Elem().Int())})
				}
				groupAttributes[colName] = fmt.Sprintf("%v", reflect.ValueOf(v).Elem().Int())
			}
		case **int, **int8, **int16, **int32, **int64:
			val := reflect.ValueOf(v)
			if val.IsValid() && !val.IsNil() && !val.Elem().IsNil() {
				value := reflect.ValueOf(v).Elem().Elem().Int()
				if _, ok := constants.ReservedColumnTargetAliases[colName]; ok || countOfNumberCols == 1 {
					isValidPoint = true
					point.Value = float64(value)
				} else {
					groupBy = append(groupBy, fmt.Sprintf("%v", value))
					if _, ok := groupAttributes[colName]; !ok {
						groupAttributesArray = append(groupAttributesArray, map[string]string{colName: fmt.Sprintf("%v", value)})
					}
					groupAttributes[colName] = fmt.Sprintf("%v", value)
				}
			}
		case *bool:
			groupBy = append(groupBy, fmt.Sprintf("%v", *v))
			if _, ok := groupAttributes[colName]; !ok {
				groupAttributesArray = append(groupAttributesArray, map[string]string{colName: fmt.Sprintf("%v", *v)})
			}
			groupAttributes[colName] = fmt.Sprintf("%v", *v)

		default:
			zap.L().Error("unsupported var type found in query builder query result", zap.Any("v", v), zap.String("colName", colName))
		}
	}
	if isValidPoint {
		return groupBy, groupAttributes, groupAttributesArray, &point
	}
	return groupBy, groupAttributes, groupAttributesArray, nil
}

func readRowsForTimeSeriesResult(rows driver.Rows, vars []interface{}, columnNames []string, countOfNumberCols int) ([]*v3.Series, error) {
	// when groupBy is applied, each combination of cartesian product
	// of attribute values is a separate series. Each item in seriesToPoints
	// represent a unique series where the key is sorted attribute values joined
	// by "," and the value is the list of points for that series

	// For instance, group by (serviceName, operation)
	// with two services and three operations in each will result in (maximum of) 6 series
	// ("frontend", "order") x ("/fetch", "/fetch/{Id}", "/order")
	//
	// ("frontend", "/fetch")
	// ("frontend", "/fetch/{Id}")
	// ("frontend", "/order")
	// ("order", "/fetch")
	// ("order", "/fetch/{Id}")
	// ("order", "/order")
	seriesToPoints := make(map[string][]v3.Point)
	var keys []string
	// seriesToAttrs is a mapping of key to a map of attribute key to attribute value
	// for each series. This is used to populate the series' attributes
	// For instance, for the above example, the seriesToAttrs will be
	// {
	//   "frontend,/fetch": {"serviceName": "frontend", "operation": "/fetch"},
	//   "frontend,/fetch/{Id}": {"serviceName": "frontend", "operation": "/fetch/{Id}"},
	//   "frontend,/order": {"serviceName": "frontend", "operation": "/order"},
	//   "order,/fetch": {"serviceName": "order", "operation": "/fetch"},
	//   "order,/fetch/{Id}": {"serviceName": "order", "operation": "/fetch/{Id}"},
	//   "order,/order": {"serviceName": "order", "operation": "/order"},
	// }
	seriesToAttrs := make(map[string]map[string]string)
	labelsArray := make(map[string][]map[string]string)
	for rows.Next() {
		if err := rows.Scan(vars...); err != nil {
			return nil, err
		}
		groupBy, groupAttributes, groupAttributesArray, metricPoint := readRow(vars, columnNames, countOfNumberCols)
		// skip the point if the value is NaN or Inf
		// are they ever useful enough to be returned?
		if metricPoint != nil && (math.IsNaN(metricPoint.Value) || math.IsInf(metricPoint.Value, 0)) {
			continue
		}
		sort.Strings(groupBy)
		key := strings.Join(groupBy, "")
		if _, exists := seriesToAttrs[key]; !exists {
			keys = append(keys, key)
		}
		seriesToAttrs[key] = groupAttributes
		labelsArray[key] = groupAttributesArray
		if metricPoint != nil {
			seriesToPoints[key] = append(seriesToPoints[key], *metricPoint)
		}
	}

	var seriesList []*v3.Series
	for _, key := range keys {
		points := seriesToPoints[key]
		series := v3.Series{Labels: seriesToAttrs[key], Points: points, LabelsArray: labelsArray[key]}
		seriesList = append(seriesList, &series)
	}
	return seriesList, getPersonalisedError(rows.Err())
}

func logCommentKVs(ctx context.Context) map[string]string {
	kv := ctx.Value(common.LogCommentKey)
	if kv == nil {
		return nil
	}
	logCommentKVs, ok := kv.(map[string]string)
	if !ok {
		return nil
	}
	return logCommentKVs
}

// GetTimeSeriesResultV3 runs the query and returns list of time series
func (r *ClickHouseReader) GetTimeSeriesResultV3(ctx context.Context, query string) ([]*v3.Series, error) {

	ctxArgs := map[string]interface{}{"query": query}
	for k, v := range logCommentKVs(ctx) {
		ctxArgs[k] = v
	}

	defer utils.Elapsed("GetTimeSeriesResultV3", ctxArgs)()

	// Hook up query progress reporting if requested.
	queryId := ctx.Value("queryId")
	if queryId != nil {
		qid, ok := queryId.(string)
		if !ok {
			zap.L().Error("GetTimeSeriesResultV3: queryId in ctx not a string as expected", zap.Any("queryId", queryId))

		} else {
			ctx = clickhouse.Context(ctx, clickhouse.WithProgress(
				func(p *clickhouse.Progress) {
					go func() {
						err := r.queryProgressTracker.ReportQueryProgress(qid, p)
						if err != nil {
							zap.L().Error(
								"Couldn't report query progress",
								zap.String("queryId", qid), zap.Error(err),
							)
						}
					}()
				},
			))
		}
	}

	rows, err := r.db.Query(ctx, query)

	if err != nil {
		zap.L().Error("error while reading time series result", zap.Error(err))
		return nil, errors.New(err.Error())
	}
	defer rows.Close()

	var (
		columnTypes = rows.ColumnTypes()
		columnNames = rows.Columns()
		vars        = make([]interface{}, len(columnTypes))
	)
	var countOfNumberCols int

	for i := range columnTypes {
		vars[i] = reflect.New(columnTypes[i].ScanType()).Interface()
		switch columnTypes[i].ScanType().Kind() {
		case reflect.Float32,
			reflect.Float64,
			reflect.Uint,
			reflect.Uint8,
			reflect.Uint16,
			reflect.Uint32,
			reflect.Uint64,
			reflect.Int,
			reflect.Int8,
			reflect.Int16,
			reflect.Int32,
			reflect.Int64:
			countOfNumberCols++
		}
	}

	return readRowsForTimeSeriesResult(rows, vars, columnNames, countOfNumberCols)
}

// GetListResultV3 runs the query and returns list of rows
func (r *ClickHouseReader) GetListResultV3(ctx context.Context, query string) ([]*v3.Row, error) {

	ctxArgs := map[string]interface{}{"query": query}
	for k, v := range logCommentKVs(ctx) {
		ctxArgs[k] = v
	}

	defer utils.Elapsed("GetListResultV3", ctxArgs)()

	rows, err := r.db.Query(ctx, query)

	if err != nil {
		zap.L().Error("error while reading time series result", zap.Error(err))
		return nil, errors.New(err.Error())
	}
	defer rows.Close()

	var (
		columnTypes = rows.ColumnTypes()
		columnNames = rows.Columns()
	)

	var rowList []*v3.Row

	for rows.Next() {
		var vars = make([]interface{}, len(columnTypes))
		for i := range columnTypes {
			vars[i] = reflect.New(columnTypes[i].ScanType()).Interface()
		}
		if err := rows.Scan(vars...); err != nil {
			return nil, err
		}
		row := map[string]interface{}{}
		var t time.Time
		for idx, v := range vars {
			if columnNames[idx] == "timestamp" {
				t = time.Unix(0, int64(*v.(*uint64)))
			} else if columnNames[idx] == "timestamp_datetime" {
				t = *v.(*time.Time)
			} else {
				row[columnNames[idx]] = v
			}
		}

		// remove duplicate _ attributes for logs.
		// remove this function after a month
		removeDuplicateUnderscoreAttributes(row)

		rowList = append(rowList, &v3.Row{Timestamp: t, Data: row})
	}

	return rowList, getPersonalisedError(rows.Err())

}

func getPersonalisedError(err error) error {
	if err == nil {
		return nil
	}
	zap.L().Error("error while reading result", zap.Error(err))
	if strings.Contains(err.Error(), "code: 307") {
		return chErrors.ErrResourceBytesLimitExceeded
	}

	if strings.Contains(err.Error(), "code: 159") {
		return chErrors.ErrResourceTimeLimitExceeded
	}
	return err
}

func removeDuplicateUnderscoreAttributes(row map[string]interface{}) {
	if val, ok := row["attributes_int64"]; ok {
		attributes := val.(*map[string]int64)
		for key := range *attributes {
			if strings.Contains(key, ".") {
				uKey := strings.ReplaceAll(key, ".", "_")
				delete(*attributes, uKey)
			}
		}

	}

	if val, ok := row["attributes_float64"]; ok {
		attributes := val.(*map[string]float64)
		for key := range *attributes {
			if strings.Contains(key, ".") {
				uKey := strings.ReplaceAll(key, ".", "_")
				delete(*attributes, uKey)
			}
		}

	}

	if val, ok := row["attributes_bool"]; ok {
		attributes := val.(*map[string]bool)
		for key := range *attributes {
			if strings.Contains(key, ".") {
				uKey := strings.ReplaceAll(key, ".", "_")
				delete(*attributes, uKey)
			}
		}

	}
	for _, k := range []string{"attributes_string", "resources_string"} {
		if val, ok := row[k]; ok {
			attributes := val.(*map[string]string)
			for key := range *attributes {
				if strings.Contains(key, ".") {
					uKey := strings.ReplaceAll(key, ".", "_")
					delete(*attributes, uKey)
				}
			}

		}
	}
}
func (r *ClickHouseReader) CheckClickHouse(ctx context.Context) error {
	rows, err := r.db.Query(ctx, "SELECT 1")
	if err != nil {
		return err
	}
	defer rows.Close()

	return nil
}

func (r *ClickHouseReader) GetTraceAggregateAttributesV2(ctx context.Context, req *v3.AggregateAttributeRequest) (*v3.AggregateAttributeResponse, error) {
	var query string
	var err error
	var rows driver.Rows
	var response v3.AggregateAttributeResponse
	var stringAllowed bool

	where := ""
	switch req.Operator {
	case
		v3.AggregateOperatorCountDistinct,
		v3.AggregateOperatorCount:
		where = "tagKey ILIKE $1"
		stringAllowed = true
	case
		v3.AggregateOperatorRateSum,
		v3.AggregateOperatorRateMax,
		v3.AggregateOperatorRateAvg,
		v3.AggregateOperatorRate,
		v3.AggregateOperatorRateMin,
		v3.AggregateOperatorP05,
		v3.AggregateOperatorP10,
		v3.AggregateOperatorP20,
		v3.AggregateOperatorP25,
		v3.AggregateOperatorP50,
		v3.AggregateOperatorP75,
		v3.AggregateOperatorP90,
		v3.AggregateOperatorP95,
		v3.AggregateOperatorP99,
		v3.AggregateOperatorAvg,
		v3.AggregateOperatorSum,
		v3.AggregateOperatorMin,
		v3.AggregateOperatorMax:
		where = "tagKey ILIKE $1 AND dataType='float64'"
		stringAllowed = false
	case
		v3.AggregateOperatorNoOp:
		return &v3.AggregateAttributeResponse{}, nil
	default:
		return nil, fmt.Errorf("unsupported aggregate operator")
	}
	query = fmt.Sprintf("SELECT DISTINCT(tagKey), tagType, dataType FROM %s.%s WHERE %s", r.TraceDB, r.spanAttributeTable, where)
	if req.Limit != 0 {
		query = query + fmt.Sprintf(" LIMIT %d;", req.Limit)
	}
	rows, err = r.db.Query(ctx, query, fmt.Sprintf("%%%s%%", req.SearchText))

	if err != nil {
		zap.L().Error("Error while executing query", zap.Error(err))
		return nil, fmt.Errorf("error while executing query: %s", err.Error())
	}
	defer rows.Close()

	statements := []model.ShowCreateTableStatement{}
	query = fmt.Sprintf("SHOW CREATE TABLE %s.%s", r.TraceDB, r.traceLocalTableName)
	err = r.db.Select(ctx, &statements, query)
	if err != nil {
		return nil, fmt.Errorf("error while fetching trace schema: %s", err.Error())
	}

	var tagKey string
	var dataType string
	var tagType string
	for rows.Next() {
		if err := rows.Scan(&tagKey, &tagType, &dataType); err != nil {
			return nil, fmt.Errorf("error while scanning rows: %s", err.Error())
		}
		key := v3.AttributeKey{
			Key:      tagKey,
			DataType: v3.AttributeKeyDataType(dataType),
			Type:     v3.AttributeKeyType(tagType),
			IsColumn: isColumn(true, statements[0].Statement, tagType, tagKey, dataType),
		}

		if _, ok := constants.DeprecatedStaticFieldsTraces[tagKey]; !ok {
			response.AttributeKeys = append(response.AttributeKeys, key)
		}
	}

	// add the new static fields
	for _, field := range constants.NewStaticFieldsTraces {
		if (!stringAllowed && field.DataType == v3.AttributeKeyDataTypeString) || (v3.AttributeKey{} == field) {
			continue
		} else if len(req.SearchText) == 0 || strings.Contains(field.Key, req.SearchText) {
			response.AttributeKeys = append(response.AttributeKeys, field)
		}
	}

	return &response, nil
}

func (r *ClickHouseReader) GetTraceAggregateAttributes(ctx context.Context, req *v3.AggregateAttributeRequest) (*v3.AggregateAttributeResponse, error) {
	if r.useTraceNewSchema {
		return r.GetTraceAggregateAttributesV2(ctx, req)
	}

	var query string
	var err error
	var rows driver.Rows
	var response v3.AggregateAttributeResponse
	where := ""
	switch req.Operator {
	case
		v3.AggregateOperatorCountDistinct,
		v3.AggregateOperatorCount:
		where = "tagKey ILIKE $1"
	case
		v3.AggregateOperatorRateSum,
		v3.AggregateOperatorRateMax,
		v3.AggregateOperatorRateAvg,
		v3.AggregateOperatorRate,
		v3.AggregateOperatorRateMin,
		v3.AggregateOperatorP05,
		v3.AggregateOperatorP10,
		v3.AggregateOperatorP20,
		v3.AggregateOperatorP25,
		v3.AggregateOperatorP50,
		v3.AggregateOperatorP75,
		v3.AggregateOperatorP90,
		v3.AggregateOperatorP95,
		v3.AggregateOperatorP99,
		v3.AggregateOperatorAvg,
		v3.AggregateOperatorSum,
		v3.AggregateOperatorMin,
		v3.AggregateOperatorMax:
		where = "tagKey ILIKE $1 AND dataType='float64'"
	case
		v3.AggregateOperatorNoOp:
		return &v3.AggregateAttributeResponse{}, nil
	default:
		return nil, fmt.Errorf("unsupported aggregate operator")
	}
	query = fmt.Sprintf("SELECT DISTINCT(tagKey), tagType, dataType, isColumn FROM %s.%s WHERE %s", r.TraceDB, r.spanAttributeTable, where)
	if req.Limit != 0 {
		query = query + fmt.Sprintf(" LIMIT %d;", req.Limit)
	}
	rows, err = r.db.Query(ctx, query, fmt.Sprintf("%%%s%%", req.SearchText))

	if err != nil {
		zap.L().Error("Error while executing query", zap.Error(err))
		return nil, fmt.Errorf("error while executing query: %s", err.Error())
	}
	defer rows.Close()

	var tagKey string
	var dataType string
	var tagType string
	var isColumn bool
	for rows.Next() {
		if err := rows.Scan(&tagKey, &tagType, &dataType, &isColumn); err != nil {
			return nil, fmt.Errorf("error while scanning rows: %s", err.Error())
		}
		key := v3.AttributeKey{
			Key:      tagKey,
			DataType: v3.AttributeKeyDataType(dataType),
			Type:     v3.AttributeKeyType(tagType),
			IsColumn: isColumn,
		}
		response.AttributeKeys = append(response.AttributeKeys, key)
	}
	return &response, nil
}

func (r *ClickHouseReader) GetTraceAttributeKeysV2(ctx context.Context, req *v3.FilterAttributeKeyRequest) (*v3.FilterAttributeKeyResponse, error) {

	var query string
	var err error
	var rows driver.Rows
	var response v3.FilterAttributeKeyResponse

	query = fmt.Sprintf("SELECT DISTINCT(tagKey), tagType, dataType FROM %s.%s WHERE tagKey ILIKE $1 LIMIT $2", r.TraceDB, r.spanAttributeTable)

	rows, err = r.db.Query(ctx, query, fmt.Sprintf("%%%s%%", req.SearchText), req.Limit)

	if err != nil {
		zap.L().Error("Error while executing query", zap.Error(err))
		return nil, fmt.Errorf("error while executing query: %s", err.Error())
	}
	defer rows.Close()

	statements := []model.ShowCreateTableStatement{}
	query = fmt.Sprintf("SHOW CREATE TABLE %s.%s", r.TraceDB, r.traceLocalTableName)
	err = r.db.Select(ctx, &statements, query)
	if err != nil {
		return nil, fmt.Errorf("error while fetching trace schema: %s", err.Error())
	}

	var tagKey string
	var dataType string
	var tagType string
	for rows.Next() {
		if err := rows.Scan(&tagKey, &tagType, &dataType); err != nil {
			return nil, fmt.Errorf("error while scanning rows: %s", err.Error())
		}
		key := v3.AttributeKey{
			Key:      tagKey,
			DataType: v3.AttributeKeyDataType(dataType),
			Type:     v3.AttributeKeyType(tagType),
			IsColumn: isColumn(true, statements[0].Statement, tagType, tagKey, dataType),
		}

		// don't send deprecated static fields
		// this is added so that once the old tenants are moved to new schema,
		// they old attributes are not sent to the frontend autocomplete
		if _, ok := constants.DeprecatedStaticFieldsTraces[tagKey]; !ok {
			response.AttributeKeys = append(response.AttributeKeys, key)
		}
	}

	// add the new static fields
	for _, f := range constants.NewStaticFieldsTraces {
		if (v3.AttributeKey{} == f) {
			continue
		}
		if len(req.SearchText) == 0 || strings.Contains(f.Key, req.SearchText) {
			response.AttributeKeys = append(response.AttributeKeys, f)
		}
	}

	return &response, nil
}

func (r *ClickHouseReader) GetTraceAttributeKeys(ctx context.Context, req *v3.FilterAttributeKeyRequest) (*v3.FilterAttributeKeyResponse, error) {
	if r.useTraceNewSchema {
		return r.GetTraceAttributeKeysV2(ctx, req)
	}

	var query string
	var err error
	var rows driver.Rows
	var response v3.FilterAttributeKeyResponse

	query = fmt.Sprintf("SELECT DISTINCT(tagKey), tagType, dataType, isColumn FROM %s.%s WHERE tagKey ILIKE $1", r.TraceDB, r.spanAttributeTable)

	if req.Limit != 0 {
		query = query + fmt.Sprintf(" LIMIT %d;", req.Limit)
	}
	rows, err = r.db.Query(ctx, query, fmt.Sprintf("%%%s%%", req.SearchText))

	if err != nil {
		zap.L().Error("Error while executing query", zap.Error(err))
		return nil, fmt.Errorf("error while executing query: %s", err.Error())
	}
	defer rows.Close()

	var tagKey string
	var dataType string
	var tagType string
	var isColumn bool
	for rows.Next() {
		if err := rows.Scan(&tagKey, &tagType, &dataType, &isColumn); err != nil {
			return nil, fmt.Errorf("error while scanning rows: %s", err.Error())
		}
		key := v3.AttributeKey{
			Key:      tagKey,
			DataType: v3.AttributeKeyDataType(dataType),
			Type:     v3.AttributeKeyType(tagType),
			IsColumn: isColumn,
		}
		response.AttributeKeys = append(response.AttributeKeys, key)
	}
	return &response, nil
}

func (r *ClickHouseReader) GetTraceAttributeValuesV2(ctx context.Context, req *v3.FilterAttributeValueRequest) (*v3.FilterAttributeValueResponse, error) {
	var query string
	var filterValueColumn string
	var err error
	var rows driver.Rows
	var attributeValues v3.FilterAttributeValueResponse

	// if dataType or tagType is not present return empty response
	if len(req.FilterAttributeKeyDataType) == 0 || len(req.TagType) == 0 {
		// add data type if it's a top level key
		if k, ok := constants.StaticFieldsTraces[req.FilterAttributeKey]; ok {
			req.FilterAttributeKeyDataType = k.DataType
		} else {
			return &v3.FilterAttributeValueResponse{}, nil
		}
	}

	// if data type is bool, return true and false
	if req.FilterAttributeKeyDataType == v3.AttributeKeyDataTypeBool {
		return &v3.FilterAttributeValueResponse{
			BoolAttributeValues: []bool{true, false},
		}, nil
	}

	query = "select distinct"
	switch req.FilterAttributeKeyDataType {
	case v3.AttributeKeyDataTypeFloat64:
		filterValueColumn = "float64TagValue"
	case v3.AttributeKeyDataTypeString:
		filterValueColumn = "stringTagValue"
	}

	searchText := fmt.Sprintf("%%%s%%", req.SearchText)

	// check if the tagKey is a topLevelColumn
	// here we are using StaticFieldsTraces instead of NewStaticFieldsTraces as we want to consider old columns as well.
	if _, ok := constants.StaticFieldsTraces[req.FilterAttributeKey]; ok {
		// query the column for the last 48 hours
		filterValueColumnWhere := req.FilterAttributeKey
		selectKey := req.FilterAttributeKey
		if req.FilterAttributeKeyDataType != v3.AttributeKeyDataTypeString {
			filterValueColumnWhere = fmt.Sprintf("toString(%s)", req.FilterAttributeKey)
			selectKey = fmt.Sprintf("toInt64(%s)", req.FilterAttributeKey)
		}

		query = fmt.Sprintf("select distinct %s from %s.%s where ts_bucket_start >= toUInt64(toUnixTimestamp(now() - INTERVAL 48 HOUR)) AND timestamp >= toDateTime64(now() - INTERVAL 48 HOUR, 9) and %s ILIKE $1 limit $2", selectKey, r.TraceDB, r.traceTableName, filterValueColumnWhere)
		rows, err = r.db.Query(ctx, query, searchText, req.Limit)
	} else {
		filterValueColumnWhere := filterValueColumn
		if req.FilterAttributeKeyDataType != v3.AttributeKeyDataTypeString {
			filterValueColumnWhere = fmt.Sprintf("toString(%s)", filterValueColumn)
		}
		query = fmt.Sprintf("select distinct %s  from  %s.%s where tagKey=$1 and %s ILIKE $2  and tagType=$3 limit $4", filterValueColumn, r.TraceDB, r.spanAttributeTable, filterValueColumnWhere)
		rows, err = r.db.Query(ctx, query, req.FilterAttributeKey, searchText, req.TagType, req.Limit)
	}

	if err != nil {
		zap.L().Error("Error while executing query", zap.Error(err))
		return nil, fmt.Errorf("error while executing query: %s", err.Error())
	}
	defer rows.Close()

	var strAttributeValue string
	var float64AttributeValue sql.NullFloat64
	for rows.Next() {
		switch req.FilterAttributeKeyDataType {
		case v3.AttributeKeyDataTypeFloat64:
			if err := rows.Scan(&float64AttributeValue); err != nil {
				return nil, fmt.Errorf("error while scanning rows: %s", err.Error())
			}
			if float64AttributeValue.Valid {
				attributeValues.NumberAttributeValues = append(attributeValues.NumberAttributeValues, float64AttributeValue.Float64)
			}
		case v3.AttributeKeyDataTypeString:
			if err := rows.Scan(&strAttributeValue); err != nil {
				return nil, fmt.Errorf("error while scanning rows: %s", err.Error())
			}
			attributeValues.StringAttributeValues = append(attributeValues.StringAttributeValues, strAttributeValue)
		}
	}

	return &attributeValues, nil
}

func (r *ClickHouseReader) GetTraceAttributeValues(ctx context.Context, req *v3.FilterAttributeValueRequest) (*v3.FilterAttributeValueResponse, error) {

	if r.useTraceNewSchema {
		return r.GetTraceAttributeValuesV2(ctx, req)
	}
	var query string
	var err error
	var rows driver.Rows
	var attributeValues v3.FilterAttributeValueResponse
	// if dataType or tagType is not present return empty response
	if len(req.FilterAttributeKeyDataType) == 0 || len(req.TagType) == 0 || req.FilterAttributeKey == "body" {
		return &v3.FilterAttributeValueResponse{}, nil
	}
	switch req.FilterAttributeKeyDataType {
	case v3.AttributeKeyDataTypeString:
		query = fmt.Sprintf("SELECT DISTINCT stringTagValue from %s.%s WHERE tagKey = $1 AND stringTagValue ILIKE $2 AND tagType=$3 limit $4", r.TraceDB, r.spanAttributeTable)
		rows, err = r.db.Query(ctx, query, req.FilterAttributeKey, fmt.Sprintf("%%%s%%", req.SearchText), req.TagType, req.Limit)
		if err != nil {
			zap.L().Error("Error while executing query", zap.Error(err))
			return nil, fmt.Errorf("error while executing query: %s", err.Error())
		}
		defer rows.Close()

		var strAttributeValue string
		for rows.Next() {
			if err := rows.Scan(&strAttributeValue); err != nil {
				return nil, fmt.Errorf("error while scanning rows: %s", err.Error())
			}
			attributeValues.StringAttributeValues = append(attributeValues.StringAttributeValues, strAttributeValue)
		}
	case v3.AttributeKeyDataTypeFloat64, v3.AttributeKeyDataTypeInt64:
		query = fmt.Sprintf("SELECT DISTINCT float64TagValue from %s.%s where tagKey = $1 AND toString(float64TagValue) ILIKE $2 AND tagType=$3 limit $4", r.TraceDB, r.spanAttributeTable)
		rows, err = r.db.Query(ctx, query, req.FilterAttributeKey, fmt.Sprintf("%%%s%%", req.SearchText), req.TagType, req.Limit)
		if err != nil {
			zap.L().Error("Error while executing query", zap.Error(err))
			return nil, fmt.Errorf("error while executing query: %s", err.Error())
		}
		defer rows.Close()

		var numberAttributeValue sql.NullFloat64
		for rows.Next() {
			if err := rows.Scan(&numberAttributeValue); err != nil {
				return nil, fmt.Errorf("error while scanning rows: %s", err.Error())
			}
			if numberAttributeValue.Valid {
				attributeValues.NumberAttributeValues = append(attributeValues.NumberAttributeValues, numberAttributeValue.Float64)
			}
		}
	case v3.AttributeKeyDataTypeBool:
		attributeValues.BoolAttributeValues = []bool{true, false}
	default:
		return nil, fmt.Errorf("invalid data type")
	}

	return &attributeValues, nil
}

func (r *ClickHouseReader) GetSpanAttributeKeysV2(ctx context.Context) (map[string]v3.AttributeKey, error) {
	var query string
	var err error
	var rows driver.Rows
	response := map[string]v3.AttributeKey{}

	query = fmt.Sprintf("SELECT DISTINCT(tagKey), tagType, dataType FROM %s.%s", r.TraceDB, r.spanAttributesKeysTable)

	rows, err = r.db.Query(ctx, query)
	if err != nil {
		zap.L().Error("Error while executing query", zap.Error(err))
		return nil, fmt.Errorf("error while executing query: %s", err.Error())
	}
	defer rows.Close()

	statements := []model.ShowCreateTableStatement{}
	query = fmt.Sprintf("SHOW CREATE TABLE %s.%s", r.TraceDB, r.traceTableName)
	err = r.db.Select(ctx, &statements, query)
	if err != nil {
		return nil, fmt.Errorf("error while fetching trace schema: %s", err.Error())
	}

	var tagKey string
	var dataType string
	var tagType string
	for rows.Next() {
		if err := rows.Scan(&tagKey, &tagType, &dataType); err != nil {
			return nil, fmt.Errorf("error while scanning rows: %s", err.Error())
		}
		key := v3.AttributeKey{
			Key:      tagKey,
			DataType: v3.AttributeKeyDataType(dataType),
			Type:     v3.AttributeKeyType(tagType),
			IsColumn: isColumn(true, statements[0].Statement, tagType, tagKey, dataType),
		}

		name := tagKey + "##" + tagType + "##" + strings.ToLower(dataType)
		response[name] = key
	}

	for _, key := range constants.StaticFieldsTraces {
		name := key.Key + "##" + key.Type.String() + "##" + strings.ToLower(key.DataType.String())
		response[name] = key
	}

	return response, nil
}

func (r *ClickHouseReader) GetSpanAttributeKeys(ctx context.Context) (map[string]v3.AttributeKey, error) {
	if r.useTraceNewSchema {
		return r.GetSpanAttributeKeysV2(ctx)
	}
	var query string
	var err error
	var rows driver.Rows
	response := map[string]v3.AttributeKey{}

	query = fmt.Sprintf("SELECT DISTINCT(tagKey), tagType, dataType, isColumn FROM %s.%s", r.TraceDB, r.spanAttributesKeysTable)

	rows, err = r.db.Query(ctx, query)

	if err != nil {
		zap.L().Error("Error while executing query", zap.Error(err))
		return nil, fmt.Errorf("error while executing query: %s", err.Error())
	}
	defer rows.Close()

	var tagKey string
	var dataType string
	var tagType string
	var isColumn bool
	for rows.Next() {
		if err := rows.Scan(&tagKey, &tagType, &dataType, &isColumn); err != nil {
			return nil, fmt.Errorf("error while scanning rows: %s", err.Error())
		}
		key := v3.AttributeKey{
			Key:      tagKey,
			DataType: v3.AttributeKeyDataType(dataType),
			Type:     v3.AttributeKeyType(tagType),
			IsColumn: isColumn,
		}
		response[tagKey] = key
	}
	return response, nil
}

func (r *ClickHouseReader) LiveTailLogsV4(ctx context.Context, query string, timestampStart uint64, idStart string, client *model.LogsLiveTailClientV2) {
	if timestampStart == 0 {
		timestampStart = uint64(time.Now().UnixNano())
	} else {
		timestampStart = uint64(utils.GetEpochNanoSecs(int64(timestampStart)))
	}

	ticker := time.NewTicker(time.Duration(r.liveTailRefreshSeconds) * time.Second)
	defer ticker.Stop()
	for {
		select {
		case <-ctx.Done():
			done := true
			client.Done <- &done
			zap.L().Debug("closing go routine : " + client.Name)
			return
		case <-ticker.C:
			// get the new 100 logs as anything more older won't make sense
			var tmpQuery string
			bucketStart := (timestampStart / NANOSECOND) - 1800

			// we have to form the query differently if the resource filters are used
			if strings.Contains(query, r.logsResourceTableV2) {
				tmpQuery = fmt.Sprintf("seen_at_ts_bucket_start >=%d)) AND ts_bucket_start >=%d AND timestamp >=%d", bucketStart, bucketStart, timestampStart)
			} else {
				tmpQuery = fmt.Sprintf("ts_bucket_start >=%d AND timestamp >=%d", bucketStart, timestampStart)
			}
			if idStart != "" {
				tmpQuery = fmt.Sprintf("%s AND id > '%s'", tmpQuery, idStart)
			}

			// the reason we are doing desc is that we need the latest logs first
			tmpQuery = query + tmpQuery + " order by timestamp desc, id desc limit 100"

			// using the old structure since we can directly read it to the struct as use it.
			response := []model.SignozLogV2{}
			err := r.db.Select(ctx, &response, tmpQuery)
			if err != nil {
				zap.L().Error("Error while getting logs", zap.Error(err))
				client.Error <- err
				return
			}
			for i := len(response) - 1; i >= 0; i-- {
				client.Logs <- &response[i]
				if i == 0 {
					timestampStart = response[i].Timestamp
					idStart = response[i].ID
				}
			}
		}
	}
}

func (r *ClickHouseReader) LiveTailLogsV3(ctx context.Context, query string, timestampStart uint64, idStart string, client *model.LogsLiveTailClient) {
	if timestampStart == 0 {
		timestampStart = uint64(time.Now().UnixNano())
	} else {
		timestampStart = uint64(utils.GetEpochNanoSecs(int64(timestampStart)))
	}

	ticker := time.NewTicker(time.Duration(r.liveTailRefreshSeconds) * time.Second)
	defer ticker.Stop()
	for {
		select {
		case <-ctx.Done():
			done := true
			client.Done <- &done
			zap.L().Debug("closing go routine : " + client.Name)
			return
		case <-ticker.C:
			// get the new 100 logs as anything more older won't make sense
			tmpQuery := fmt.Sprintf("timestamp >='%d'", timestampStart)
			if idStart != "" {
				tmpQuery = fmt.Sprintf("%s AND id > '%s'", tmpQuery, idStart)
			}
			// the reason we are doing desc is that we need the latest logs first
			tmpQuery = query + tmpQuery + " order by timestamp desc, id desc limit 100"

			// using the old structure since we can directly read it to the struct as use it.
			response := []model.SignozLog{}
			err := r.db.Select(ctx, &response, tmpQuery)
			if err != nil {
				zap.L().Error("Error while getting logs", zap.Error(err))
				client.Error <- err
				return
			}
			for i := len(response) - 1; i >= 0; i-- {
				client.Logs <- &response[i]
				if i == 0 {
					timestampStart = response[i].Timestamp
					idStart = response[i].ID
				}
			}
		}
	}
}

func (r *ClickHouseReader) AddRuleStateHistory(ctx context.Context, ruleStateHistory []model.RuleStateHistory) error {
	var statement driver.Batch
	var err error

	defer func() {
		if statement != nil {
			statement.Abort()
		}
	}()

	statement, err = r.db.PrepareBatch(ctx, fmt.Sprintf("INSERT INTO %s.%s (rule_id, rule_name, overall_state, overall_state_changed, state, state_changed, unix_milli, labels, fingerprint, value) VALUES ($1, $2, $3, $4, $5, $6, $7, $8, $9, $10)",
		signozHistoryDBName, ruleStateHistoryTableName))

	if err != nil {
		return err
	}

	for _, history := range ruleStateHistory {
		err = statement.Append(history.RuleID, history.RuleName, history.OverallState, history.OverallStateChanged, history.State, history.StateChanged, history.UnixMilli, history.Labels, history.Fingerprint, history.Value)
		if err != nil {
			return err
		}
	}

	err = statement.Send()
	if err != nil {
		return err
	}
	return nil
}

func (r *ClickHouseReader) GetLastSavedRuleStateHistory(ctx context.Context, ruleID string) ([]model.RuleStateHistory, error) {
	query := fmt.Sprintf("SELECT * FROM %s.%s WHERE rule_id = '%s' AND state_changed = true ORDER BY unix_milli DESC LIMIT 1 BY fingerprint",
		signozHistoryDBName, ruleStateHistoryTableName, ruleID)

	history := []model.RuleStateHistory{}
	err := r.db.Select(ctx, &history, query)
	if err != nil {
		return nil, err
	}
	return history, nil
}

func (r *ClickHouseReader) ReadRuleStateHistoryByRuleID(
	ctx context.Context, ruleID string, params *model.QueryRuleStateHistory) (*model.RuleStateTimeline, error) {

	var conditions []string

	conditions = append(conditions, fmt.Sprintf("rule_id = '%s'", ruleID))

	conditions = append(conditions, fmt.Sprintf("unix_milli >= %d AND unix_milli < %d", params.Start, params.End))

	if params.State != "" {
		conditions = append(conditions, fmt.Sprintf("state = '%s'", params.State))
	}

	if params.Filters != nil && len(params.Filters.Items) != 0 {
		for _, item := range params.Filters.Items {
			toFormat := item.Value
			op := v3.FilterOperator(strings.ToLower(strings.TrimSpace(string(item.Operator))))
			if op == v3.FilterOperatorContains || op == v3.FilterOperatorNotContains {
				toFormat = fmt.Sprintf("%%%s%%", toFormat)
			}
			fmtVal := utils.ClickHouseFormattedValue(toFormat)
			switch op {
			case v3.FilterOperatorEqual:
				conditions = append(conditions, fmt.Sprintf("JSONExtractString(labels, '%s') = %s", item.Key.Key, fmtVal))
			case v3.FilterOperatorNotEqual:
				conditions = append(conditions, fmt.Sprintf("JSONExtractString(labels, '%s') != %s", item.Key.Key, fmtVal))
			case v3.FilterOperatorIn:
				conditions = append(conditions, fmt.Sprintf("JSONExtractString(labels, '%s') IN %s", item.Key.Key, fmtVal))
			case v3.FilterOperatorNotIn:
				conditions = append(conditions, fmt.Sprintf("JSONExtractString(labels, '%s') NOT IN %s", item.Key.Key, fmtVal))
			case v3.FilterOperatorLike:
				conditions = append(conditions, fmt.Sprintf("like(JSONExtractString(labels, '%s'), %s)", item.Key.Key, fmtVal))
			case v3.FilterOperatorNotLike:
				conditions = append(conditions, fmt.Sprintf("notLike(JSONExtractString(labels, '%s'), %s)", item.Key.Key, fmtVal))
			case v3.FilterOperatorRegex:
				conditions = append(conditions, fmt.Sprintf("match(JSONExtractString(labels, '%s'), %s)", item.Key.Key, fmtVal))
			case v3.FilterOperatorNotRegex:
				conditions = append(conditions, fmt.Sprintf("not match(JSONExtractString(labels, '%s'), %s)", item.Key.Key, fmtVal))
			case v3.FilterOperatorGreaterThan:
				conditions = append(conditions, fmt.Sprintf("JSONExtractString(labels, '%s') > %s", item.Key.Key, fmtVal))
			case v3.FilterOperatorGreaterThanOrEq:
				conditions = append(conditions, fmt.Sprintf("JSONExtractString(labels, '%s') >= %s", item.Key.Key, fmtVal))
			case v3.FilterOperatorLessThan:
				conditions = append(conditions, fmt.Sprintf("JSONExtractString(labels, '%s') < %s", item.Key.Key, fmtVal))
			case v3.FilterOperatorLessThanOrEq:
				conditions = append(conditions, fmt.Sprintf("JSONExtractString(labels, '%s') <= %s", item.Key.Key, fmtVal))
			case v3.FilterOperatorContains:
				conditions = append(conditions, fmt.Sprintf("like(JSONExtractString(labels, '%s'), %s)", item.Key.Key, fmtVal))
			case v3.FilterOperatorNotContains:
				conditions = append(conditions, fmt.Sprintf("notLike(JSONExtractString(labels, '%s'), %s)", item.Key.Key, fmtVal))
			case v3.FilterOperatorExists:
				conditions = append(conditions, fmt.Sprintf("has(JSONExtractKeys(labels), '%s')", item.Key.Key))
			case v3.FilterOperatorNotExists:
				conditions = append(conditions, fmt.Sprintf("not has(JSONExtractKeys(labels), '%s')", item.Key.Key))
			default:
				return nil, fmt.Errorf("unsupported filter operator")
			}
		}
	}
	whereClause := strings.Join(conditions, " AND ")

	query := fmt.Sprintf("SELECT * FROM %s.%s WHERE %s ORDER BY unix_milli %s LIMIT %d OFFSET %d",
		signozHistoryDBName, ruleStateHistoryTableName, whereClause, params.Order, params.Limit, params.Offset)

	history := []model.RuleStateHistory{}
	zap.L().Debug("rule state history query", zap.String("query", query))
	err := r.db.Select(ctx, &history, query)
	if err != nil {
		zap.L().Error("Error while reading rule state history", zap.Error(err))
		return nil, err
	}

	var total uint64
	zap.L().Debug("rule state history total query", zap.String("query", fmt.Sprintf("SELECT count(*) FROM %s.%s WHERE %s",
		signozHistoryDBName, ruleStateHistoryTableName, whereClause)))
	err = r.db.QueryRow(ctx, fmt.Sprintf("SELECT count(*) FROM %s.%s WHERE %s",
		signozHistoryDBName, ruleStateHistoryTableName, whereClause)).Scan(&total)
	if err != nil {
		return nil, err
	}

	labelsQuery := fmt.Sprintf("SELECT DISTINCT labels FROM %s.%s WHERE rule_id = $1",
		signozHistoryDBName, ruleStateHistoryTableName)
	rows, err := r.db.Query(ctx, labelsQuery, ruleID)
	if err != nil {
		return nil, err
	}
	defer rows.Close()

	labelsMap := make(map[string][]string)
	for rows.Next() {
		var rawLabel string
		err = rows.Scan(&rawLabel)
		if err != nil {
			return nil, err
		}
		label := map[string]string{}
		err = json.Unmarshal([]byte(rawLabel), &label)
		if err != nil {
			return nil, err
		}
		for k, v := range label {
			labelsMap[k] = append(labelsMap[k], v)
		}
	}

	timeline := &model.RuleStateTimeline{
		Items:  history,
		Total:  total,
		Labels: labelsMap,
	}

	return timeline, nil
}

func (r *ClickHouseReader) ReadRuleStateHistoryTopContributorsByRuleID(
	ctx context.Context, ruleID string, params *model.QueryRuleStateHistory) ([]model.RuleStateHistoryContributor, error) {
	query := fmt.Sprintf(`SELECT
		fingerprint,
		any(labels) as labels,
		count(*) as count
	FROM %s.%s
	WHERE rule_id = '%s' AND (state_changed = true) AND (state = '%s') AND unix_milli >= %d AND unix_milli <= %d
	GROUP BY fingerprint
	HAVING labels != '{}'
	ORDER BY count DESC`,
		signozHistoryDBName, ruleStateHistoryTableName, ruleID, model.StateFiring.String(), params.Start, params.End)

	zap.L().Debug("rule state history top contributors query", zap.String("query", query))
	contributors := []model.RuleStateHistoryContributor{}
	err := r.db.Select(ctx, &contributors, query)
	if err != nil {
		zap.L().Error("Error while reading rule state history", zap.Error(err))
		return nil, err
	}

	return contributors, nil
}

func (r *ClickHouseReader) GetOverallStateTransitions(ctx context.Context, ruleID string, params *model.QueryRuleStateHistory) ([]model.ReleStateItem, error) {

	tmpl := `WITH firing_events AS (
    SELECT
        rule_id,
        state,
        unix_milli AS firing_time
    FROM %s.%s
    WHERE overall_state = '` + model.StateFiring.String() + `' 
      AND overall_state_changed = true
      AND rule_id IN ('%s')
	  AND unix_milli >= %d AND unix_milli <= %d
),
resolution_events AS (
    SELECT
        rule_id,
        state,
        unix_milli AS resolution_time
    FROM %s.%s
    WHERE overall_state = '` + model.StateInactive.String() + `' 
      AND overall_state_changed = true
      AND rule_id IN ('%s')
	  AND unix_milli >= %d AND unix_milli <= %d
),
matched_events AS (
    SELECT
        f.rule_id,
        f.state,
        f.firing_time,
        MIN(r.resolution_time) AS resolution_time
    FROM firing_events f
    LEFT JOIN resolution_events r
        ON f.rule_id = r.rule_id
    WHERE r.resolution_time > f.firing_time
    GROUP BY f.rule_id, f.state, f.firing_time
)
SELECT *
FROM matched_events
ORDER BY firing_time ASC;`

	query := fmt.Sprintf(tmpl,
		signozHistoryDBName, ruleStateHistoryTableName, ruleID, params.Start, params.End,
		signozHistoryDBName, ruleStateHistoryTableName, ruleID, params.Start, params.End)

	zap.L().Debug("overall state transitions query", zap.String("query", query))

	transitions := []model.RuleStateTransition{}
	err := r.db.Select(ctx, &transitions, query)
	if err != nil {
		return nil, err
	}

	stateItems := []model.ReleStateItem{}

	for idx, item := range transitions {
		start := item.FiringTime
		end := item.ResolutionTime
		stateItems = append(stateItems, model.ReleStateItem{
			State: item.State,
			Start: start,
			End:   end,
		})
		if idx < len(transitions)-1 {
			nextStart := transitions[idx+1].FiringTime
			if nextStart > end {
				stateItems = append(stateItems, model.ReleStateItem{
					State: model.StateInactive,
					Start: end,
					End:   nextStart,
				})
			}
		}
	}

	// fetch the most recent overall_state from the table
	var state model.AlertState
	stateQuery := fmt.Sprintf("SELECT state FROM %s.%s WHERE rule_id = '%s' AND unix_milli <= %d ORDER BY unix_milli DESC LIMIT 1",
		signozHistoryDBName, ruleStateHistoryTableName, ruleID, params.End)
	if err := r.db.QueryRow(ctx, stateQuery).Scan(&state); err != nil {
		if err != sql.ErrNoRows {
			return nil, err
		}
		state = model.StateInactive
	}

	if len(transitions) == 0 {
		// no transitions found, it is either firing or inactive for whole time range
		stateItems = append(stateItems, model.ReleStateItem{
			State: state,
			Start: params.Start,
			End:   params.End,
		})
	} else {
		// there were some transitions, we need to add the last state at the end
		if state == model.StateInactive {
			stateItems = append(stateItems, model.ReleStateItem{
				State: model.StateInactive,
				Start: transitions[len(transitions)-1].ResolutionTime,
				End:   params.End,
			})
		} else {
			// fetch the most recent firing event from the table in the given time range
			var firingTime int64
			firingQuery := fmt.Sprintf(`
			SELECT
				unix_milli
			FROM %s.%s
			WHERE rule_id = '%s' AND overall_state_changed = true AND overall_state = '%s' AND unix_milli <= %d
			ORDER BY unix_milli DESC LIMIT 1`, signozHistoryDBName, ruleStateHistoryTableName, ruleID, model.StateFiring.String(), params.End)
			if err := r.db.QueryRow(ctx, firingQuery).Scan(&firingTime); err != nil {
				return nil, err
			}
			stateItems = append(stateItems, model.ReleStateItem{
				State: model.StateInactive,
				Start: transitions[len(transitions)-1].ResolutionTime,
				End:   firingTime,
			})
			stateItems = append(stateItems, model.ReleStateItem{
				State: model.StateFiring,
				Start: firingTime,
				End:   params.End,
			})
		}
	}
	return stateItems, nil
}

func (r *ClickHouseReader) GetAvgResolutionTime(ctx context.Context, ruleID string, params *model.QueryRuleStateHistory) (float64, error) {

	tmpl := `
WITH firing_events AS (
    SELECT
        rule_id,
        state,
        unix_milli AS firing_time
    FROM %s.%s
    WHERE overall_state = '` + model.StateFiring.String() + `' 
      AND overall_state_changed = true
      AND rule_id IN ('%s')
	  AND unix_milli >= %d AND unix_milli <= %d
),
resolution_events AS (
    SELECT
        rule_id,
        state,
        unix_milli AS resolution_time
    FROM %s.%s
    WHERE overall_state = '` + model.StateInactive.String() + `' 
      AND overall_state_changed = true
      AND rule_id IN ('%s')
	  AND unix_milli >= %d AND unix_milli <= %d
),
matched_events AS (
    SELECT
        f.rule_id,
        f.state,
        f.firing_time,
        MIN(r.resolution_time) AS resolution_time
    FROM firing_events f
    LEFT JOIN resolution_events r
        ON f.rule_id = r.rule_id
    WHERE r.resolution_time > f.firing_time
    GROUP BY f.rule_id, f.state, f.firing_time
)
SELECT AVG(resolution_time - firing_time) / 1000 AS avg_resolution_time
FROM matched_events;
`

	query := fmt.Sprintf(tmpl,
		signozHistoryDBName, ruleStateHistoryTableName, ruleID, params.Start, params.End,
		signozHistoryDBName, ruleStateHistoryTableName, ruleID, params.Start, params.End)

	zap.L().Debug("avg resolution time query", zap.String("query", query))
	var avgResolutionTime float64
	err := r.db.QueryRow(ctx, query).Scan(&avgResolutionTime)
	if err != nil {
		return 0, err
	}

	return avgResolutionTime, nil
}

func (r *ClickHouseReader) GetAvgResolutionTimeByInterval(ctx context.Context, ruleID string, params *model.QueryRuleStateHistory) (*v3.Series, error) {

	step := common.MinAllowedStepInterval(params.Start, params.End)

	tmpl := `
WITH firing_events AS (
    SELECT
        rule_id,
        state,
        unix_milli AS firing_time
    FROM %s.%s
    WHERE overall_state = '` + model.StateFiring.String() + `' 
      AND overall_state_changed = true
      AND rule_id IN ('%s')
	  AND unix_milli >= %d AND unix_milli <= %d
),
resolution_events AS (
    SELECT
        rule_id,
        state,
        unix_milli AS resolution_time
    FROM %s.%s
    WHERE overall_state = '` + model.StateInactive.String() + `' 
      AND overall_state_changed = true
      AND rule_id IN ('%s')
	  AND unix_milli >= %d AND unix_milli <= %d
),
matched_events AS (
    SELECT
        f.rule_id,
        f.state,
        f.firing_time,
        MIN(r.resolution_time) AS resolution_time
    FROM firing_events f
    LEFT JOIN resolution_events r
        ON f.rule_id = r.rule_id
    WHERE r.resolution_time > f.firing_time
    GROUP BY f.rule_id, f.state, f.firing_time
)
SELECT toStartOfInterval(toDateTime(firing_time / 1000), INTERVAL %d SECOND) AS ts, AVG(resolution_time - firing_time) / 1000 AS avg_resolution_time
FROM matched_events
GROUP BY ts
ORDER BY ts ASC;`

	query := fmt.Sprintf(tmpl,
		signozHistoryDBName, ruleStateHistoryTableName, ruleID, params.Start, params.End,
		signozHistoryDBName, ruleStateHistoryTableName, ruleID, params.Start, params.End, step)

	zap.L().Debug("avg resolution time by interval query", zap.String("query", query))
	result, err := r.GetTimeSeriesResultV3(ctx, query)
	if err != nil || len(result) == 0 {
		return nil, err
	}

	return result[0], nil
}

func (r *ClickHouseReader) GetTotalTriggers(ctx context.Context, ruleID string, params *model.QueryRuleStateHistory) (uint64, error) {
	query := fmt.Sprintf("SELECT count(*) FROM %s.%s WHERE rule_id = '%s' AND (state_changed = true) AND (state = '%s') AND unix_milli >= %d AND unix_milli <= %d",
		signozHistoryDBName, ruleStateHistoryTableName, ruleID, model.StateFiring.String(), params.Start, params.End)

	var totalTriggers uint64

	err := r.db.QueryRow(ctx, query).Scan(&totalTriggers)
	if err != nil {
		return 0, err
	}

	return totalTriggers, nil
}

func (r *ClickHouseReader) GetTriggersByInterval(ctx context.Context, ruleID string, params *model.QueryRuleStateHistory) (*v3.Series, error) {
	step := common.MinAllowedStepInterval(params.Start, params.End)

	query := fmt.Sprintf("SELECT count(*), toStartOfInterval(toDateTime(intDiv(unix_milli, 1000)), INTERVAL %d SECOND) as ts FROM %s.%s WHERE rule_id = '%s' AND (state_changed = true) AND (state = '%s') AND unix_milli >= %d AND unix_milli <= %d GROUP BY ts ORDER BY ts ASC",
		step, signozHistoryDBName, ruleStateHistoryTableName, ruleID, model.StateFiring.String(), params.Start, params.End)

	result, err := r.GetTimeSeriesResultV3(ctx, query)
	if err != nil || len(result) == 0 {
		return nil, err
	}

	return result[0], nil
}

func (r *ClickHouseReader) GetMinAndMaxTimestampForTraceID(ctx context.Context, traceID []string) (int64, int64, error) {
	var minTime, maxTime time.Time

	query := fmt.Sprintf("SELECT min(timestamp), max(timestamp) FROM %s.%s WHERE traceID IN ('%s')",
		r.TraceDB, r.SpansTable, strings.Join(traceID, "','"))

	zap.L().Debug("GetMinAndMaxTimestampForTraceID", zap.String("query", query))

	err := r.db.QueryRow(ctx, query).Scan(&minTime, &maxTime)
	if err != nil {
		zap.L().Error("Error while executing query", zap.Error(err))
		return 0, 0, err
	}

	// return current time if traceID not found
	if minTime.IsZero() || maxTime.IsZero() {
		zap.L().Debug("minTime or maxTime is zero, traceID not found")
		return time.Now().UnixNano(), time.Now().UnixNano(), nil
	}

	zap.L().Debug("GetMinAndMaxTimestampForTraceID", zap.Any("minTime", minTime), zap.Any("maxTime", maxTime))

	return minTime.UnixNano(), maxTime.UnixNano(), nil
}

func (r *ClickHouseReader) ReportQueryStartForProgressTracking(
	queryId string,
) (func(), *model.ApiError) {
	return r.queryProgressTracker.ReportQueryStarted(queryId)
}

func (r *ClickHouseReader) SubscribeToQueryProgress(
	queryId string,
) (<-chan model.QueryProgress, func(), *model.ApiError) {
	return r.queryProgressTracker.SubscribeToQueryProgress(queryId)
}<|MERGE_RESOLUTION|>--- conflicted
+++ resolved
@@ -681,148 +681,7 @@
 	}
 	return &serviceItems, nil
 }
-<<<<<<< HEAD
-
-func (r *ClickHouseReader) GetServiceOverview(ctx context.Context, queryParams *model.GetServiceOverviewParams, skipConfig *model.SkipConfig) (*[]model.ServiceOverviewItem, *model.ApiError) {
-
-	topLevelOps, apiErr := r.GetTopLevelOperations(ctx, skipConfig, *queryParams.Start, *queryParams.End, nil)
-	if apiErr != nil {
-		return nil, apiErr
-	}
-	ops, ok := (*topLevelOps)[queryParams.ServiceName]
-	if !ok {
-		return nil, &model.ApiError{Typ: model.ErrorNotFound, Err: fmt.Errorf("service not found")}
-	}
-
-	namedArgs := []interface{}{
-		clickhouse.Named("interval", strconv.Itoa(int(queryParams.StepSeconds/60))),
-		clickhouse.Named("start", strconv.FormatInt(queryParams.Start.UnixNano(), 10)),
-		clickhouse.Named("end", strconv.FormatInt(queryParams.End.UnixNano(), 10)),
-		clickhouse.Named("serviceName", queryParams.ServiceName),
-		clickhouse.Named("names", ops),
-	}
-
-	serviceOverviewItems := []model.ServiceOverviewItem{}
-
-	query := fmt.Sprintf(`
-		SELECT
-			toStartOfInterval(timestamp, INTERVAL @interval minute) as time,
-			quantile(0.99)(durationNano) as p99,
-			quantile(0.95)(durationNano) as p95,
-			quantile(0.50)(durationNano) as p50,
-			count(*) as numCalls
-		FROM %s.%s
-		WHERE serviceName = @serviceName AND name In @names AND timestamp>= @start AND timestamp<= @end`,
-		r.TraceDB, r.traceTableName,
-	)
-	if r.useTraceNewSchema {
-		resourceBucketFilter := fmt.Sprintf(constants.TraceResourceBucketFilterWithServiceName, r.TraceDB, r.traceResourceTableV3)
-		query += resourceBucketFilter
-		namedArgs = append(namedArgs,
-			clickhouse.Named("start_bucket", strconv.FormatInt(queryParams.Start.Unix()-1800, 10)),
-			clickhouse.Named("end_bucket", strconv.FormatInt(queryParams.End.Unix(), 10)),
-			clickhouse.Named("labelFilter", "%service.name%"+strings.ToLower(utils.QuoteEscapedStringForContains(queryParams.ServiceName, true))+"%"),
-		)
-	}
-	args := []interface{}{}
-	args = append(args, namedArgs...)
-
-	// create TagQuery from TagQueryParams
-	tags := createTagQueryFromTagQueryParams(queryParams.Tags)
-	subQuery, argsSubQuery, errStatus := buildQueryWithTagParams(ctx, tags)
-	query += subQuery
-	args = append(args, argsSubQuery...)
-	if errStatus != nil {
-		return nil, errStatus
-	}
-	query += " GROUP BY time ORDER BY time DESC"
-	err := r.db.Select(ctx, &serviceOverviewItems, query, args...)
-
-	zap.L().Debug("running query", zap.String("query", query))
-
-	if err != nil {
-		zap.L().Error("Error in processing sql query", zap.Error(err))
-		return nil, &model.ApiError{Typ: model.ErrorExec, Err: fmt.Errorf("error in processing sql query")}
-	}
-
-	serviceErrorItems := []model.ServiceErrorItem{}
-
-	query = fmt.Sprintf(`
-		SELECT
-			toStartOfInterval(timestamp, INTERVAL @interval minute) as time,
-			count(*) as numErrors
-		FROM %s.%s
-		WHERE serviceName = @serviceName AND name In @names AND timestamp>= @start AND timestamp<= @end AND statusCode=2`,
-		r.TraceDB, r.traceTableName,
-	)
-
-	if r.useTraceNewSchema {
-		resourceBucketFilter := fmt.Sprintf(constants.TraceResourceBucketFilterWithServiceName, r.TraceDB, r.traceResourceTableV3)
-		query += resourceBucketFilter
-		// args are already added in namedArgs
-	}
-	args = []interface{}{}
-	args = append(args, namedArgs...)
-	subQuery, argsSubQuery, errStatus = buildQueryWithTagParams(ctx, tags)
-	query += subQuery
-	args = append(args, argsSubQuery...)
-	if errStatus != nil {
-		return nil, errStatus
-	}
-	query += " GROUP BY time ORDER BY time DESC"
-	err = r.db.Select(ctx, &serviceErrorItems, query, args...)
-
-	if err != nil {
-		zap.L().Error("Error in processing sql query", zap.Error(err))
-		return nil, &model.ApiError{Typ: model.ErrorExec, Err: fmt.Errorf("error in processing sql query")}
-	}
-
-	m := make(map[int64]int)
-
-	for j := range serviceErrorItems {
-		m[int64(serviceErrorItems[j].Time.UnixNano())] = int(serviceErrorItems[j].NumErrors)
-	}
-
-	for i := range serviceOverviewItems {
-		serviceOverviewItems[i].Timestamp = int64(serviceOverviewItems[i].Time.UnixNano())
-
-		if val, ok := m[serviceOverviewItems[i].Timestamp]; ok {
-			serviceOverviewItems[i].NumErrors = uint64(val)
-		}
-		serviceOverviewItems[i].ErrorRate = float64(serviceOverviewItems[i].NumErrors) * 100 / float64(serviceOverviewItems[i].NumCalls)
-		serviceOverviewItems[i].CallRate = float64(serviceOverviewItems[i].NumCalls) / float64(queryParams.StepSeconds)
-	}
-
-	return &serviceOverviewItems, nil
-}
-
-func buildFilterArrayQuery(_ context.Context, excludeMap map[string]struct{}, params []string, filter string, query *string, args []interface{}) []interface{} {
-	for i, e := range params {
-		filterKey := filter + String(5)
-		if i == 0 && i == len(params)-1 {
-			if _, ok := excludeMap[filter]; ok {
-				*query += fmt.Sprintf(" AND NOT (%s=@%s)", filter, filterKey)
-			} else {
-				*query += fmt.Sprintf(" AND (%s=@%s)", filter, filterKey)
-			}
-		} else if i == 0 && i != len(params)-1 {
-			if _, ok := excludeMap[filter]; ok {
-				*query += fmt.Sprintf(" AND NOT (%s=@%s", filter, filterKey)
-			} else {
-				*query += fmt.Sprintf(" AND (%s=@%s", filter, filterKey)
-			}
-		} else if i != 0 && i == len(params)-1 {
-			*query += fmt.Sprintf(" OR %s=@%s)", filter, filterKey)
-		} else {
-			*query += fmt.Sprintf(" OR %s=@%s", filter, filterKey)
-		}
-		args = append(args, clickhouse.Named(filterKey, e))
-	}
-	return args
-}
-
-=======
->>>>>>> 50448617
+
 func getStatusFilters(query string, statusParams []string, excludeMap map[string]struct{}) string {
 
 	// status can only be two and if both are selected than they are equivalent to none selected
