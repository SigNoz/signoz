--- conflicted
+++ resolved
@@ -166,11 +166,7 @@
 		Format: &allowedFormat,
 	}
 
-<<<<<<< HEAD
-	logger := promlog.New(&promlog.Config{})
-=======
 	logger := promlog.New(&promlogConfig)
->>>>>>> 7f04a440
 
 	startTime := func() (int64, error) {
 		return int64(promModel.Latest), nil
