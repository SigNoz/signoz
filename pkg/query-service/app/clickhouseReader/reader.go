package clickhouseReader

import (
	"bytes"
	"context"
	"crypto/md5"
	"encoding/json"

	"fmt"
	"io/ioutil"
	"math/rand"
	"net/http"
	"os"
	"reflect"
	"regexp"
	"sort"
	"strconv"
	"strings"
	"sync"
	"time"

	"github.com/go-kit/log"
	"github.com/go-kit/log/level"
	"github.com/google/uuid"
	"github.com/mailru/easyjson"
	"github.com/oklog/oklog/pkg/group"
	"github.com/pkg/errors"
	"github.com/prometheus/common/promlog"
	"github.com/prometheus/prometheus/config"
	"github.com/prometheus/prometheus/discovery"
	sd_config "github.com/prometheus/prometheus/discovery/config"
	"github.com/prometheus/prometheus/promql"

	"github.com/prometheus/prometheus/scrape"
	"github.com/prometheus/prometheus/storage"
	"github.com/prometheus/prometheus/storage/remote"
	"github.com/prometheus/prometheus/util/stats"

	"github.com/ClickHouse/clickhouse-go/v2"
	"github.com/ClickHouse/clickhouse-go/v2/lib/driver"
	"github.com/jmoiron/sqlx"

	promModel "github.com/prometheus/common/model"
	"go.signoz.io/signoz/pkg/query-service/app/logs"
	"go.signoz.io/signoz/pkg/query-service/constants"
	am "go.signoz.io/signoz/pkg/query-service/integrations/alertManager"
	"go.signoz.io/signoz/pkg/query-service/model"
	"go.signoz.io/signoz/pkg/query-service/utils"
	"go.uber.org/zap"
)

const (
	primaryNamespace         = "clickhouse"
	archiveNamespace         = "clickhouse-archive"
	signozTraceDBName        = "signoz_traces"
	signozDurationMVTable    = "durationSort"
	signozUsageExplorerTable = "usage_explorer"
	signozSpansTable         = "signoz_spans"
	signozErrorIndexTable    = "signoz_error_index_v2"
	signozTraceTableName     = "signoz_index_v2"
	signozMetricDBName       = "signoz_metrics"
	signozSampleTableName    = "samples_v2"
	signozTSTableName        = "time_series_v2"

	minTimespanForProgressiveSearch       = time.Hour
	minTimespanForProgressiveSearchMargin = time.Minute
	maxProgressiveSteps                   = 4
	charset                               = "abcdefghijklmnopqrstuvwxyz" +
		"ABCDEFGHIJKLMNOPQRSTUVWXYZ0123456789"
)

var (
	ErrNoOperationsTable            = errors.New("no operations table supplied")
	ErrNoIndexTable                 = errors.New("no index table supplied")
	ErrStartTimeRequired            = errors.New("start time is required for search queries")
	seededRand           *rand.Rand = rand.New(
		rand.NewSource(time.Now().UnixNano()))
)

// SpanWriter for reading spans from ClickHouse
type ClickHouseReader struct {
	db                      clickhouse.Conn
	localDB                 *sqlx.DB
	traceDB                 string
	operationsTable         string
	durationTable           string
	indexTable              string
	errorTable              string
	usageExplorerTable      string
	spansTable              string
	dependencyGraphTable    string
	topLevelOperationsTable string
	logsDB                  string
	logsTable               string
	logsAttributeKeys       string
	logsResourceKeys        string
	queryEngine             *promql.Engine
	remoteStorage           *remote.Storage
	fanoutStorage           *storage.Storage

	promConfigFile string
	promConfig     *config.Config
	alertManager   am.Manager

	liveTailRefreshSeconds int
}

// NewTraceReader returns a TraceReader for the database
func NewReader(localDB *sqlx.DB, configFile string) *ClickHouseReader {

	datasource := os.Getenv("ClickHouseUrl")
	options := NewOptions(datasource, primaryNamespace, archiveNamespace)
	db, err := initialize(options)

	if err != nil {
		zap.S().Error("failed to initialize ClickHouse: ", err)
		os.Exit(1)
	}

	alertManager, err := am.New("")
	if err != nil {
		zap.S().Errorf("msg: failed to initialize alert manager: ", "/t error:", err)
		zap.S().Errorf("msg: check if the alert manager URL is correctly set and valid")
		os.Exit(1)
	}

	return &ClickHouseReader{
		db:                      db,
		localDB:                 localDB,
		traceDB:                 options.primary.TraceDB,
		alertManager:            alertManager,
		operationsTable:         options.primary.OperationsTable,
		indexTable:              options.primary.IndexTable,
		errorTable:              options.primary.ErrorTable,
		usageExplorerTable:      options.primary.UsageExplorerTable,
		durationTable:           options.primary.DurationTable,
		spansTable:              options.primary.SpansTable,
		dependencyGraphTable:    options.primary.DependencyGraphTable,
		topLevelOperationsTable: options.primary.TopLevelOperationsTable,
		logsDB:                  options.primary.LogsDB,
		logsTable:               options.primary.LogsTable,
		logsAttributeKeys:       options.primary.LogsAttributeKeysTable,
		logsResourceKeys:        options.primary.LogsResourceKeysTable,
		liveTailRefreshSeconds:  options.primary.LiveTailRefreshSeconds,
		promConfigFile:          configFile,
	}
}

func (r *ClickHouseReader) Start(readerReady chan bool) {
	logLevel := promlog.AllowedLevel{}
	logLevel.Set("debug")
	// allowedFormat := promlog.AllowedFormat{}
	// allowedFormat.Set("logfmt")

	// promlogConfig := promlog.Config{
	// 	Level:  &logLevel,
	// 	Format: &allowedFormat,
	// }

	logger := promlog.New(logLevel)

	startTime := func() (int64, error) {
		return int64(promModel.Latest), nil
	}

	remoteStorage := remote.NewStorage(log.With(logger, "component", "remote"), startTime, time.Duration(1*time.Minute))

	cfg := struct {
		configFile string

		localStoragePath    string
		lookbackDelta       promModel.Duration
		webTimeout          promModel.Duration
		queryTimeout        promModel.Duration
		queryConcurrency    int
		queryMaxSamples     int
		RemoteFlushDeadline promModel.Duration

		prometheusURL string

		logLevel promlog.AllowedLevel
	}{
		configFile: r.promConfigFile,
	}

	// fanoutStorage := remoteStorage
	fanoutStorage := storage.NewFanout(logger, remoteStorage)

	ctxScrape, cancelScrape := context.WithCancel(context.Background())
	discoveryManagerScrape := discovery.NewManager(ctxScrape, log.With(logger, "component", "discovery manager scrape"), discovery.Name("scrape"))

	scrapeManager := scrape.NewManager(log.With(logger, "component", "scrape manager"), fanoutStorage)

	opts := promql.EngineOpts{
		Logger:        log.With(logger, "component", "query engine"),
		Reg:           nil,
		MaxConcurrent: 20,
		MaxSamples:    50000000,
		Timeout:       time.Duration(2 * time.Minute),
	}

	queryEngine := promql.NewEngine(opts)

	reloaders := []func(cfg *config.Config) error{
		remoteStorage.ApplyConfig,
		// The Scrape managers need to reload before the Discovery manager as
		// they need to read the most updated config when receiving the new targets list.
		scrapeManager.ApplyConfig,
		func(cfg *config.Config) error {
			c := make(map[string]sd_config.ServiceDiscoveryConfig)
			for _, v := range cfg.ScrapeConfigs {
				c[v.JobName] = v.ServiceDiscoveryConfig
			}
			return discoveryManagerScrape.ApplyConfig(c)
		},
	}

	// sync.Once is used to make sure we can close the channel at different execution stages(SIGTERM or when the config is loaded).
	type closeOnce struct {
		C     chan struct{}
		once  sync.Once
		Close func()
	}
	// Wait until the server is ready to handle reloading.
	reloadReady := &closeOnce{
		C: make(chan struct{}),
	}
	reloadReady.Close = func() {
		reloadReady.once.Do(func() {
			close(reloadReady.C)
		})
	}

	var g group.Group
	{
		// Scrape discovery manager.
		g.Add(
			func() error {
				err := discoveryManagerScrape.Run()
				level.Info(logger).Log("msg", "Scrape discovery manager stopped")
				return err
			},
			func(err error) {
				level.Info(logger).Log("msg", "Stopping scrape discovery manager...")
				cancelScrape()
			},
		)
	}
	{
		// Scrape manager.
		g.Add(
			func() error {
				// When the scrape manager receives a new targets list
				// it needs to read a valid config for each job.
				// It depends on the config being in sync with the discovery manager so
				// we wait until the config is fully loaded.
				<-reloadReady.C

				err := scrapeManager.Run(discoveryManagerScrape.SyncCh())
				level.Info(logger).Log("msg", "Scrape manager stopped")
				return err
			},
			func(err error) {
				// Scrape manager needs to be stopped before closing the local TSDB
				// so that it doesn't try to write samples to a closed storage.
				level.Info(logger).Log("msg", "Stopping scrape manager...")
				scrapeManager.Stop()
			},
		)
	}
	{
		// Initial configuration loading.
		cancel := make(chan struct{})
		g.Add(
			func() error {
				// select {
				// case <-dbOpen:
				// 	break
				// // In case a shutdown is initiated before the dbOpen is released
				// case <-cancel:
				// 	reloadReady.Close()
				// 	return nil
				// }
				var err error
				r.promConfig, err = reloadConfig(cfg.configFile, logger, reloaders...)
				if err != nil {
					return fmt.Errorf("error loading config from %q: %s", cfg.configFile, err)
				}

				reloadReady.Close()

				// ! commented the alert manager can now
				// call query service to do this
				// channels, apiErrorObj := r.GetChannels()

				//if apiErrorObj != nil {
				//	zap.S().Errorf("Not able to read channels from DB")
				//}
				//for _, channel := range *channels {
				//apiErrorObj = r.LoadChannel(&channel)
				//if apiErrorObj != nil {
				//	zap.S().Errorf("Not able to load channel with id=%d loaded from DB", channel.Id, channel.Data)
				//}
				//}

				<-cancel

				return nil
			},
			func(err error) {
				close(cancel)
			},
		)
	}
	r.queryEngine = queryEngine
	r.remoteStorage = remoteStorage
	r.fanoutStorage = &fanoutStorage
	readerReady <- true

	if err := g.Run(); err != nil {
		level.Error(logger).Log("err", err)
		os.Exit(1)
	}

}

func (r *ClickHouseReader) GetQueryEngine() *promql.Engine {
	return r.queryEngine
}

func (r *ClickHouseReader) GetFanoutStorage() *storage.Storage {
	return r.fanoutStorage
}

func reloadConfig(filename string, logger log.Logger, rls ...func(*config.Config) error) (promConfig *config.Config, err error) {
	level.Info(logger).Log("msg", "Loading configuration file", "filename", filename)

	conf, err := config.LoadFile(filename)
	if err != nil {
		return nil, fmt.Errorf("couldn't load configuration (--config.file=%q): %v", filename, err)
	}

	failed := false
	for _, rl := range rls {
		if err := rl(conf); err != nil {
			level.Error(logger).Log("msg", "Failed to apply configuration", "err", err)
			failed = true
		}
	}
	if failed {
		return nil, fmt.Errorf("one or more errors occurred while applying the new configuration (--config.file=%q)", filename)
	}
	level.Info(logger).Log("msg", "Completed loading of configuration file", "filename", filename)
	return conf, nil
}

func initialize(options *Options) (clickhouse.Conn, error) {

	db, err := connect(options.getPrimary())
	if err != nil {
		return nil, fmt.Errorf("error connecting to primary db: %v", err)
	}

	return db, nil
}

func connect(cfg *namespaceConfig) (clickhouse.Conn, error) {
	if cfg.Encoding != EncodingJSON && cfg.Encoding != EncodingProto {
		return nil, fmt.Errorf("unknown encoding %q, supported: %q, %q", cfg.Encoding, EncodingJSON, EncodingProto)
	}

	return cfg.Connector(cfg)
}

func (r *ClickHouseReader) GetConn() clickhouse.Conn {
	return r.db
}

func (r *ClickHouseReader) LoadChannel(channel *model.ChannelItem) *model.ApiError {

	receiver := &am.Receiver{}
	if err := json.Unmarshal([]byte(channel.Data), receiver); err != nil { // Parse []byte to go struct pointer
		return &model.ApiError{Typ: model.ErrorBadData, Err: err}
	}

	response, err := http.Post(constants.GetAlertManagerApiPrefix()+"v1/receivers", "application/json", bytes.NewBuffer([]byte(channel.Data)))

	if err != nil {
		zap.S().Errorf("Error in getting response of API call to alertmanager/v1/receivers\n", err)
		return &model.ApiError{Typ: model.ErrorInternal, Err: err}
	}
	if response.StatusCode > 299 {
		responseData, _ := ioutil.ReadAll(response.Body)

		err := fmt.Errorf("Error in getting 2xx response in API call to alertmanager/v1/receivers\n Status: %s \n Data: %s", response.Status, string(responseData))
		zap.S().Error(err)

		return &model.ApiError{Typ: model.ErrorInternal, Err: err}
	}

	return nil
}

func (r *ClickHouseReader) GetChannel(id string) (*model.ChannelItem, *model.ApiError) {

	idInt, _ := strconv.Atoi(id)
	channel := model.ChannelItem{}

	query := "SELECT id, created_at, updated_at, name, type, data data FROM notification_channels WHERE id=? "

	stmt, err := r.localDB.Preparex(query)

	zap.S().Info(query, idInt)

	if err != nil {
		zap.S().Debug("Error in preparing sql query for GetChannel : ", err)
		return nil, &model.ApiError{Typ: model.ErrorInternal, Err: err}
	}

	err = stmt.Get(&channel, idInt)

	if err != nil {
		zap.S().Debug(fmt.Sprintf("Error in getting channel with id=%d : ", idInt), err)
		return nil, &model.ApiError{Typ: model.ErrorInternal, Err: err}
	}

	return &channel, nil

}

func (r *ClickHouseReader) DeleteChannel(id string) *model.ApiError {

	idInt, _ := strconv.Atoi(id)

	channelToDelete, apiErrorObj := r.GetChannel(id)

	if apiErrorObj != nil {
		return apiErrorObj
	}

	tx, err := r.localDB.Begin()
	if err != nil {
		return &model.ApiError{Typ: model.ErrorInternal, Err: err}
	}

	{
		stmt, err := tx.Prepare(`DELETE FROM notification_channels WHERE id=$1;`)
		if err != nil {
			zap.S().Errorf("Error in preparing statement for INSERT to notification_channels\n", err)
			tx.Rollback()
			return &model.ApiError{Typ: model.ErrorInternal, Err: err}
		}
		defer stmt.Close()

		if _, err := stmt.Exec(idInt); err != nil {
			zap.S().Errorf("Error in Executing prepared statement for INSERT to notification_channels\n", err)
			tx.Rollback() // return an error too, we may want to wrap them
			return &model.ApiError{Typ: model.ErrorInternal, Err: err}
		}
	}

	apiError := r.alertManager.DeleteRoute(channelToDelete.Name)
	if apiError != nil {
		tx.Rollback()
		return apiError
	}

	err = tx.Commit()
	if err != nil {
		zap.S().Errorf("Error in committing transaction for DELETE command to notification_channels\n", err)
		return &model.ApiError{Typ: model.ErrorInternal, Err: err}
	}

	return nil

}

func (r *ClickHouseReader) GetChannels() (*[]model.ChannelItem, *model.ApiError) {

	channels := []model.ChannelItem{}

	query := fmt.Sprintf("SELECT id, created_at, updated_at, name, type, data data FROM notification_channels")

	err := r.localDB.Select(&channels, query)

	zap.S().Info(query)

	if err != nil {
		zap.S().Debug("Error in processing sql query: ", err)
		return nil, &model.ApiError{Typ: model.ErrorInternal, Err: err}
	}

	return &channels, nil

}

func getChannelType(receiver *am.Receiver) string {

	if receiver.EmailConfigs != nil {
		return "email"
	}
	if receiver.OpsGenieConfigs != nil {
		return "opsgenie"
	}
	if receiver.PagerdutyConfigs != nil {
		return "pagerduty"
	}
	if receiver.PushoverConfigs != nil {
		return "pushover"
	}
	if receiver.SNSConfigs != nil {
		return "sns"
	}
	if receiver.SlackConfigs != nil {
		return "slack"
	}
	if receiver.VictorOpsConfigs != nil {
		return "victorops"
	}
	if receiver.WebhookConfigs != nil {
		return "webhook"
	}
	if receiver.WechatConfigs != nil {
		return "wechat"
	}

	return ""
}

func (r *ClickHouseReader) EditChannel(receiver *am.Receiver, id string) (*am.Receiver, *model.ApiError) {

	idInt, _ := strconv.Atoi(id)

	channel, apiErrObj := r.GetChannel(id)

	if apiErrObj != nil {
		return nil, apiErrObj
	}
	if channel.Name != receiver.Name {
		return nil, &model.ApiError{Typ: model.ErrorBadData, Err: fmt.Errorf("channel name cannot be changed")}
	}

	tx, err := r.localDB.Begin()
	if err != nil {
		return nil, &model.ApiError{Typ: model.ErrorInternal, Err: err}
	}

	channel_type := getChannelType(receiver)
	receiverString, _ := json.Marshal(receiver)

	{
		stmt, err := tx.Prepare(`UPDATE notification_channels SET updated_at=$1, type=$2, data=$3 WHERE id=$4;`)

		if err != nil {
			zap.S().Errorf("Error in preparing statement for UPDATE to notification_channels\n", err)
			tx.Rollback()
			return nil, &model.ApiError{Typ: model.ErrorInternal, Err: err}
		}
		defer stmt.Close()

		if _, err := stmt.Exec(time.Now(), channel_type, string(receiverString), idInt); err != nil {
			zap.S().Errorf("Error in Executing prepared statement for UPDATE to notification_channels\n", err)
			tx.Rollback() // return an error too, we may want to wrap them
			return nil, &model.ApiError{Typ: model.ErrorInternal, Err: err}
		}
	}

	apiError := r.alertManager.EditRoute(receiver)
	if apiError != nil {
		tx.Rollback()
		return nil, apiError
	}

	err = tx.Commit()
	if err != nil {
		zap.S().Errorf("Error in committing transaction for INSERT to notification_channels\n", err)
		return nil, &model.ApiError{Typ: model.ErrorInternal, Err: err}
	}

	return receiver, nil

}

func (r *ClickHouseReader) CreateChannel(receiver *am.Receiver) (*am.Receiver, *model.ApiError) {

	tx, err := r.localDB.Begin()
	if err != nil {
		return nil, &model.ApiError{Typ: model.ErrorInternal, Err: err}
	}

	channel_type := getChannelType(receiver)
	receiverString, _ := json.Marshal(receiver)

	// todo: check if the channel name already exists, raise an error if so

	{
		stmt, err := tx.Prepare(`INSERT INTO notification_channels (created_at, updated_at, name, type, data) VALUES($1,$2,$3,$4,$5);`)
		if err != nil {
			zap.S().Errorf("Error in preparing statement for INSERT to notification_channels\n", err)
			tx.Rollback()
			return nil, &model.ApiError{Typ: model.ErrorInternal, Err: err}
		}
		defer stmt.Close()

		if _, err := stmt.Exec(time.Now(), time.Now(), receiver.Name, channel_type, string(receiverString)); err != nil {
			zap.S().Errorf("Error in Executing prepared statement for INSERT to notification_channels\n", err)
			tx.Rollback() // return an error too, we may want to wrap them
			return nil, &model.ApiError{Typ: model.ErrorInternal, Err: err}
		}
	}

	apiError := r.alertManager.AddRoute(receiver)
	if apiError != nil {
		tx.Rollback()
		return nil, apiError
	}

	err = tx.Commit()
	if err != nil {
		zap.S().Errorf("Error in committing transaction for INSERT to notification_channels\n", err)
		return nil, &model.ApiError{Typ: model.ErrorInternal, Err: err}
	}

	return receiver, nil

}

func (r *ClickHouseReader) GetInstantQueryMetricsResult(ctx context.Context, queryParams *model.InstantQueryMetricsParams) (*promql.Result, *stats.QueryStats, *model.ApiError) {
	qry, err := r.queryEngine.NewInstantQuery(r.remoteStorage, queryParams.Query, queryParams.Time)
	if err != nil {
		return nil, nil, &model.ApiError{Typ: model.ErrorBadData, Err: err}
	}

	res := qry.Exec(ctx)

	// Optional stats field in response if parameter "stats" is not empty.
	var qs *stats.QueryStats
	if queryParams.Stats != "" {
		qs = stats.NewQueryStats(qry.Stats())
	}

	qry.Close()
	return res, qs, nil

}

func (r *ClickHouseReader) GetQueryRangeResult(ctx context.Context, query *model.QueryRangeParams) (*promql.Result, *stats.QueryStats, *model.ApiError) {

	qry, err := r.queryEngine.NewRangeQuery(r.remoteStorage, query.Query, query.Start, query.End, query.Step)

	if err != nil {
		return nil, nil, &model.ApiError{Typ: model.ErrorBadData, Err: err}
	}

	res := qry.Exec(ctx)

	// Optional stats field in response if parameter "stats" is not empty.
	var qs *stats.QueryStats
	if query.Stats != "" {
		qs = stats.NewQueryStats(qry.Stats())
	}

	qry.Close()
	return res, qs, nil
}

func (r *ClickHouseReader) GetServicesList(ctx context.Context) (*[]string, error) {

	services := []string{}
	query := fmt.Sprintf(`SELECT DISTINCT serviceName FROM %s.%s WHERE toDate(timestamp) > now() - INTERVAL 1 DAY`, r.traceDB, r.indexTable)

	rows, err := r.db.Query(ctx, query)

	zap.S().Info(query)

	if err != nil {
		zap.S().Debug("Error in processing sql query: ", err)
		return nil, fmt.Errorf("Error in processing sql query")
	}

	defer rows.Close()
	for rows.Next() {
		var serviceName string
		if err := rows.Scan(&serviceName); err != nil {
			return &services, err
		}
		services = append(services, serviceName)
	}
	return &services, nil
}

func (r *ClickHouseReader) GetTopLevelOperations(ctx context.Context) (*map[string][]string, *model.ApiError) {

	operations := map[string][]string{}
	query := fmt.Sprintf(`SELECT DISTINCT name, serviceName FROM %s.%s`, r.traceDB, r.topLevelOperationsTable)

	rows, err := r.db.Query(ctx, query)

	if err != nil {
		zap.S().Error("Error in processing sql query: ", err)
		return nil, &model.ApiError{Typ: model.ErrorExec, Err: fmt.Errorf("Error in processing sql query")}
	}

	defer rows.Close()
	for rows.Next() {
		var name, serviceName string
		if err := rows.Scan(&name, &serviceName); err != nil {
			return nil, &model.ApiError{Typ: model.ErrorInternal, Err: fmt.Errorf("Error in reading data")}
		}
		if _, ok := operations[serviceName]; !ok {
			operations[serviceName] = []string{}
		}
		operations[serviceName] = append(operations[serviceName], name)
	}
	return &operations, nil
}

func (r *ClickHouseReader) GetServices(ctx context.Context, queryParams *model.GetServicesParams) (*[]model.ServiceItem, *model.ApiError) {

	if r.indexTable == "" {
		return nil, &model.ApiError{Typ: model.ErrorExec, Err: ErrNoIndexTable}
	}

	topLevelOps, apiErr := r.GetTopLevelOperations(ctx)
	if apiErr != nil {
		return nil, apiErr
	}

	serviceItems := []model.ServiceItem{}
	var wg sync.WaitGroup
	// limit the number of concurrent queries to not overload the clickhouse server
	sem := make(chan struct{}, 10)
	var mtx sync.RWMutex

	for svc, ops := range *topLevelOps {
		sem <- struct{}{}
		wg.Add(1)
		go func(svc string, ops []string) {
			defer wg.Done()
			defer func() { <-sem }()
			var serviceItem model.ServiceItem
			var numErrors uint64
			query := fmt.Sprintf(
				`SELECT
					quantile(0.99)(durationNano) as p99,
					avg(durationNano) as avgDuration,
					count(*) as numCalls
				FROM %s.%s
				WHERE serviceName = @serviceName AND name In [@names] AND timestamp>= @start AND timestamp<= @end`,
				r.traceDB, r.indexTable,
			)
			errorQuery := fmt.Sprintf(
				`SELECT
					count(*) as numErrors
				FROM %s.%s
				WHERE serviceName = @serviceName AND name In [@names] AND timestamp>= @start AND timestamp<= @end AND statusCode=2`,
				r.traceDB, r.indexTable,
			)

			args := []interface{}{}
			args = append(args,
				clickhouse.Named("start", strconv.FormatInt(queryParams.Start.UnixNano(), 10)),
				clickhouse.Named("end", strconv.FormatInt(queryParams.End.UnixNano(), 10)),
				clickhouse.Named("serviceName", svc),
				clickhouse.Named("names", ops),
			)
			args, errStatus := buildQueryWithTagParams(ctx, queryParams.Tags, &query, args)
			if errStatus != nil {
				zap.S().Error("Error in processing sql query: ", errStatus)
				return
			}
			err := r.db.QueryRow(
				ctx,
				query,
				args...,
			).ScanStruct(&serviceItem)

			if serviceItem.NumCalls == 0 {
				return
			}

			if err != nil {
				zap.S().Error("Error in processing sql query: ", err)
				return
			}

			args, errStatus = buildQueryWithTagParams(ctx, queryParams.Tags, &errorQuery, args)
			err = r.db.QueryRow(ctx, errorQuery, args...).Scan(&numErrors)
			if err != nil {
				zap.S().Error("Error in processing sql query: ", err)
				return
			}

			serviceItem.ServiceName = svc
			serviceItem.NumErrors = numErrors
			mtx.Lock()
			serviceItems = append(serviceItems, serviceItem)
			mtx.Unlock()
		}(svc, ops)
	}
	wg.Wait()

	for idx := range serviceItems {
		serviceItems[idx].CallRate = float64(serviceItems[idx].NumCalls) / float64(queryParams.Period)
		serviceItems[idx].ErrorRate = float64(serviceItems[idx].NumErrors) * 100 / float64(serviceItems[idx].NumCalls)
	}
	return &serviceItems, nil
}

func (r *ClickHouseReader) GetServiceOverview(ctx context.Context, queryParams *model.GetServiceOverviewParams) (*[]model.ServiceOverviewItem, *model.ApiError) {

	topLevelOps, apiErr := r.GetTopLevelOperations(ctx)
	if apiErr != nil {
		return nil, apiErr
	}
	ops, ok := (*topLevelOps)[queryParams.ServiceName]
	if !ok {
		return nil, &model.ApiError{Typ: model.ErrorNotFound, Err: fmt.Errorf("Service not found")}
	}

	namedArgs := []interface{}{
		clickhouse.Named("interval", strconv.Itoa(int(queryParams.StepSeconds/60))),
		clickhouse.Named("start", strconv.FormatInt(queryParams.Start.UnixNano(), 10)),
		clickhouse.Named("end", strconv.FormatInt(queryParams.End.UnixNano(), 10)),
		clickhouse.Named("serviceName", queryParams.ServiceName),
		clickhouse.Named("names", ops),
	}

	serviceOverviewItems := []model.ServiceOverviewItem{}

	query := fmt.Sprintf(`
		SELECT
			toStartOfInterval(timestamp, INTERVAL @interval minute) as time,
			quantile(0.99)(durationNano) as p99,
			quantile(0.95)(durationNano) as p95,
			quantile(0.50)(durationNano) as p50,
			count(*) as numCalls
		FROM %s.%s
		WHERE serviceName = @serviceName AND name In [@names] AND timestamp>= @start AND timestamp<= @end`,
		r.traceDB, r.indexTable,
	)
	args := []interface{}{}
	args = append(args, namedArgs...)
	args, errStatus := buildQueryWithTagParams(ctx, queryParams.Tags, &query, args)
	if errStatus != nil {
		return nil, errStatus
	}
	query += " GROUP BY time ORDER BY time DESC"
	err := r.db.Select(ctx, &serviceOverviewItems, query, args...)

	zap.S().Debug(query)

	if err != nil {
		zap.S().Error("Error in processing sql query: ", err)
		return nil, &model.ApiError{Typ: model.ErrorExec, Err: fmt.Errorf("Error in processing sql query")}
	}

	serviceErrorItems := []model.ServiceErrorItem{}

	query = fmt.Sprintf(`
		SELECT
			toStartOfInterval(timestamp, INTERVAL @interval minute) as time,
			count(*) as numErrors
		FROM %s.%s
		WHERE serviceName = @serviceName AND name In [@names] AND timestamp>= @start AND timestamp<= @end AND statusCode=2`,
		r.traceDB, r.indexTable,
	)
	args = []interface{}{}
	args = append(args, namedArgs...)
	args, errStatus = buildQueryWithTagParams(ctx, queryParams.Tags, &query, args)
	if errStatus != nil {
		return nil, errStatus
	}
	query += " GROUP BY time ORDER BY time DESC"
	err = r.db.Select(ctx, &serviceErrorItems, query, args...)

	zap.S().Debug(query)

	if err != nil {
		zap.S().Error("Error in processing sql query: ", err)
		return nil, &model.ApiError{Typ: model.ErrorExec, Err: fmt.Errorf("Error in processing sql query")}
	}

	m := make(map[int64]int)

	for j := range serviceErrorItems {
		m[int64(serviceErrorItems[j].Time.UnixNano())] = int(serviceErrorItems[j].NumErrors)
	}

	for i := range serviceOverviewItems {
		serviceOverviewItems[i].Timestamp = int64(serviceOverviewItems[i].Time.UnixNano())

		if val, ok := m[serviceOverviewItems[i].Timestamp]; ok {
			serviceOverviewItems[i].NumErrors = uint64(val)
		}
		serviceOverviewItems[i].ErrorRate = float64(serviceOverviewItems[i].NumErrors) * 100 / float64(serviceOverviewItems[i].NumCalls)
		serviceOverviewItems[i].CallRate = float64(serviceOverviewItems[i].NumCalls) / float64(queryParams.StepSeconds)
	}

	return &serviceOverviewItems, nil
}

func buildFilterArrayQuery(ctx context.Context, excludeMap map[string]struct{}, params []string, filter string, query *string, args []interface{}) []interface{} {
	for i, e := range params {
		filterKey := filter + String(5)
		if i == 0 && i == len(params)-1 {
			if _, ok := excludeMap[filter]; ok {
				*query += fmt.Sprintf(" AND NOT (%s=@%s)", filter, filterKey)
			} else {
				*query += fmt.Sprintf(" AND (%s=@%s)", filter, filterKey)
			}
		} else if i == 0 && i != len(params)-1 {
			if _, ok := excludeMap[filter]; ok {
				*query += fmt.Sprintf(" AND NOT (%s=@%s", filter, filterKey)
			} else {
				*query += fmt.Sprintf(" AND (%s=@%s", filter, filterKey)
			}
		} else if i != 0 && i == len(params)-1 {
			*query += fmt.Sprintf(" OR %s=@%s)", filter, filterKey)
		} else {
			*query += fmt.Sprintf(" OR %s=@%s", filter, filterKey)
		}
		args = append(args, clickhouse.Named(filterKey, e))
	}
	return args
}

func (r *ClickHouseReader) GetSpanFilters(ctx context.Context, queryParams *model.SpanFilterParams) (*model.SpanFiltersResponse, *model.ApiError) {

	var query string
	excludeMap := make(map[string]struct{})
	for _, e := range queryParams.Exclude {
		if e == constants.OperationRequest {
			excludeMap[constants.OperationDB] = struct{}{}
			continue
		}
		excludeMap[e] = struct{}{}
	}

	args := []interface{}{clickhouse.Named("timestampL", strconv.FormatInt(queryParams.Start.UnixNano(), 10)), clickhouse.Named("timestampU", strconv.FormatInt(queryParams.End.UnixNano(), 10))}
	if len(queryParams.TraceID) > 0 {
		args = buildFilterArrayQuery(ctx, excludeMap, queryParams.TraceID, constants.TraceID, &query, args)
	}
	if len(queryParams.ServiceName) > 0 {
		args = buildFilterArrayQuery(ctx, excludeMap, queryParams.ServiceName, constants.ServiceName, &query, args)
	}
	if len(queryParams.HttpRoute) > 0 {
		args = buildFilterArrayQuery(ctx, excludeMap, queryParams.HttpRoute, constants.HttpRoute, &query, args)
	}
	if len(queryParams.HttpCode) > 0 {
		args = buildFilterArrayQuery(ctx, excludeMap, queryParams.HttpCode, constants.HttpCode, &query, args)
	}
	if len(queryParams.HttpHost) > 0 {
		args = buildFilterArrayQuery(ctx, excludeMap, queryParams.HttpHost, constants.HttpHost, &query, args)
	}
	if len(queryParams.HttpMethod) > 0 {
		args = buildFilterArrayQuery(ctx, excludeMap, queryParams.HttpMethod, constants.HttpMethod, &query, args)
	}
	if len(queryParams.HttpUrl) > 0 {
		args = buildFilterArrayQuery(ctx, excludeMap, queryParams.HttpUrl, constants.HttpUrl, &query, args)
	}
	if len(queryParams.Component) > 0 {
		args = buildFilterArrayQuery(ctx, excludeMap, queryParams.Component, constants.Component, &query, args)
	}
	if len(queryParams.Operation) > 0 {
		args = buildFilterArrayQuery(ctx, excludeMap, queryParams.Operation, constants.OperationDB, &query, args)
	}
	if len(queryParams.RPCMethod) > 0 {
		args = buildFilterArrayQuery(ctx, excludeMap, queryParams.RPCMethod, constants.RPCMethod, &query, args)
	}
	if len(queryParams.ResponseStatusCode) > 0 {
		args = buildFilterArrayQuery(ctx, excludeMap, queryParams.ResponseStatusCode, constants.ResponseStatusCode, &query, args)
	}

	if len(queryParams.MinDuration) != 0 {
		query = query + " AND durationNano >= @durationNanoMin"
		args = append(args, clickhouse.Named("durationNanoMin", queryParams.MinDuration))
	}
	if len(queryParams.MaxDuration) != 0 {
		query = query + " AND durationNano <= @durationNanoMax"
		args = append(args, clickhouse.Named("durationNanoMax", queryParams.MaxDuration))
	}

	query = getStatusFilters(query, queryParams.Status, excludeMap)

	traceFilterReponse := model.SpanFiltersResponse{
		Status:             map[string]uint64{},
		Duration:           map[string]uint64{},
		ServiceName:        map[string]uint64{},
		Operation:          map[string]uint64{},
		ResponseStatusCode: map[string]uint64{},
		RPCMethod:          map[string]uint64{},
		HttpCode:           map[string]uint64{},
		HttpMethod:         map[string]uint64{},
		HttpUrl:            map[string]uint64{},
		HttpRoute:          map[string]uint64{},
		HttpHost:           map[string]uint64{},
		Component:          map[string]uint64{},
	}

	for _, e := range queryParams.GetFilters {
		switch e {
		case constants.TraceID:
			continue
		case constants.ServiceName:
			finalQuery := fmt.Sprintf("SELECT serviceName, count() as count FROM %s.%s WHERE timestamp >= @timestampL AND timestamp <= @timestampU", r.traceDB, r.indexTable)
			finalQuery += query
			finalQuery += " GROUP BY serviceName"
			var dBResponse []model.DBResponseServiceName
			err := r.db.Select(ctx, &dBResponse, finalQuery, args...)
			zap.S().Info(finalQuery)

			if err != nil {
				zap.S().Debug("Error in processing sql query: ", err)
				return nil, &model.ApiError{Typ: model.ErrorExec, Err: fmt.Errorf("Error in processing sql query: %s", err)}
			}
			for _, service := range dBResponse {
				if service.ServiceName != "" {
					traceFilterReponse.ServiceName[service.ServiceName] = service.Count
				}
			}
		case constants.HttpCode:
			finalQuery := fmt.Sprintf("SELECT httpCode, count() as count FROM %s.%s WHERE timestamp >= @timestampL AND timestamp <= @timestampU", r.traceDB, r.indexTable)
			finalQuery += query
			finalQuery += " GROUP BY httpCode"
			var dBResponse []model.DBResponseHttpCode
			err := r.db.Select(ctx, &dBResponse, finalQuery, args...)
			zap.S().Info(finalQuery)

			if err != nil {
				zap.S().Debug("Error in processing sql query: ", err)
				return nil, &model.ApiError{Typ: model.ErrorExec, Err: fmt.Errorf("Error in processing sql query: %s", err)}
			}
			for _, service := range dBResponse {
				if service.HttpCode != "" {
					traceFilterReponse.HttpCode[service.HttpCode] = service.Count
				}
			}
		case constants.HttpRoute:
			finalQuery := fmt.Sprintf("SELECT httpRoute, count() as count FROM %s.%s WHERE timestamp >= @timestampL AND timestamp <= @timestampU", r.traceDB, r.indexTable)
			finalQuery += query
			finalQuery += " GROUP BY httpRoute"
			var dBResponse []model.DBResponseHttpRoute
			err := r.db.Select(ctx, &dBResponse, finalQuery, args...)
			zap.S().Info(finalQuery)

			if err != nil {
				zap.S().Debug("Error in processing sql query: ", err)
				return nil, &model.ApiError{Typ: model.ErrorExec, Err: fmt.Errorf("Error in processing sql query: %s", err)}
			}
			for _, service := range dBResponse {
				if service.HttpRoute != "" {
					traceFilterReponse.HttpRoute[service.HttpRoute] = service.Count
				}
			}
		case constants.HttpUrl:
			finalQuery := fmt.Sprintf("SELECT httpUrl, count() as count FROM %s.%s WHERE timestamp >= @timestampL AND timestamp <= @timestampU", r.traceDB, r.indexTable)
			finalQuery += query
			finalQuery += " GROUP BY httpUrl"
			var dBResponse []model.DBResponseHttpUrl
			err := r.db.Select(ctx, &dBResponse, finalQuery, args...)
			zap.S().Info(finalQuery)

			if err != nil {
				zap.S().Debug("Error in processing sql query: ", err)
				return nil, &model.ApiError{Typ: model.ErrorExec, Err: fmt.Errorf("Error in processing sql query: %s", err)}
			}
			for _, service := range dBResponse {
				if service.HttpUrl != "" {
					traceFilterReponse.HttpUrl[service.HttpUrl] = service.Count
				}
			}
		case constants.HttpMethod:
			finalQuery := fmt.Sprintf("SELECT httpMethod, count() as count FROM %s.%s WHERE timestamp >= @timestampL AND timestamp <= @timestampU", r.traceDB, r.indexTable)
			finalQuery += query
			finalQuery += " GROUP BY httpMethod"
			var dBResponse []model.DBResponseHttpMethod
			err := r.db.Select(ctx, &dBResponse, finalQuery, args...)
			zap.S().Info(finalQuery)

			if err != nil {
				zap.S().Debug("Error in processing sql query: ", err)
				return nil, &model.ApiError{Typ: model.ErrorExec, Err: fmt.Errorf("Error in processing sql query: %s", err)}
			}
			for _, service := range dBResponse {
				if service.HttpMethod != "" {
					traceFilterReponse.HttpMethod[service.HttpMethod] = service.Count
				}
			}
		case constants.HttpHost:
			finalQuery := fmt.Sprintf("SELECT httpHost, count() as count FROM %s.%s WHERE timestamp >= @timestampL AND timestamp <= @timestampU", r.traceDB, r.indexTable)
			finalQuery += query
			finalQuery += " GROUP BY httpHost"
			var dBResponse []model.DBResponseHttpHost
			err := r.db.Select(ctx, &dBResponse, finalQuery, args...)
			zap.S().Info(finalQuery)

			if err != nil {
				zap.S().Debug("Error in processing sql query: ", err)
				return nil, &model.ApiError{Typ: model.ErrorExec, Err: fmt.Errorf("Error in processing sql query: %s", err)}
			}
			for _, service := range dBResponse {
				if service.HttpHost != "" {
					traceFilterReponse.HttpHost[service.HttpHost] = service.Count
				}
			}
		case constants.OperationRequest:
			finalQuery := fmt.Sprintf("SELECT name, count() as count FROM %s.%s WHERE timestamp >= @timestampL AND timestamp <= @timestampU", r.traceDB, r.indexTable)
			finalQuery += query
			finalQuery += " GROUP BY name"
			var dBResponse []model.DBResponseOperation
			err := r.db.Select(ctx, &dBResponse, finalQuery, args...)
			zap.S().Info(finalQuery)

			if err != nil {
				zap.S().Debug("Error in processing sql query: ", err)
				return nil, &model.ApiError{Typ: model.ErrorExec, Err: fmt.Errorf("Error in processing sql query: %s", err)}
			}
			for _, service := range dBResponse {
				if service.Operation != "" {
					traceFilterReponse.Operation[service.Operation] = service.Count
				}
			}
		case constants.Component:
			finalQuery := fmt.Sprintf("SELECT component, count() as count FROM %s.%s WHERE timestamp >= @timestampL AND timestamp <= @timestampU", r.traceDB, r.indexTable)
			finalQuery += query
			finalQuery += " GROUP BY component"
			var dBResponse []model.DBResponseComponent
			err := r.db.Select(ctx, &dBResponse, finalQuery, args...)
			zap.S().Info(finalQuery)

			if err != nil {
				zap.S().Debug("Error in processing sql query: ", err)
				return nil, &model.ApiError{Typ: model.ErrorExec, Err: fmt.Errorf("Error in processing sql query: %s", err)}
			}
			for _, service := range dBResponse {
				if service.Component != "" {
					traceFilterReponse.Component[service.Component] = service.Count
				}
			}
		case constants.Status:
			finalQuery := fmt.Sprintf("SELECT COUNT(*) as numTotal FROM %s.%s WHERE timestamp >= @timestampL AND timestamp <= @timestampU AND hasError = true", r.traceDB, r.indexTable)
			finalQuery += query
			var dBResponse []model.DBResponseTotal
			err := r.db.Select(ctx, &dBResponse, finalQuery, args...)
			zap.S().Info(finalQuery)

			if err != nil {
				zap.S().Debug("Error in processing sql query: ", err)
				return nil, &model.ApiError{Typ: model.ErrorExec, Err: fmt.Errorf("Error in processing sql query: %s", err)}
			}

			finalQuery2 := fmt.Sprintf("SELECT COUNT(*) as numTotal FROM %s.%s WHERE timestamp >= @timestampL AND timestamp <= @timestampU AND hasError = false", r.traceDB, r.indexTable)
			finalQuery2 += query
			var dBResponse2 []model.DBResponseTotal
			err = r.db.Select(ctx, &dBResponse2, finalQuery2, args...)
			zap.S().Info(finalQuery2)

			if err != nil {
				zap.S().Debug("Error in processing sql query: ", err)
				return nil, &model.ApiError{Typ: model.ErrorExec, Err: fmt.Errorf("Error in processing sql query: %s", err)}
			}
			if len(dBResponse) > 0 && len(dBResponse2) > 0 {
				traceFilterReponse.Status = map[string]uint64{"ok": dBResponse2[0].NumTotal, "error": dBResponse[0].NumTotal}
			} else if len(dBResponse) > 0 {
				traceFilterReponse.Status = map[string]uint64{"ok": 0, "error": dBResponse[0].NumTotal}
			} else if len(dBResponse2) > 0 {
				traceFilterReponse.Status = map[string]uint64{"ok": dBResponse2[0].NumTotal, "error": 0}
			} else {
				traceFilterReponse.Status = map[string]uint64{"ok": 0, "error": 0}
			}
		case constants.Duration:
			finalQuery := fmt.Sprintf("SELECT durationNano as numTotal FROM %s.%s WHERE timestamp >= @timestampL AND timestamp <= @timestampU", r.traceDB, r.durationTable)
			finalQuery += query
			finalQuery += " ORDER BY durationNano LIMIT 1"
			var dBResponse []model.DBResponseTotal
			err := r.db.Select(ctx, &dBResponse, finalQuery, args...)
			zap.S().Info(finalQuery)

			if err != nil {
				zap.S().Debug("Error in processing sql query: ", err)
				return nil, &model.ApiError{Typ: model.ErrorExec, Err: fmt.Errorf("Error in processing sql query: %s", err)}
			}
			finalQuery = fmt.Sprintf("SELECT durationNano as numTotal FROM %s.%s WHERE timestamp >= @timestampL AND timestamp <= @timestampU", r.traceDB, r.durationTable)
			finalQuery += query
			finalQuery += " ORDER BY durationNano DESC LIMIT 1"
			var dBResponse2 []model.DBResponseTotal
			err = r.db.Select(ctx, &dBResponse2, finalQuery, args...)
			zap.S().Info(finalQuery)

			if err != nil {
				zap.S().Debug("Error in processing sql query: ", err)
				return nil, &model.ApiError{Typ: model.ErrorExec, Err: fmt.Errorf("Error in processing sql query: %s", err)}
			}
			if len(dBResponse) > 0 {
				traceFilterReponse.Duration["minDuration"] = dBResponse[0].NumTotal
			}
			if len(dBResponse2) > 0 {
				traceFilterReponse.Duration["maxDuration"] = dBResponse2[0].NumTotal
			}
		case constants.RPCMethod:
			finalQuery := fmt.Sprintf("SELECT rpcMethod, count() as count FROM %s.%s WHERE timestamp >= @timestampL AND timestamp <= @timestampU", r.traceDB, r.indexTable)
			finalQuery += query
			finalQuery += " GROUP BY rpcMethod"
			var dBResponse []model.DBResponseRPCMethod
			err := r.db.Select(ctx, &dBResponse, finalQuery, args...)
			zap.S().Info(finalQuery)

			if err != nil {
				zap.S().Debug("Error in processing sql query: ", err)
				return nil, &model.ApiError{Typ: model.ErrorExec, Err: fmt.Errorf("error in processing sql query: %s", err)}
			}
			for _, service := range dBResponse {
				if service.RPCMethod != "" {
					traceFilterReponse.RPCMethod[service.RPCMethod] = service.Count
				}
			}

		case constants.ResponseStatusCode:
			finalQuery := fmt.Sprintf("SELECT responseStatusCode, count() as count FROM %s.%s WHERE timestamp >= @timestampL AND timestamp <= @timestampU", r.traceDB, r.indexTable)
			finalQuery += query
			finalQuery += " GROUP BY responseStatusCode"
			var dBResponse []model.DBResponseStatusCodeMethod
			err := r.db.Select(ctx, &dBResponse, finalQuery, args...)
			zap.S().Info(finalQuery)

			if err != nil {
				zap.S().Debug("Error in processing sql query: ", err)
				return nil, &model.ApiError{Typ: model.ErrorExec, Err: fmt.Errorf("error in processing sql query: %s", err)}
			}
			for _, service := range dBResponse {
				if service.ResponseStatusCode != "" {
					traceFilterReponse.ResponseStatusCode[service.ResponseStatusCode] = service.Count
				}
			}

		default:
			return nil, &model.ApiError{Typ: model.ErrorBadData, Err: fmt.Errorf("filter type: %s not supported", e)}
		}
	}

	return &traceFilterReponse, nil
}

func getStatusFilters(query string, statusParams []string, excludeMap map[string]struct{}) string {

	// status can only be two and if both are selected than they are equivalent to none selected
	if _, ok := excludeMap["status"]; ok {
		if len(statusParams) == 1 {
			if statusParams[0] == "error" {
				query += " AND hasError = false"
			} else if statusParams[0] == "ok" {
				query += " AND hasError = true"
			}
		}
	} else if len(statusParams) == 1 {
		if statusParams[0] == "error" {
			query += " AND hasError = true"
		} else if statusParams[0] == "ok" {
			query += " AND hasError = false"
		}
	}
	return query
}

func (r *ClickHouseReader) GetFilteredSpans(ctx context.Context, queryParams *model.GetFilteredSpansParams) (*model.GetFilterSpansResponse, *model.ApiError) {

	queryTable := fmt.Sprintf("%s.%s", r.traceDB, r.indexTable)

	excludeMap := make(map[string]struct{})
	for _, e := range queryParams.Exclude {
		if e == constants.OperationRequest {
			excludeMap[constants.OperationDB] = struct{}{}
			continue
		}
		excludeMap[e] = struct{}{}
	}

	var query string
	args := []interface{}{clickhouse.Named("timestampL", strconv.FormatInt(queryParams.Start.UnixNano(), 10)), clickhouse.Named("timestampU", strconv.FormatInt(queryParams.End.UnixNano(), 10))}
	if len(queryParams.TraceID) > 0 {
		args = buildFilterArrayQuery(ctx, excludeMap, queryParams.TraceID, constants.TraceID, &query, args)
	}
	if len(queryParams.ServiceName) > 0 {
		args = buildFilterArrayQuery(ctx, excludeMap, queryParams.ServiceName, constants.ServiceName, &query, args)
	}
	if len(queryParams.HttpRoute) > 0 {
		args = buildFilterArrayQuery(ctx, excludeMap, queryParams.HttpRoute, constants.HttpRoute, &query, args)
	}
	if len(queryParams.HttpCode) > 0 {
		args = buildFilterArrayQuery(ctx, excludeMap, queryParams.HttpCode, constants.HttpCode, &query, args)
	}
	if len(queryParams.HttpHost) > 0 {
		args = buildFilterArrayQuery(ctx, excludeMap, queryParams.HttpHost, constants.HttpHost, &query, args)
	}
	if len(queryParams.HttpMethod) > 0 {
		args = buildFilterArrayQuery(ctx, excludeMap, queryParams.HttpMethod, constants.HttpMethod, &query, args)
	}
	if len(queryParams.HttpUrl) > 0 {
		args = buildFilterArrayQuery(ctx, excludeMap, queryParams.HttpUrl, constants.HttpUrl, &query, args)
	}
	if len(queryParams.Component) > 0 {
		args = buildFilterArrayQuery(ctx, excludeMap, queryParams.Component, constants.Component, &query, args)
	}
	if len(queryParams.Operation) > 0 {
		args = buildFilterArrayQuery(ctx, excludeMap, queryParams.Operation, constants.OperationDB, &query, args)
	}
	if len(queryParams.RPCMethod) > 0 {
		args = buildFilterArrayQuery(ctx, excludeMap, queryParams.RPCMethod, constants.RPCMethod, &query, args)
	}

	if len(queryParams.ResponseStatusCode) > 0 {
		args = buildFilterArrayQuery(ctx, excludeMap, queryParams.ResponseStatusCode, constants.ResponseStatusCode, &query, args)
	}

	if len(queryParams.MinDuration) != 0 {
		query = query + " AND durationNano >= @durationNanoMin"
		args = append(args, clickhouse.Named("durationNanoMin", queryParams.MinDuration))
	}
	if len(queryParams.MaxDuration) != 0 {
		query = query + " AND durationNano <= @durationNanoMax"
		args = append(args, clickhouse.Named("durationNanoMax", queryParams.MaxDuration))
	}
	query = getStatusFilters(query, queryParams.Status, excludeMap)

	if len(queryParams.Kind) != 0 {
		query = query + " AND kind = @kind"
		args = append(args, clickhouse.Named("kind", queryParams.Kind))
	}

	args, errStatus := buildQueryWithTagParams(ctx, queryParams.Tags, &query, args)
	if errStatus != nil {
		return nil, errStatus
	}

	if len(queryParams.OrderParam) != 0 {
		if queryParams.OrderParam == constants.Duration {
			queryTable = fmt.Sprintf("%s.%s", r.traceDB, r.durationTable)
			if queryParams.Order == constants.Descending {
				query = query + " ORDER BY durationNano DESC"
			}
			if queryParams.Order == constants.Ascending {
				query = query + " ORDER BY durationNano ASC"
			}
		} else if queryParams.OrderParam == constants.Timestamp {
			projectionOptQuery := "SET allow_experimental_projection_optimization = 1"
			err := r.db.Exec(ctx, projectionOptQuery)

			zap.S().Info(projectionOptQuery)

			if err != nil {
				zap.S().Debug("Error in processing sql query: ", err)
				return nil, &model.ApiError{Typ: model.ErrorExec, Err: fmt.Errorf("Error in processing sql query")}
			}
			if queryParams.Order == constants.Descending {
				query = query + " ORDER BY timestamp DESC"
			}
			if queryParams.Order == constants.Ascending {
				query = query + " ORDER BY timestamp ASC"
			}
		}
	}
	if queryParams.Limit > 0 {
		query = query + " LIMIT @limit"
		args = append(args, clickhouse.Named("limit", queryParams.Limit))
	}

	if queryParams.Offset > 0 {
		query = query + " OFFSET @offset"
		args = append(args, clickhouse.Named("offset", queryParams.Offset))
	}

	var getFilterSpansResponseItems []model.GetFilterSpansResponseItem

	baseQuery := fmt.Sprintf("SELECT timestamp, spanID, traceID, serviceName, name, durationNano, httpCode, gRPCCode, gRPCMethod, httpMethod, rpcMethod, responseStatusCode FROM %s WHERE timestamp >= @timestampL AND timestamp <= @timestampU", queryTable)
	baseQuery += query
	err := r.db.Select(ctx, &getFilterSpansResponseItems, baseQuery, args...)
	// Fill status and method
	for i, e := range getFilterSpansResponseItems {
		if e.GRPCode != "" {
			getFilterSpansResponseItems[i].StatusCode = e.GRPCode
		} else {
			getFilterSpansResponseItems[i].StatusCode = e.HttpCode
		}
		if e.GRPMethod != "" {
			getFilterSpansResponseItems[i].Method = e.GRPMethod
		} else {
			getFilterSpansResponseItems[i].Method = e.HttpMethod
		}
	}

	zap.S().Info(baseQuery)

	if err != nil {
		zap.S().Debug("Error in processing sql query: ", err)
		return nil, &model.ApiError{Typ: model.ErrorExec, Err: fmt.Errorf("Error in processing sql query")}
	}

	getFilterSpansResponse := model.GetFilterSpansResponse{
		Spans:      getFilterSpansResponseItems,
		TotalSpans: 1000,
	}

	return &getFilterSpansResponse, nil
}

func StringWithCharset(length int, charset string) string {
	b := make([]byte, length)
	for i := range b {
		b[i] = charset[seededRand.Intn(len(charset))]
	}
	return string(b)
}

func String(length int) string {
	return StringWithCharset(length, charset)
}

func buildQueryWithTagParams(ctx context.Context, tags []model.TagQuery, query *string, args []interface{}) ([]interface{}, *model.ApiError) {

	for _, item := range tags {
		if item.Operator == "in" {
			for i, value := range item.Values {
				tagKey := "inTagKey" + String(5)
				tagValue := "inTagValue" + String(5)
				if i == 0 && i == len(item.Values)-1 {
					*query += fmt.Sprintf(" AND tagMap[@%s] = @%s", tagKey, tagValue)
				} else if i == 0 && i != len(item.Values)-1 {
					*query += fmt.Sprintf(" AND (tagMap[@%s] = @%s", tagKey, tagValue)
				} else if i != 0 && i == len(item.Values)-1 {
					*query += fmt.Sprintf(" OR tagMap[@%s] = @%s)", tagKey, tagValue)
				} else {
					*query += fmt.Sprintf(" OR tagMap[@%s] = @%s", tagKey, tagValue)
				}
				args = append(args, clickhouse.Named(tagKey, item.Key))
				args = append(args, clickhouse.Named(tagValue, value))
			}
		} else if item.Operator == "not in" {
			for i, value := range item.Values {
				tagKey := "notinTagKey" + String(5)
				tagValue := "notinTagValue" + String(5)
				if i == 0 && i == len(item.Values)-1 {
					*query += fmt.Sprintf(" AND NOT tagMap[@%s] = @%s", tagKey, tagValue)
				} else if i == 0 && i != len(item.Values)-1 {
					*query += fmt.Sprintf(" AND NOT (tagMap[@%s] = @%s", tagKey, tagValue)
				} else if i != 0 && i == len(item.Values)-1 {
					*query += fmt.Sprintf(" OR tagMap[@%s] = @%s)", tagKey, tagValue)
				} else {
					*query += fmt.Sprintf(" OR tagMap[@%s] = @%s", tagKey, tagValue)
				}
				args = append(args, clickhouse.Named(tagKey, item.Key))
				args = append(args, clickhouse.Named(tagValue, value))
			}
		} else {
			return nil, &model.ApiError{Typ: model.ErrorExec, Err: fmt.Errorf("Tag Operator %s not supported", item.Operator)}
		}
	}
	return args, nil
}

func (r *ClickHouseReader) GetTagFilters(ctx context.Context, queryParams *model.TagFilterParams) (*[]model.TagFilters, *model.ApiError) {

	excludeMap := make(map[string]struct{})
	for _, e := range queryParams.Exclude {
		if e == constants.OperationRequest {
			excludeMap[constants.OperationDB] = struct{}{}
			continue
		}
		excludeMap[e] = struct{}{}
	}

	var query string
	args := []interface{}{clickhouse.Named("timestampL", strconv.FormatInt(queryParams.Start.UnixNano(), 10)), clickhouse.Named("timestampU", strconv.FormatInt(queryParams.End.UnixNano(), 10))}
	if len(queryParams.TraceID) > 0 {
		args = buildFilterArrayQuery(ctx, excludeMap, queryParams.TraceID, constants.TraceID, &query, args)
	}
	if len(queryParams.ServiceName) > 0 {
		args = buildFilterArrayQuery(ctx, excludeMap, queryParams.ServiceName, constants.ServiceName, &query, args)
	}
	if len(queryParams.HttpRoute) > 0 {
		args = buildFilterArrayQuery(ctx, excludeMap, queryParams.HttpRoute, constants.HttpRoute, &query, args)
	}
	if len(queryParams.HttpCode) > 0 {
		args = buildFilterArrayQuery(ctx, excludeMap, queryParams.HttpCode, constants.HttpCode, &query, args)
	}
	if len(queryParams.HttpHost) > 0 {
		args = buildFilterArrayQuery(ctx, excludeMap, queryParams.HttpHost, constants.HttpHost, &query, args)
	}
	if len(queryParams.HttpMethod) > 0 {
		args = buildFilterArrayQuery(ctx, excludeMap, queryParams.HttpMethod, constants.HttpMethod, &query, args)
	}
	if len(queryParams.HttpUrl) > 0 {
		args = buildFilterArrayQuery(ctx, excludeMap, queryParams.HttpUrl, constants.HttpUrl, &query, args)
	}
	if len(queryParams.Component) > 0 {
		args = buildFilterArrayQuery(ctx, excludeMap, queryParams.Component, constants.Component, &query, args)
	}
	if len(queryParams.Operation) > 0 {
		args = buildFilterArrayQuery(ctx, excludeMap, queryParams.Operation, constants.OperationDB, &query, args)
	}
	if len(queryParams.RPCMethod) > 0 {
		args = buildFilterArrayQuery(ctx, excludeMap, queryParams.RPCMethod, constants.RPCMethod, &query, args)
	}
	if len(queryParams.ResponseStatusCode) > 0 {
		args = buildFilterArrayQuery(ctx, excludeMap, queryParams.ResponseStatusCode, constants.ResponseStatusCode, &query, args)
	}
	if len(queryParams.MinDuration) != 0 {
		query = query + " AND durationNano >= @durationNanoMin"
		args = append(args, clickhouse.Named("durationNanoMin", queryParams.MinDuration))
	}
	if len(queryParams.MaxDuration) != 0 {
		query = query + " AND durationNano <= @durationNanoMax"
		args = append(args, clickhouse.Named("durationNanoMax", queryParams.MaxDuration))
	}

	query = getStatusFilters(query, queryParams.Status, excludeMap)

	tagFilters := []model.TagFilters{}

	finalQuery := fmt.Sprintf(`SELECT DISTINCT arrayJoin(tagMap.keys) as tagKeys FROM %s.%s WHERE timestamp >= @timestampL AND timestamp <= @timestampU`, r.traceDB, r.indexTable)
	// Alternative query: SELECT groupUniqArrayArray(mapKeys(tagMap)) as tagKeys  FROM signoz_index_v2
	finalQuery += query
	err := r.db.Select(ctx, &tagFilters, finalQuery, args...)

	zap.S().Info(query)

	if err != nil {
		zap.S().Debug("Error in processing sql query: ", err)
		return nil, &model.ApiError{Typ: model.ErrorExec, Err: fmt.Errorf("Error in processing sql query")}
	}
	tagFilters = excludeTags(ctx, tagFilters)

	return &tagFilters, nil
}

func excludeTags(ctx context.Context, tags []model.TagFilters) []model.TagFilters {
	excludedTagsMap := map[string]bool{
		"http.code":           true,
		"http.route":          true,
		"http.method":         true,
		"http.url":            true,
		"http.status_code":    true,
		"http.host":           true,
		"messaging.system":    true,
		"messaging.operation": true,
		"component":           true,
		"error":               true,
		"service.name":        true,
	}
	var newTags []model.TagFilters
	for _, tag := range tags {
		_, ok := excludedTagsMap[tag.TagKeys]
		if !ok {
			newTags = append(newTags, tag)
		}
	}
	return newTags
}

func (r *ClickHouseReader) GetTagValues(ctx context.Context, queryParams *model.TagFilterParams) (*[]model.TagValues, *model.ApiError) {

	excludeMap := make(map[string]struct{})
	for _, e := range queryParams.Exclude {
		if e == constants.OperationRequest {
			excludeMap[constants.OperationDB] = struct{}{}
			continue
		}
		excludeMap[e] = struct{}{}
	}

	var query string
	args := []interface{}{clickhouse.Named("timestampL", strconv.FormatInt(queryParams.Start.UnixNano(), 10)), clickhouse.Named("timestampU", strconv.FormatInt(queryParams.End.UnixNano(), 10))}
	if len(queryParams.TraceID) > 0 {
		args = buildFilterArrayQuery(ctx, excludeMap, queryParams.TraceID, constants.TraceID, &query, args)
	}
	if len(queryParams.ServiceName) > 0 {
		args = buildFilterArrayQuery(ctx, excludeMap, queryParams.ServiceName, constants.ServiceName, &query, args)
	}
	if len(queryParams.HttpRoute) > 0 {
		args = buildFilterArrayQuery(ctx, excludeMap, queryParams.HttpRoute, constants.HttpRoute, &query, args)
	}
	if len(queryParams.HttpCode) > 0 {
		args = buildFilterArrayQuery(ctx, excludeMap, queryParams.HttpCode, constants.HttpCode, &query, args)
	}
	if len(queryParams.HttpHost) > 0 {
		args = buildFilterArrayQuery(ctx, excludeMap, queryParams.HttpHost, constants.HttpHost, &query, args)
	}
	if len(queryParams.HttpMethod) > 0 {
		args = buildFilterArrayQuery(ctx, excludeMap, queryParams.HttpMethod, constants.HttpMethod, &query, args)
	}
	if len(queryParams.HttpUrl) > 0 {
		args = buildFilterArrayQuery(ctx, excludeMap, queryParams.HttpUrl, constants.HttpUrl, &query, args)
	}
	if len(queryParams.Component) > 0 {
		args = buildFilterArrayQuery(ctx, excludeMap, queryParams.Component, constants.Component, &query, args)
	}
	if len(queryParams.Operation) > 0 {
		args = buildFilterArrayQuery(ctx, excludeMap, queryParams.Operation, constants.OperationDB, &query, args)
	}
	if len(queryParams.MinDuration) != 0 {
		query = query + " AND durationNano >= @durationNanoMin"
		args = append(args, clickhouse.Named("durationNanoMin", queryParams.MinDuration))
	}
	if len(queryParams.MaxDuration) != 0 {
		query = query + " AND durationNano <= @durationNanoMax"
		args = append(args, clickhouse.Named("durationNanoMax", queryParams.MaxDuration))
	}

	query = getStatusFilters(query, queryParams.Status, excludeMap)

	tagValues := []model.TagValues{}

	finalQuery := fmt.Sprintf(`SELECT tagMap[@key] as tagValues FROM %s.%s WHERE timestamp >= @timestampL AND timestamp <= @timestampU`, r.traceDB, r.indexTable)
	finalQuery += query
	finalQuery += " GROUP BY tagMap[@key]"
	args = append(args, clickhouse.Named("key", queryParams.TagKey))
	err := r.db.Select(ctx, &tagValues, finalQuery, args...)

	zap.S().Info(query)

	if err != nil {
		zap.S().Debug("Error in processing sql query: ", err)
		return nil, &model.ApiError{Typ: model.ErrorExec, Err: fmt.Errorf("Error in processing sql query")}
	}

	cleanedTagValues := []model.TagValues{}
	for _, e := range tagValues {
		if e.TagValues != "" {
			cleanedTagValues = append(cleanedTagValues, e)
		}
	}
	return &cleanedTagValues, nil
}

func (r *ClickHouseReader) GetTopOperations(ctx context.Context, queryParams *model.GetTopOperationsParams) (*[]model.TopOperationsItem, *model.ApiError) {

	namedArgs := []interface{}{
		clickhouse.Named("start", strconv.FormatInt(queryParams.Start.UnixNano(), 10)),
		clickhouse.Named("end", strconv.FormatInt(queryParams.End.UnixNano(), 10)),
		clickhouse.Named("serviceName", queryParams.ServiceName),
	}

	var topOperationsItems []model.TopOperationsItem

	query := fmt.Sprintf(`
		SELECT
			quantile(0.5)(durationNano) as p50,
			quantile(0.95)(durationNano) as p95,
			quantile(0.99)(durationNano) as p99,
			COUNT(*) as numCalls,
			name
		FROM %s.%s
		WHERE serviceName = @serviceName AND timestamp>= @start AND timestamp<= @end`,
		r.traceDB, r.indexTable,
	)
	args := []interface{}{}
	args = append(args, namedArgs...)
	args, errStatus := buildQueryWithTagParams(ctx, queryParams.Tags, &query, args)
	if errStatus != nil {
		return nil, errStatus
	}
	query += " GROUP BY name ORDER BY p99 DESC LIMIT 10"
	err := r.db.Select(ctx, &topOperationsItems, query, args...)

	zap.S().Debug(query)

	if err != nil {
		zap.S().Error("Error in processing sql query: ", err)
		return nil, &model.ApiError{Typ: model.ErrorExec, Err: fmt.Errorf("Error in processing sql query")}
	}

	if topOperationsItems == nil {
		topOperationsItems = []model.TopOperationsItem{}
	}

	return &topOperationsItems, nil
}

func (r *ClickHouseReader) GetUsage(ctx context.Context, queryParams *model.GetUsageParams) (*[]model.UsageItem, error) {

	var usageItems []model.UsageItem
	namedArgs := []interface{}{
		clickhouse.Named("interval", queryParams.StepHour),
		clickhouse.Named("start", strconv.FormatInt(queryParams.Start.UnixNano(), 10)),
		clickhouse.Named("end", strconv.FormatInt(queryParams.End.UnixNano(), 10)),
	}
	var query string
	if len(queryParams.ServiceName) != 0 {
		namedArgs = append(namedArgs, clickhouse.Named("serviceName", queryParams.ServiceName))
		query = fmt.Sprintf("SELECT toStartOfInterval(timestamp, INTERVAL @interval HOUR) as time, sum(count) as count FROM %s.%s WHERE service_name=@serviceName AND timestamp>=@start AND timestamp<=@end GROUP BY time ORDER BY time ASC", r.traceDB, r.usageExplorerTable)
	} else {
		query = fmt.Sprintf("SELECT toStartOfInterval(timestamp, INTERVAL @interval HOUR) as time, sum(count) as count FROM %s.%s WHERE timestamp>=@start AND timestamp<=@end GROUP BY time ORDER BY time ASC", r.traceDB, r.usageExplorerTable)
	}

	err := r.db.Select(ctx, &usageItems, query, namedArgs...)

	zap.S().Info(query)

	if err != nil {
		zap.S().Debug("Error in processing sql query: ", err)
		return nil, fmt.Errorf("Error in processing sql query")
	}

	for i := range usageItems {
		usageItems[i].Timestamp = uint64(usageItems[i].Time.UnixNano())
	}

	if usageItems == nil {
		usageItems = []model.UsageItem{}
	}

	return &usageItems, nil
}

func (r *ClickHouseReader) SearchTraces(ctx context.Context, traceId string, spanId string, levelUp int, levelDown int) (*[]model.SearchSpansResult, error) {

	var searchScanResponses []model.SearchSpanDBResponseItem
	query := fmt.Sprintf("SELECT timestamp, traceID, model FROM %s.%s WHERE traceID=$1", r.traceDB, r.spansTable)
	start := time.Now()

	err := r.db.Select(ctx, &searchScanResponses, query, traceId)

	zap.S().Info(query)

	if err != nil {
		zap.S().Debug("Error in processing sql query: ", err)
		return nil, fmt.Errorf("Error in processing sql query")
	}
	end := time.Now()
	zap.S().Debug("getTraceSQLQuery took: ", end.Sub(start))
	searchSpansResult := []model.SearchSpansResult{{
		Columns: []string{"__time", "SpanId", "TraceId", "ServiceName", "Name", "Kind", "DurationNano", "TagsKeys", "TagsValues", "References", "Events", "HasError"},
		Events:  make([][]interface{}, len(searchScanResponses)),
	},
	}
	searchSpanResponses := []model.SearchSpanResponseItem{}
	start = time.Now()
	for _, item := range searchScanResponses {
		var jsonItem model.SearchSpanResponseItem
		easyjson.Unmarshal([]byte(item.Model), &jsonItem)
		jsonItem.TimeUnixNano = uint64(item.Timestamp.UnixNano() / 1000000)
		searchSpanResponses = append(searchSpanResponses, jsonItem)
	}
	end = time.Now()
	zap.S().Debug("getTraceSQLQuery unmarshal took: ", end.Sub(start))
	// fmt.Println(size.Of(searchScanResponses))
	// fmt.Println(size.Of(searchSpanResponses))
	// fmt.Println(size.Of(searchSpansResult))
	spanLimit, err := strconv.Atoi(constants.SpanLimitStr)
	if err != nil {
		zap.S().Error("Error during strconv.Atoi() on SPAN_LIMIT env variable: ", err)
		return nil, err
	}
	if len(searchScanResponses) > spanLimit && spanId != "" {
		start = time.Now()
		searchSpansResult, err = smartTraceAlgorithm(searchSpanResponses, spanId, levelUp, levelDown, spanLimit)
		if err != nil {
			return nil, err
		}
		end = time.Now()
		zap.S().Debug("smartTraceAlgo took: ", end.Sub(start))
	} else {
		for i, item := range searchSpanResponses {
			spanEvents := item.GetValues()
			searchSpansResult[0].Events[i] = spanEvents
		}
	}

	return &searchSpansResult, nil

}

func smartTraceAlgorithm(payload []model.SearchSpanResponseItem, targetSpanId string, levelUp int, levelDown int, spanLimit int) ([]model.SearchSpansResult, error) {
	var spans []*model.Span
	for _, spanItem := range payload {
		var parentID string
		if len(spanItem.References) > 0 && spanItem.References[0].RefType == "CHILD_OF" {
			parentID = spanItem.References[0].SpanId
		}
		span := &model.Span{
			TimeUnixNano: spanItem.TimeUnixNano,
			SpanID:       spanItem.SpanID,
			TraceID:      spanItem.TraceID,
			ServiceName:  spanItem.ServiceName,
			Name:         spanItem.Name,
			Kind:         spanItem.Kind,
			DurationNano: spanItem.DurationNano,
			TagMap:       spanItem.TagMap,
			ParentID:     parentID,
			Events:       spanItem.Events,
			HasError:     spanItem.HasError,
		}
		spans = append(spans, span)
	}

	roots, err := buildSpanTrees(&spans)
	if err != nil {
		return nil, err
	}
	targetSpan := &model.Span{}
	for _, root := range roots {
		targetSpan, err = breadthFirstSearch(root, targetSpanId)
		if targetSpan != nil {
			break
		}
		if err != nil {
			zap.S().Error("Error during BreadthFirstSearch(): ", err)
			return nil, err
		}
	}
	if targetSpan == nil {
		return nil, errors.New("Span not found")
	}

	parents := []*model.Span{}
	preParent := targetSpan
	for i := 0; i < levelUp+1; i++ {
		if i == levelUp {
			preParent.ParentID = ""
		}
		if spanLimit-len(preParent.Children) <= 0 {
			parents = append(parents, preParent)
			parents = append(parents, preParent.Children[:spanLimit]...)
			spanLimit -= (len(preParent.Children[:spanLimit]) + 1)
			preParent.ParentID = ""
			break
		}
		parents = append(parents, preParent)
		parents = append(parents, preParent.Children...)
		spanLimit -= (len(preParent.Children) + 1)
		preParent = preParent.ParentSpan
		if preParent == nil {
			break
		}
	}
	preParents := []*model.Span{targetSpan}
	children := []*model.Span{}

	for i := 0; i < levelDown && len(preParents) != 0 && spanLimit > 0; i++ {
		parents := []*model.Span{}
		for _, parent := range preParents {
			if spanLimit-len(parent.Children) <= 0 {
				children = append(children, parent.Children[:spanLimit]...)
				spanLimit -= len(parent.Children[:spanLimit])
				break
			}
			children = append(children, parent.Children...)
			parents = append(parents, parent.Children...)
		}
		preParents = parents
	}
	resultSpansSet := make(map[*model.Span]struct{})
	resultSpansSet[targetSpan] = struct{}{}
	for _, parent := range parents {
		resultSpansSet[parent] = struct{}{}
	}
	for _, child := range children {
		resultSpansSet[child] = struct{}{}
	}
	// resultSpans = append(resultSpans, parents...)
	// resultSpans = append(resultSpans, children...)
	// resultSpans = append(resultSpans, targetSpan)
	searchSpansResult := []model.SearchSpansResult{{
		Columns: []string{"__time", "SpanId", "TraceId", "ServiceName", "Name", "Kind", "DurationNano", "TagsKeys", "TagsValues", "References", "Events", "HasError"},
		Events:  make([][]interface{}, len(resultSpansSet)),
	},
	}
	resultSpans := []*model.Span{}
	for i := range resultSpansSet {
		resultSpans = append(resultSpans, i)
	}
	for i, item := range resultSpans {
		references := []model.OtelSpanRef{
			{
				TraceId: item.TraceID,
				SpanId:  item.ParentID,
				RefType: "CHILD_OF",
			},
		}

		referencesStringArray := []string{}
		for _, item := range references {
			referencesStringArray = append(referencesStringArray, item.ToString())
		}
		keys := make([]string, 0, len(item.TagMap))
		values := make([]string, 0, len(item.TagMap))

		for k, v := range item.TagMap {
			keys = append(keys, k)
			values = append(values, v)
		}
		if item.Events == nil {
			item.Events = []string{}
		}
		searchSpansResult[0].Events[i] = []interface{}{
			item.TimeUnixNano,
			item.SpanID,
			item.TraceID,
			item.ServiceName,
			item.Name,
			strconv.Itoa(int(item.Kind)),
			strconv.FormatInt(item.DurationNano, 10),
			keys,
			values,
			referencesStringArray,
			item.Events,
			item.HasError,
		}
	}
	return searchSpansResult, nil
}

func buildSpanTrees(spansPtr *[]*model.Span) ([]*model.Span, error) {
	var roots []*model.Span
	spans := *spansPtr
	mapOfSpans := make(map[string]*model.Span, len(spans))

	for _, span := range spans {
		if span.ParentID == "" {
			roots = append(roots, span)
		}
		mapOfSpans[span.SpanID] = span
	}

	// if roots == nil {
	// zap.S().Debug("No root span found")
	// roots = []*model.Span{{
	// 	SpanID:  "fakeRootSpan",
	// 	TraceID: spans[0].TraceID,
	// }}
	// }

	for _, span := range spans {
		if span.ParentID == "" {
			continue
		}
		parent := mapOfSpans[span.ParentID]
		if parent == nil {
			// zap.S().Debug("Parent Span not found parent_id: ", span.ParentID)
			roots = append(roots, span)
			span.ParentID = ""
			continue
		}

		span.ParentSpan = parent
		parent.Children = append(parent.Children, span)
	}

	return roots, nil
}

func breadthFirstSearch(spansPtr *model.Span, targetId string) (*model.Span, error) {
	queue := []*model.Span{spansPtr}
	visited := make(map[string]bool)

	for len(queue) > 0 {
		current := queue[0]
		visited[current.SpanID] = true
		queue = queue[1:]
		if current.SpanID == targetId {
			// fmt.Println("Found span with id: ", current)
			return current, nil
		}

		for _, child := range current.Children {
			if ok, _ := visited[child.SpanID]; !ok {
				queue = append(queue, child)
			}
		}
	}
	return nil, nil
}

func interfaceArrayToStringArray(array []interface{}) []string {
	var strArray []string
	for _, item := range array {
		strArray = append(strArray, item.(string))
	}
	return strArray
}

func (r *ClickHouseReader) GetDependencyGraph(ctx context.Context, queryParams *model.GetServicesParams) (*[]model.ServiceMapDependencyResponseItem, error) {

	response := []model.ServiceMapDependencyResponseItem{}

	args := []interface{}{}
	args = append(args,
		clickhouse.Named("start", uint64(queryParams.Start.Unix())),
		clickhouse.Named("end", uint64(queryParams.End.Unix())),
		clickhouse.Named("duration", uint64(queryParams.End.Unix()-queryParams.Start.Unix())),
	)

	query := fmt.Sprintf(`
		WITH
			quantilesMergeState(0.5, 0.75, 0.9, 0.95, 0.99)(duration_quantiles_state) AS duration_quantiles_state,
			finalizeAggregation(duration_quantiles_state) AS result
		SELECT
			src as parent,
			dest as child,
			result[1] AS p50,
			result[2] AS p75,
			result[3] AS p90,
			result[4] AS p95,
			result[5] AS p99,
			sum(total_count) as callCount,
			sum(total_count)/ @duration AS callRate,
			sum(error_count)/sum(total_count) as errorRate
		FROM %s.%s
		WHERE toUInt64(toDateTime(timestamp)) >= @start AND toUInt64(toDateTime(timestamp)) <= @end
		GROUP BY
			src,
			dest`,
		r.traceDB, r.dependencyGraphTable,
	)

	zap.S().Debug(query, args)

	err := r.db.Select(ctx, &response, query, args...)

	if err != nil {
		zap.S().Error("Error in processing sql query: ", err)
		return nil, fmt.Errorf("Error in processing sql query")
	}

	return &response, nil
}

func (r *ClickHouseReader) GetFilteredSpansAggregates(ctx context.Context, queryParams *model.GetFilteredSpanAggregatesParams) (*model.GetFilteredSpansAggregatesResponse, *model.ApiError) {

	excludeMap := make(map[string]struct{})
	for _, e := range queryParams.Exclude {
		if e == constants.OperationRequest {
			excludeMap[constants.OperationDB] = struct{}{}
			continue
		}
		excludeMap[e] = struct{}{}
	}

	SpanAggregatesDBResponseItems := []model.SpanAggregatesDBResponseItem{}

	aggregation_query := ""
	if queryParams.Dimension == "duration" {
		switch queryParams.AggregationOption {
		case "p50":
			aggregation_query = " quantile(0.50)(durationNano) as float64Value "
		case "p95":
			aggregation_query = " quantile(0.95)(durationNano) as float64Value "
		case "p90":
			aggregation_query = " quantile(0.90)(durationNano) as float64Value "
		case "p99":
			aggregation_query = " quantile(0.99)(durationNano) as float64Value "
		case "max":
			aggregation_query = " max(durationNano) as value "
		case "min":
			aggregation_query = " min(durationNano) as value "
		case "avg":
			aggregation_query = " avg(durationNano) as float64Value "
		case "sum":
			aggregation_query = " sum(durationNano) as value "
		default:
			return nil, &model.ApiError{Typ: model.ErrorBadData, Err: fmt.Errorf("Aggregate type: %s not supported", queryParams.AggregationOption)}
		}
	} else if queryParams.Dimension == "calls" {
		aggregation_query = " count(*) as value "
	}

	args := []interface{}{clickhouse.Named("timestampL", strconv.FormatInt(queryParams.Start.UnixNano(), 10)), clickhouse.Named("timestampU", strconv.FormatInt(queryParams.End.UnixNano(), 10))}

	var query string
	if queryParams.GroupBy != "" {
		switch queryParams.GroupBy {
		case constants.ServiceName:
			query = fmt.Sprintf("SELECT toStartOfInterval(timestamp, INTERVAL %d minute) as time, serviceName as groupBy, %s FROM %s.%s WHERE timestamp >= @timestampL AND timestamp <= @timestampU", queryParams.StepSeconds/60, aggregation_query, r.traceDB, r.indexTable)
		case constants.HttpCode:
			query = fmt.Sprintf("SELECT toStartOfInterval(timestamp, INTERVAL %d minute) as time, httpCode as groupBy, %s FROM %s.%s WHERE timestamp >= @timestampL AND timestamp <= @timestampU", queryParams.StepSeconds/60, aggregation_query, r.traceDB, r.indexTable)
		case constants.HttpMethod:
			query = fmt.Sprintf("SELECT toStartOfInterval(timestamp, INTERVAL %d minute) as time, httpMethod as groupBy, %s FROM %s.%s WHERE timestamp >= @timestampL AND timestamp <= @timestampU", queryParams.StepSeconds/60, aggregation_query, r.traceDB, r.indexTable)
		case constants.HttpUrl:
			query = fmt.Sprintf("SELECT toStartOfInterval(timestamp, INTERVAL %d minute) as time, httpUrl as groupBy, %s FROM %s.%s WHERE timestamp >= @timestampL AND timestamp <= @timestampU", queryParams.StepSeconds/60, aggregation_query, r.traceDB, r.indexTable)
		case constants.HttpRoute:
			query = fmt.Sprintf("SELECT toStartOfInterval(timestamp, INTERVAL %d minute) as time, httpRoute as groupBy, %s FROM %s.%s WHERE timestamp >= @timestampL AND timestamp <= @timestampU", queryParams.StepSeconds/60, aggregation_query, r.traceDB, r.indexTable)
		case constants.HttpHost:
			query = fmt.Sprintf("SELECT toStartOfInterval(timestamp, INTERVAL %d minute) as time, httpHost as groupBy, %s FROM %s.%s WHERE timestamp >= @timestampL AND timestamp <= @timestampU", queryParams.StepSeconds/60, aggregation_query, r.traceDB, r.indexTable)
		case constants.DBName:
			query = fmt.Sprintf("SELECT toStartOfInterval(timestamp, INTERVAL %d minute) as time, dbName as groupBy, %s FROM %s.%s WHERE timestamp >= @timestampL AND timestamp <= @timestampU", queryParams.StepSeconds/60, aggregation_query, r.traceDB, r.indexTable)
		case constants.DBOperation:
			query = fmt.Sprintf("SELECT toStartOfInterval(timestamp, INTERVAL %d minute) as time, dbOperation as groupBy, %s FROM %s.%s WHERE timestamp >= @timestampL AND timestamp <= @timestampU", queryParams.StepSeconds/60, aggregation_query, r.traceDB, r.indexTable)
		case constants.OperationRequest:
			query = fmt.Sprintf("SELECT toStartOfInterval(timestamp, INTERVAL %d minute) as time, name as groupBy, %s FROM %s.%s WHERE timestamp >= @timestampL AND timestamp <= @timestampU", queryParams.StepSeconds/60, aggregation_query, r.traceDB, r.indexTable)
		case constants.MsgSystem:
			query = fmt.Sprintf("SELECT toStartOfInterval(timestamp, INTERVAL %d minute) as time, msgSystem as groupBy, %s FROM %s.%s WHERE timestamp >= @timestampL AND timestamp <= @timestampU", queryParams.StepSeconds/60, aggregation_query, r.traceDB, r.indexTable)
		case constants.MsgOperation:
			query = fmt.Sprintf("SELECT toStartOfInterval(timestamp, INTERVAL %d minute) as time, msgOperation as groupBy, %s FROM %s.%s WHERE timestamp >= @timestampL AND timestamp <= @timestampU", queryParams.StepSeconds/60, aggregation_query, r.traceDB, r.indexTable)
		case constants.DBSystem:
			query = fmt.Sprintf("SELECT toStartOfInterval(timestamp, INTERVAL %d minute) as time, dbSystem as groupBy, %s FROM %s.%s WHERE timestamp >= @timestampL AND timestamp <= @timestampU", queryParams.StepSeconds/60, aggregation_query, r.traceDB, r.indexTable)
		case constants.Component:
			query = fmt.Sprintf("SELECT toStartOfInterval(timestamp, INTERVAL %d minute) as time, component as groupBy, %s FROM %s.%s WHERE timestamp >= @timestampL AND timestamp <= @timestampU", queryParams.StepSeconds/60, aggregation_query, r.traceDB, r.indexTable)
		case constants.RPCMethod:
			query = fmt.Sprintf("SELECT toStartOfInterval(timestamp, INTERVAL %d minute) as time, rpcMethod as groupBy, %s FROM %s.%s WHERE timestamp >= @timestampL AND timestamp <= @timestampU", queryParams.StepSeconds/60, aggregation_query, r.traceDB, r.indexTable)
		case constants.ResponseStatusCode:
			query = fmt.Sprintf("SELECT toStartOfInterval(timestamp, INTERVAL %d minute) as time, responseStatusCode as groupBy, %s FROM %s.%s WHERE timestamp >= @timestampL AND timestamp <= @timestampU", queryParams.StepSeconds/60, aggregation_query, r.traceDB, r.indexTable)

		default:
			return nil, &model.ApiError{Typ: model.ErrorBadData, Err: fmt.Errorf("groupBy type: %s not supported", queryParams.GroupBy)}
		}
	} else {
		query = fmt.Sprintf("SELECT toStartOfInterval(timestamp, INTERVAL %d minute) as time, %s FROM %s.%s WHERE timestamp >= @timestampL AND timestamp <= @timestampU", queryParams.StepSeconds/60, aggregation_query, r.traceDB, r.indexTable)
	}

	if len(queryParams.TraceID) > 0 {
		args = buildFilterArrayQuery(ctx, excludeMap, queryParams.TraceID, constants.TraceID, &query, args)
	}
	if len(queryParams.ServiceName) > 0 {
		args = buildFilterArrayQuery(ctx, excludeMap, queryParams.ServiceName, constants.ServiceName, &query, args)
	}
	if len(queryParams.HttpRoute) > 0 {
		args = buildFilterArrayQuery(ctx, excludeMap, queryParams.HttpRoute, constants.HttpRoute, &query, args)
	}
	if len(queryParams.HttpCode) > 0 {
		args = buildFilterArrayQuery(ctx, excludeMap, queryParams.HttpCode, constants.HttpCode, &query, args)
	}
	if len(queryParams.HttpHost) > 0 {
		args = buildFilterArrayQuery(ctx, excludeMap, queryParams.HttpHost, constants.HttpHost, &query, args)
	}
	if len(queryParams.HttpMethod) > 0 {
		args = buildFilterArrayQuery(ctx, excludeMap, queryParams.HttpMethod, constants.HttpMethod, &query, args)
	}
	if len(queryParams.HttpUrl) > 0 {
		args = buildFilterArrayQuery(ctx, excludeMap, queryParams.HttpUrl, constants.HttpUrl, &query, args)
	}
	if len(queryParams.Component) > 0 {
		args = buildFilterArrayQuery(ctx, excludeMap, queryParams.Component, constants.Component, &query, args)
	}
	if len(queryParams.Operation) > 0 {
		args = buildFilterArrayQuery(ctx, excludeMap, queryParams.Operation, constants.OperationDB, &query, args)
	}
	if len(queryParams.RPCMethod) > 0 {
		args = buildFilterArrayQuery(ctx, excludeMap, queryParams.RPCMethod, constants.RPCMethod, &query, args)
	}
	if len(queryParams.ResponseStatusCode) > 0 {
		args = buildFilterArrayQuery(ctx, excludeMap, queryParams.ResponseStatusCode, constants.ResponseStatusCode, &query, args)
	}
	if len(queryParams.MinDuration) != 0 {
		query = query + " AND durationNano >= @durationNanoMin"
		args = append(args, clickhouse.Named("durationNanoMin", queryParams.MinDuration))
	}
	if len(queryParams.MaxDuration) != 0 {
		query = query + " AND durationNano <= @durationNanoMax"
		args = append(args, clickhouse.Named("durationNanoMax", queryParams.MaxDuration))
	}
	query = getStatusFilters(query, queryParams.Status, excludeMap)

	if len(queryParams.Kind) != 0 {
		query = query + " AND kind = @kind"
		args = append(args, clickhouse.Named("kind", queryParams.Kind))
	}

	args, errStatus := buildQueryWithTagParams(ctx, queryParams.Tags, &query, args)
	if errStatus != nil {
		return nil, errStatus
	}

	if queryParams.GroupBy != "" {
		switch queryParams.GroupBy {
		case constants.ServiceName:
			query = query + " GROUP BY time, serviceName as groupBy ORDER BY time"
		case constants.HttpCode:
			query = query + " GROUP BY time, httpCode as groupBy ORDER BY time"
		case constants.HttpMethod:
			query = query + " GROUP BY time, httpMethod as groupBy ORDER BY time"
		case constants.HttpUrl:
			query = query + " GROUP BY time, httpUrl as groupBy ORDER BY time"
		case constants.HttpRoute:
			query = query + " GROUP BY time, httpRoute as groupBy ORDER BY time"
		case constants.HttpHost:
			query = query + " GROUP BY time, httpHost as groupBy ORDER BY time"
		case constants.DBName:
			query = query + " GROUP BY time, dbName as groupBy ORDER BY time"
		case constants.DBOperation:
			query = query + " GROUP BY time, dbOperation as groupBy ORDER BY time"
		case constants.OperationRequest:
			query = query + " GROUP BY time, name as groupBy ORDER BY time"
		case constants.MsgSystem:
			query = query + " GROUP BY time, msgSystem as groupBy ORDER BY time"
		case constants.MsgOperation:
			query = query + " GROUP BY time, msgOperation as groupBy ORDER BY time"
		case constants.DBSystem:
			query = query + " GROUP BY time, dbSystem as groupBy ORDER BY time"
		case constants.Component:
			query = query + " GROUP BY time, component as groupBy ORDER BY time"
		case constants.RPCMethod:
			query = query + " GROUP BY time, rpcMethod as groupBy ORDER BY time"
		case constants.ResponseStatusCode:
			query = query + " GROUP BY time, responseStatusCode as groupBy ORDER BY time"

		default:
			return nil, &model.ApiError{Typ: model.ErrorBadData, Err: fmt.Errorf("groupBy type: %s not supported", queryParams.GroupBy)}
		}
	} else {
		query = query + " GROUP BY time ORDER BY time"
	}

	err := r.db.Select(ctx, &SpanAggregatesDBResponseItems, query, args...)

	zap.S().Info(query)

	if err != nil {
		zap.S().Debug("Error in processing sql query: ", err)
		return nil, &model.ApiError{Typ: model.ErrorExec, Err: fmt.Errorf("Error in processing sql query")}
	}

	GetFilteredSpansAggregatesResponse := model.GetFilteredSpansAggregatesResponse{
		Items: map[int64]model.SpanAggregatesResponseItem{},
	}

	for i := range SpanAggregatesDBResponseItems {
		if SpanAggregatesDBResponseItems[i].Value == 0 {
			SpanAggregatesDBResponseItems[i].Value = uint64(SpanAggregatesDBResponseItems[i].Float64Value)
		}
		SpanAggregatesDBResponseItems[i].Timestamp = int64(SpanAggregatesDBResponseItems[i].Time.UnixNano())
		SpanAggregatesDBResponseItems[i].FloatValue = float32(SpanAggregatesDBResponseItems[i].Value)
		if queryParams.AggregationOption == "rate_per_sec" {
			SpanAggregatesDBResponseItems[i].FloatValue = float32(SpanAggregatesDBResponseItems[i].Value) / float32(queryParams.StepSeconds)
		}
		if responseElement, ok := GetFilteredSpansAggregatesResponse.Items[SpanAggregatesDBResponseItems[i].Timestamp]; !ok {
			if queryParams.GroupBy != "" && SpanAggregatesDBResponseItems[i].GroupBy != "" {
				GetFilteredSpansAggregatesResponse.Items[SpanAggregatesDBResponseItems[i].Timestamp] = model.SpanAggregatesResponseItem{
					Timestamp: SpanAggregatesDBResponseItems[i].Timestamp,
					GroupBy:   map[string]float32{SpanAggregatesDBResponseItems[i].GroupBy: SpanAggregatesDBResponseItems[i].FloatValue},
				}
			} else if queryParams.GroupBy == "" {
				GetFilteredSpansAggregatesResponse.Items[SpanAggregatesDBResponseItems[i].Timestamp] = model.SpanAggregatesResponseItem{
					Timestamp: SpanAggregatesDBResponseItems[i].Timestamp,
					Value:     SpanAggregatesDBResponseItems[i].FloatValue,
				}
			}

		} else {
			if queryParams.GroupBy != "" && SpanAggregatesDBResponseItems[i].GroupBy != "" {
				responseElement.GroupBy[SpanAggregatesDBResponseItems[i].GroupBy] = SpanAggregatesDBResponseItems[i].FloatValue
			}
			GetFilteredSpansAggregatesResponse.Items[SpanAggregatesDBResponseItems[i].Timestamp] = responseElement
		}
	}

	return &GetFilteredSpansAggregatesResponse, nil
}

// SetTTL sets the TTL for traces or metrics or logs tables.
// This is an async API which creates goroutines to set TTL.
// Status of TTL update is tracked with ttl_status table in sqlite db.
func (r *ClickHouseReader) SetTTL(ctx context.Context,
	params *model.TTLParams) (*model.SetTTLResponseItem, *model.ApiError) {
	// Keep only latest 100 transactions/requests
	r.deleteTtlTransactions(ctx, 100)
	var req, tableName string
	// uuid is used as transaction id
	uuidWithHyphen := uuid.New()
	uuid := strings.Replace(uuidWithHyphen.String(), "-", "", -1)

	coldStorageDuration := -1
	if len(params.ColdStorageVolume) > 0 {
		coldStorageDuration = int(params.ToColdStorageDuration)
	}

	switch params.Type {
	case constants.TraceTTL:
		tableNameArray := []string{signozTraceDBName + "." + signozTraceTableName, signozTraceDBName + "." + signozDurationMVTable, signozTraceDBName + "." + signozSpansTable, signozTraceDBName + "." + signozErrorIndexTable, signozTraceDBName + "." + signozUsageExplorerTable, signozTraceDBName + "." + defaultDependencyGraphTable}
		for _, tableName = range tableNameArray {
			statusItem, err := r.checkTTLStatusItem(ctx, tableName)
			if err != nil {
				return nil, &model.ApiError{Typ: model.ErrorExec, Err: fmt.Errorf("Error in processing ttl_status check sql query")}
			}
			if statusItem.Status == constants.StatusPending {
				return nil, &model.ApiError{Typ: model.ErrorConflict, Err: fmt.Errorf("TTL is already running")}
			}
		}
		for _, tableName := range tableNameArray {
			// TODO: DB queries should be implemented with transactional statements but currently clickhouse doesn't support them. Issue: https://github.com/ClickHouse/ClickHouse/issues/22086
			go func(tableName string) {
				_, dbErr := r.localDB.Exec("INSERT INTO ttl_status (transaction_id, created_at, updated_at, table_name, ttl, status, cold_storage_ttl) VALUES (?, ?, ?, ?, ?, ?, ?)", uuid, time.Now(), time.Now(), tableName, params.DelDuration, constants.StatusPending, coldStorageDuration)
				if dbErr != nil {
					zap.S().Error(fmt.Errorf("Error in inserting to ttl_status table: %s", dbErr.Error()))
					return
				}
				req = fmt.Sprintf(
					"ALTER TABLE %v MODIFY TTL toDateTime(timestamp) + INTERVAL %v SECOND DELETE",
					tableName, params.DelDuration)
				if len(params.ColdStorageVolume) > 0 {
					req += fmt.Sprintf(", toDateTime(timestamp) + INTERVAL %v SECOND TO VOLUME '%s'",
						params.ToColdStorageDuration, params.ColdStorageVolume)
				}
				err := r.setColdStorage(context.Background(), tableName, params.ColdStorageVolume)
				if err != nil {
					zap.S().Error(fmt.Errorf("Error in setting cold storage: %s", err.Err.Error()))
					statusItem, err := r.checkTTLStatusItem(ctx, tableName)
					if err == nil {
						_, dbErr := r.localDB.Exec("UPDATE ttl_status SET updated_at = ?, status = ? WHERE id = ?", time.Now(), constants.StatusFailed, statusItem.Id)
						if dbErr != nil {
							zap.S().Debug("Error in processing ttl_status update sql query: ", dbErr)
							return
						}
					}
					return
				}
				zap.S().Debugf("Executing TTL request: %s\n", req)
				statusItem, _ := r.checkTTLStatusItem(ctx, tableName)
				if err := r.db.Exec(context.Background(), req); err != nil {
					zap.S().Error(fmt.Errorf("Error in executing set TTL query: %s", err.Error()))
					_, dbErr := r.localDB.Exec("UPDATE ttl_status SET updated_at = ?, status = ? WHERE id = ?", time.Now(), constants.StatusFailed, statusItem.Id)
					if dbErr != nil {
						zap.S().Debug("Error in processing ttl_status update sql query: ", dbErr)
						return
					}
					return
				}
				_, dbErr = r.localDB.Exec("UPDATE ttl_status SET updated_at = ?, status = ? WHERE id = ?", time.Now(), constants.StatusSuccess, statusItem.Id)
				if dbErr != nil {
					zap.S().Debug("Error in processing ttl_status update sql query: ", dbErr)
					return
				}
			}(tableName)
		}

	case constants.MetricsTTL:
		tableName = signozMetricDBName + "." + signozSampleTableName
		statusItem, err := r.checkTTLStatusItem(ctx, tableName)
		if err != nil {
			return nil, &model.ApiError{Typ: model.ErrorExec, Err: fmt.Errorf("Error in processing ttl_status check sql query")}
		}
		if statusItem.Status == constants.StatusPending {
			return nil, &model.ApiError{Typ: model.ErrorConflict, Err: fmt.Errorf("TTL is already running")}
		}
		go func(tableName string) {
			_, dbErr := r.localDB.Exec("INSERT INTO ttl_status (transaction_id, created_at, updated_at, table_name, ttl, status, cold_storage_ttl) VALUES (?, ?, ?, ?, ?, ?, ?)", uuid, time.Now(), time.Now(), tableName, params.DelDuration, constants.StatusPending, coldStorageDuration)
			if dbErr != nil {
				zap.S().Error(fmt.Errorf("Error in inserting to ttl_status table: %s", dbErr.Error()))
				return
			}
			req = fmt.Sprintf(
				"ALTER TABLE %v MODIFY TTL toDateTime(toUInt32(timestamp_ms / 1000), 'UTC') + "+
					"INTERVAL %v SECOND DELETE", tableName, params.DelDuration)
			if len(params.ColdStorageVolume) > 0 {
				req += fmt.Sprintf(", toDateTime(toUInt32(timestamp_ms / 1000), 'UTC')"+
					" + INTERVAL %v SECOND TO VOLUME '%s'",
					params.ToColdStorageDuration, params.ColdStorageVolume)
			}
			err := r.setColdStorage(context.Background(), tableName, params.ColdStorageVolume)
			if err != nil {
				zap.S().Error(fmt.Errorf("Error in setting cold storage: %s", err.Err.Error()))
				statusItem, err := r.checkTTLStatusItem(ctx, tableName)
				if err == nil {
					_, dbErr := r.localDB.Exec("UPDATE ttl_status SET updated_at = ?, status = ? WHERE id = ?", time.Now(), constants.StatusFailed, statusItem.Id)
					if dbErr != nil {
						zap.S().Debug("Error in processing ttl_status update sql query: ", dbErr)
						return
					}
				}
				return
			}
			zap.S().Debugf("Executing TTL request: %s\n", req)
			statusItem, _ := r.checkTTLStatusItem(ctx, tableName)
			if err := r.db.Exec(ctx, req); err != nil {
				zap.S().Error(fmt.Errorf("error while setting ttl. Err=%v", err))
				_, dbErr := r.localDB.Exec("UPDATE ttl_status SET updated_at = ?, status = ? WHERE id = ?", time.Now(), constants.StatusFailed, statusItem.Id)
				if dbErr != nil {
					zap.S().Debug("Error in processing ttl_status update sql query: ", dbErr)
					return
				}
				return
			}
			_, dbErr = r.localDB.Exec("UPDATE ttl_status SET updated_at = ?, status = ? WHERE id = ?", time.Now(), constants.StatusSuccess, statusItem.Id)
			if dbErr != nil {
				zap.S().Debug("Error in processing ttl_status update sql query: ", dbErr)
				return
			}
		}(tableName)
	case constants.LogsTTL:
		tableName = r.logsDB + "." + r.logsTable
		statusItem, err := r.checkTTLStatusItem(ctx, tableName)
		if err != nil {
			return nil, &model.ApiError{Typ: model.ErrorExec, Err: fmt.Errorf("error in processing ttl_status check sql query")}
		}
		if statusItem.Status == constants.StatusPending {
			return nil, &model.ApiError{Typ: model.ErrorConflict, Err: fmt.Errorf("TTL is already running")}
		}
		go func(tableName string) {
			_, dbErr := r.localDB.Exec("INSERT INTO ttl_status (transaction_id, created_at, updated_at, table_name, ttl, status, cold_storage_ttl) VALUES (?, ?, ?, ?, ?, ?, ?)", uuid, time.Now(), time.Now(), tableName, params.DelDuration, constants.StatusPending, coldStorageDuration)
			if dbErr != nil {
				zap.S().Error(fmt.Errorf("error in inserting to ttl_status table: %s", dbErr.Error()))
				return
			}
			req = fmt.Sprintf(
				"ALTER TABLE %v MODIFY TTL toDateTime(timestamp / 1000000000) + "+
					"INTERVAL %v SECOND DELETE", tableName, params.DelDuration)
			if len(params.ColdStorageVolume) > 0 {
				req += fmt.Sprintf(", toDateTime(timestamp / 1000000000)"+
					" + INTERVAL %v SECOND TO VOLUME '%s'",
					params.ToColdStorageDuration, params.ColdStorageVolume)
			}
			err := r.setColdStorage(context.Background(), tableName, params.ColdStorageVolume)
			if err != nil {
				zap.S().Error(fmt.Errorf("error in setting cold storage: %s", err.Err.Error()))
				statusItem, err := r.checkTTLStatusItem(ctx, tableName)
				if err == nil {
					_, dbErr := r.localDB.Exec("UPDATE ttl_status SET updated_at = ?, status = ? WHERE id = ?", time.Now(), constants.StatusFailed, statusItem.Id)
					if dbErr != nil {
						zap.S().Debug("Error in processing ttl_status update sql query: ", dbErr)
						return
					}
				}
				return
			}
			zap.S().Debugf("Executing TTL request: %s\n", req)
			statusItem, _ := r.checkTTLStatusItem(ctx, tableName)
			if err := r.db.Exec(ctx, req); err != nil {
				zap.S().Error(fmt.Errorf("error while setting ttl. Err=%v", err))
				_, dbErr := r.localDB.Exec("UPDATE ttl_status SET updated_at = ?, status = ? WHERE id = ?", time.Now(), constants.StatusFailed, statusItem.Id)
				if dbErr != nil {
					zap.S().Debug("Error in processing ttl_status update sql query: ", dbErr)
					return
				}
				return
			}
			_, dbErr = r.localDB.Exec("UPDATE ttl_status SET updated_at = ?, status = ? WHERE id = ?", time.Now(), constants.StatusSuccess, statusItem.Id)
			if dbErr != nil {
				zap.S().Debug("Error in processing ttl_status update sql query: ", dbErr)
				return
			}
		}(tableName)

	default:
		return nil, &model.ApiError{Typ: model.ErrorExec, Err: fmt.Errorf("error while setting ttl. ttl type should be <metrics|traces>, got %v",
			params.Type)}
	}

	return &model.SetTTLResponseItem{Message: "move ttl has been successfully set up"}, nil
}

func (r *ClickHouseReader) deleteTtlTransactions(ctx context.Context, numberOfTransactionsStore int) {
	_, err := r.localDB.Exec("DELETE FROM ttl_status WHERE transaction_id NOT IN (SELECT distinct transaction_id FROM ttl_status ORDER BY created_at DESC LIMIT ?)", numberOfTransactionsStore)
	if err != nil {
		zap.S().Debug("Error in processing ttl_status delete sql query: ", err)
	}
}

// checkTTLStatusItem checks if ttl_status table has an entry for the given table name
func (r *ClickHouseReader) checkTTLStatusItem(ctx context.Context, tableName string) (model.TTLStatusItem, *model.ApiError) {
	statusItem := []model.TTLStatusItem{}

	query := fmt.Sprintf("SELECT id, status, ttl, cold_storage_ttl FROM ttl_status WHERE table_name = '%s' ORDER BY created_at DESC", tableName)

	err := r.localDB.Select(&statusItem, query)

	zap.S().Info(query)

	if len(statusItem) == 0 {
		return model.TTLStatusItem{}, nil
	}
	if err != nil {
		zap.S().Debug("Error in processing sql query: ", err)
		return model.TTLStatusItem{}, &model.ApiError{Typ: model.ErrorExec, Err: fmt.Errorf("Error in processing ttl_status check sql query")}
	}
	return statusItem[0], nil
}

// setTTLQueryStatus fetches ttl_status table status from DB
func (r *ClickHouseReader) setTTLQueryStatus(ctx context.Context, tableNameArray []string) (string, *model.ApiError) {
	failFlag := false
	status := constants.StatusSuccess
	for _, tableName := range tableNameArray {
		statusItem, err := r.checkTTLStatusItem(ctx, tableName)
		emptyStatusStruct := model.TTLStatusItem{}
		if statusItem == emptyStatusStruct {
			return "", nil
		}
		if err != nil {
			return "", &model.ApiError{Typ: model.ErrorExec, Err: fmt.Errorf("Error in processing ttl_status check sql query")}
		}
		if statusItem.Status == constants.StatusPending && statusItem.UpdatedAt.Unix()-time.Now().Unix() < 3600 {
			status = constants.StatusPending
			return status, nil
		}
		if statusItem.Status == constants.StatusFailed {
			failFlag = true
		}
	}
	if failFlag {
		status = constants.StatusFailed
	}

	return status, nil
}

func (r *ClickHouseReader) setColdStorage(ctx context.Context, tableName string, coldStorageVolume string) *model.ApiError {

	// Set the storage policy for the required table. If it is already set, then setting it again
	// will not a problem.
	if len(coldStorageVolume) > 0 {
		policyReq := fmt.Sprintf("ALTER TABLE %s MODIFY SETTING storage_policy='tiered'", tableName)

		zap.S().Debugf("Executing Storage policy request: %s\n", policyReq)
		if err := r.db.Exec(ctx, policyReq); err != nil {
			zap.S().Error(fmt.Errorf("error while setting storage policy. Err=%v", err))
			return &model.ApiError{Typ: model.ErrorExec, Err: fmt.Errorf("error while setting storage policy. Err=%v", err)}
		}
	}
	return nil
}

// GetDisks returns a list of disks {name, type} configured in clickhouse DB.
func (r *ClickHouseReader) GetDisks(ctx context.Context) (*[]model.DiskItem, *model.ApiError) {
	diskItems := []model.DiskItem{}

	query := "SELECT name,type FROM system.disks"
	if err := r.db.Select(ctx, &diskItems, query); err != nil {
		zap.S().Debug("Error in processing sql query: ", err)
		return nil, &model.ApiError{Typ: model.ErrorExec, Err: fmt.Errorf("error while getting disks. Err=%v", err)}
	}

	zap.S().Infof("Got response: %+v\n", diskItems)

	return &diskItems, nil
}

// GetTTL returns current ttl, expected ttl and past setTTL status for metrics/traces.
func (r *ClickHouseReader) GetTTL(ctx context.Context, ttlParams *model.GetTTLParams) (*model.GetTTLResponseItem, *model.ApiError) {

	parseTTL := func(queryResp string) (int, int) {

		zap.S().Debugf("Parsing TTL from: %s", queryResp)
		deleteTTLExp := regexp.MustCompile(`toIntervalSecond\(([0-9]*)\)`)
		moveTTLExp := regexp.MustCompile(`toIntervalSecond\(([0-9]*)\) TO VOLUME`)

		var delTTL, moveTTL int = -1, -1

		m := deleteTTLExp.FindStringSubmatch(queryResp)
		if len(m) > 1 {
			seconds_int, err := strconv.Atoi(m[1])
			if err != nil {
				return -1, -1
			}
			delTTL = seconds_int / 3600
		}

		m = moveTTLExp.FindStringSubmatch(queryResp)
		if len(m) > 1 {
			seconds_int, err := strconv.Atoi(m[1])
			if err != nil {
				return -1, -1
			}
			moveTTL = seconds_int / 3600
		}

		return delTTL, moveTTL
	}

	getMetricsTTL := func() (*model.DBResponseTTL, *model.ApiError) {
		var dbResp []model.DBResponseTTL

		query := fmt.Sprintf("SELECT engine_full FROM system.tables WHERE name='%v'", signozSampleTableName)

		err := r.db.Select(ctx, &dbResp, query)

		if err != nil {
			zap.S().Error(fmt.Errorf("error while getting ttl. Err=%v", err))
			return nil, &model.ApiError{Typ: model.ErrorExec, Err: fmt.Errorf("error while getting ttl. Err=%v", err)}
		}
		if len(dbResp) == 0 {
			return nil, nil
		} else {
			return &dbResp[0], nil
		}
	}

	getTracesTTL := func() (*model.DBResponseTTL, *model.ApiError) {
		var dbResp []model.DBResponseTTL

		query := fmt.Sprintf("SELECT engine_full FROM system.tables WHERE name='%v' AND database='%v'", signozTraceTableName, signozTraceDBName)

		err := r.db.Select(ctx, &dbResp, query)

		if err != nil {
			zap.S().Error(fmt.Errorf("error while getting ttl. Err=%v", err))
			return nil, &model.ApiError{Typ: model.ErrorExec, Err: fmt.Errorf("error while getting ttl. Err=%v", err)}
		}
		if len(dbResp) == 0 {
			return nil, nil
		} else {
			return &dbResp[0], nil
		}
	}

	getLogsTTL := func() (*model.DBResponseTTL, *model.ApiError) {
		var dbResp []model.DBResponseTTL

		query := fmt.Sprintf("SELECT engine_full FROM system.tables WHERE name='%v' AND database='%v'", r.logsTable, r.logsDB)

		err := r.db.Select(ctx, &dbResp, query)

		if err != nil {
			zap.S().Error(fmt.Errorf("error while getting ttl. Err=%v", err))
			return nil, &model.ApiError{Typ: model.ErrorExec, Err: fmt.Errorf("error while getting ttl. Err=%v", err)}
		}
		if len(dbResp) == 0 {
			return nil, nil
		} else {
			return &dbResp[0], nil
		}
	}

	switch ttlParams.Type {
	case constants.TraceTTL:
		tableNameArray := []string{signozTraceDBName + "." + signozTraceTableName, signozTraceDBName + "." + signozDurationMVTable, signozTraceDBName + "." + signozSpansTable, signozTraceDBName + "." + signozErrorIndexTable, signozTraceDBName + "." + signozUsageExplorerTable, signozTraceDBName + "." + defaultDependencyGraphTable}
		status, err := r.setTTLQueryStatus(ctx, tableNameArray)
		if err != nil {
			return nil, err
		}
		dbResp, err := getTracesTTL()
		if err != nil {
			return nil, err
		}
		ttlQuery, err := r.checkTTLStatusItem(ctx, tableNameArray[0])
		if err != nil {
			return nil, err
		}
		ttlQuery.TTL = ttlQuery.TTL / 3600 // convert to hours
		if ttlQuery.ColdStorageTtl != -1 {
			ttlQuery.ColdStorageTtl = ttlQuery.ColdStorageTtl / 3600 // convert to hours
		}

		delTTL, moveTTL := parseTTL(dbResp.EngineFull)
		return &model.GetTTLResponseItem{TracesTime: delTTL, TracesMoveTime: moveTTL, ExpectedTracesTime: ttlQuery.TTL, ExpectedTracesMoveTime: ttlQuery.ColdStorageTtl, Status: status}, nil

	case constants.MetricsTTL:
		tableNameArray := []string{signozMetricDBName + "." + signozSampleTableName}
		status, err := r.setTTLQueryStatus(ctx, tableNameArray)
		if err != nil {
			return nil, err
		}
		dbResp, err := getMetricsTTL()
		if err != nil {
			return nil, err
		}
		ttlQuery, err := r.checkTTLStatusItem(ctx, tableNameArray[0])
		if err != nil {
			return nil, err
		}
		ttlQuery.TTL = ttlQuery.TTL / 3600 // convert to hours
		if ttlQuery.ColdStorageTtl != -1 {
			ttlQuery.ColdStorageTtl = ttlQuery.ColdStorageTtl / 3600 // convert to hours
		}

		delTTL, moveTTL := parseTTL(dbResp.EngineFull)
		return &model.GetTTLResponseItem{MetricsTime: delTTL, MetricsMoveTime: moveTTL, ExpectedMetricsTime: ttlQuery.TTL, ExpectedMetricsMoveTime: ttlQuery.ColdStorageTtl, Status: status}, nil

	case constants.LogsTTL:
		tableNameArray := []string{r.logsDB + "." + r.logsTable}
		status, err := r.setTTLQueryStatus(ctx, tableNameArray)
		if err != nil {
			return nil, err
		}
		dbResp, err := getLogsTTL()
		if err != nil {
			return nil, err
		}
		ttlQuery, err := r.checkTTLStatusItem(ctx, tableNameArray[0])
		if err != nil {
			return nil, err
		}
		ttlQuery.TTL = ttlQuery.TTL / 3600 // convert to hours
		if ttlQuery.ColdStorageTtl != -1 {
			ttlQuery.ColdStorageTtl = ttlQuery.ColdStorageTtl / 3600 // convert to hours
		}

		delTTL, moveTTL := parseTTL(dbResp.EngineFull)
		return &model.GetTTLResponseItem{LogsTime: delTTL, LogsMoveTime: moveTTL, ExpectedLogsTime: ttlQuery.TTL, ExpectedLogsMoveTime: ttlQuery.ColdStorageTtl, Status: status}, nil

	default:
		return nil, &model.ApiError{Typ: model.ErrorExec, Err: fmt.Errorf("error while getting ttl. ttl type should be metrics|traces, got %v",
			ttlParams.Type)}
	}

}

func (r *ClickHouseReader) ListErrors(ctx context.Context, queryParams *model.ListErrorsParams) (*[]model.Error, *model.ApiError) {

	var getErrorResponses []model.Error

	query := fmt.Sprintf("SELECT any(exceptionType) as exceptionType, any(exceptionMessage) as exceptionMessage, count() AS exceptionCount, min(timestamp) as firstSeen, max(timestamp) as lastSeen, any(serviceName) as serviceName, groupID FROM %s.%s WHERE timestamp >= @timestampL AND timestamp <= @timestampU GROUP BY groupID", r.traceDB, r.errorTable)
	args := []interface{}{clickhouse.Named("timestampL", strconv.FormatInt(queryParams.Start.UnixNano(), 10)), clickhouse.Named("timestampU", strconv.FormatInt(queryParams.End.UnixNano(), 10))}
	if len(queryParams.OrderParam) != 0 {
		if queryParams.Order == constants.Descending {
			query = query + " ORDER BY " + queryParams.OrderParam + " DESC"
		} else if queryParams.Order == constants.Ascending {
			query = query + " ORDER BY " + queryParams.OrderParam + " ASC"
		}
	}
	if queryParams.Limit > 0 {
		query = query + " LIMIT @limit"
		args = append(args, clickhouse.Named("limit", queryParams.Limit))
	}

	if queryParams.Offset > 0 {
		query = query + " OFFSET @offset"
		args = append(args, clickhouse.Named("offset", queryParams.Offset))
	}

	err := r.db.Select(ctx, &getErrorResponses, query, args...)
	zap.S().Info(query)

	if err != nil {
		zap.S().Debug("Error in processing sql query: ", err)
		return nil, &model.ApiError{Typ: model.ErrorExec, Err: fmt.Errorf("Error in processing sql query")}
	}

	return &getErrorResponses, nil
}

func (r *ClickHouseReader) CountErrors(ctx context.Context, queryParams *model.CountErrorsParams) (uint64, *model.ApiError) {

	var errorCount uint64

	query := fmt.Sprintf("SELECT count(distinct(groupID)) FROM %s.%s WHERE timestamp >= @timestampL AND timestamp <= @timestampU", r.traceDB, r.errorTable)
	args := []interface{}{clickhouse.Named("timestampL", strconv.FormatInt(queryParams.Start.UnixNano(), 10)), clickhouse.Named("timestampU", strconv.FormatInt(queryParams.End.UnixNano(), 10))}

	err := r.db.QueryRow(ctx, query, args...).Scan(&errorCount)
	zap.S().Info(query)

	if err != nil {
		zap.S().Debug("Error in processing sql query: ", err)
		return 0, &model.ApiError{Typ: model.ErrorExec, Err: fmt.Errorf("Error in processing sql query")}
	}

	return errorCount, nil
}

func (r *ClickHouseReader) GetErrorFromErrorID(ctx context.Context, queryParams *model.GetErrorParams) (*model.ErrorWithSpan, *model.ApiError) {

	if queryParams.ErrorID == "" {
		zap.S().Debug("errorId missing from params")
		return nil, &model.ApiError{Typ: model.ErrorBadData, Err: fmt.Errorf("ErrorID missing from params")}
	}
	var getErrorWithSpanReponse []model.ErrorWithSpan

	query := fmt.Sprintf("SELECT * FROM %s.%s WHERE timestamp = @timestamp AND groupID = @groupID AND errorID = @errorID LIMIT 1", r.traceDB, r.errorTable)
	args := []interface{}{clickhouse.Named("errorID", queryParams.ErrorID), clickhouse.Named("groupID", queryParams.GroupID), clickhouse.Named("timestamp", strconv.FormatInt(queryParams.Timestamp.UnixNano(), 10))}

	err := r.db.Select(ctx, &getErrorWithSpanReponse, query, args...)
	zap.S().Info(query)

	if err != nil {
		zap.S().Debug("Error in processing sql query: ", err)
		return nil, &model.ApiError{Typ: model.ErrorExec, Err: fmt.Errorf("Error in processing sql query")}
	}

	if len(getErrorWithSpanReponse) > 0 {
		return &getErrorWithSpanReponse[0], nil
	} else {
		return nil, &model.ApiError{Typ: model.ErrorNotFound, Err: fmt.Errorf("Error/Exception not found")}
	}

}

func (r *ClickHouseReader) GetErrorFromGroupID(ctx context.Context, queryParams *model.GetErrorParams) (*model.ErrorWithSpan, *model.ApiError) {

	var getErrorWithSpanReponse []model.ErrorWithSpan

	query := fmt.Sprintf("SELECT * FROM %s.%s WHERE timestamp = @timestamp AND groupID = @groupID LIMIT 1", r.traceDB, r.errorTable)
	args := []interface{}{clickhouse.Named("groupID", queryParams.GroupID), clickhouse.Named("timestamp", strconv.FormatInt(queryParams.Timestamp.UnixNano(), 10))}

	err := r.db.Select(ctx, &getErrorWithSpanReponse, query, args...)

	zap.S().Info(query)

	if err != nil {
		zap.S().Debug("Error in processing sql query: ", err)
		return nil, &model.ApiError{Typ: model.ErrorExec, Err: fmt.Errorf("Error in processing sql query")}
	}

	if len(getErrorWithSpanReponse) > 0 {
		return &getErrorWithSpanReponse[0], nil
	} else {
		return nil, &model.ApiError{Typ: model.ErrorNotFound, Err: fmt.Errorf("Error/Exception not found")}
	}

}

func (r *ClickHouseReader) GetNextPrevErrorIDs(ctx context.Context, queryParams *model.GetErrorParams) (*model.NextPrevErrorIDs, *model.ApiError) {

	if queryParams.ErrorID == "" {
		zap.S().Debug("errorId missing from params")
		return nil, &model.ApiError{Typ: model.ErrorBadData, Err: fmt.Errorf("ErrorID missing from params")}
	}
	var err *model.ApiError
	getNextPrevErrorIDsResponse := model.NextPrevErrorIDs{
		GroupID: queryParams.GroupID,
	}
	getNextPrevErrorIDsResponse.NextErrorID, getNextPrevErrorIDsResponse.NextTimestamp, err = r.getNextErrorID(ctx, queryParams)
	if err != nil {
		zap.S().Debug("Unable to get next error ID due to err: ", err)
		return nil, err
	}
	getNextPrevErrorIDsResponse.PrevErrorID, getNextPrevErrorIDsResponse.PrevTimestamp, err = r.getPrevErrorID(ctx, queryParams)
	if err != nil {
		zap.S().Debug("Unable to get prev error ID due to err: ", err)
		return nil, err
	}
	return &getNextPrevErrorIDsResponse, nil

}

func (r *ClickHouseReader) getNextErrorID(ctx context.Context, queryParams *model.GetErrorParams) (string, time.Time, *model.ApiError) {

	var getNextErrorIDReponse []model.NextPrevErrorIDsDBResponse

	query := fmt.Sprintf("SELECT errorID as nextErrorID, timestamp as nextTimestamp FROM %s.%s WHERE groupID = @groupID AND timestamp >= @timestamp AND errorID != @errorID ORDER BY timestamp ASC LIMIT 2", r.traceDB, r.errorTable)
	args := []interface{}{clickhouse.Named("errorID", queryParams.ErrorID), clickhouse.Named("groupID", queryParams.GroupID), clickhouse.Named("timestamp", strconv.FormatInt(queryParams.Timestamp.UnixNano(), 10))}

	err := r.db.Select(ctx, &getNextErrorIDReponse, query, args...)

	zap.S().Info(query)

	if err != nil {
		zap.S().Debug("Error in processing sql query: ", err)
		return "", time.Time{}, &model.ApiError{Typ: model.ErrorExec, Err: fmt.Errorf("Error in processing sql query")}
	}
	if len(getNextErrorIDReponse) == 0 {
		zap.S().Info("NextErrorID not found")
		return "", time.Time{}, nil
	} else if len(getNextErrorIDReponse) == 1 {
		zap.S().Info("NextErrorID found")
		return getNextErrorIDReponse[0].NextErrorID, getNextErrorIDReponse[0].NextTimestamp, nil
	} else {
		if getNextErrorIDReponse[0].Timestamp.UnixNano() == getNextErrorIDReponse[1].Timestamp.UnixNano() {
			var getNextErrorIDReponse []model.NextPrevErrorIDsDBResponse

			query := fmt.Sprintf("SELECT errorID as nextErrorID, timestamp as nextTimestamp FROM %s.%s WHERE groupID = @groupID AND timestamp = @timestamp AND errorID > @errorID ORDER BY errorID ASC LIMIT 1", r.traceDB, r.errorTable)
			args := []interface{}{clickhouse.Named("errorID", queryParams.ErrorID), clickhouse.Named("groupID", queryParams.GroupID), clickhouse.Named("timestamp", strconv.FormatInt(queryParams.Timestamp.UnixNano(), 10))}

			err := r.db.Select(ctx, &getNextErrorIDReponse, query, args...)

			zap.S().Info(query)

			if err != nil {
				zap.S().Debug("Error in processing sql query: ", err)
				return "", time.Time{}, &model.ApiError{Typ: model.ErrorExec, Err: fmt.Errorf("Error in processing sql query")}
			}
			if len(getNextErrorIDReponse) == 0 {
				var getNextErrorIDReponse []model.NextPrevErrorIDsDBResponse

				query := fmt.Sprintf("SELECT errorID as nextErrorID, timestamp as nextTimestamp FROM %s.%s WHERE groupID = @groupID AND timestamp > @timestamp ORDER BY timestamp ASC LIMIT 1", r.traceDB, r.errorTable)
				args := []interface{}{clickhouse.Named("errorID", queryParams.ErrorID), clickhouse.Named("groupID", queryParams.GroupID), clickhouse.Named("timestamp", strconv.FormatInt(queryParams.Timestamp.UnixNano(), 10))}

				err := r.db.Select(ctx, &getNextErrorIDReponse, query, args...)

				zap.S().Info(query)

				if err != nil {
					zap.S().Debug("Error in processing sql query: ", err)
					return "", time.Time{}, &model.ApiError{Typ: model.ErrorExec, Err: fmt.Errorf("Error in processing sql query")}
				}

				if len(getNextErrorIDReponse) == 0 {
					zap.S().Info("NextErrorID not found")
					return "", time.Time{}, nil
				} else {
					zap.S().Info("NextErrorID found")
					return getNextErrorIDReponse[0].NextErrorID, getNextErrorIDReponse[0].NextTimestamp, nil
				}
			} else {
				zap.S().Info("NextErrorID found")
				return getNextErrorIDReponse[0].NextErrorID, getNextErrorIDReponse[0].NextTimestamp, nil
			}
		} else {
			zap.S().Info("NextErrorID found")
			return getNextErrorIDReponse[0].NextErrorID, getNextErrorIDReponse[0].NextTimestamp, nil
		}
	}
}

func (r *ClickHouseReader) getPrevErrorID(ctx context.Context, queryParams *model.GetErrorParams) (string, time.Time, *model.ApiError) {

	var getPrevErrorIDReponse []model.NextPrevErrorIDsDBResponse

	query := fmt.Sprintf("SELECT errorID as prevErrorID, timestamp as prevTimestamp FROM %s.%s WHERE groupID = @groupID AND timestamp <= @timestamp AND errorID != @errorID ORDER BY timestamp DESC LIMIT 2", r.traceDB, r.errorTable)
	args := []interface{}{clickhouse.Named("errorID", queryParams.ErrorID), clickhouse.Named("groupID", queryParams.GroupID), clickhouse.Named("timestamp", strconv.FormatInt(queryParams.Timestamp.UnixNano(), 10))}

	err := r.db.Select(ctx, &getPrevErrorIDReponse, query, args...)

	zap.S().Info(query)

	if err != nil {
		zap.S().Debug("Error in processing sql query: ", err)
		return "", time.Time{}, &model.ApiError{Typ: model.ErrorExec, Err: fmt.Errorf("Error in processing sql query")}
	}
	if len(getPrevErrorIDReponse) == 0 {
		zap.S().Info("PrevErrorID not found")
		return "", time.Time{}, nil
	} else if len(getPrevErrorIDReponse) == 1 {
		zap.S().Info("PrevErrorID found")
		return getPrevErrorIDReponse[0].PrevErrorID, getPrevErrorIDReponse[0].PrevTimestamp, nil
	} else {
		if getPrevErrorIDReponse[0].Timestamp.UnixNano() == getPrevErrorIDReponse[1].Timestamp.UnixNano() {
			var getPrevErrorIDReponse []model.NextPrevErrorIDsDBResponse

			query := fmt.Sprintf("SELECT errorID as prevErrorID, timestamp as prevTimestamp FROM %s.%s WHERE groupID = @groupID AND timestamp = @timestamp AND errorID < @errorID ORDER BY errorID DESC LIMIT 1", r.traceDB, r.errorTable)
			args := []interface{}{clickhouse.Named("errorID", queryParams.ErrorID), clickhouse.Named("groupID", queryParams.GroupID), clickhouse.Named("timestamp", strconv.FormatInt(queryParams.Timestamp.UnixNano(), 10))}

			err := r.db.Select(ctx, &getPrevErrorIDReponse, query, args...)

			zap.S().Info(query)

			if err != nil {
				zap.S().Debug("Error in processing sql query: ", err)
				return "", time.Time{}, &model.ApiError{Typ: model.ErrorExec, Err: fmt.Errorf("Error in processing sql query")}
			}
			if len(getPrevErrorIDReponse) == 0 {
				var getPrevErrorIDReponse []model.NextPrevErrorIDsDBResponse

				query := fmt.Sprintf("SELECT errorID as prevErrorID, timestamp as prevTimestamp FROM %s.%s WHERE groupID = @groupID AND timestamp < @timestamp ORDER BY timestamp DESC LIMIT 1", r.traceDB, r.errorTable)
				args := []interface{}{clickhouse.Named("errorID", queryParams.ErrorID), clickhouse.Named("groupID", queryParams.GroupID), clickhouse.Named("timestamp", strconv.FormatInt(queryParams.Timestamp.UnixNano(), 10))}

				err := r.db.Select(ctx, &getPrevErrorIDReponse, query, args...)

				zap.S().Info(query)

				if err != nil {
					zap.S().Debug("Error in processing sql query: ", err)
					return "", time.Time{}, &model.ApiError{Typ: model.ErrorExec, Err: fmt.Errorf("Error in processing sql query")}
				}

				if len(getPrevErrorIDReponse) == 0 {
					zap.S().Info("PrevErrorID not found")
					return "", time.Time{}, nil
				} else {
					zap.S().Info("PrevErrorID found")
					return getPrevErrorIDReponse[0].PrevErrorID, getPrevErrorIDReponse[0].PrevTimestamp, nil
				}
			} else {
				zap.S().Info("PrevErrorID found")
				return getPrevErrorIDReponse[0].PrevErrorID, getPrevErrorIDReponse[0].PrevTimestamp, nil
			}
		} else {
			zap.S().Info("PrevErrorID found")
			return getPrevErrorIDReponse[0].PrevErrorID, getPrevErrorIDReponse[0].PrevTimestamp, nil
		}
	}
}

func (r *ClickHouseReader) GetMetricAutocompleteTagKey(ctx context.Context, params *model.MetricAutocompleteTagParams) (*[]string, *model.ApiError) {

	var query string
	var err error
	var tagKeyList []string
	var rows driver.Rows

	tagsWhereClause := ""

	for key, val := range params.MetricTags {
		tagsWhereClause += fmt.Sprintf(" AND labels_object.%s = '%s' ", key, val)
	}
	// "select distinctTagKeys from (SELECT DISTINCT arrayJoin(tagKeys) distinctTagKeys from (SELECT DISTINCT(JSONExtractKeys(labels)) tagKeys from signoz_metrics.time_series WHERE JSONExtractString(labels,'__name__')='node_udp_queues'))  WHERE distinctTagKeys ILIKE '%host%';"
	if len(params.Match) != 0 {
		query = fmt.Sprintf("select distinctTagKeys from (SELECT DISTINCT arrayJoin(tagKeys) distinctTagKeys from (SELECT DISTINCT(JSONExtractKeys(labels)) tagKeys from %s.%s WHERE metric_name=$1 %s)) WHERE distinctTagKeys ILIKE $2;", signozMetricDBName, signozTSTableName, tagsWhereClause)

		rows, err = r.db.Query(ctx, query, params.MetricName, fmt.Sprintf("%%%s%%", params.Match))

	} else {
		query = fmt.Sprintf("select distinctTagKeys from (SELECT DISTINCT arrayJoin(tagKeys) distinctTagKeys from (SELECT DISTINCT(JSONExtractKeys(labels)) tagKeys from %s.%s WHERE metric_name=$1 %s ));", signozMetricDBName, signozTSTableName, tagsWhereClause)

		rows, err = r.db.Query(ctx, query, params.MetricName)
	}

	if err != nil {
		zap.S().Error(err)
		return nil, &model.ApiError{Typ: model.ErrorExec, Err: err}
	}

	defer rows.Close()
	var tagKey string
	for rows.Next() {
		if err := rows.Scan(&tagKey); err != nil {
			return nil, &model.ApiError{Typ: model.ErrorExec, Err: err}
		}
		tagKeyList = append(tagKeyList, tagKey)
	}
	return &tagKeyList, nil
}

func (r *ClickHouseReader) GetMetricAutocompleteTagValue(ctx context.Context, params *model.MetricAutocompleteTagParams) (*[]string, *model.ApiError) {

	var query string
	var err error
	var tagValueList []string
	var rows driver.Rows
	tagsWhereClause := ""

	for key, val := range params.MetricTags {
		tagsWhereClause += fmt.Sprintf(" AND labels_object.%s = '%s' ", key, val)
	}

	if len(params.Match) != 0 {
		query = fmt.Sprintf("SELECT DISTINCT(labels_object.%s) from %s.%s WHERE metric_name=$1 %s AND labels_object.%s ILIKE $2;", params.TagKey, signozMetricDBName, signozTSTableName, tagsWhereClause, params.TagKey)

		rows, err = r.db.Query(ctx, query, params.TagKey, params.MetricName, fmt.Sprintf("%%%s%%", params.Match))

	} else {
		query = fmt.Sprintf("SELECT DISTINCT(labels_object.%s) FROM %s.%s WHERE metric_name=$2 %s;", params.TagKey, signozMetricDBName, signozTSTableName, tagsWhereClause)
		rows, err = r.db.Query(ctx, query, params.TagKey, params.MetricName)

	}

	if err != nil {
		zap.S().Error(err)
		return nil, &model.ApiError{Typ: model.ErrorExec, Err: err}
	}

	defer rows.Close()
	var tagValue string
	for rows.Next() {
		if err := rows.Scan(&tagValue); err != nil {
			return nil, &model.ApiError{Typ: model.ErrorExec, Err: err}
		}
		tagValueList = append(tagValueList, tagValue)
	}

	return &tagValueList, nil
}

func (r *ClickHouseReader) GetMetricAutocompleteMetricNames(ctx context.Context, matchText string, limit int) (*[]string, *model.ApiError) {

	var query string
	var err error
	var metricNameList []string
	var rows driver.Rows

	query = fmt.Sprintf("SELECT DISTINCT(metric_name) from %s.%s WHERE metric_name ILIKE $1", signozMetricDBName, signozTSTableName)
	if limit != 0 {
		query = query + fmt.Sprintf(" LIMIT %d;", limit)
	}
	rows, err = r.db.Query(ctx, query, fmt.Sprintf("%%%s%%", matchText))

	if err != nil {
		zap.S().Error(err)
		return nil, &model.ApiError{Typ: model.ErrorExec, Err: err}
	}

	defer rows.Close()
	var metricName string
	for rows.Next() {
		if err := rows.Scan(&metricName); err != nil {
			return nil, &model.ApiError{Typ: model.ErrorExec, Err: err}
		}
		metricNameList = append(metricNameList, metricName)
	}

	return &metricNameList, nil

}

// GetMetricResult runs the query and returns list of time series
func (r *ClickHouseReader) GetMetricResult(ctx context.Context, query string) ([]*model.Series, string, error) {

	defer utils.Elapsed("GetMetricResult")()
	zap.S().Infof("Executing metric result query: %s", query)

	var hash string
	// If getSubTreeSpans function is used in the clickhouse query
	if strings.Index(query, "getSubTreeSpans(") != -1 {
		zap.S().Debugf("Executing getSubTreeSpans function")

		// str1 := `select fromUnixTimestamp64Milli(intDiv( toUnixTimestamp64Milli ( timestamp ), 100) * 100) AS interval, toFloat64(count()) as count from (select timestamp, spanId, parentSpanId, durationNano from getSubTreeSpans(select * from signoz_traces.signoz_index_v2 where serviceName='frontend' and name='/driver.DriverService/FindNearest' and  traceID='00000000000000004b0a863cb5ed7681') where name='FindDriverIDs' group by interval order by interval asc;`

		// process the query to fetch subTree query
		re3 := regexp.MustCompile(`getSubTreeSpans`)

		submatchall3 := re3.FindAllStringIndex(query, -1)
		getSubtreeSpansMatchIndex := submatchall3[0][1]

		query2countParenthesis := query[getSubtreeSpansMatchIndex:]

		sqlCompleteIndex := 0
		countParenthesisImbalance := 0
		for i, char := range query2countParenthesis {

			if string(char) == "(" {
				countParenthesisImbalance += 1
			}
			if string(char) == ")" {
				countParenthesisImbalance -= 1
			}
			if countParenthesisImbalance == 0 {
				sqlCompleteIndex = i
				break
			}
		}
		subtreeInput := query2countParenthesis[1:sqlCompleteIndex]
		// hash the subtreeInput
		hmd5 := md5.Sum([]byte(subtreeInput))
		hash = fmt.Sprintf("%x", hmd5)
		// Reformat the query to use the getSubTreeSpans function
		query = query[:getSubtreeSpansMatchIndex] + hash + " " + query2countParenthesis[sqlCompleteIndex+1:]

		err := r.db.Exec(ctx, "DROP TABLE IF EXISTS getSubTreeSpans"+hash)
		if err != nil {
			zap.S().Error("Error in dropping temporary table: ", err)
			return nil, "", err
		}

		// Create temporary table to store the getSubTreeSpans() results
		zap.S().Debugf("Creating temporary table getSubTreeSpans%s", hash)
		err = r.db.Exec(ctx, "CREATE TABLE IF NOT EXISTS "+"getSubTreeSpans"+hash+" (timestamp DateTime64(9) CODEC(DoubleDelta, LZ4), traceID FixedString(32) CODEC(ZSTD(1)), spanID String CODEC(ZSTD(1)), parentSpanID String CODEC(ZSTD(1)), rootSpanID String CODEC(ZSTD(1)), serviceName LowCardinality(String) CODEC(ZSTD(1)), name LowCardinality(String) CODEC(ZSTD(1)), rootName LowCardinality(String) CODEC(ZSTD(1)), durationNano UInt64 CODEC(T64, ZSTD(1)), kind Int8 CODEC(T64, ZSTD(1)), tagMap Map(LowCardinality(String), String) CODEC(ZSTD(1)), events Array(String) CODEC(ZSTD(2))) ENGINE = MergeTree() ORDER BY (timestamp)")
		if err != nil {
			zap.S().Error("Error in creating temporary table: ", err)
			return nil, "", err
		}

		var getSpansSubQueryDBResponses []model.GetSpansSubQueryDBResponse
		getSpansSubQuery := subtreeInput
		// Execute the subTree query
		zap.S().Debugf("Executing subTree query: %s", getSpansSubQuery)
		err = r.db.Select(ctx, &getSpansSubQueryDBResponses, getSpansSubQuery)

		// zap.S().Info(getSpansSubQuery)

		if err != nil {
			zap.S().Debug("Error in processing sql query: ", err)
			return nil, "", fmt.Errorf("Error in processing sql query")
		}

		var searchScanResponses []model.SearchSpanDBResponseItem

		// TODO : @ankit: I think the algorithm does not need to assume that subtrees are from the same TraceID. We can take this as an improvement later.
		// Fetch all the spans from of same TraceID so that we can build subtree
		modelQuery := fmt.Sprintf("SELECT timestamp, traceID, model FROM %s.%s WHERE traceID=$1", r.traceDB, r.spansTable)

		if len(getSpansSubQueryDBResponses) == 0 {
			return nil, "", nil
		}
		zap.S().Debugf("Executing query to fetch all the spans from the same TraceID: %s", modelQuery)
		err = r.db.Select(ctx, &searchScanResponses, modelQuery, getSpansSubQueryDBResponses[0].TraceID)

		// zap.S().Info(modelQuery)

		if err != nil {
			zap.S().Debug("Error in processing sql query: ", err)
			return nil, "", fmt.Errorf("Error in processing sql query")
		}

		// Process model to fetch the spans
		zap.S().Debugf("Processing model to fetch the spans")
		searchSpanResponses := []model.SearchSpanResponseItem{}
		for _, item := range searchScanResponses {
			var jsonItem model.SearchSpanResponseItem
			json.Unmarshal([]byte(item.Model), &jsonItem)
			jsonItem.TimeUnixNano = uint64(item.Timestamp.UnixNano())
			if jsonItem.Events == nil {
				jsonItem.Events = []string{}
			}
			searchSpanResponses = append(searchSpanResponses, jsonItem)
		}
		// Build the subtree and store all the subtree spans in temporary table getSubTreeSpans+hash
		// Use map to store pointer to the spans to avoid duplicates and save memory
		zap.S().Debugf("Building the subtree to store all the subtree spans in temporary table getSubTreeSpans%s", hash)

		treeSearchResponse, err := getSubTreeAlgorithm(searchSpanResponses, getSpansSubQueryDBResponses)
		if err != nil {
			zap.S().Error("Error in getSubTreeAlgorithm function: ", err)
			return nil, "", err
		}
		zap.S().Debugf("Preparing batch to store subtree spans in temporary table getSubTreeSpans%s", hash)
		statement, err := r.db.PrepareBatch(context.Background(), fmt.Sprintf("INSERT INTO getSubTreeSpans"+hash))
		if err != nil {
			zap.S().Error("Error in preparing batch statement: ", err)
			return nil, "", err
		}
		for _, span := range treeSearchResponse {
			var parentID string
			if len(span.References) > 0 && span.References[0].RefType == "CHILD_OF" {
				parentID = span.References[0].SpanId
			}
			err = statement.Append(
				time.Unix(0, int64(span.TimeUnixNano)),
				span.TraceID,
				span.SpanID,
				parentID,
				span.RootSpanID,
				span.ServiceName,
				span.Name,
				span.RootName,
				uint64(span.DurationNano),
				int8(span.Kind),
				span.TagMap,
				span.Events,
			)
			if err != nil {
				zap.S().Debug("Error in processing sql query: ", err)
				return nil, "", err
			}
		}
		zap.S().Debugf("Inserting the subtree spans in temporary table getSubTreeSpans%s", hash)
		err = statement.Send()
		if err != nil {
			zap.S().Error("Error in sending statement: ", err)
			return nil, "", err
		}
	}

	rows, err := r.db.Query(ctx, query)
	zap.S().Info(query)
	if err != nil {
		zap.S().Debug("Error in processing query: ", err)
<<<<<<< HEAD
		return nil, "", fmt.Errorf("error in processing query")
=======
		return nil, err
>>>>>>> 5eed384f
	}

	var (
		columnTypes = rows.ColumnTypes()
		columnNames = rows.Columns()
		vars        = make([]interface{}, len(columnTypes))
	)
	for i := range columnTypes {
		vars[i] = reflect.New(columnTypes[i].ScanType()).Interface()
	}
	// when group by is applied, each combination of cartesian product
	// of attributes is separate series. each item in metricPointsMap
	// represent a unique series.
	metricPointsMap := make(map[string][]model.MetricPoint)
	// attribute key-value pairs for each group selection
	attributesMap := make(map[string]map[string]string)

	defer rows.Close()
	for rows.Next() {
		if err := rows.Scan(vars...); err != nil {
			return nil, "", err
		}
		var groupBy []string
		var metricPoint model.MetricPoint
		groupAttributes := make(map[string]string)
		// Assuming that the end result row contains a timestamp, value and option labels
		// Label key and value are both strings.
		for idx, v := range vars {
			colName := columnNames[idx]
			switch v := v.(type) {
			case *string:
				// special case for returning all labels
				if colName == "fullLabels" {
					var metric map[string]string
					err := json.Unmarshal([]byte(*v), &metric)
					if err != nil {
						return nil, "", err
					}
					for key, val := range metric {
						groupBy = append(groupBy, val)
						groupAttributes[key] = val
					}
				} else {
					groupBy = append(groupBy, *v)
					groupAttributes[colName] = *v
				}
			case *time.Time:
				metricPoint.Timestamp = v.UnixMilli()
			case *float64:
				metricPoint.Value = *v
			}
		}
		sort.Strings(groupBy)
		key := strings.Join(groupBy, "")
		attributesMap[key] = groupAttributes
		metricPointsMap[key] = append(metricPointsMap[key], metricPoint)
	}

	var seriesList []*model.Series
	for key := range metricPointsMap {
		points := metricPointsMap[key]
		// first point in each series could be invalid since the
		// aggregations are applied with point from prev series
		if len(points) != 0 && len(points) > 1 {
			points = points[1:]
		}
		attributes := attributesMap[key]
		series := model.Series{Labels: attributes, Points: points}
		seriesList = append(seriesList, &series)
	}
	// err = r.db.Exec(ctx, "DROP TEMPORARY TABLE IF EXISTS getSubTreeSpans"+hash)
	// if err != nil {
	// 	zap.S().Error("Error in dropping temporary table: ", err)
	// 	return nil, err
	// }
	if hash == "" {
		return seriesList, hash, nil
	} else {
		return seriesList, "getSubTreeSpans" + hash, nil
	}
}

func getSubTreeAlgorithm(payload []model.SearchSpanResponseItem, getSpansSubQueryDBResponses []model.GetSpansSubQueryDBResponse) (map[string]*model.SearchSpanResponseItem, error) {

	var spans []*model.Span
	for _, spanItem := range payload {
		var parentID string
		if len(spanItem.References) > 0 && spanItem.References[0].RefType == "CHILD_OF" {
			parentID = spanItem.References[0].SpanId
		}
		span := &model.Span{
			TimeUnixNano: spanItem.TimeUnixNano,
			SpanID:       spanItem.SpanID,
			TraceID:      spanItem.TraceID,
			ServiceName:  spanItem.ServiceName,
			Name:         spanItem.Name,
			Kind:         spanItem.Kind,
			DurationNano: spanItem.DurationNano,
			TagMap:       spanItem.TagMap,
			ParentID:     parentID,
			Events:       spanItem.Events,
			HasError:     spanItem.HasError,
		}
		spans = append(spans, span)
	}

	zap.S().Debug("Building Tree")
	roots, err := buildSpanTrees(&spans)
	if err != nil {
		return nil, err
	}
	searchSpansResult := make(map[string]*model.SearchSpanResponseItem)
	// Every span which was fetched from getSubTree Input SQL query is considered root
	// For each root, get the subtree spans
	for _, getSpansSubQueryDBResponse := range getSpansSubQueryDBResponses {
		targetSpan := &model.Span{}
		// zap.S().Debug("Building tree for span id: " + getSpansSubQueryDBResponse.SpanID + " " + strconv.Itoa(i+1) + " of " + strconv.Itoa(len(getSpansSubQueryDBResponses)))
		// Search target span object in the tree
		for _, root := range roots {
			targetSpan, err = breadthFirstSearch(root, getSpansSubQueryDBResponse.SpanID)
			if targetSpan != nil {
				break
			}
			if err != nil {
				zap.S().Error("Error during BreadthFirstSearch(): ", err)
				return nil, err
			}
		}
		if targetSpan == nil {
			return nil, nil
		}
		// Build subtree for the target span
		// Mark the target span as root by setting parent ID as empty string
		targetSpan.ParentID = ""
		preParents := []*model.Span{targetSpan}
		children := []*model.Span{}

		// Get the subtree child spans
		for i := 0; len(preParents) != 0; i++ {
			parents := []*model.Span{}
			for _, parent := range preParents {
				children = append(children, parent.Children...)
				parents = append(parents, parent.Children...)
			}
			preParents = parents
		}

		resultSpans := children
		// Add the target span to the result spans
		resultSpans = append(resultSpans, targetSpan)

		for _, item := range resultSpans {
			references := []model.OtelSpanRef{
				{
					TraceId: item.TraceID,
					SpanId:  item.ParentID,
					RefType: "CHILD_OF",
				},
			}

			if item.Events == nil {
				item.Events = []string{}
			}
			searchSpansResult[item.SpanID] = &model.SearchSpanResponseItem{
				TimeUnixNano: item.TimeUnixNano,
				SpanID:       item.SpanID,
				TraceID:      item.TraceID,
				ServiceName:  item.ServiceName,
				Name:         item.Name,
				Kind:         item.Kind,
				References:   references,
				DurationNano: item.DurationNano,
				TagMap:       item.TagMap,
				Events:       item.Events,
				HasError:     item.HasError,
				RootSpanID:   getSpansSubQueryDBResponse.SpanID,
				RootName:     targetSpan.Name,
			}
		}
	}
	return searchSpansResult, nil
}

func (r *ClickHouseReader) GetTotalSpans(ctx context.Context) (uint64, error) {

	var totalSpans uint64

	queryStr := fmt.Sprintf("SELECT count() from %s.%s;", signozTraceDBName, signozTraceTableName)
	r.db.QueryRow(ctx, queryStr).Scan(&totalSpans)

	return totalSpans, nil
}

func (r *ClickHouseReader) GetSpansInLastHeartBeatInterval(ctx context.Context) (uint64, error) {

	var spansInLastHeartBeatInterval uint64

	queryStr := fmt.Sprintf("SELECT count() from %s.%s where timestamp > toUnixTimestamp(now()-toIntervalMinute(%d));", signozTraceDBName, signozSpansTable, 30)

	r.db.QueryRow(ctx, queryStr).Scan(&spansInLastHeartBeatInterval)

	return spansInLastHeartBeatInterval, nil
}

// func sum(array []tsByMetricName) uint64 {
// 	var result uint64
// 	result = 0
// 	for _, v := range array {
// 		result += v.count
// 	}
// 	return result
// }

func (r *ClickHouseReader) GetTimeSeriesInfo(ctx context.Context) (map[string]interface{}, error) {

	queryStr := fmt.Sprintf("SELECT count() as count from %s.%s group by metric_name order by count desc;", signozMetricDBName, signozTSTableName)

	// r.db.Select(ctx, &tsByMetricName, queryStr)

	rows, _ := r.db.Query(ctx, queryStr)

	var totalTS uint64
	totalTS = 0

	var maxTS uint64
	maxTS = 0

	count := 0
	for rows.Next() {

		var value uint64
		rows.Scan(&value)
		totalTS += value
		if count == 0 {
			maxTS = value
		}
		count += 1
	}

	timeSeriesData := map[string]interface{}{}
	timeSeriesData["totalTS"] = totalTS
	timeSeriesData["maxTS"] = maxTS

	return timeSeriesData, nil
}

func (r *ClickHouseReader) GetSamplesInfoInLastHeartBeatInterval(ctx context.Context) (uint64, error) {

	var totalSamples uint64

	queryStr := fmt.Sprintf("select count() from %s.%s where timestamp_ms > toUnixTimestamp(now()-toIntervalMinute(%d))*1000;", signozMetricDBName, signozSampleTableName, 30)

	r.db.QueryRow(ctx, queryStr).Scan(&totalSamples)

	return totalSamples, nil
}
func (r *ClickHouseReader) GetLogsInfoInLastHeartBeatInterval(ctx context.Context) (uint64, error) {

	var totalLogLines uint64

	queryStr := fmt.Sprintf("select count() from %s.%s where timestamp > toUnixTimestamp(now()-toIntervalMinute(%d))*1000000000;", r.logsDB, r.logsTable, 30)

	r.db.QueryRow(ctx, queryStr).Scan(&totalLogLines)

	return totalLogLines, nil
}

func (r *ClickHouseReader) GetTagsInfoInLastHeartBeatInterval(ctx context.Context) (*model.TagsInfo, error) {

	queryStr := fmt.Sprintf("select tagMap['service.name'] as serviceName, tagMap['deployment.environment'] as env, tagMap['telemetry.sdk.language'] as language from %s.%s where timestamp > toUnixTimestamp(now()-toIntervalMinute(%d));", r.traceDB, r.indexTable, 1)

	tagTelemetryDataList := []model.TagTelemetryData{}
	err := r.db.Select(ctx, &tagTelemetryDataList, queryStr)

	if err != nil {
		zap.S().Info(queryStr)
		zap.S().Debug("Error in processing sql query: ", err)
		return nil, err
	}

	tagsInfo := model.TagsInfo{
		Languages: make(map[string]interface{}),
	}

	for _, tagTelemetryData := range tagTelemetryDataList {

		if len(tagTelemetryData.ServiceName) != 0 && strings.Contains(tagTelemetryData.ServiceName, "prod") {
			tagsInfo.Env = tagTelemetryData.ServiceName
		}
		if len(tagTelemetryData.Env) != 0 && strings.Contains(tagTelemetryData.Env, "prod") {
			tagsInfo.Env = tagTelemetryData.Env
		}
		if len(tagTelemetryData.Language) != 0 {
			tagsInfo.Languages[tagTelemetryData.Language] = struct{}{}
		}

	}

	return &tagsInfo, nil
}

func (r *ClickHouseReader) GetLogFields(ctx context.Context) (*model.GetFieldsResponse, *model.ApiError) {
	// response will contain top level fields from the otel log model
	response := model.GetFieldsResponse{
		Selected:    constants.StaticSelectedLogFields,
		Interesting: []model.LogField{},
	}

	// get attribute keys
	attributes := []model.LogField{}
	query := fmt.Sprintf("SELECT DISTINCT name, datatype from %s.%s group by name, datatype", r.logsDB, r.logsAttributeKeys)
	err := r.db.Select(ctx, &attributes, query)
	if err != nil {
		return nil, &model.ApiError{Err: err, Typ: model.ErrorInternal}
	}

	// get resource keys
	resources := []model.LogField{}
	query = fmt.Sprintf("SELECT DISTINCT name, datatype from %s.%s group by name, datatype", r.logsDB, r.logsResourceKeys)
	err = r.db.Select(ctx, &resources, query)
	if err != nil {
		return nil, &model.ApiError{Err: err, Typ: model.ErrorInternal}
	}

	statements := []model.ShowCreateTableStatement{}
	query = fmt.Sprintf("SHOW CREATE TABLE %s.%s", r.logsDB, r.logsTable)
	err = r.db.Select(ctx, &statements, query)
	if err != nil {
		return nil, &model.ApiError{Err: err, Typ: model.ErrorInternal}
	}

	extractSelectedAndInterestingFields(statements[0].Statement, constants.Attributes, &attributes, &response)
	extractSelectedAndInterestingFields(statements[0].Statement, constants.Resources, &resources, &response)
	extractSelectedAndInterestingFields(statements[0].Statement, constants.Static, &constants.StaticInterestingLogFields, &response)

	return &response, nil
}

func extractSelectedAndInterestingFields(tableStatement string, fieldType string, fields *[]model.LogField, response *model.GetFieldsResponse) {
	for _, field := range *fields {
		field.Type = fieldType
		if strings.Contains(tableStatement, fmt.Sprintf("INDEX %s_idx", field.Name)) {
			response.Selected = append(response.Selected, field)
		} else {
			response.Interesting = append(response.Interesting, field)
		}
	}
}

func (r *ClickHouseReader) UpdateLogField(ctx context.Context, field *model.UpdateField) *model.ApiError {
	// if a field is selected it means that the field needs to be indexed
	if field.Selected {
		// if the type is attribute or resource, create the materialized column first
		if field.Type == constants.Attributes || field.Type == constants.Resources {
			// create materialized
			query := fmt.Sprintf("ALTER TABLE %s.%s ADD COLUMN IF NOT EXISTS %s %s MATERIALIZED %s_%s_value[indexOf(%s_%s_key, '%s')] CODEC(LZ4)", r.logsDB, r.logsTable, field.Name, field.DataType, field.Type, strings.ToLower(field.DataType), field.Type, strings.ToLower(field.DataType), field.Name)
			err := r.db.Exec(ctx, query)
			if err != nil {
				return &model.ApiError{Err: err, Typ: model.ErrorInternal}
			}
		}

		// create the index
		if field.IndexType == "" {
			field.IndexType = constants.DefaultLogSkipIndexType
		}
		if field.IndexGranularity == 0 {
			field.IndexGranularity = constants.DefaultLogSkipIndexGranularity
		}
		query := fmt.Sprintf("ALTER TABLE %s.%s ADD INDEX IF NOT EXISTS %s_idx (%s) TYPE %s  GRANULARITY %d", r.logsDB, r.logsTable, field.Name, field.Name, field.IndexType, field.IndexGranularity)
		err := r.db.Exec(ctx, query)
		if err != nil {
			return &model.ApiError{Err: err, Typ: model.ErrorInternal}
		}
	} else {
		// remove index
		query := fmt.Sprintf("ALTER TABLE %s.%s DROP INDEX IF EXISTS %s_idx", r.logsDB, r.logsTable, field.Name)
		err := r.db.Exec(ctx, query)
		if err != nil {
			return &model.ApiError{Err: err, Typ: model.ErrorInternal}
		}
	}
	return nil
}

func (r *ClickHouseReader) GetLogs(ctx context.Context, params *model.LogsFilterParams) (*[]model.GetLogsResponse, *model.ApiError) {
	response := []model.GetLogsResponse{}
	fields, apiErr := r.GetLogFields(ctx)
	if apiErr != nil {
		return nil, apiErr
	}

	isPaginatePrev := logs.CheckIfPrevousPaginateAndModifyOrder(params)
	filterSql, err := logs.GenerateSQLWhere(fields, params)
	if err != nil {
		return nil, &model.ApiError{Err: err, Typ: model.ErrorBadData}
	}

	query := fmt.Sprintf("%s from %s.%s", constants.LogsSQLSelect, r.logsDB, r.logsTable)

	if filterSql != "" {
		query = fmt.Sprintf("%s where %s", query, filterSql)
	}

	query = fmt.Sprintf("%s order by %s %s limit %d", query, params.OrderBy, params.Order, params.Limit)
	zap.S().Debug(query)
	err = r.db.Select(ctx, &response, query)
	if err != nil {
		return nil, &model.ApiError{Err: err, Typ: model.ErrorInternal}
	}
	if isPaginatePrev {
		// rever the results from db
		for i, j := 0, len(response)-1; i < j; i, j = i+1, j-1 {
			response[i], response[j] = response[j], response[i]
		}
	}
	return &response, nil
}

func (r *ClickHouseReader) TailLogs(ctx context.Context, client *model.LogsTailClient) {

	fields, apiErr := r.GetLogFields(ctx)
	if apiErr != nil {
		client.Error <- apiErr.Err
		return
	}

	filterSql, err := logs.GenerateSQLWhere(fields, &model.LogsFilterParams{
		Query: client.Filter.Query,
	})

	if err != nil {
		client.Error <- err
		return
	}

	query := fmt.Sprintf("%s from %s.%s", constants.LogsSQLSelect, r.logsDB, r.logsTable)

	tsStart := uint64(time.Now().UnixNano())
	if client.Filter.TimestampStart != 0 {
		tsStart = client.Filter.TimestampStart
	}

	var idStart string
	if client.Filter.IdGt != "" {
		idStart = client.Filter.IdGt
	}

	ticker := time.NewTicker(time.Duration(r.liveTailRefreshSeconds) * time.Second)
	defer ticker.Stop()
	for {
		select {
		case <-ctx.Done():
			done := true
			client.Done <- &done
			zap.S().Debug("closing go routine : " + client.Name)
			return
		case <-ticker.C:
			// get the new 100 logs as anything more older won't make sense
			tmpQuery := fmt.Sprintf("%s where timestamp >='%d'", query, tsStart)
			if filterSql != "" {
				tmpQuery = fmt.Sprintf("%s and %s", tmpQuery, filterSql)
			}
			if idStart != "" {
				tmpQuery = fmt.Sprintf("%s and id > '%s'", tmpQuery, idStart)
			}
			tmpQuery = fmt.Sprintf("%s order by timestamp desc, id desc limit 100", tmpQuery)
			zap.S().Debug(tmpQuery)
			response := []model.GetLogsResponse{}
			err := r.db.Select(ctx, &response, tmpQuery)
			if err != nil {
				zap.S().Error(err)
				client.Error <- err
				return
			}
			for i := len(response) - 1; i >= 0; i-- {
				select {
				case <-ctx.Done():
					done := true
					client.Done <- &done
					zap.S().Debug("closing go routine while sending logs : " + client.Name)
					return
				default:
					client.Logs <- &response[i]
					if i == 0 {
						tsStart = response[i].Timestamp
						idStart = response[i].ID
					}
				}
			}
		}
	}
}

func (r *ClickHouseReader) AggregateLogs(ctx context.Context, params *model.LogsAggregateParams) (*model.GetLogsAggregatesResponse, *model.ApiError) {
	logAggregatesDBResponseItems := []model.LogsAggregatesDBResponseItem{}

	function := "toFloat64(count()) as value"
	if params.Function != "" {
		function = fmt.Sprintf("toFloat64(%s) as value", params.Function)
	}

	fields, apiErr := r.GetLogFields(ctx)
	if apiErr != nil {
		return nil, apiErr
	}

	filterSql, err := logs.GenerateSQLWhere(fields, &model.LogsFilterParams{
		Query: params.Query,
	})
	if err != nil {
		return nil, &model.ApiError{Err: err, Typ: model.ErrorBadData}
	}

	query := ""
	if params.GroupBy != "" {
		query = fmt.Sprintf("SELECT toInt64(toUnixTimestamp(toStartOfInterval(toDateTime(timestamp/1000000000), INTERVAL %d minute))*1000000000) as ts_start_interval, toString(%s) as groupBy, "+
			"%s "+
			"FROM %s.%s WHERE timestamp >= '%d' AND timestamp <= '%d' ",
			params.StepSeconds/60, params.GroupBy, function, r.logsDB, r.logsTable, params.TimestampStart, params.TimestampEnd)
	} else {
		query = fmt.Sprintf("SELECT toInt64(toUnixTimestamp(toStartOfInterval(toDateTime(timestamp/1000000000), INTERVAL %d minute))*1000000000) as ts_start_interval, "+
			"%s "+
			"FROM %s.%s WHERE timestamp >= '%d' AND timestamp <= '%d' ",
			params.StepSeconds/60, function, r.logsDB, r.logsTable, params.TimestampStart, params.TimestampEnd)
	}
	if filterSql != "" {
		query = fmt.Sprintf("%s AND %s ", query, filterSql)
	}
	if params.GroupBy != "" {
		query = fmt.Sprintf("%s GROUP BY ts_start_interval, toString(%s) as groupBy ORDER BY ts_start_interval", query, params.GroupBy)
	} else {
		query = fmt.Sprintf("%s GROUP BY ts_start_interval ORDER BY ts_start_interval", query)
	}

	zap.S().Debug(query)
	err = r.db.Select(ctx, &logAggregatesDBResponseItems, query)
	if err != nil {
		return nil, &model.ApiError{Err: err, Typ: model.ErrorInternal}
	}

	aggregateResponse := model.GetLogsAggregatesResponse{
		Items: make(map[int64]model.LogsAggregatesResponseItem),
	}

	for i := range logAggregatesDBResponseItems {
		if elem, ok := aggregateResponse.Items[int64(logAggregatesDBResponseItems[i].Timestamp)]; ok {
			if params.GroupBy != "" && logAggregatesDBResponseItems[i].GroupBy != "" {
				elem.GroupBy[logAggregatesDBResponseItems[i].GroupBy] = logAggregatesDBResponseItems[i].Value
			}
			aggregateResponse.Items[logAggregatesDBResponseItems[i].Timestamp] = elem
		} else {
			if params.GroupBy != "" && logAggregatesDBResponseItems[i].GroupBy != "" {
				aggregateResponse.Items[logAggregatesDBResponseItems[i].Timestamp] = model.LogsAggregatesResponseItem{
					Timestamp: logAggregatesDBResponseItems[i].Timestamp,
					GroupBy:   map[string]interface{}{logAggregatesDBResponseItems[i].GroupBy: logAggregatesDBResponseItems[i].Value},
				}
			} else if params.GroupBy == "" {
				aggregateResponse.Items[logAggregatesDBResponseItems[i].Timestamp] = model.LogsAggregatesResponseItem{
					Timestamp: logAggregatesDBResponseItems[i].Timestamp,
					Value:     logAggregatesDBResponseItems[i].Value,
				}
			}
		}

	}

	return &aggregateResponse, nil
}

func (r *ClickHouseReader) QueryDashboardVars(ctx context.Context, query string) (*model.DashboardVar, error) {
	var result model.DashboardVar
	rows, err := r.db.Query(ctx, query)

	zap.S().Info(query)

	if err != nil {
		zap.S().Debug("Error in processing sql query: ", err)
		return nil, err
	}

	var (
		columnTypes = rows.ColumnTypes()
		vars        = make([]interface{}, len(columnTypes))
	)
	for i := range columnTypes {
		vars[i] = reflect.New(columnTypes[i].ScanType()).Interface()
	}

	defer rows.Close()
	for rows.Next() {
		if err := rows.Scan(vars...); err != nil {
			return nil, err
		}
		for _, v := range vars {
			switch v := v.(type) {
			case *string, *int8, *int16, *int32, *int64, *uint8, *uint16, *uint32, *uint64, *float32, *float64, *time.Time, *bool:
				result.VariableValues = append(result.VariableValues, reflect.ValueOf(v).Elem().Interface())
			default:
				return nil, fmt.Errorf("unsupported value type encountered")
			}
		}
	}
	return &result, nil
}<|MERGE_RESOLUTION|>--- conflicted
+++ resolved
@@ -3211,11 +3211,7 @@
 	zap.S().Info(query)
 	if err != nil {
 		zap.S().Debug("Error in processing query: ", err)
-<<<<<<< HEAD
 		return nil, "", fmt.Errorf("error in processing query")
-=======
-		return nil, err
->>>>>>> 5eed384f
 	}
 
 	var (
