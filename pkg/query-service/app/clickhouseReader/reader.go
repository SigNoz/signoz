--- conflicted
+++ resolved
@@ -1366,33 +1366,19 @@
 
 	query = getStatusFilters(query, queryParams.Status, excludeMap)
 
-<<<<<<< HEAD
-	traceFilterReponse := model.SpanFiltersResponse{
+	traceFilterResponse := model.SpanFiltersResponse{
 		Status:             map[string]uint64{},
 		Duration:           map[string]uint64{},
 		ServiceName:        map[string]uint64{},
 		Operation:          map[string]uint64{},
-		HttpCode:           map[string]uint64{},
 		ResponseStatusCode: map[string]uint64{},
 		RPCMethod:          map[string]uint64{},
+		HttpCode:           map[string]uint64{},
 		HttpMethod:         map[string]uint64{},
 		HttpUrl:            map[string]uint64{},
 		HttpRoute:          map[string]uint64{},
 		HttpHost:           map[string]uint64{},
 		Component:          map[string]uint64{},
-=======
-	traceFilterResponse := model.SpanFiltersResponse{
-		Status:      map[string]uint64{},
-		Duration:    map[string]uint64{},
-		ServiceName: map[string]uint64{},
-		Operation:   map[string]uint64{},
-		HttpCode:    map[string]uint64{},
-		HttpMethod:  map[string]uint64{},
-		HttpUrl:     map[string]uint64{},
-		HttpRoute:   map[string]uint64{},
-		HttpHost:    map[string]uint64{},
-		Component:   map[string]uint64{},
->>>>>>> 7aeaecaf
 	}
 
 	for _, e := range queryParams.GetFilters {
@@ -1607,7 +1593,7 @@
 			}
 			for _, service := range dBResponse {
 				if service.RPCMethod != "" {
-					traceFilterReponse.RPCMethod[service.RPCMethod] = service.Count
+					traceFilterResponse.RPCMethod[service.RPCMethod] = service.Count
 				}
 			}
 
@@ -1625,7 +1611,7 @@
 			}
 			for _, service := range dBResponse {
 				if service.ResponseStatusCode != "" {
-					traceFilterReponse.ResponseStatusCode[service.ResponseStatusCode] = service.Count
+					traceFilterResponse.ResponseStatusCode[service.ResponseStatusCode] = service.Count
 				}
 			}
 
@@ -2229,16 +2215,12 @@
 		case constants.DBSystem:
 			query = fmt.Sprintf("SELECT toStartOfInterval(timestamp, INTERVAL %d minute) as time, dbSystem as groupBy, %s FROM %s.%s WHERE timestamp >= @timestampL AND timestamp <= @timestampU", queryParams.StepSeconds/60, aggregationQuery, r.traceDB, r.indexTable)
 		case constants.Component:
-<<<<<<< HEAD
-			query = fmt.Sprintf("SELECT toStartOfInterval(timestamp, INTERVAL %d minute) as time, component as groupBy, %s FROM %s.%s WHERE timestamp >= @timestampL AND timestamp <= @timestampU", queryParams.StepSeconds/60, aggregation_query, r.traceDB, r.indexTable)
+			query = fmt.Sprintf("SELECT toStartOfInterval(timestamp, INTERVAL %d minute) as time, component as groupBy, %s FROM %s.%s WHERE timestamp >= @timestampL AND timestamp <= @timestampU", queryParams.StepSeconds/60, aggregationQuery, r.traceDB, r.indexTable)
 		case constants.RPCMethod:
-			query = fmt.Sprintf("SELECT toStartOfInterval(timestamp, INTERVAL %d minute) as time, rpcMethod as groupBy, %s FROM %s.%s WHERE timestamp >= @timestampL AND timestamp <= @timestampU", queryParams.StepSeconds/60, aggregation_query, r.traceDB, r.indexTable)
+			query = fmt.Sprintf("SELECT toStartOfInterval(timestamp, INTERVAL %d minute) as time, rpcMethod as groupBy, %s FROM %s.%s WHERE timestamp >= @timestampL AND timestamp <= @timestampU", queryParams.StepSeconds/60, aggregationQuery, r.traceDB, r.indexTable)
 		case constants.ResponseStatusCode:
-			query = fmt.Sprintf("SELECT toStartOfInterval(timestamp, INTERVAL %d minute) as time, responseStatusCode as groupBy, %s FROM %s.%s WHERE timestamp >= @timestampL AND timestamp <= @timestampU", queryParams.StepSeconds/60, aggregation_query, r.traceDB, r.indexTable)
-
-=======
-			query = fmt.Sprintf("SELECT toStartOfInterval(timestamp, INTERVAL %d minute) as time, component as groupBy, %s FROM %s.%s WHERE timestamp >= @timestampL AND timestamp <= @timestampU", queryParams.StepSeconds/60, aggregationQuery, r.traceDB, r.indexTable)
->>>>>>> 7aeaecaf
+			query = fmt.Sprintf("SELECT toStartOfInterval(timestamp, INTERVAL %d minute) as time, responseStatusCode as groupBy, %s FROM %s.%s WHERE timestamp >= @timestampL AND timestamp <= @timestampU", queryParams.StepSeconds/60, aggregationQuery, r.traceDB, r.indexTable)
+
 		default:
 			return nil, &model.ApiError{Typ: model.ErrorBadData, Err: fmt.Errorf("groupBy type: %s not supported", queryParams.GroupBy)}
 		}
