--- conflicted
+++ resolved
@@ -76,7 +76,6 @@
 
 // SpanWriter for reading spans from ClickHouse
 type ClickHouseReader struct {
-<<<<<<< HEAD
 	db                 clickhouse.Conn
 	localDB            *sqlx.DB
 	traceDB            string
@@ -86,21 +85,9 @@
 	indexTable         string
 	errorTable         string
 	spansTable         string
+	topLevelOperationsTable string
 	queryEngine        *promql.Engine
 	remoteStorage      *remote.Storage
-=======
-	db                      clickhouse.Conn
-	localDB                 *sqlx.DB
-	traceDB                 string
-	operationsTable         string
-	durationTable           string
-	indexTable              string
-	errorTable              string
-	spansTable              string
-	topLevelOperationsTable string
-	queryEngine             *promql.Engine
-	remoteStorage           *remote.Storage
->>>>>>> 5bfc2af5
 
 	promConfigFile string
 	promConfig     *config.Config
@@ -127,7 +114,6 @@
 	}
 
 	return &ClickHouseReader{
-<<<<<<< HEAD
 		db:                 db,
 		localDB:            localDB,
 		traceDB:            options.primary.TraceDB,
@@ -138,20 +124,8 @@
 		usageExplorerTable: options.primary.UsageExplorerTable,
 		durationTable:      options.primary.DurationTable,
 		spansTable:         options.primary.SpansTable,
+		topLevelOperationsTable: options.primary.TopLevelOperationsTable,
 		promConfigFile:     configFile,
-=======
-		db:                      db,
-		localDB:                 localDB,
-		traceDB:                 options.primary.TraceDB,
-		alertManager:            alertManager,
-		operationsTable:         options.primary.OperationsTable,
-		indexTable:              options.primary.IndexTable,
-		errorTable:              options.primary.ErrorTable,
-		durationTable:           options.primary.DurationTable,
-		spansTable:              options.primary.SpansTable,
-		topLevelOperationsTable: options.primary.TopLevelOperationsTable,
-		promConfigFile:          configFile,
->>>>>>> 5bfc2af5
 	}
 }
 
