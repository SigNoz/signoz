--- conflicted
+++ resolved
@@ -5239,10 +5239,7 @@
 	return response, nil
 }
 
-<<<<<<< HEAD
-func (r *ClickHouseReader) LiveTailLogsV3(ctx context.Context, query string, timestampStart uint64, idStart string, client *model.LogsLiveTailClient) {
-=======
-func (r *ClickHouseReader) LiveTailLogsV4(ctx context.Context, query string, timestampStart uint64, idStart string, client *v3.LogsLiveTailClientV2) {
+func (r *ClickHouseReader) LiveTailLogsV4(ctx context.Context, query string, timestampStart uint64, idStart string, client *model.LogsLiveTailClientV2) {
 	if timestampStart == 0 {
 		timestampStart = uint64(time.Now().UnixNano())
 	} else {
@@ -5295,8 +5292,7 @@
 	}
 }
 
-func (r *ClickHouseReader) LiveTailLogsV3(ctx context.Context, query string, timestampStart uint64, idStart string, client *v3.LogsLiveTailClient) {
->>>>>>> 011b2167
+func (r *ClickHouseReader) LiveTailLogsV3(ctx context.Context, query string, timestampStart uint64, idStart string, client *model.LogsLiveTailClient) {
 	if timestampStart == 0 {
 		timestampStart = uint64(time.Now().UnixNano())
 	} else {
