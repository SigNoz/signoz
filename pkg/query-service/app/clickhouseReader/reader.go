package clickhouseReader

import (
	"bytes"
	"context"
	"database/sql"
	"encoding/json"

	"fmt"
	"io/ioutil"
	"math/rand"
	"net/http"
	"os"
	"reflect"
	"regexp"
	"sort"
	"strconv"
	"strings"
	"sync"
	"time"

	"github.com/go-kit/log"
	"github.com/go-kit/log/level"
	"github.com/google/uuid"
	"github.com/mailru/easyjson"
	"github.com/oklog/oklog/pkg/group"
	"github.com/pkg/errors"
	"github.com/prometheus/common/promlog"
	"github.com/prometheus/prometheus/config"
	"github.com/prometheus/prometheus/discovery"
	sd_config "github.com/prometheus/prometheus/discovery"
	"github.com/prometheus/prometheus/promql"

	"github.com/prometheus/prometheus/scrape"
	"github.com/prometheus/prometheus/storage"
	"github.com/prometheus/prometheus/storage/remote"
	"github.com/prometheus/prometheus/util/stats"

	"github.com/ClickHouse/clickhouse-go/v2"
	"github.com/ClickHouse/clickhouse-go/v2/lib/driver"
	"github.com/jmoiron/sqlx"

	promModel "github.com/prometheus/common/model"
	"go.signoz.io/signoz/pkg/query-service/app/logs"
	"go.signoz.io/signoz/pkg/query-service/app/services"
	"go.signoz.io/signoz/pkg/query-service/constants"
	am "go.signoz.io/signoz/pkg/query-service/integrations/alertManager"
	"go.signoz.io/signoz/pkg/query-service/interfaces"
	"go.signoz.io/signoz/pkg/query-service/model"
	v3 "go.signoz.io/signoz/pkg/query-service/model/v3"
	"go.signoz.io/signoz/pkg/query-service/telemetry"
	"go.signoz.io/signoz/pkg/query-service/utils"
	"go.uber.org/zap"
)

const (
	cluster                    = "cluster"
	primaryNamespace           = "clickhouse"
	archiveNamespace           = "clickhouse-archive"
	signozTraceDBName          = "signoz_traces"
	signozDurationMVTable      = "distributed_durationSort"
	signozUsageExplorerTable   = "distributed_usage_explorer"
	signozSpansTable           = "distributed_signoz_spans"
	signozErrorIndexTable      = "distributed_signoz_error_index_v2"
	signozTraceTableName       = "distributed_signoz_index_v2"
	signozTraceLocalTableName  = "signoz_index_v2"
	signozMetricDBName         = "signoz_metrics"
	signozSampleLocalTableName = "samples_v2"
	signozSampleTableName      = "distributed_samples_v2"
	signozTSTableName          = "distributed_time_series_v2"

	minTimespanForProgressiveSearch       = time.Hour
	minTimespanForProgressiveSearchMargin = time.Minute
	maxProgressiveSteps                   = 4
	charset                               = "abcdefghijklmnopqrstuvwxyz" +
		"ABCDEFGHIJKLMNOPQRSTUVWXYZ0123456789"
)

var (
	ErrNoOperationsTable            = errors.New("no operations table supplied")
	ErrNoIndexTable                 = errors.New("no index table supplied")
	ErrStartTimeRequired            = errors.New("start time is required for search queries")
	seededRand           *rand.Rand = rand.New(
		rand.NewSource(time.Now().UnixNano()))
)

// SpanWriter for reading spans from ClickHouse
type ClickHouseReader struct {
	db                      clickhouse.Conn
	localDB                 *sqlx.DB
	TraceDB                 string
	operationsTable         string
	durationTable           string
	indexTable              string
	errorTable              string
	usageExplorerTable      string
	SpansTable              string
	spanAttributeTable      string
	spanAttributesKeysTable string
	dependencyGraphTable    string
	topLevelOperationsTable string
	logsDB                  string
	logsTable               string
	logsLocalTable          string
	logsAttributeKeys       string
	logsResourceKeys        string
	logsTagAttributeTable   string
	queryEngine             *promql.Engine
	remoteStorage           *remote.Storage
	fanoutStorage           *storage.Storage

	promConfigFile string
	promConfig     *config.Config
	alertManager   am.Manager
	featureFlags   interfaces.FeatureLookup

	liveTailRefreshSeconds int
}

// NewTraceReader returns a TraceReader for the database
func NewReader(localDB *sqlx.DB, configFile string, featureFlag interfaces.FeatureLookup) *ClickHouseReader {

	datasource := os.Getenv("ClickHouseUrl")
	options := NewOptions(datasource, primaryNamespace, archiveNamespace)
	db, err := initialize(options)

	if err != nil {
		zap.S().Error("failed to initialize ClickHouse: ", err)
		os.Exit(1)
	}

	alertManager, err := am.New("")
	if err != nil {
		zap.S().Errorf("msg: failed to initialize alert manager: ", "/t error:", err)
		zap.S().Errorf("msg: check if the alert manager URL is correctly set and valid")
		os.Exit(1)
	}

	return &ClickHouseReader{
		db:                      db,
		localDB:                 localDB,
		TraceDB:                 options.primary.TraceDB,
		alertManager:            alertManager,
		operationsTable:         options.primary.OperationsTable,
		indexTable:              options.primary.IndexTable,
		errorTable:              options.primary.ErrorTable,
		usageExplorerTable:      options.primary.UsageExplorerTable,
		durationTable:           options.primary.DurationTable,
		SpansTable:              options.primary.SpansTable,
		spanAttributeTable:      options.primary.SpanAttributeTable,
		spanAttributesKeysTable: options.primary.SpanAttributeKeysTable,
		dependencyGraphTable:    options.primary.DependencyGraphTable,
		topLevelOperationsTable: options.primary.TopLevelOperationsTable,
		logsDB:                  options.primary.LogsDB,
		logsTable:               options.primary.LogsTable,
		logsLocalTable:          options.primary.LogsLocalTable,
		logsAttributeKeys:       options.primary.LogsAttributeKeysTable,
		logsResourceKeys:        options.primary.LogsResourceKeysTable,
		logsTagAttributeTable:   options.primary.LogsTagAttributeTable,
		liveTailRefreshSeconds:  options.primary.LiveTailRefreshSeconds,
		promConfigFile:          configFile,
		featureFlags:            featureFlag,
	}
}

func (r *ClickHouseReader) Start(readerReady chan bool) {
	logLevel := promlog.AllowedLevel{}
	logLevel.Set("debug")
	allowedFormat := promlog.AllowedFormat{}
	allowedFormat.Set("logfmt")

	promlogConfig := promlog.Config{
		Level:  &logLevel,
		Format: &allowedFormat,
	}

	logger := promlog.New(&promlogConfig)

	startTime := func() (int64, error) {
		return int64(promModel.Latest), nil
	}

	remoteStorage := remote.NewStorage(
		log.With(logger, "component", "remote"),
		nil,
		startTime,
		"",
		time.Duration(1*time.Minute),
		nil,
	)

	cfg := struct {
		configFile string

		localStoragePath    string
		lookbackDelta       promModel.Duration
		webTimeout          promModel.Duration
		queryTimeout        promModel.Duration
		queryConcurrency    int
		queryMaxSamples     int
		RemoteFlushDeadline promModel.Duration

		prometheusURL string

		logLevel promlog.AllowedLevel
	}{
		configFile: r.promConfigFile,
	}

	// fanoutStorage := remoteStorage
	fanoutStorage := storage.NewFanout(logger, remoteStorage)

	ctxScrape, cancelScrape := context.WithCancel(context.Background())
	discoveryManagerScrape := discovery.NewManager(ctxScrape, log.With(logger, "component", "discovery manager scrape"), discovery.Name("scrape"))

	scrapeManager := scrape.NewManager(nil, log.With(logger, "component", "scrape manager"), fanoutStorage)

	opts := promql.EngineOpts{
		Logger:     log.With(logger, "component", "query engine"),
		Reg:        nil,
		MaxSamples: 50000000,
		Timeout:    time.Duration(2 * time.Minute),
		ActiveQueryTracker: promql.NewActiveQueryTracker(
			"",
			20,
			log.With(logger, "component", "activeQueryTracker"),
		),
	}

	queryEngine := promql.NewEngine(opts)

	reloaders := []func(cfg *config.Config) error{
		remoteStorage.ApplyConfig,
		// The Scrape managers need to reload before the Discovery manager as
		// they need to read the most updated config when receiving the new targets list.
		scrapeManager.ApplyConfig,
		func(cfg *config.Config) error {
			c := make(map[string]sd_config.Configs)
			for _, v := range cfg.ScrapeConfigs {
				c[v.JobName] = v.ServiceDiscoveryConfigs
			}
			return discoveryManagerScrape.ApplyConfig(c)
		},
	}

	// sync.Once is used to make sure we can close the channel at different execution stages(SIGTERM or when the config is loaded).
	type closeOnce struct {
		C     chan struct{}
		once  sync.Once
		Close func()
	}
	// Wait until the server is ready to handle reloading.
	reloadReady := &closeOnce{
		C: make(chan struct{}),
	}
	reloadReady.Close = func() {
		reloadReady.once.Do(func() {
			close(reloadReady.C)
		})
	}

	var g group.Group
	{
		// Scrape discovery manager.
		g.Add(
			func() error {
				err := discoveryManagerScrape.Run()
				level.Info(logger).Log("msg", "Scrape discovery manager stopped")
				return err
			},
			func(err error) {
				level.Info(logger).Log("msg", "Stopping scrape discovery manager...")
				cancelScrape()
			},
		)
	}
	{
		// Scrape manager.
		g.Add(
			func() error {
				// When the scrape manager receives a new targets list
				// it needs to read a valid config for each job.
				// It depends on the config being in sync with the discovery manager so
				// we wait until the config is fully loaded.
				<-reloadReady.C

				err := scrapeManager.Run(discoveryManagerScrape.SyncCh())
				level.Info(logger).Log("msg", "Scrape manager stopped")
				return err
			},
			func(err error) {
				// Scrape manager needs to be stopped before closing the local TSDB
				// so that it doesn't try to write samples to a closed storage.
				level.Info(logger).Log("msg", "Stopping scrape manager...")
				scrapeManager.Stop()
			},
		)
	}
	{
		// Initial configuration loading.
		cancel := make(chan struct{})
		g.Add(
			func() error {
				// select {
				// case <-dbOpen:
				// 	break
				// // In case a shutdown is initiated before the dbOpen is released
				// case <-cancel:
				// 	reloadReady.Close()
				// 	return nil
				// }
				var err error
				r.promConfig, err = reloadConfig(cfg.configFile, logger, reloaders...)
				if err != nil {
					return fmt.Errorf("error loading config from %q: %s", cfg.configFile, err)
				}

				reloadReady.Close()

				// ! commented the alert manager can now
				// call query service to do this
				// channels, apiErrorObj := r.GetChannels()

				//if apiErrorObj != nil {
				//	zap.S().Errorf("Not able to read channels from DB")
				//}
				//for _, channel := range *channels {
				//apiErrorObj = r.LoadChannel(&channel)
				//if apiErrorObj != nil {
				//	zap.S().Errorf("Not able to load channel with id=%d loaded from DB", channel.Id, channel.Data)
				//}
				//}

				<-cancel

				return nil
			},
			func(err error) {
				close(cancel)
			},
		)
	}
	r.queryEngine = queryEngine
	r.remoteStorage = remoteStorage
	r.fanoutStorage = &fanoutStorage
	readerReady <- true

	if err := g.Run(); err != nil {
		level.Error(logger).Log("err", err)
		os.Exit(1)
	}

}

func (r *ClickHouseReader) GetQueryEngine() *promql.Engine {
	return r.queryEngine
}

func (r *ClickHouseReader) GetFanoutStorage() *storage.Storage {
	return r.fanoutStorage
}

func reloadConfig(filename string, logger log.Logger, rls ...func(*config.Config) error) (promConfig *config.Config, err error) {
	level.Info(logger).Log("msg", "Loading configuration file", "filename", filename)

	conf, err := config.LoadFile(filename, false, false, logger)
	if err != nil {
		return nil, fmt.Errorf("couldn't load configuration (--config.file=%q): %v", filename, err)
	}

	failed := false
	for _, rl := range rls {
		if err := rl(conf); err != nil {
			level.Error(logger).Log("msg", "Failed to apply configuration", "err", err)
			failed = true
		}
	}
	if failed {
		return nil, fmt.Errorf("one or more errors occurred while applying the new configuration (--config.file=%q)", filename)
	}
	level.Info(logger).Log("msg", "Completed loading of configuration file", "filename", filename)
	return conf, nil
}

func initialize(options *Options) (clickhouse.Conn, error) {

	db, err := connect(options.getPrimary())
	if err != nil {
		return nil, fmt.Errorf("error connecting to primary db: %v", err)
	}

	return db, nil
}

func connect(cfg *namespaceConfig) (clickhouse.Conn, error) {
	if cfg.Encoding != EncodingJSON && cfg.Encoding != EncodingProto {
		return nil, fmt.Errorf("unknown encoding %q, supported: %q, %q", cfg.Encoding, EncodingJSON, EncodingProto)
	}

	return cfg.Connector(cfg)
}

func (r *ClickHouseReader) GetConn() clickhouse.Conn {
	return r.db
}

func (r *ClickHouseReader) LoadChannel(channel *model.ChannelItem) *model.ApiError {

	receiver := &am.Receiver{}
	if err := json.Unmarshal([]byte(channel.Data), receiver); err != nil { // Parse []byte to go struct pointer
		return &model.ApiError{Typ: model.ErrorBadData, Err: err}
	}

	response, err := http.Post(constants.GetAlertManagerApiPrefix()+"v1/receivers", "application/json", bytes.NewBuffer([]byte(channel.Data)))

	if err != nil {
		zap.S().Errorf("Error in getting response of API call to alertmanager/v1/receivers\n", err)
		return &model.ApiError{Typ: model.ErrorInternal, Err: err}
	}
	if response.StatusCode > 299 {
		responseData, _ := ioutil.ReadAll(response.Body)

		err := fmt.Errorf("Error in getting 2xx response in API call to alertmanager/v1/receivers\n Status: %s \n Data: %s", response.Status, string(responseData))
		zap.S().Error(err)

		return &model.ApiError{Typ: model.ErrorInternal, Err: err}
	}

	return nil
}

func (r *ClickHouseReader) GetChannel(id string) (*model.ChannelItem, *model.ApiError) {

	idInt, _ := strconv.Atoi(id)
	channel := model.ChannelItem{}

	query := "SELECT id, created_at, updated_at, name, type, data data FROM notification_channels WHERE id=? "

	stmt, err := r.localDB.Preparex(query)

	zap.S().Info(query, idInt)

	if err != nil {
		zap.S().Debug("Error in preparing sql query for GetChannel : ", err)
		return nil, &model.ApiError{Typ: model.ErrorInternal, Err: err}
	}

	err = stmt.Get(&channel, idInt)

	if err != nil {
		zap.S().Debug(fmt.Sprintf("Error in getting channel with id=%d : ", idInt), err)
		return nil, &model.ApiError{Typ: model.ErrorInternal, Err: err}
	}

	return &channel, nil

}

func (r *ClickHouseReader) DeleteChannel(id string) *model.ApiError {

	idInt, _ := strconv.Atoi(id)

	channelToDelete, apiErrorObj := r.GetChannel(id)

	if apiErrorObj != nil {
		return apiErrorObj
	}

	tx, err := r.localDB.Begin()
	if err != nil {
		return &model.ApiError{Typ: model.ErrorInternal, Err: err}
	}

	{
		stmt, err := tx.Prepare(`DELETE FROM notification_channels WHERE id=$1;`)
		if err != nil {
			zap.S().Errorf("Error in preparing statement for INSERT to notification_channels\n", err)
			tx.Rollback()
			return &model.ApiError{Typ: model.ErrorInternal, Err: err}
		}
		defer stmt.Close()

		if _, err := stmt.Exec(idInt); err != nil {
			zap.S().Errorf("Error in Executing prepared statement for INSERT to notification_channels\n", err)
			tx.Rollback() // return an error too, we may want to wrap them
			return &model.ApiError{Typ: model.ErrorInternal, Err: err}
		}
	}

	apiError := r.alertManager.DeleteRoute(channelToDelete.Name)
	if apiError != nil {
		tx.Rollback()
		return apiError
	}

	err = tx.Commit()
	if err != nil {
		zap.S().Errorf("Error in committing transaction for DELETE command to notification_channels\n", err)
		return &model.ApiError{Typ: model.ErrorInternal, Err: err}
	}

	return nil

}

func (r *ClickHouseReader) GetChannels() (*[]model.ChannelItem, *model.ApiError) {

	channels := []model.ChannelItem{}

	query := fmt.Sprintf("SELECT id, created_at, updated_at, name, type, data data FROM notification_channels")

	err := r.localDB.Select(&channels, query)

	zap.S().Info(query)

	if err != nil {
		zap.S().Debug("Error in processing sql query: ", err)
		return nil, &model.ApiError{Typ: model.ErrorInternal, Err: err}
	}

	return &channels, nil

}

func getChannelType(receiver *am.Receiver) string {

	if receiver.EmailConfigs != nil {
		return "email"
	}
	if receiver.OpsGenieConfigs != nil {
		return "opsgenie"
	}
	if receiver.PagerdutyConfigs != nil {
		return "pagerduty"
	}
	if receiver.PushoverConfigs != nil {
		return "pushover"
	}
	if receiver.SNSConfigs != nil {
		return "sns"
	}
	if receiver.SlackConfigs != nil {
		return "slack"
	}
	if receiver.VictorOpsConfigs != nil {
		return "victorops"
	}
	if receiver.WebhookConfigs != nil {
		return "webhook"
	}
	if receiver.WechatConfigs != nil {
		return "wechat"
	}

	return ""
}

func (r *ClickHouseReader) EditChannel(receiver *am.Receiver, id string) (*am.Receiver, *model.ApiError) {

	idInt, _ := strconv.Atoi(id)

	channel, apiErrObj := r.GetChannel(id)

	if apiErrObj != nil {
		return nil, apiErrObj
	}
	if channel.Name != receiver.Name {
		return nil, &model.ApiError{Typ: model.ErrorBadData, Err: fmt.Errorf("channel name cannot be changed")}
	}

	tx, err := r.localDB.Begin()
	if err != nil {
		return nil, &model.ApiError{Typ: model.ErrorInternal, Err: err}
	}

	channel_type := getChannelType(receiver)
	receiverString, _ := json.Marshal(receiver)

	{
		stmt, err := tx.Prepare(`UPDATE notification_channels SET updated_at=$1, type=$2, data=$3 WHERE id=$4;`)

		if err != nil {
			zap.S().Errorf("Error in preparing statement for UPDATE to notification_channels\n", err)
			tx.Rollback()
			return nil, &model.ApiError{Typ: model.ErrorInternal, Err: err}
		}
		defer stmt.Close()

		if _, err := stmt.Exec(time.Now(), channel_type, string(receiverString), idInt); err != nil {
			zap.S().Errorf("Error in Executing prepared statement for UPDATE to notification_channels\n", err)
			tx.Rollback() // return an error too, we may want to wrap them
			return nil, &model.ApiError{Typ: model.ErrorInternal, Err: err}
		}
	}

	apiError := r.alertManager.EditRoute(receiver)
	if apiError != nil {
		tx.Rollback()
		return nil, apiError
	}

	err = tx.Commit()
	if err != nil {
		zap.S().Errorf("Error in committing transaction for INSERT to notification_channels\n", err)
		return nil, &model.ApiError{Typ: model.ErrorInternal, Err: err}
	}

	return receiver, nil

}

func (r *ClickHouseReader) CreateChannel(receiver *am.Receiver) (*am.Receiver, *model.ApiError) {

	tx, err := r.localDB.Begin()
	if err != nil {
		return nil, &model.ApiError{Typ: model.ErrorInternal, Err: err}
	}

	channel_type := getChannelType(receiver)
	receiverString, _ := json.Marshal(receiver)

	// todo: check if the channel name already exists, raise an error if so

	{
		stmt, err := tx.Prepare(`INSERT INTO notification_channels (created_at, updated_at, name, type, data) VALUES($1,$2,$3,$4,$5);`)
		if err != nil {
			zap.S().Errorf("Error in preparing statement for INSERT to notification_channels\n", err)
			tx.Rollback()
			return nil, &model.ApiError{Typ: model.ErrorInternal, Err: err}
		}
		defer stmt.Close()

		if _, err := stmt.Exec(time.Now(), time.Now(), receiver.Name, channel_type, string(receiverString)); err != nil {
			zap.S().Errorf("Error in Executing prepared statement for INSERT to notification_channels\n", err)
			tx.Rollback() // return an error too, we may want to wrap them
			return nil, &model.ApiError{Typ: model.ErrorInternal, Err: err}
		}
	}

	apiError := r.alertManager.AddRoute(receiver)
	if apiError != nil {
		tx.Rollback()
		return nil, apiError
	}

	err = tx.Commit()
	if err != nil {
		zap.S().Errorf("Error in committing transaction for INSERT to notification_channels\n", err)
		return nil, &model.ApiError{Typ: model.ErrorInternal, Err: err}
	}

	return receiver, nil

}

func (r *ClickHouseReader) GetInstantQueryMetricsResult(ctx context.Context, queryParams *model.InstantQueryMetricsParams) (*promql.Result, *stats.QueryStats, *model.ApiError) {
	qry, err := r.queryEngine.NewInstantQuery(r.remoteStorage, &promql.QueryOpts{}, queryParams.Query, queryParams.Time)
	if err != nil {
		return nil, nil, &model.ApiError{Typ: model.ErrorBadData, Err: err}
	}

	res := qry.Exec(ctx)

	// Optional stats field in response if parameter "stats" is not empty.
	var qs stats.QueryStats
	if queryParams.Stats != "" {
		qs = stats.NewQueryStats(qry.Stats())
	}

	qry.Close()
	return res, &qs, nil

}

func (r *ClickHouseReader) GetQueryRangeResult(ctx context.Context, query *model.QueryRangeParams) (*promql.Result, *stats.QueryStats, *model.ApiError) {
	qry, err := r.queryEngine.NewRangeQuery(r.remoteStorage, &promql.QueryOpts{}, query.Query, query.Start, query.End, query.Step)

	if err != nil {
		return nil, nil, &model.ApiError{Typ: model.ErrorBadData, Err: err}
	}

	res := qry.Exec(ctx)

	// Optional stats field in response if parameter "stats" is not empty.
	var qs stats.QueryStats
	if query.Stats != "" {
		qs = stats.NewQueryStats(qry.Stats())
	}

	qry.Close()
	return res, &qs, nil
}

func (r *ClickHouseReader) GetServicesList(ctx context.Context) (*[]string, error) {

	services := []string{}
	query := fmt.Sprintf(`SELECT DISTINCT serviceName FROM %s.%s WHERE toDate(timestamp) > now() - INTERVAL 1 DAY`, r.TraceDB, r.indexTable)

	rows, err := r.db.Query(ctx, query)

	zap.S().Info(query)

	if err != nil {
		zap.S().Debug("Error in processing sql query: ", err)
		return nil, fmt.Errorf("Error in processing sql query")
	}

	defer rows.Close()
	for rows.Next() {
		var serviceName string
		if err := rows.Scan(&serviceName); err != nil {
			return &services, err
		}
		services = append(services, serviceName)
	}
	return &services, nil
}

func (r *ClickHouseReader) GetTopLevelOperations(ctx context.Context) (*map[string][]string, *model.ApiError) {

	operations := map[string][]string{}
	query := fmt.Sprintf(`SELECT DISTINCT name, serviceName FROM %s.%s`, r.TraceDB, r.topLevelOperationsTable)

	rows, err := r.db.Query(ctx, query)

	if err != nil {
		zap.S().Error("Error in processing sql query: ", err)
		return nil, &model.ApiError{Typ: model.ErrorExec, Err: fmt.Errorf("Error in processing sql query")}
	}

	defer rows.Close()
	for rows.Next() {
		var name, serviceName string
		if err := rows.Scan(&name, &serviceName); err != nil {
			return nil, &model.ApiError{Typ: model.ErrorInternal, Err: fmt.Errorf("Error in reading data")}
		}
		if _, ok := operations[serviceName]; !ok {
			operations[serviceName] = []string{}
		}
		operations[serviceName] = append(operations[serviceName], name)
	}
	return &operations, nil
}

func (r *ClickHouseReader) GetServices(ctx context.Context, queryParams *model.GetServicesParams) (*[]model.ServiceItem, *model.ApiError) {

	if r.indexTable == "" {
		return nil, &model.ApiError{Typ: model.ErrorExec, Err: ErrNoIndexTable}
	}

	topLevelOps, apiErr := r.GetTopLevelOperations(ctx)
	if apiErr != nil {
		return nil, apiErr
	}

	serviceItems := []model.ServiceItem{}
	var wg sync.WaitGroup
	// limit the number of concurrent queries to not overload the clickhouse server
	sem := make(chan struct{}, 10)
	var mtx sync.RWMutex

	for svc, ops := range *topLevelOps {
		sem <- struct{}{}
		wg.Add(1)
		go func(svc string, ops []string) {
			defer wg.Done()
			defer func() { <-sem }()
			var serviceItem model.ServiceItem
			var numErrors uint64
			query := fmt.Sprintf(
				`SELECT
					quantile(0.99)(durationNano) as p99,
					avg(durationNano) as avgDuration,
					count(*) as numCalls
				FROM %s.%s
				WHERE serviceName = @serviceName AND name In [@names] AND timestamp>= @start AND timestamp<= @end`,
				r.TraceDB, r.indexTable,
			)
			errorQuery := fmt.Sprintf(
				`SELECT
					count(*) as numErrors
				FROM %s.%s
				WHERE serviceName = @serviceName AND name In [@names] AND timestamp>= @start AND timestamp<= @end AND statusCode=2`,
				r.TraceDB, r.indexTable,
			)

			args := []interface{}{}
			args = append(args,
				clickhouse.Named("start", strconv.FormatInt(queryParams.Start.UnixNano(), 10)),
				clickhouse.Named("end", strconv.FormatInt(queryParams.End.UnixNano(), 10)),
				clickhouse.Named("serviceName", svc),
				clickhouse.Named("names", ops),
			)
			// create TagQuery from TagQueryParams
			tags := createTagQueryFromTagQueryParams(queryParams.Tags)
			subQuery, argsSubQuery, errStatus := buildQueryWithTagParams(ctx, tags)
			query += subQuery
			args = append(args, argsSubQuery...)
			if errStatus != nil {
				zap.S().Error("Error in processing sql query: ", errStatus)
				return
			}
			err := r.db.QueryRow(
				ctx,
				query,
				args...,
			).ScanStruct(&serviceItem)

			if serviceItem.NumCalls == 0 {
				return
			}

			if err != nil {
				zap.S().Error("Error in processing sql query: ", err)
				return
			}
			subQuery, argsSubQuery, errStatus = buildQueryWithTagParams(ctx, tags)
			query += subQuery
			args = append(args, argsSubQuery...)
			err = r.db.QueryRow(ctx, errorQuery, args...).Scan(&numErrors)
			if err != nil {
				zap.S().Error("Error in processing sql query: ", err)
				return
			}

			serviceItem.ServiceName = svc
			serviceItem.NumErrors = numErrors
			mtx.Lock()
			serviceItems = append(serviceItems, serviceItem)
			mtx.Unlock()
		}(svc, ops)
	}
	wg.Wait()

	for idx := range serviceItems {
		serviceItems[idx].CallRate = float64(serviceItems[idx].NumCalls) / float64(queryParams.Period)
		serviceItems[idx].ErrorRate = float64(serviceItems[idx].NumErrors) * 100 / float64(serviceItems[idx].NumCalls)
	}
	return &serviceItems, nil
}

func (r *ClickHouseReader) GetServiceOverview(ctx context.Context, queryParams *model.GetServiceOverviewParams) (*[]model.ServiceOverviewItem, *model.ApiError) {

	topLevelOps, apiErr := r.GetTopLevelOperations(ctx)
	if apiErr != nil {
		return nil, apiErr
	}
	ops, ok := (*topLevelOps)[queryParams.ServiceName]
	if !ok {
		return nil, &model.ApiError{Typ: model.ErrorNotFound, Err: fmt.Errorf("Service not found")}
	}

	namedArgs := []interface{}{
		clickhouse.Named("interval", strconv.Itoa(int(queryParams.StepSeconds/60))),
		clickhouse.Named("start", strconv.FormatInt(queryParams.Start.UnixNano(), 10)),
		clickhouse.Named("end", strconv.FormatInt(queryParams.End.UnixNano(), 10)),
		clickhouse.Named("serviceName", queryParams.ServiceName),
		clickhouse.Named("names", ops),
	}

	serviceOverviewItems := []model.ServiceOverviewItem{}

	query := fmt.Sprintf(`
		SELECT
			toStartOfInterval(timestamp, INTERVAL @interval minute) as time,
			quantile(0.99)(durationNano) as p99,
			quantile(0.95)(durationNano) as p95,
			quantile(0.50)(durationNano) as p50,
			count(*) as numCalls
		FROM %s.%s
		WHERE serviceName = @serviceName AND name In [@names] AND timestamp>= @start AND timestamp<= @end`,
		r.TraceDB, r.indexTable,
	)
	args := []interface{}{}
	args = append(args, namedArgs...)

	// create TagQuery from TagQueryParams
	tags := createTagQueryFromTagQueryParams(queryParams.Tags)
	subQuery, argsSubQuery, errStatus := buildQueryWithTagParams(ctx, tags)
	query += subQuery
	args = append(args, argsSubQuery...)
	if errStatus != nil {
		return nil, errStatus
	}
	query += " GROUP BY time ORDER BY time DESC"
	err := r.db.Select(ctx, &serviceOverviewItems, query, args...)

	zap.S().Debug(query)

	if err != nil {
		zap.S().Error("Error in processing sql query: ", err)
		return nil, &model.ApiError{Typ: model.ErrorExec, Err: fmt.Errorf("Error in processing sql query")}
	}

	serviceErrorItems := []model.ServiceErrorItem{}

	query = fmt.Sprintf(`
		SELECT
			toStartOfInterval(timestamp, INTERVAL @interval minute) as time,
			count(*) as numErrors
		FROM %s.%s
		WHERE serviceName = @serviceName AND name In [@names] AND timestamp>= @start AND timestamp<= @end AND statusCode=2`,
		r.TraceDB, r.indexTable,
	)
	args = []interface{}{}
	args = append(args, namedArgs...)
	subQuery, argsSubQuery, errStatus = buildQueryWithTagParams(ctx, tags)
	query += subQuery
	args = append(args, argsSubQuery...)
	if errStatus != nil {
		return nil, errStatus
	}
	query += " GROUP BY time ORDER BY time DESC"
	err = r.db.Select(ctx, &serviceErrorItems, query, args...)

	zap.S().Debug(query)

	if err != nil {
		zap.S().Error("Error in processing sql query: ", err)
		return nil, &model.ApiError{Typ: model.ErrorExec, Err: fmt.Errorf("Error in processing sql query")}
	}

	m := make(map[int64]int)

	for j := range serviceErrorItems {
		m[int64(serviceErrorItems[j].Time.UnixNano())] = int(serviceErrorItems[j].NumErrors)
	}

	for i := range serviceOverviewItems {
		serviceOverviewItems[i].Timestamp = int64(serviceOverviewItems[i].Time.UnixNano())

		if val, ok := m[serviceOverviewItems[i].Timestamp]; ok {
			serviceOverviewItems[i].NumErrors = uint64(val)
		}
		serviceOverviewItems[i].ErrorRate = float64(serviceOverviewItems[i].NumErrors) * 100 / float64(serviceOverviewItems[i].NumCalls)
		serviceOverviewItems[i].CallRate = float64(serviceOverviewItems[i].NumCalls) / float64(queryParams.StepSeconds)
	}

	return &serviceOverviewItems, nil
}

func buildFilterArrayQuery(ctx context.Context, excludeMap map[string]struct{}, params []string, filter string, query *string, args []interface{}) []interface{} {
	for i, e := range params {
		filterKey := filter + String(5)
		if i == 0 && i == len(params)-1 {
			if _, ok := excludeMap[filter]; ok {
				*query += fmt.Sprintf(" AND NOT (%s=@%s)", filter, filterKey)
			} else {
				*query += fmt.Sprintf(" AND (%s=@%s)", filter, filterKey)
			}
		} else if i == 0 && i != len(params)-1 {
			if _, ok := excludeMap[filter]; ok {
				*query += fmt.Sprintf(" AND NOT (%s=@%s", filter, filterKey)
			} else {
				*query += fmt.Sprintf(" AND (%s=@%s", filter, filterKey)
			}
		} else if i != 0 && i == len(params)-1 {
			*query += fmt.Sprintf(" OR %s=@%s)", filter, filterKey)
		} else {
			*query += fmt.Sprintf(" OR %s=@%s", filter, filterKey)
		}
		args = append(args, clickhouse.Named(filterKey, e))
	}
	return args
}

func (r *ClickHouseReader) GetSpanFilters(ctx context.Context, queryParams *model.SpanFilterParams) (*model.SpanFiltersResponse, *model.ApiError) {

	var query string
	excludeMap := make(map[string]struct{})
	for _, e := range queryParams.Exclude {
		if e == constants.OperationRequest {
			excludeMap[constants.OperationDB] = struct{}{}
			continue
		}
		excludeMap[e] = struct{}{}
	}

	args := []interface{}{clickhouse.Named("timestampL", strconv.FormatInt(queryParams.Start.UnixNano(), 10)), clickhouse.Named("timestampU", strconv.FormatInt(queryParams.End.UnixNano(), 10))}
	if len(queryParams.TraceID) > 0 {
		args = buildFilterArrayQuery(ctx, excludeMap, queryParams.TraceID, constants.TraceID, &query, args)
	}
	if len(queryParams.ServiceName) > 0 {
		args = buildFilterArrayQuery(ctx, excludeMap, queryParams.ServiceName, constants.ServiceName, &query, args)
	}
	if len(queryParams.HttpRoute) > 0 {
		args = buildFilterArrayQuery(ctx, excludeMap, queryParams.HttpRoute, constants.HttpRoute, &query, args)
	}
	if len(queryParams.HttpCode) > 0 {
		args = buildFilterArrayQuery(ctx, excludeMap, queryParams.HttpCode, constants.HttpCode, &query, args)
	}
	if len(queryParams.HttpHost) > 0 {
		args = buildFilterArrayQuery(ctx, excludeMap, queryParams.HttpHost, constants.HttpHost, &query, args)
	}
	if len(queryParams.HttpMethod) > 0 {
		args = buildFilterArrayQuery(ctx, excludeMap, queryParams.HttpMethod, constants.HttpMethod, &query, args)
	}
	if len(queryParams.HttpUrl) > 0 {
		args = buildFilterArrayQuery(ctx, excludeMap, queryParams.HttpUrl, constants.HttpUrl, &query, args)
	}
	if len(queryParams.Component) > 0 {
		args = buildFilterArrayQuery(ctx, excludeMap, queryParams.Component, constants.Component, &query, args)
	}
	if len(queryParams.Operation) > 0 {
		args = buildFilterArrayQuery(ctx, excludeMap, queryParams.Operation, constants.OperationDB, &query, args)
	}
	if len(queryParams.RPCMethod) > 0 {
		args = buildFilterArrayQuery(ctx, excludeMap, queryParams.RPCMethod, constants.RPCMethod, &query, args)
	}
	if len(queryParams.ResponseStatusCode) > 0 {
		args = buildFilterArrayQuery(ctx, excludeMap, queryParams.ResponseStatusCode, constants.ResponseStatusCode, &query, args)
	}

	if len(queryParams.MinDuration) != 0 {
		query = query + " AND durationNano >= @durationNanoMin"
		args = append(args, clickhouse.Named("durationNanoMin", queryParams.MinDuration))
	}
	if len(queryParams.MaxDuration) != 0 {
		query = query + " AND durationNano <= @durationNanoMax"
		args = append(args, clickhouse.Named("durationNanoMax", queryParams.MaxDuration))
	}

	if len(queryParams.SpanKind) != 0 {
		query = query + " AND kind = @kind"
		args = append(args, clickhouse.Named("kind", queryParams.SpanKind))
	}

	query = getStatusFilters(query, queryParams.Status, excludeMap)

	traceFilterReponse := model.SpanFiltersResponse{
		Status:             map[string]uint64{},
		Duration:           map[string]uint64{},
		ServiceName:        map[string]uint64{},
		Operation:          map[string]uint64{},
		ResponseStatusCode: map[string]uint64{},
		RPCMethod:          map[string]uint64{},
		HttpCode:           map[string]uint64{},
		HttpMethod:         map[string]uint64{},
		HttpUrl:            map[string]uint64{},
		HttpRoute:          map[string]uint64{},
		HttpHost:           map[string]uint64{},
		Component:          map[string]uint64{},
	}

	for _, e := range queryParams.GetFilters {
		switch e {
		case constants.TraceID:
			continue
		case constants.ServiceName:
			finalQuery := fmt.Sprintf("SELECT serviceName, count() as count FROM %s.%s WHERE timestamp >= @timestampL AND timestamp <= @timestampU", r.TraceDB, r.indexTable)
			finalQuery += query
			finalQuery += " GROUP BY serviceName"
			var dBResponse []model.DBResponseServiceName
			err := r.db.Select(ctx, &dBResponse, finalQuery, args...)
			zap.S().Info(finalQuery)

			if err != nil {
				zap.S().Debug("Error in processing sql query: ", err)
				return nil, &model.ApiError{Typ: model.ErrorExec, Err: fmt.Errorf("Error in processing sql query: %s", err)}
			}
			for _, service := range dBResponse {
				if service.ServiceName != "" {
					traceFilterReponse.ServiceName[service.ServiceName] = service.Count
				}
			}
		case constants.HttpCode:
			finalQuery := fmt.Sprintf("SELECT httpCode, count() as count FROM %s.%s WHERE timestamp >= @timestampL AND timestamp <= @timestampU", r.TraceDB, r.indexTable)
			finalQuery += query
			finalQuery += " GROUP BY httpCode"
			var dBResponse []model.DBResponseHttpCode
			err := r.db.Select(ctx, &dBResponse, finalQuery, args...)
			zap.S().Info(finalQuery)

			if err != nil {
				zap.S().Debug("Error in processing sql query: ", err)
				return nil, &model.ApiError{Typ: model.ErrorExec, Err: fmt.Errorf("Error in processing sql query: %s", err)}
			}
			for _, service := range dBResponse {
				if service.HttpCode != "" {
					traceFilterReponse.HttpCode[service.HttpCode] = service.Count
				}
			}
		case constants.HttpRoute:
			finalQuery := fmt.Sprintf("SELECT httpRoute, count() as count FROM %s.%s WHERE timestamp >= @timestampL AND timestamp <= @timestampU", r.TraceDB, r.indexTable)
			finalQuery += query
			finalQuery += " GROUP BY httpRoute"
			var dBResponse []model.DBResponseHttpRoute
			err := r.db.Select(ctx, &dBResponse, finalQuery, args...)
			zap.S().Info(finalQuery)

			if err != nil {
				zap.S().Debug("Error in processing sql query: ", err)
				return nil, &model.ApiError{Typ: model.ErrorExec, Err: fmt.Errorf("Error in processing sql query: %s", err)}
			}
			for _, service := range dBResponse {
				if service.HttpRoute != "" {
					traceFilterReponse.HttpRoute[service.HttpRoute] = service.Count
				}
			}
		case constants.HttpUrl:
			finalQuery := fmt.Sprintf("SELECT httpUrl, count() as count FROM %s.%s WHERE timestamp >= @timestampL AND timestamp <= @timestampU", r.TraceDB, r.indexTable)
			finalQuery += query
			finalQuery += " GROUP BY httpUrl"
			var dBResponse []model.DBResponseHttpUrl
			err := r.db.Select(ctx, &dBResponse, finalQuery, args...)
			zap.S().Info(finalQuery)

			if err != nil {
				zap.S().Debug("Error in processing sql query: ", err)
				return nil, &model.ApiError{Typ: model.ErrorExec, Err: fmt.Errorf("Error in processing sql query: %s", err)}
			}
			for _, service := range dBResponse {
				if service.HttpUrl != "" {
					traceFilterReponse.HttpUrl[service.HttpUrl] = service.Count
				}
			}
		case constants.HttpMethod:
			finalQuery := fmt.Sprintf("SELECT httpMethod, count() as count FROM %s.%s WHERE timestamp >= @timestampL AND timestamp <= @timestampU", r.TraceDB, r.indexTable)
			finalQuery += query
			finalQuery += " GROUP BY httpMethod"
			var dBResponse []model.DBResponseHttpMethod
			err := r.db.Select(ctx, &dBResponse, finalQuery, args...)
			zap.S().Info(finalQuery)

			if err != nil {
				zap.S().Debug("Error in processing sql query: ", err)
				return nil, &model.ApiError{Typ: model.ErrorExec, Err: fmt.Errorf("Error in processing sql query: %s", err)}
			}
			for _, service := range dBResponse {
				if service.HttpMethod != "" {
					traceFilterReponse.HttpMethod[service.HttpMethod] = service.Count
				}
			}
		case constants.HttpHost:
			finalQuery := fmt.Sprintf("SELECT httpHost, count() as count FROM %s.%s WHERE timestamp >= @timestampL AND timestamp <= @timestampU", r.TraceDB, r.indexTable)
			finalQuery += query
			finalQuery += " GROUP BY httpHost"
			var dBResponse []model.DBResponseHttpHost
			err := r.db.Select(ctx, &dBResponse, finalQuery, args...)
			zap.S().Info(finalQuery)

			if err != nil {
				zap.S().Debug("Error in processing sql query: ", err)
				return nil, &model.ApiError{Typ: model.ErrorExec, Err: fmt.Errorf("Error in processing sql query: %s", err)}
			}
			for _, service := range dBResponse {
				if service.HttpHost != "" {
					traceFilterReponse.HttpHost[service.HttpHost] = service.Count
				}
			}
		case constants.OperationRequest:
			finalQuery := fmt.Sprintf("SELECT name, count() as count FROM %s.%s WHERE timestamp >= @timestampL AND timestamp <= @timestampU", r.TraceDB, r.indexTable)
			finalQuery += query
			finalQuery += " GROUP BY name"
			var dBResponse []model.DBResponseOperation
			err := r.db.Select(ctx, &dBResponse, finalQuery, args...)
			zap.S().Info(finalQuery)

			if err != nil {
				zap.S().Debug("Error in processing sql query: ", err)
				return nil, &model.ApiError{Typ: model.ErrorExec, Err: fmt.Errorf("Error in processing sql query: %s", err)}
			}
			for _, service := range dBResponse {
				if service.Operation != "" {
					traceFilterReponse.Operation[service.Operation] = service.Count
				}
			}
		case constants.Component:
			finalQuery := fmt.Sprintf("SELECT component, count() as count FROM %s.%s WHERE timestamp >= @timestampL AND timestamp <= @timestampU", r.TraceDB, r.indexTable)
			finalQuery += query
			finalQuery += " GROUP BY component"
			var dBResponse []model.DBResponseComponent
			err := r.db.Select(ctx, &dBResponse, finalQuery, args...)
			zap.S().Info(finalQuery)

			if err != nil {
				zap.S().Debug("Error in processing sql query: ", err)
				return nil, &model.ApiError{Typ: model.ErrorExec, Err: fmt.Errorf("Error in processing sql query: %s", err)}
			}
			for _, service := range dBResponse {
				if service.Component != "" {
					traceFilterReponse.Component[service.Component] = service.Count
				}
			}
		case constants.Status:
			finalQuery := fmt.Sprintf("SELECT COUNT(*) as numTotal FROM %s.%s WHERE timestamp >= @timestampL AND timestamp <= @timestampU AND hasError = true", r.TraceDB, r.indexTable)
			finalQuery += query
			var dBResponse []model.DBResponseTotal
			err := r.db.Select(ctx, &dBResponse, finalQuery, args...)
			zap.S().Info(finalQuery)

			if err != nil {
				zap.S().Debug("Error in processing sql query: ", err)
				return nil, &model.ApiError{Typ: model.ErrorExec, Err: fmt.Errorf("Error in processing sql query: %s", err)}
			}

			finalQuery2 := fmt.Sprintf("SELECT COUNT(*) as numTotal FROM %s.%s WHERE timestamp >= @timestampL AND timestamp <= @timestampU AND hasError = false", r.TraceDB, r.indexTable)
			finalQuery2 += query
			var dBResponse2 []model.DBResponseTotal
			err = r.db.Select(ctx, &dBResponse2, finalQuery2, args...)
			zap.S().Info(finalQuery2)

			if err != nil {
				zap.S().Debug("Error in processing sql query: ", err)
				return nil, &model.ApiError{Typ: model.ErrorExec, Err: fmt.Errorf("Error in processing sql query: %s", err)}
			}
			if len(dBResponse) > 0 && len(dBResponse2) > 0 {
				traceFilterReponse.Status = map[string]uint64{"ok": dBResponse2[0].NumTotal, "error": dBResponse[0].NumTotal}
			} else if len(dBResponse) > 0 {
				traceFilterReponse.Status = map[string]uint64{"ok": 0, "error": dBResponse[0].NumTotal}
			} else if len(dBResponse2) > 0 {
				traceFilterReponse.Status = map[string]uint64{"ok": dBResponse2[0].NumTotal, "error": 0}
			} else {
				traceFilterReponse.Status = map[string]uint64{"ok": 0, "error": 0}
			}
		case constants.Duration:
			err := r.featureFlags.CheckFeature(constants.DurationSort)
			durationSortEnabled := err == nil
			finalQuery := ""
			if !durationSortEnabled {
				// if duration sort is not enabled, we need to get the min and max duration from the index table
				finalQuery = fmt.Sprintf("SELECT min(durationNano) as min, max(durationNano) as max FROM %s.%s WHERE timestamp >= @timestampL AND timestamp <= @timestampU", r.TraceDB, r.indexTable)
				finalQuery += query
				var dBResponse []model.DBResponseMinMax
				err = r.db.Select(ctx, &dBResponse, finalQuery, args...)
				zap.S().Info(finalQuery)
				if err != nil {
					zap.S().Debug("Error in processing sql query: ", err)
					return nil, &model.ApiError{Typ: model.ErrorExec, Err: fmt.Errorf("Error in processing sql query: %s", err)}
				}
				if len(dBResponse) > 0 {
					traceFilterReponse.Duration = map[string]uint64{"minDuration": dBResponse[0].Min, "maxDuration": dBResponse[0].Max}
				}
			} else {
				// when duration sort is enabled, we need to get the min and max duration from the duration table
				finalQuery = fmt.Sprintf("SELECT durationNano as numTotal FROM %s.%s WHERE timestamp >= @timestampL AND timestamp <= @timestampU", r.TraceDB, r.durationTable)
				finalQuery += query
				finalQuery += " ORDER BY durationNano LIMIT 1"
				var dBResponse []model.DBResponseTotal
				err = r.db.Select(ctx, &dBResponse, finalQuery, args...)
				zap.S().Info(finalQuery)

				if err != nil {
					zap.S().Debug("Error in processing sql query: ", err)
					return nil, &model.ApiError{Typ: model.ErrorExec, Err: fmt.Errorf("Error in processing sql query: %s", err)}
				}

				finalQuery = fmt.Sprintf("SELECT durationNano as numTotal FROM %s.%s WHERE timestamp >= @timestampL AND timestamp <= @timestampU", r.TraceDB, r.durationTable)
				finalQuery += query
				finalQuery += " ORDER BY durationNano DESC LIMIT 1"
				var dBResponse2 []model.DBResponseTotal
				err = r.db.Select(ctx, &dBResponse2, finalQuery, args...)
				zap.S().Info(finalQuery)

				if err != nil {
					zap.S().Debug("Error in processing sql query: ", err)
					return nil, &model.ApiError{Typ: model.ErrorExec, Err: fmt.Errorf("Error in processing sql query: %s", err)}
				}
				if len(dBResponse) > 0 {
					traceFilterReponse.Duration["minDuration"] = dBResponse[0].NumTotal
				}
				if len(dBResponse2) > 0 {
					traceFilterReponse.Duration["maxDuration"] = dBResponse2[0].NumTotal
				}
			}
		case constants.RPCMethod:
			finalQuery := fmt.Sprintf("SELECT rpcMethod, count() as count FROM %s.%s WHERE timestamp >= @timestampL AND timestamp <= @timestampU", r.TraceDB, r.indexTable)
			finalQuery += query
			finalQuery += " GROUP BY rpcMethod"
			var dBResponse []model.DBResponseRPCMethod
			err := r.db.Select(ctx, &dBResponse, finalQuery, args...)
			zap.S().Info(finalQuery)

			if err != nil {
				zap.S().Debug("Error in processing sql query: ", err)
				return nil, &model.ApiError{Typ: model.ErrorExec, Err: fmt.Errorf("error in processing sql query: %s", err)}
			}
			for _, service := range dBResponse {
				if service.RPCMethod != "" {
					traceFilterReponse.RPCMethod[service.RPCMethod] = service.Count
				}
			}

		case constants.ResponseStatusCode:
			finalQuery := fmt.Sprintf("SELECT responseStatusCode, count() as count FROM %s.%s WHERE timestamp >= @timestampL AND timestamp <= @timestampU", r.TraceDB, r.indexTable)
			finalQuery += query
			finalQuery += " GROUP BY responseStatusCode"
			var dBResponse []model.DBResponseStatusCodeMethod
			err := r.db.Select(ctx, &dBResponse, finalQuery, args...)
			zap.S().Info(finalQuery)

			if err != nil {
				zap.S().Debug("Error in processing sql query: ", err)
				return nil, &model.ApiError{Typ: model.ErrorExec, Err: fmt.Errorf("error in processing sql query: %s", err)}
			}
			for _, service := range dBResponse {
				if service.ResponseStatusCode != "" {
					traceFilterReponse.ResponseStatusCode[service.ResponseStatusCode] = service.Count
				}
			}

		default:
			return nil, &model.ApiError{Typ: model.ErrorBadData, Err: fmt.Errorf("filter type: %s not supported", e)}
		}
	}

	return &traceFilterReponse, nil
}

func getStatusFilters(query string, statusParams []string, excludeMap map[string]struct{}) string {

	// status can only be two and if both are selected than they are equivalent to none selected
	if _, ok := excludeMap["status"]; ok {
		if len(statusParams) == 1 {
			if statusParams[0] == "error" {
				query += " AND hasError = false"
			} else if statusParams[0] == "ok" {
				query += " AND hasError = true"
			}
		}
	} else if len(statusParams) == 1 {
		if statusParams[0] == "error" {
			query += " AND hasError = true"
		} else if statusParams[0] == "ok" {
			query += " AND hasError = false"
		}
	}
	return query
}

func (r *ClickHouseReader) GetFilteredSpans(ctx context.Context, queryParams *model.GetFilteredSpansParams) (*model.GetFilterSpansResponse, *model.ApiError) {

	queryTable := fmt.Sprintf("%s.%s", r.TraceDB, r.indexTable)

	excludeMap := make(map[string]struct{})
	for _, e := range queryParams.Exclude {
		if e == constants.OperationRequest {
			excludeMap[constants.OperationDB] = struct{}{}
			continue
		}
		excludeMap[e] = struct{}{}
	}

	var query string
	args := []interface{}{clickhouse.Named("timestampL", strconv.FormatInt(queryParams.Start.UnixNano(), 10)), clickhouse.Named("timestampU", strconv.FormatInt(queryParams.End.UnixNano(), 10))}
	if len(queryParams.TraceID) > 0 {
		args = buildFilterArrayQuery(ctx, excludeMap, queryParams.TraceID, constants.TraceID, &query, args)
	}
	if len(queryParams.ServiceName) > 0 {
		args = buildFilterArrayQuery(ctx, excludeMap, queryParams.ServiceName, constants.ServiceName, &query, args)
	}
	if len(queryParams.HttpRoute) > 0 {
		args = buildFilterArrayQuery(ctx, excludeMap, queryParams.HttpRoute, constants.HttpRoute, &query, args)
	}
	if len(queryParams.HttpCode) > 0 {
		args = buildFilterArrayQuery(ctx, excludeMap, queryParams.HttpCode, constants.HttpCode, &query, args)
	}
	if len(queryParams.HttpHost) > 0 {
		args = buildFilterArrayQuery(ctx, excludeMap, queryParams.HttpHost, constants.HttpHost, &query, args)
	}
	if len(queryParams.HttpMethod) > 0 {
		args = buildFilterArrayQuery(ctx, excludeMap, queryParams.HttpMethod, constants.HttpMethod, &query, args)
	}
	if len(queryParams.HttpUrl) > 0 {
		args = buildFilterArrayQuery(ctx, excludeMap, queryParams.HttpUrl, constants.HttpUrl, &query, args)
	}
	if len(queryParams.Component) > 0 {
		args = buildFilterArrayQuery(ctx, excludeMap, queryParams.Component, constants.Component, &query, args)
	}
	if len(queryParams.Operation) > 0 {
		args = buildFilterArrayQuery(ctx, excludeMap, queryParams.Operation, constants.OperationDB, &query, args)
	}
	if len(queryParams.RPCMethod) > 0 {
		args = buildFilterArrayQuery(ctx, excludeMap, queryParams.RPCMethod, constants.RPCMethod, &query, args)
	}

	if len(queryParams.ResponseStatusCode) > 0 {
		args = buildFilterArrayQuery(ctx, excludeMap, queryParams.ResponseStatusCode, constants.ResponseStatusCode, &query, args)
	}

	if len(queryParams.MinDuration) != 0 {
		query = query + " AND durationNano >= @durationNanoMin"
		args = append(args, clickhouse.Named("durationNanoMin", queryParams.MinDuration))
	}
	if len(queryParams.MaxDuration) != 0 {
		query = query + " AND durationNano <= @durationNanoMax"
		args = append(args, clickhouse.Named("durationNanoMax", queryParams.MaxDuration))
	}
	query = getStatusFilters(query, queryParams.Status, excludeMap)

	if len(queryParams.SpanKind) != 0 {
		query = query + " AND kind = @kind"
		args = append(args, clickhouse.Named("kind", queryParams.SpanKind))
	}

	// create TagQuery from TagQueryParams
	tags := createTagQueryFromTagQueryParams(queryParams.Tags)
	subQuery, argsSubQuery, errStatus := buildQueryWithTagParams(ctx, tags)
	query += subQuery
	args = append(args, argsSubQuery...)
	if errStatus != nil {
		return nil, errStatus
	}

	if len(queryParams.OrderParam) != 0 {
		if queryParams.OrderParam == constants.Duration {
			queryTable = fmt.Sprintf("%s.%s", r.TraceDB, r.durationTable)
			if queryParams.Order == constants.Descending {
				query = query + " ORDER BY durationNano DESC"
			}
			if queryParams.Order == constants.Ascending {
				query = query + " ORDER BY durationNano ASC"
			}
		} else if queryParams.OrderParam == constants.Timestamp {
			projectionOptQuery := "SET allow_experimental_projection_optimization = 1"
			err := r.db.Exec(ctx, projectionOptQuery)

			zap.S().Info(projectionOptQuery)

			if err != nil {
				zap.S().Debug("Error in processing sql query: ", err)
				return nil, &model.ApiError{Typ: model.ErrorExec, Err: fmt.Errorf("Error in processing sql query")}
			}
			if queryParams.Order == constants.Descending {
				query = query + " ORDER BY timestamp DESC"
			}
			if queryParams.Order == constants.Ascending {
				query = query + " ORDER BY timestamp ASC"
			}
		}
	}
	if queryParams.Limit > 0 {
		query = query + " LIMIT @limit"
		args = append(args, clickhouse.Named("limit", queryParams.Limit))
	}

	if queryParams.Offset > 0 {
		query = query + " OFFSET @offset"
		args = append(args, clickhouse.Named("offset", queryParams.Offset))
	}

	var getFilterSpansResponseItems []model.GetFilterSpansResponseItem

	baseQuery := fmt.Sprintf("SELECT timestamp, spanID, traceID, serviceName, name, durationNano, httpMethod, rpcMethod, responseStatusCode FROM %s WHERE timestamp >= @timestampL AND timestamp <= @timestampU", queryTable)
	baseQuery += query
	err := r.db.Select(ctx, &getFilterSpansResponseItems, baseQuery, args...)
	// Fill status and method
	for i, e := range getFilterSpansResponseItems {
		if e.RPCMethod != "" {
			getFilterSpansResponseItems[i].Method = e.RPCMethod
		} else {
			getFilterSpansResponseItems[i].Method = e.HttpMethod
		}
	}

	zap.S().Info(baseQuery)

	if err != nil {
		zap.S().Debug("Error in processing sql query: ", err)
		return nil, &model.ApiError{Typ: model.ErrorExec, Err: fmt.Errorf("Error in processing sql query")}
	}

	getFilterSpansResponse := model.GetFilterSpansResponse{
		Spans:      getFilterSpansResponseItems,
		TotalSpans: 1000,
	}

	return &getFilterSpansResponse, nil
}

func createTagQueryFromTagQueryParams(queryParams []model.TagQueryParam) []model.TagQuery {
	tags := []model.TagQuery{}
	for _, tag := range queryParams {
		if len(tag.StringValues) > 0 {
			tags = append(tags, model.NewTagQueryString(tag))
		}
		if len(tag.NumberValues) > 0 {
			tags = append(tags, model.NewTagQueryNumber(tag))
		}
		if len(tag.BoolValues) > 0 {
			tags = append(tags, model.NewTagQueryBool(tag))
		}
	}
	return tags
}

func StringWithCharset(length int, charset string) string {
	b := make([]byte, length)
	for i := range b {
		b[i] = charset[seededRand.Intn(len(charset))]
	}
	return string(b)
}

func String(length int) string {
	return StringWithCharset(length, charset)
}

func buildQueryWithTagParams(ctx context.Context, tags []model.TagQuery) (string, []interface{}, *model.ApiError) {
	query := ""
	var args []interface{}
	for _, item := range tags {
		var subQuery string
		var argsSubQuery []interface{}
		tagMapType := item.GetTagMapColumn()
		switch item.GetOperator() {
		case model.EqualOperator:
			subQuery, argsSubQuery = addArithmeticOperator(item, tagMapType, "=")
		case model.NotEqualOperator:
			subQuery, argsSubQuery = addArithmeticOperator(item, tagMapType, "!=")
		case model.LessThanOperator:
			subQuery, argsSubQuery = addArithmeticOperator(item, tagMapType, "<")
		case model.GreaterThanOperator:
			subQuery, argsSubQuery = addArithmeticOperator(item, tagMapType, ">")
		case model.InOperator:
			subQuery, argsSubQuery = addInOperator(item, tagMapType, false)
		case model.NotInOperator:
			subQuery, argsSubQuery = addInOperator(item, tagMapType, true)
		case model.LessThanEqualOperator:
			subQuery, argsSubQuery = addArithmeticOperator(item, tagMapType, "<=")
		case model.GreaterThanEqualOperator:
			subQuery, argsSubQuery = addArithmeticOperator(item, tagMapType, ">=")
		case model.ContainsOperator:
			subQuery, argsSubQuery = addContainsOperator(item, tagMapType, false)
		case model.NotContainsOperator:
			subQuery, argsSubQuery = addContainsOperator(item, tagMapType, true)
		case model.StartsWithOperator:
			subQuery, argsSubQuery = addStartsWithOperator(item, tagMapType, false)
		case model.NotStartsWithOperator:
			subQuery, argsSubQuery = addStartsWithOperator(item, tagMapType, true)
		case model.ExistsOperator:
			subQuery, argsSubQuery = addExistsOperator(item, tagMapType, false)
		case model.NotExistsOperator:
			subQuery, argsSubQuery = addExistsOperator(item, tagMapType, true)
		default:
			return "", nil, &model.ApiError{Typ: model.ErrorExec, Err: fmt.Errorf("Tag Operator %s not supported", item.GetOperator())}
		}
		query += subQuery
		args = append(args, argsSubQuery...)
	}
	return query, args, nil
}

func addInOperator(item model.TagQuery, tagMapType string, not bool) (string, []interface{}) {
	values := item.GetValues()
	args := []interface{}{}
	notStr := ""
	if not {
		notStr = "NOT"
	}
	tagValuePair := []string{}
	for _, value := range values {
		tagKey := "inTagKey" + String(5)
		tagValue := "inTagValue" + String(5)
		tagValuePair = append(tagValuePair, fmt.Sprintf("%s[@%s] = @%s", tagMapType, tagKey, tagValue))
		args = append(args, clickhouse.Named(tagKey, item.GetKey()))
		args = append(args, clickhouse.Named(tagValue, value))
	}
	return fmt.Sprintf(" AND %s (%s)", notStr, strings.Join(tagValuePair, " OR ")), args
}

func addContainsOperator(item model.TagQuery, tagMapType string, not bool) (string, []interface{}) {
	values := item.GetValues()
	args := []interface{}{}
	notStr := ""
	if not {
		notStr = "NOT"
	}
	tagValuePair := []string{}
	for _, value := range values {
		tagKey := "containsTagKey" + String(5)
		tagValue := "containsTagValue" + String(5)
		tagValuePair = append(tagValuePair, fmt.Sprintf("%s[@%s] ILIKE @%s", tagMapType, tagKey, tagValue))
		args = append(args, clickhouse.Named(tagKey, item.GetKey()))
		args = append(args, clickhouse.Named(tagValue, "%"+fmt.Sprintf("%v", value)+"%"))
	}
	return fmt.Sprintf(" AND %s (%s)", notStr, strings.Join(tagValuePair, " OR ")), args
}

func addStartsWithOperator(item model.TagQuery, tagMapType string, not bool) (string, []interface{}) {
	values := item.GetValues()
	args := []interface{}{}
	notStr := ""
	if not {
		notStr = "NOT"
	}
	tagValuePair := []string{}
	for _, value := range values {
		tagKey := "startsWithTagKey" + String(5)
		tagValue := "startsWithTagValue" + String(5)
		tagValuePair = append(tagValuePair, fmt.Sprintf("%s[@%s] ILIKE @%s", tagMapType, tagKey, tagValue))
		args = append(args, clickhouse.Named(tagKey, item.GetKey()))
		args = append(args, clickhouse.Named(tagValue, "%"+fmt.Sprintf("%v", value)+"%"))
	}
	return fmt.Sprintf(" AND %s (%s)", notStr, strings.Join(tagValuePair, " OR ")), args
}

func addArithmeticOperator(item model.TagQuery, tagMapType string, operator string) (string, []interface{}) {
	values := item.GetValues()
	args := []interface{}{}
	tagValuePair := []string{}
	for _, value := range values {
		tagKey := "arithmeticTagKey" + String(5)
		tagValue := "arithmeticTagValue" + String(5)
		tagValuePair = append(tagValuePair, fmt.Sprintf("%s[@%s] %s @%s", tagMapType, tagKey, operator, tagValue))
		args = append(args, clickhouse.Named(tagKey, item.GetKey()))
		args = append(args, clickhouse.Named(tagValue, value))
	}
	return fmt.Sprintf(" AND (%s)", strings.Join(tagValuePair, " OR ")), args
}

func addExistsOperator(item model.TagQuery, tagMapType string, not bool) (string, []interface{}) {
	values := item.GetValues()
	notStr := ""
	if not {
		notStr = "NOT"
	}
	args := []interface{}{}
	tagOperatorPair := []string{}
	for range values {
		tagKey := "existsTagKey" + String(5)
		tagOperatorPair = append(tagOperatorPair, fmt.Sprintf("mapContains(%s, @%s)", tagMapType, tagKey))
		args = append(args, clickhouse.Named(tagKey, item.GetKey()))
	}
	return fmt.Sprintf(" AND %s (%s)", notStr, strings.Join(tagOperatorPair, " OR ")), args
}

func (r *ClickHouseReader) GetTagFilters(ctx context.Context, queryParams *model.TagFilterParams) (*model.TagFilters, *model.ApiError) {

	excludeMap := make(map[string]struct{})
	for _, e := range queryParams.Exclude {
		if e == constants.OperationRequest {
			excludeMap[constants.OperationDB] = struct{}{}
			continue
		}
		excludeMap[e] = struct{}{}
	}

	var query string
	args := []interface{}{clickhouse.Named("timestampL", strconv.FormatInt(queryParams.Start.UnixNano(), 10)), clickhouse.Named("timestampU", strconv.FormatInt(queryParams.End.UnixNano(), 10))}
	if len(queryParams.TraceID) > 0 {
		args = buildFilterArrayQuery(ctx, excludeMap, queryParams.TraceID, constants.TraceID, &query, args)
	}
	if len(queryParams.ServiceName) > 0 {
		args = buildFilterArrayQuery(ctx, excludeMap, queryParams.ServiceName, constants.ServiceName, &query, args)
	}
	if len(queryParams.HttpRoute) > 0 {
		args = buildFilterArrayQuery(ctx, excludeMap, queryParams.HttpRoute, constants.HttpRoute, &query, args)
	}
	if len(queryParams.HttpCode) > 0 {
		args = buildFilterArrayQuery(ctx, excludeMap, queryParams.HttpCode, constants.HttpCode, &query, args)
	}
	if len(queryParams.HttpHost) > 0 {
		args = buildFilterArrayQuery(ctx, excludeMap, queryParams.HttpHost, constants.HttpHost, &query, args)
	}
	if len(queryParams.HttpMethod) > 0 {
		args = buildFilterArrayQuery(ctx, excludeMap, queryParams.HttpMethod, constants.HttpMethod, &query, args)
	}
	if len(queryParams.HttpUrl) > 0 {
		args = buildFilterArrayQuery(ctx, excludeMap, queryParams.HttpUrl, constants.HttpUrl, &query, args)
	}
	if len(queryParams.Component) > 0 {
		args = buildFilterArrayQuery(ctx, excludeMap, queryParams.Component, constants.Component, &query, args)
	}
	if len(queryParams.Operation) > 0 {
		args = buildFilterArrayQuery(ctx, excludeMap, queryParams.Operation, constants.OperationDB, &query, args)
	}
	if len(queryParams.RPCMethod) > 0 {
		args = buildFilterArrayQuery(ctx, excludeMap, queryParams.RPCMethod, constants.RPCMethod, &query, args)
	}
	if len(queryParams.ResponseStatusCode) > 0 {
		args = buildFilterArrayQuery(ctx, excludeMap, queryParams.ResponseStatusCode, constants.ResponseStatusCode, &query, args)
	}
	if len(queryParams.MinDuration) != 0 {
		query = query + " AND durationNano >= @durationNanoMin"
		args = append(args, clickhouse.Named("durationNanoMin", queryParams.MinDuration))
	}
	if len(queryParams.MaxDuration) != 0 {
		query = query + " AND durationNano <= @durationNanoMax"
		args = append(args, clickhouse.Named("durationNanoMax", queryParams.MaxDuration))
	}
	if len(queryParams.SpanKind) != 0 {
		query = query + " AND kind = @kind"
		args = append(args, clickhouse.Named("kind", queryParams.SpanKind))
	}

	query = getStatusFilters(query, queryParams.Status, excludeMap)

	tagFilters := []model.TagFilters{}

	// Alternative finalQuery := fmt.Sprintf(`SELECT DISTINCT arrayJoin(tagMap.keys) as tagKeys FROM %s.%s WHERE timestamp >= @timestampL AND timestamp <= @timestampU`, r.TraceDB, r.indexTable)
	finalQuery := fmt.Sprintf(`SELECT groupUniqArrayArray(mapKeys(stringTagMap)) as stringTagKeys, groupUniqArrayArray(mapKeys(numberTagMap)) as numberTagKeys, groupUniqArrayArray(mapKeys(boolTagMap)) as boolTagKeys FROM %s.%s WHERE timestamp >= @timestampL AND timestamp <= @timestampU`, r.TraceDB, r.indexTable)
	finalQuery += query
	err := r.db.Select(ctx, &tagFilters, finalQuery, args...)

	zap.S().Info(query)

	if err != nil {
		zap.S().Debug("Error in processing sql query: ", err)
		return nil, &model.ApiError{Typ: model.ErrorExec, Err: fmt.Errorf("Error in processing sql query")}
	}
	tagFiltersResult := model.TagFilters{
		StringTagKeys: make([]string, 0),
		NumberTagKeys: make([]string, 0),
		BoolTagKeys:   make([]string, 0),
	}
	if len(tagFilters) != 0 {
		tagFiltersResult.StringTagKeys = excludeTags(ctx, tagFilters[0].StringTagKeys)
		tagFiltersResult.NumberTagKeys = excludeTags(ctx, tagFilters[0].NumberTagKeys)
		tagFiltersResult.BoolTagKeys = excludeTags(ctx, tagFilters[0].BoolTagKeys)
	}
	return &tagFiltersResult, nil
}

func excludeTags(ctx context.Context, tags []string) []string {
	excludedTagsMap := map[string]bool{
		"http.code":           true,
		"http.route":          true,
		"http.method":         true,
		"http.url":            true,
		"http.status_code":    true,
		"http.host":           true,
		"messaging.system":    true,
		"messaging.operation": true,
		"component":           true,
		"error":               true,
		"service.name":        true,
	}
	newTags := make([]string, 0)
	for _, tag := range tags {
		_, ok := excludedTagsMap[tag]
		if !ok {
			newTags = append(newTags, tag)
		}
	}
	return newTags
}

func (r *ClickHouseReader) GetTagValues(ctx context.Context, queryParams *model.TagFilterParams) (*model.TagValues, *model.ApiError) {

	if queryParams.TagKey.Type == model.TagTypeNumber {
		return &model.TagValues{
			NumberTagValues: make([]float64, 0),
			StringTagValues: make([]string, 0),
			BoolTagValues:   make([]bool, 0),
		}, nil
	} else if queryParams.TagKey.Type == model.TagTypeBool {
		return &model.TagValues{
			NumberTagValues: make([]float64, 0),
			StringTagValues: make([]string, 0),
			BoolTagValues:   []bool{true, false},
		}, nil
	}

	excludeMap := make(map[string]struct{})
	for _, e := range queryParams.Exclude {
		if e == constants.OperationRequest {
			excludeMap[constants.OperationDB] = struct{}{}
			continue
		}
		excludeMap[e] = struct{}{}
	}

	var query string
	args := []interface{}{clickhouse.Named("timestampL", strconv.FormatInt(queryParams.Start.UnixNano(), 10)), clickhouse.Named("timestampU", strconv.FormatInt(queryParams.End.UnixNano(), 10))}
	if len(queryParams.TraceID) > 0 {
		args = buildFilterArrayQuery(ctx, excludeMap, queryParams.TraceID, constants.TraceID, &query, args)
	}
	if len(queryParams.ServiceName) > 0 {
		args = buildFilterArrayQuery(ctx, excludeMap, queryParams.ServiceName, constants.ServiceName, &query, args)
	}
	if len(queryParams.HttpRoute) > 0 {
		args = buildFilterArrayQuery(ctx, excludeMap, queryParams.HttpRoute, constants.HttpRoute, &query, args)
	}
	if len(queryParams.HttpCode) > 0 {
		args = buildFilterArrayQuery(ctx, excludeMap, queryParams.HttpCode, constants.HttpCode, &query, args)
	}
	if len(queryParams.HttpHost) > 0 {
		args = buildFilterArrayQuery(ctx, excludeMap, queryParams.HttpHost, constants.HttpHost, &query, args)
	}
	if len(queryParams.HttpMethod) > 0 {
		args = buildFilterArrayQuery(ctx, excludeMap, queryParams.HttpMethod, constants.HttpMethod, &query, args)
	}
	if len(queryParams.HttpUrl) > 0 {
		args = buildFilterArrayQuery(ctx, excludeMap, queryParams.HttpUrl, constants.HttpUrl, &query, args)
	}
	if len(queryParams.Component) > 0 {
		args = buildFilterArrayQuery(ctx, excludeMap, queryParams.Component, constants.Component, &query, args)
	}
	if len(queryParams.Operation) > 0 {
		args = buildFilterArrayQuery(ctx, excludeMap, queryParams.Operation, constants.OperationDB, &query, args)
	}
	if len(queryParams.MinDuration) != 0 {
		query = query + " AND durationNano >= @durationNanoMin"
		args = append(args, clickhouse.Named("durationNanoMin", queryParams.MinDuration))
	}
	if len(queryParams.MaxDuration) != 0 {
		query = query + " AND durationNano <= @durationNanoMax"
		args = append(args, clickhouse.Named("durationNanoMax", queryParams.MaxDuration))
	}
	if len(queryParams.SpanKind) != 0 {
		query = query + " AND kind = @kind"
		args = append(args, clickhouse.Named("kind", queryParams.SpanKind))
	}

	query = getStatusFilters(query, queryParams.Status, excludeMap)

	tagValues := []model.TagValues{}

	finalQuery := fmt.Sprintf(`SELECT groupArray(DISTINCT stringTagMap[@key]) as stringTagValues FROM %s.%s WHERE timestamp >= @timestampL AND timestamp <= @timestampU`, r.TraceDB, r.indexTable)
	finalQuery += query
	finalQuery += " LIMIT @limit"

	args = append(args, clickhouse.Named("key", queryParams.TagKey.Key))
	args = append(args, clickhouse.Named("limit", queryParams.Limit))
	err := r.db.Select(ctx, &tagValues, finalQuery, args...)

	zap.S().Info(query)

	if err != nil {
		zap.S().Debug("Error in processing sql query: ", err)
		return nil, &model.ApiError{Typ: model.ErrorExec, Err: fmt.Errorf("Error in processing sql query")}
	}

	cleanedTagValues := model.TagValues{
		StringTagValues: []string{},
		NumberTagValues: []float64{},
		BoolTagValues:   []bool{},
	}
	if len(tagValues) == 0 {
		return &cleanedTagValues, nil
	}
	for _, e := range tagValues[0].StringTagValues {
		if e != "" {
			cleanedTagValues.StringTagValues = append(cleanedTagValues.StringTagValues, e)
		}
	}
	return &cleanedTagValues, nil
}

func (r *ClickHouseReader) GetTopOperations(ctx context.Context, queryParams *model.GetTopOperationsParams) (*[]model.TopOperationsItem, *model.ApiError) {

	namedArgs := []interface{}{
		clickhouse.Named("start", strconv.FormatInt(queryParams.Start.UnixNano(), 10)),
		clickhouse.Named("end", strconv.FormatInt(queryParams.End.UnixNano(), 10)),
		clickhouse.Named("serviceName", queryParams.ServiceName),
	}

	var topOperationsItems []model.TopOperationsItem

	query := fmt.Sprintf(`
		SELECT
			quantile(0.5)(durationNano) as p50,
			quantile(0.95)(durationNano) as p95,
			quantile(0.99)(durationNano) as p99,
			COUNT(*) as numCalls,
			name
		FROM %s.%s
		WHERE serviceName = @serviceName AND timestamp>= @start AND timestamp<= @end`,
		r.TraceDB, r.indexTable,
	)
	args := []interface{}{}
	args = append(args, namedArgs...)
	// create TagQuery from TagQueryParams
	tags := createTagQueryFromTagQueryParams(queryParams.Tags)
	subQuery, argsSubQuery, errStatus := buildQueryWithTagParams(ctx, tags)
	query += subQuery
	args = append(args, argsSubQuery...)
	if errStatus != nil {
		return nil, errStatus
	}
	query += " GROUP BY name ORDER BY p99 DESC LIMIT 10"
	err := r.db.Select(ctx, &topOperationsItems, query, args...)

	zap.S().Debug(query)

	if err != nil {
		zap.S().Error("Error in processing sql query: ", err)
		return nil, &model.ApiError{Typ: model.ErrorExec, Err: fmt.Errorf("Error in processing sql query")}
	}

	if topOperationsItems == nil {
		topOperationsItems = []model.TopOperationsItem{}
	}

	return &topOperationsItems, nil
}

func (r *ClickHouseReader) GetUsage(ctx context.Context, queryParams *model.GetUsageParams) (*[]model.UsageItem, error) {

	var usageItems []model.UsageItem
	namedArgs := []interface{}{
		clickhouse.Named("interval", queryParams.StepHour),
		clickhouse.Named("start", strconv.FormatInt(queryParams.Start.UnixNano(), 10)),
		clickhouse.Named("end", strconv.FormatInt(queryParams.End.UnixNano(), 10)),
	}
	var query string
	if len(queryParams.ServiceName) != 0 {
		namedArgs = append(namedArgs, clickhouse.Named("serviceName", queryParams.ServiceName))
		query = fmt.Sprintf("SELECT toStartOfInterval(timestamp, INTERVAL @interval HOUR) as time, sum(count) as count FROM %s.%s WHERE service_name=@serviceName AND timestamp>=@start AND timestamp<=@end GROUP BY time ORDER BY time ASC", r.TraceDB, r.usageExplorerTable)
	} else {
		query = fmt.Sprintf("SELECT toStartOfInterval(timestamp, INTERVAL @interval HOUR) as time, sum(count) as count FROM %s.%s WHERE timestamp>=@start AND timestamp<=@end GROUP BY time ORDER BY time ASC", r.TraceDB, r.usageExplorerTable)
	}

	err := r.db.Select(ctx, &usageItems, query, namedArgs...)

	zap.S().Info(query)

	if err != nil {
		zap.S().Debug("Error in processing sql query: ", err)
		return nil, fmt.Errorf("Error in processing sql query")
	}

	for i := range usageItems {
		usageItems[i].Timestamp = uint64(usageItems[i].Time.UnixNano())
	}

	if usageItems == nil {
		usageItems = []model.UsageItem{}
	}

	return &usageItems, nil
}

func (r *ClickHouseReader) SearchTraces(ctx context.Context, traceId string, spanId string, levelUp int, levelDown int, spanLimit int, smartTraceAlgorithm func(payload []model.SearchSpanResponseItem, targetSpanId string, levelUp int, levelDown int, spanLimit int) ([]model.SearchSpansResult, error)) (*[]model.SearchSpansResult, error) {

	var searchScanResponses []model.SearchSpanDBResponseItem

	query := fmt.Sprintf("SELECT timestamp, traceID, model FROM %s.%s WHERE traceID=$1", r.TraceDB, r.SpansTable)

	start := time.Now()

	err := r.db.Select(ctx, &searchScanResponses, query, traceId)

	zap.S().Info(query)

	if err != nil {
		zap.S().Debug("Error in processing sql query: ", err)
		return nil, fmt.Errorf("Error in processing sql query")
	}
	end := time.Now()
	zap.S().Debug("getTraceSQLQuery took: ", end.Sub(start))
	searchSpansResult := []model.SearchSpansResult{{
		Columns: []string{"__time", "SpanId", "TraceId", "ServiceName", "Name", "Kind", "DurationNano", "TagsKeys", "TagsValues", "References", "Events", "HasError"},
		Events:  make([][]interface{}, len(searchScanResponses)),
	},
	}

	searchSpanResponses := []model.SearchSpanResponseItem{}
	start = time.Now()
	for _, item := range searchScanResponses {
		var jsonItem model.SearchSpanResponseItem
		easyjson.Unmarshal([]byte(item.Model), &jsonItem)
		jsonItem.TimeUnixNano = uint64(item.Timestamp.UnixNano() / 1000000)
		searchSpanResponses = append(searchSpanResponses, jsonItem)
	}
	end = time.Now()
	zap.S().Debug("getTraceSQLQuery unmarshal took: ", end.Sub(start))

	err = r.featureFlags.CheckFeature(model.SmartTraceDetail)
	smartAlgoEnabled := err == nil
	if len(searchScanResponses) > spanLimit && spanId != "" && smartAlgoEnabled {
		start = time.Now()
		searchSpansResult, err = smartTraceAlgorithm(searchSpanResponses, spanId, levelUp, levelDown, spanLimit)
		if err != nil {
			return nil, err
		}
		end = time.Now()
		zap.S().Debug("smartTraceAlgo took: ", end.Sub(start))
	} else {
		for i, item := range searchSpanResponses {
			spanEvents := item.GetValues()
			searchSpansResult[0].Events[i] = spanEvents
		}
	}

	return &searchSpansResult, nil
}

func (r *ClickHouseReader) GetDependencyGraph(ctx context.Context, queryParams *model.GetServicesParams) (*[]model.ServiceMapDependencyResponseItem, error) {

	response := []model.ServiceMapDependencyResponseItem{}

	args := []interface{}{}
	args = append(args,
		clickhouse.Named("start", uint64(queryParams.Start.Unix())),
		clickhouse.Named("end", uint64(queryParams.End.Unix())),
		clickhouse.Named("duration", uint64(queryParams.End.Unix()-queryParams.Start.Unix())),
	)

	query := fmt.Sprintf(`
		WITH
			quantilesMergeState(0.5, 0.75, 0.9, 0.95, 0.99)(duration_quantiles_state) AS duration_quantiles_state,
			finalizeAggregation(duration_quantiles_state) AS result
		SELECT
			src as parent,
			dest as child,
			result[1] AS p50,
			result[2] AS p75,
			result[3] AS p90,
			result[4] AS p95,
			result[5] AS p99,
			sum(total_count) as callCount,
			sum(total_count)/ @duration AS callRate,
			sum(error_count)/sum(total_count) * 100 as errorRate
		FROM %s.%s
		WHERE toUInt64(toDateTime(timestamp)) >= @start AND toUInt64(toDateTime(timestamp)) <= @end`,
		r.TraceDB, r.dependencyGraphTable,
	)

	tags := createTagQueryFromTagQueryParams(queryParams.Tags)
	filterQuery, filterArgs := services.BuildServiceMapQuery(tags)
	query += filterQuery + " GROUP BY src, dest;"
	args = append(args, filterArgs...)

	zap.S().Debug(query, args)

	err := r.db.Select(ctx, &response, query, args...)

	if err != nil {
		zap.S().Error("Error in processing sql query: ", err)
		return nil, fmt.Errorf("error in processing sql query %w", err)
	}

	return &response, nil
}

func (r *ClickHouseReader) GetFilteredSpansAggregates(ctx context.Context, queryParams *model.GetFilteredSpanAggregatesParams) (*model.GetFilteredSpansAggregatesResponse, *model.ApiError) {

	excludeMap := make(map[string]struct{})
	for _, e := range queryParams.Exclude {
		if e == constants.OperationRequest {
			excludeMap[constants.OperationDB] = struct{}{}
			continue
		}
		excludeMap[e] = struct{}{}
	}

	SpanAggregatesDBResponseItems := []model.SpanAggregatesDBResponseItem{}

	aggregation_query := ""
	if queryParams.Dimension == "duration" {
		switch queryParams.AggregationOption {
		case "p50":
			aggregation_query = " quantile(0.50)(durationNano) as float64Value "
		case "p95":
			aggregation_query = " quantile(0.95)(durationNano) as float64Value "
		case "p90":
			aggregation_query = " quantile(0.90)(durationNano) as float64Value "
		case "p99":
			aggregation_query = " quantile(0.99)(durationNano) as float64Value "
		case "max":
			aggregation_query = " max(durationNano) as value "
		case "min":
			aggregation_query = " min(durationNano) as value "
		case "avg":
			aggregation_query = " avg(durationNano) as float64Value "
		case "sum":
			aggregation_query = " sum(durationNano) as value "
		default:
			return nil, &model.ApiError{Typ: model.ErrorBadData, Err: fmt.Errorf("Aggregate type: %s not supported", queryParams.AggregationOption)}
		}
	} else if queryParams.Dimension == "calls" {
		aggregation_query = " count(*) as value "
	}

	args := []interface{}{clickhouse.Named("timestampL", strconv.FormatInt(queryParams.Start.UnixNano(), 10)), clickhouse.Named("timestampU", strconv.FormatInt(queryParams.End.UnixNano(), 10))}

	var query string
	var customStr []string
	_, columnExists := constants.GroupByColMap[queryParams.GroupBy]
	// Using %s for groupBy params as it can be a custom column and custom columns are not supported by clickhouse-go yet:
	// issue link: https://github.com/ClickHouse/clickhouse-go/issues/870
	if queryParams.GroupBy != "" && columnExists {
		query = fmt.Sprintf("SELECT toStartOfInterval(timestamp, INTERVAL %d minute) as time, %s as groupBy, %s FROM %s.%s WHERE timestamp >= @timestampL AND timestamp <= @timestampU", queryParams.StepSeconds/60, queryParams.GroupBy, aggregation_query, r.TraceDB, r.indexTable)
		args = append(args, clickhouse.Named("groupByVar", queryParams.GroupBy))
	} else if queryParams.GroupBy != "" {
		customStr = strings.Split(queryParams.GroupBy, ".(")
		if len(customStr) < 2 {
			return nil, &model.ApiError{Typ: model.ErrorBadData, Err: fmt.Errorf("GroupBy: %s not supported", queryParams.GroupBy)}
		}
		if customStr[1] == string(model.TagTypeString)+")" {
			query = fmt.Sprintf("SELECT toStartOfInterval(timestamp, INTERVAL %d minute) as time, stringTagMap['%s'] as groupBy, %s FROM %s.%s WHERE timestamp >= @timestampL AND timestamp <= @timestampU", queryParams.StepSeconds/60, customStr[0], aggregation_query, r.TraceDB, r.indexTable)
		} else if customStr[1] == string(model.TagTypeNumber)+")" {
			query = fmt.Sprintf("SELECT toStartOfInterval(timestamp, INTERVAL %d minute) as time, toString(numberTagMap['%s']) as groupBy, %s FROM %s.%s WHERE timestamp >= @timestampL AND timestamp <= @timestampU", queryParams.StepSeconds/60, customStr[0], aggregation_query, r.TraceDB, r.indexTable)
		} else if customStr[1] == string(model.TagTypeBool)+")" {
			query = fmt.Sprintf("SELECT toStartOfInterval(timestamp, INTERVAL %d minute) as time, toString(boolTagMap['%s']) as groupBy, %s FROM %s.%s WHERE timestamp >= @timestampL AND timestamp <= @timestampU", queryParams.StepSeconds/60, customStr[0], aggregation_query, r.TraceDB, r.indexTable)
		} else {
			// return error for unsupported group by
			return nil, &model.ApiError{Typ: model.ErrorBadData, Err: fmt.Errorf("GroupBy: %s not supported", queryParams.GroupBy)}
		}
	} else {
		query = fmt.Sprintf("SELECT toStartOfInterval(timestamp, INTERVAL %d minute) as time, %s FROM %s.%s WHERE timestamp >= @timestampL AND timestamp <= @timestampU", queryParams.StepSeconds/60, aggregation_query, r.TraceDB, r.indexTable)
	}

	if len(queryParams.TraceID) > 0 {
		args = buildFilterArrayQuery(ctx, excludeMap, queryParams.TraceID, constants.TraceID, &query, args)
	}
	if len(queryParams.ServiceName) > 0 {
		args = buildFilterArrayQuery(ctx, excludeMap, queryParams.ServiceName, constants.ServiceName, &query, args)
	}
	if len(queryParams.HttpRoute) > 0 {
		args = buildFilterArrayQuery(ctx, excludeMap, queryParams.HttpRoute, constants.HttpRoute, &query, args)
	}
	if len(queryParams.HttpCode) > 0 {
		args = buildFilterArrayQuery(ctx, excludeMap, queryParams.HttpCode, constants.HttpCode, &query, args)
	}
	if len(queryParams.HttpHost) > 0 {
		args = buildFilterArrayQuery(ctx, excludeMap, queryParams.HttpHost, constants.HttpHost, &query, args)
	}
	if len(queryParams.HttpMethod) > 0 {
		args = buildFilterArrayQuery(ctx, excludeMap, queryParams.HttpMethod, constants.HttpMethod, &query, args)
	}
	if len(queryParams.HttpUrl) > 0 {
		args = buildFilterArrayQuery(ctx, excludeMap, queryParams.HttpUrl, constants.HttpUrl, &query, args)
	}
	if len(queryParams.Component) > 0 {
		args = buildFilterArrayQuery(ctx, excludeMap, queryParams.Component, constants.Component, &query, args)
	}
	if len(queryParams.Operation) > 0 {
		args = buildFilterArrayQuery(ctx, excludeMap, queryParams.Operation, constants.OperationDB, &query, args)
	}
	if len(queryParams.RPCMethod) > 0 {
		args = buildFilterArrayQuery(ctx, excludeMap, queryParams.RPCMethod, constants.RPCMethod, &query, args)
	}
	if len(queryParams.ResponseStatusCode) > 0 {
		args = buildFilterArrayQuery(ctx, excludeMap, queryParams.ResponseStatusCode, constants.ResponseStatusCode, &query, args)
	}
	if len(queryParams.MinDuration) != 0 {
		query = query + " AND durationNano >= @durationNanoMin"
		args = append(args, clickhouse.Named("durationNanoMin", queryParams.MinDuration))
	}
	if len(queryParams.MaxDuration) != 0 {
		query = query + " AND durationNano <= @durationNanoMax"
		args = append(args, clickhouse.Named("durationNanoMax", queryParams.MaxDuration))
	}
	query = getStatusFilters(query, queryParams.Status, excludeMap)

	if len(queryParams.SpanKind) != 0 {
		query = query + " AND kind = @kind"
		args = append(args, clickhouse.Named("kind", queryParams.SpanKind))
	}
	// create TagQuery from TagQueryParams
	tags := createTagQueryFromTagQueryParams(queryParams.Tags)
	subQuery, argsSubQuery, errStatus := buildQueryWithTagParams(ctx, tags)
	query += subQuery
	args = append(args, argsSubQuery...)

	if errStatus != nil {
		return nil, errStatus
	}

	if queryParams.GroupBy != "" && columnExists {
		query = query + fmt.Sprintf(" GROUP BY time, %s as groupBy ORDER BY time", queryParams.GroupBy)
	} else if queryParams.GroupBy != "" {
		if customStr[1] == string(model.TagTypeString)+")" {
			query = query + fmt.Sprintf(" GROUP BY time, stringTagMap['%s'] as groupBy ORDER BY time", customStr[0])
		} else if customStr[1] == string(model.TagTypeNumber)+")" {
			query = query + fmt.Sprintf(" GROUP BY time, toString(numberTagMap['%s']) as groupBy ORDER BY time", customStr[0])
		} else if customStr[1] == string(model.TagTypeBool)+")" {
			query = query + fmt.Sprintf(" GROUP BY time, toString(boolTagMap['%s']) as groupBy ORDER BY time", customStr[0])
		}
	} else {
		query = query + " GROUP BY time ORDER BY time"
	}

	err := r.db.Select(ctx, &SpanAggregatesDBResponseItems, query, args...)

	zap.S().Info(query)

	if err != nil {
		zap.S().Debug("Error in processing sql query: ", err)
		return nil, &model.ApiError{Typ: model.ErrorExec, Err: fmt.Errorf("Error in processing sql query")}
	}

	GetFilteredSpansAggregatesResponse := model.GetFilteredSpansAggregatesResponse{
		Items: map[int64]model.SpanAggregatesResponseItem{},
	}

	for i := range SpanAggregatesDBResponseItems {
		if SpanAggregatesDBResponseItems[i].Value == 0 {
			SpanAggregatesDBResponseItems[i].Value = uint64(SpanAggregatesDBResponseItems[i].Float64Value)
		}
		SpanAggregatesDBResponseItems[i].Timestamp = int64(SpanAggregatesDBResponseItems[i].Time.UnixNano())
		SpanAggregatesDBResponseItems[i].FloatValue = float32(SpanAggregatesDBResponseItems[i].Value)
		if queryParams.AggregationOption == "rate_per_sec" {
			SpanAggregatesDBResponseItems[i].FloatValue = float32(SpanAggregatesDBResponseItems[i].Value) / float32(queryParams.StepSeconds)
		}
		if responseElement, ok := GetFilteredSpansAggregatesResponse.Items[SpanAggregatesDBResponseItems[i].Timestamp]; !ok {
			if queryParams.GroupBy != "" && SpanAggregatesDBResponseItems[i].GroupBy != "" {
				GetFilteredSpansAggregatesResponse.Items[SpanAggregatesDBResponseItems[i].Timestamp] = model.SpanAggregatesResponseItem{
					Timestamp: SpanAggregatesDBResponseItems[i].Timestamp,
					GroupBy:   map[string]float32{SpanAggregatesDBResponseItems[i].GroupBy: SpanAggregatesDBResponseItems[i].FloatValue},
				}
			} else if queryParams.GroupBy == "" {
				GetFilteredSpansAggregatesResponse.Items[SpanAggregatesDBResponseItems[i].Timestamp] = model.SpanAggregatesResponseItem{
					Timestamp: SpanAggregatesDBResponseItems[i].Timestamp,
					Value:     SpanAggregatesDBResponseItems[i].FloatValue,
				}
			}

		} else {
			if queryParams.GroupBy != "" && SpanAggregatesDBResponseItems[i].GroupBy != "" {
				responseElement.GroupBy[SpanAggregatesDBResponseItems[i].GroupBy] = SpanAggregatesDBResponseItems[i].FloatValue
			}
			GetFilteredSpansAggregatesResponse.Items[SpanAggregatesDBResponseItems[i].Timestamp] = responseElement
		}
	}

	return &GetFilteredSpansAggregatesResponse, nil
}

func getLocalTableName(tableName string) string {

	tableNameSplit := strings.Split(tableName, ".")
	return tableNameSplit[0] + "." + strings.Split(tableNameSplit[1], "distributed_")[1]

}

// SetTTL sets the TTL for traces or metrics or logs tables.
// This is an async API which creates goroutines to set TTL.
// Status of TTL update is tracked with ttl_status table in sqlite db.
func (r *ClickHouseReader) SetTTL(ctx context.Context,
	params *model.TTLParams) (*model.SetTTLResponseItem, *model.ApiError) {
	// Keep only latest 100 transactions/requests
	r.deleteTtlTransactions(ctx, 100)
	// uuid is used as transaction id
	uuidWithHyphen := uuid.New()
	uuid := strings.Replace(uuidWithHyphen.String(), "-", "", -1)

	coldStorageDuration := -1
	if len(params.ColdStorageVolume) > 0 {
		coldStorageDuration = int(params.ToColdStorageDuration)
	}

	switch params.Type {
	case constants.TraceTTL:
		tableNameArray := []string{signozTraceDBName + "." + signozTraceTableName, signozTraceDBName + "." + signozDurationMVTable, signozTraceDBName + "." + signozSpansTable, signozTraceDBName + "." + signozErrorIndexTable, signozTraceDBName + "." + signozUsageExplorerTable, signozTraceDBName + "." + defaultDependencyGraphTable}
		for _, tableName := range tableNameArray {
			tableName := getLocalTableName(tableName)
			statusItem, err := r.checkTTLStatusItem(ctx, tableName)
			if err != nil {
				return nil, &model.ApiError{Typ: model.ErrorExec, Err: fmt.Errorf("Error in processing ttl_status check sql query")}
			}
			if statusItem.Status == constants.StatusPending {
				return nil, &model.ApiError{Typ: model.ErrorConflict, Err: fmt.Errorf("TTL is already running")}
			}
		}
		for _, tableName := range tableNameArray {
			tableName := getLocalTableName(tableName)
			// TODO: DB queries should be implemented with transactional statements but currently clickhouse doesn't support them. Issue: https://github.com/ClickHouse/ClickHouse/issues/22086
			go func(tableName string) {
				_, dbErr := r.localDB.Exec("INSERT INTO ttl_status (transaction_id, created_at, updated_at, table_name, ttl, status, cold_storage_ttl) VALUES (?, ?, ?, ?, ?, ?, ?)", uuid, time.Now(), time.Now(), tableName, params.DelDuration, constants.StatusPending, coldStorageDuration)
				if dbErr != nil {
					zap.S().Error(fmt.Errorf("Error in inserting to ttl_status table: %s", dbErr.Error()))
					return
				}
				req := fmt.Sprintf(
					"ALTER TABLE %v ON CLUSTER %s MODIFY TTL toDateTime(timestamp) + INTERVAL %v SECOND DELETE",
					tableName, cluster, params.DelDuration)
				if len(params.ColdStorageVolume) > 0 {
					req += fmt.Sprintf(", toDateTime(timestamp) + INTERVAL %v SECOND TO VOLUME '%s'",
						params.ToColdStorageDuration, params.ColdStorageVolume)
				}
				err := r.setColdStorage(context.Background(), tableName, params.ColdStorageVolume)
				if err != nil {
					zap.S().Error(fmt.Errorf("Error in setting cold storage: %s", err.Err.Error()))
					statusItem, err := r.checkTTLStatusItem(ctx, tableName)
					if err == nil {
						_, dbErr := r.localDB.Exec("UPDATE ttl_status SET updated_at = ?, status = ? WHERE id = ?", time.Now(), constants.StatusFailed, statusItem.Id)
						if dbErr != nil {
							zap.S().Debug("Error in processing ttl_status update sql query: ", dbErr)
							return
						}
					}
					return
				}
				req += fmt.Sprint(" SETTINGS distributed_ddl_task_timeout = -1;")
				zap.S().Debugf("Executing TTL request: %s\n", req)
				statusItem, _ := r.checkTTLStatusItem(ctx, tableName)
				if err := r.db.Exec(context.Background(), req); err != nil {
					zap.S().Error(fmt.Errorf("Error in executing set TTL query: %s", err.Error()))
					_, dbErr := r.localDB.Exec("UPDATE ttl_status SET updated_at = ?, status = ? WHERE id = ?", time.Now(), constants.StatusFailed, statusItem.Id)
					if dbErr != nil {
						zap.S().Debug("Error in processing ttl_status update sql query: ", dbErr)
						return
					}
					return
				}
				_, dbErr = r.localDB.Exec("UPDATE ttl_status SET updated_at = ?, status = ? WHERE id = ?", time.Now(), constants.StatusSuccess, statusItem.Id)
				if dbErr != nil {
					zap.S().Debug("Error in processing ttl_status update sql query: ", dbErr)
					return
				}
			}(tableName)
		}

	case constants.MetricsTTL:
		tableName := signozMetricDBName + "." + signozSampleLocalTableName
		statusItem, err := r.checkTTLStatusItem(ctx, tableName)
		if err != nil {
			return nil, &model.ApiError{Typ: model.ErrorExec, Err: fmt.Errorf("Error in processing ttl_status check sql query")}
		}
		if statusItem.Status == constants.StatusPending {
			return nil, &model.ApiError{Typ: model.ErrorConflict, Err: fmt.Errorf("TTL is already running")}
		}
		go func(tableName string) {
			_, dbErr := r.localDB.Exec("INSERT INTO ttl_status (transaction_id, created_at, updated_at, table_name, ttl, status, cold_storage_ttl) VALUES (?, ?, ?, ?, ?, ?, ?)", uuid, time.Now(), time.Now(), tableName, params.DelDuration, constants.StatusPending, coldStorageDuration)
			if dbErr != nil {
				zap.S().Error(fmt.Errorf("Error in inserting to ttl_status table: %s", dbErr.Error()))
				return
			}
			req := fmt.Sprintf(
				"ALTER TABLE %v ON CLUSTER %s MODIFY TTL toDateTime(toUInt32(timestamp_ms / 1000), 'UTC') + "+
					"INTERVAL %v SECOND DELETE", tableName, cluster, params.DelDuration)
			if len(params.ColdStorageVolume) > 0 {
				req += fmt.Sprintf(", toDateTime(toUInt32(timestamp_ms / 1000), 'UTC')"+
					" + INTERVAL %v SECOND TO VOLUME '%s'",
					params.ToColdStorageDuration, params.ColdStorageVolume)
			}
			err := r.setColdStorage(context.Background(), tableName, params.ColdStorageVolume)
			if err != nil {
				zap.S().Error(fmt.Errorf("Error in setting cold storage: %s", err.Err.Error()))
				statusItem, err := r.checkTTLStatusItem(ctx, tableName)
				if err == nil {
					_, dbErr := r.localDB.Exec("UPDATE ttl_status SET updated_at = ?, status = ? WHERE id = ?", time.Now(), constants.StatusFailed, statusItem.Id)
					if dbErr != nil {
						zap.S().Debug("Error in processing ttl_status update sql query: ", dbErr)
						return
					}
				}
				return
			}
			req += fmt.Sprint(" SETTINGS distributed_ddl_task_timeout = -1")
			zap.S().Debugf("Executing TTL request: %s\n", req)
			statusItem, _ := r.checkTTLStatusItem(ctx, tableName)
			if err := r.db.Exec(ctx, req); err != nil {
				zap.S().Error(fmt.Errorf("error while setting ttl. Err=%v", err))
				_, dbErr := r.localDB.Exec("UPDATE ttl_status SET updated_at = ?, status = ? WHERE id = ?", time.Now(), constants.StatusFailed, statusItem.Id)
				if dbErr != nil {
					zap.S().Debug("Error in processing ttl_status update sql query: ", dbErr)
					return
				}
				return
			}
			_, dbErr = r.localDB.Exec("UPDATE ttl_status SET updated_at = ?, status = ? WHERE id = ?", time.Now(), constants.StatusSuccess, statusItem.Id)
			if dbErr != nil {
				zap.S().Debug("Error in processing ttl_status update sql query: ", dbErr)
				return
			}
		}(tableName)
	case constants.LogsTTL:
		tableName := r.logsDB + "." + r.logsLocalTable
		statusItem, err := r.checkTTLStatusItem(ctx, tableName)
		if err != nil {
			return nil, &model.ApiError{Typ: model.ErrorExec, Err: fmt.Errorf("error in processing ttl_status check sql query")}
		}
		if statusItem.Status == constants.StatusPending {
			return nil, &model.ApiError{Typ: model.ErrorConflict, Err: fmt.Errorf("TTL is already running")}
		}
		go func(tableName string) {
			_, dbErr := r.localDB.Exec("INSERT INTO ttl_status (transaction_id, created_at, updated_at, table_name, ttl, status, cold_storage_ttl) VALUES (?, ?, ?, ?, ?, ?, ?)", uuid, time.Now(), time.Now(), tableName, params.DelDuration, constants.StatusPending, coldStorageDuration)
			if dbErr != nil {
				zap.S().Error(fmt.Errorf("error in inserting to ttl_status table: %s", dbErr.Error()))
				return
			}
			req := fmt.Sprintf(
				"ALTER TABLE %v ON CLUSTER %s MODIFY TTL toDateTime(timestamp / 1000000000) + "+
					"INTERVAL %v SECOND DELETE", tableName, cluster, params.DelDuration)
			if len(params.ColdStorageVolume) > 0 {
				req += fmt.Sprintf(", toDateTime(timestamp / 1000000000)"+
					" + INTERVAL %v SECOND TO VOLUME '%s'",
					params.ToColdStorageDuration, params.ColdStorageVolume)
			}
			err := r.setColdStorage(context.Background(), tableName, params.ColdStorageVolume)
			if err != nil {
				zap.S().Error(fmt.Errorf("error in setting cold storage: %s", err.Err.Error()))
				statusItem, err := r.checkTTLStatusItem(ctx, tableName)
				if err == nil {
					_, dbErr := r.localDB.Exec("UPDATE ttl_status SET updated_at = ?, status = ? WHERE id = ?", time.Now(), constants.StatusFailed, statusItem.Id)
					if dbErr != nil {
						zap.S().Debug("Error in processing ttl_status update sql query: ", dbErr)
						return
					}
				}
				return
			}
			req += fmt.Sprint(" SETTINGS distributed_ddl_task_timeout = -1")
			zap.S().Debugf("Executing TTL request: %s\n", req)
			statusItem, _ := r.checkTTLStatusItem(ctx, tableName)
			if err := r.db.Exec(ctx, req); err != nil {
				zap.S().Error(fmt.Errorf("error while setting ttl. Err=%v", err))
				_, dbErr := r.localDB.Exec("UPDATE ttl_status SET updated_at = ?, status = ? WHERE id = ?", time.Now(), constants.StatusFailed, statusItem.Id)
				if dbErr != nil {
					zap.S().Debug("Error in processing ttl_status update sql query: ", dbErr)
					return
				}
				return
			}
			_, dbErr = r.localDB.Exec("UPDATE ttl_status SET updated_at = ?, status = ? WHERE id = ?", time.Now(), constants.StatusSuccess, statusItem.Id)
			if dbErr != nil {
				zap.S().Debug("Error in processing ttl_status update sql query: ", dbErr)
				return
			}
		}(tableName)

	default:
		return nil, &model.ApiError{Typ: model.ErrorExec, Err: fmt.Errorf("error while setting ttl. ttl type should be <metrics|traces>, got %v",
			params.Type)}
	}

	return &model.SetTTLResponseItem{Message: "move ttl has been successfully set up"}, nil
}

func (r *ClickHouseReader) deleteTtlTransactions(ctx context.Context, numberOfTransactionsStore int) {
	_, err := r.localDB.Exec("DELETE FROM ttl_status WHERE transaction_id NOT IN (SELECT distinct transaction_id FROM ttl_status ORDER BY created_at DESC LIMIT ?)", numberOfTransactionsStore)
	if err != nil {
		zap.S().Debug("Error in processing ttl_status delete sql query: ", err)
	}
}

// checkTTLStatusItem checks if ttl_status table has an entry for the given table name
func (r *ClickHouseReader) checkTTLStatusItem(ctx context.Context, tableName string) (model.TTLStatusItem, *model.ApiError) {
	statusItem := []model.TTLStatusItem{}

	query := fmt.Sprintf("SELECT id, status, ttl, cold_storage_ttl FROM ttl_status WHERE table_name = '%s' ORDER BY created_at DESC", tableName)

	err := r.localDB.Select(&statusItem, query)

	zap.S().Info(query)

	if len(statusItem) == 0 {
		return model.TTLStatusItem{}, nil
	}
	if err != nil {
		zap.S().Debug("Error in processing sql query: ", err)
		return model.TTLStatusItem{}, &model.ApiError{Typ: model.ErrorExec, Err: fmt.Errorf("Error in processing ttl_status check sql query")}
	}
	return statusItem[0], nil
}

// setTTLQueryStatus fetches ttl_status table status from DB
func (r *ClickHouseReader) setTTLQueryStatus(ctx context.Context, tableNameArray []string) (string, *model.ApiError) {
	failFlag := false
	status := constants.StatusSuccess
	for _, tableName := range tableNameArray {
		statusItem, err := r.checkTTLStatusItem(ctx, tableName)
		emptyStatusStruct := model.TTLStatusItem{}
		if statusItem == emptyStatusStruct {
			return "", nil
		}
		if err != nil {
			return "", &model.ApiError{Typ: model.ErrorExec, Err: fmt.Errorf("Error in processing ttl_status check sql query")}
		}
		if statusItem.Status == constants.StatusPending && statusItem.UpdatedAt.Unix()-time.Now().Unix() < 3600 {
			status = constants.StatusPending
			return status, nil
		}
		if statusItem.Status == constants.StatusFailed {
			failFlag = true
		}
	}
	if failFlag {
		status = constants.StatusFailed
	}

	return status, nil
}

func (r *ClickHouseReader) setColdStorage(ctx context.Context, tableName string, coldStorageVolume string) *model.ApiError {

	// Set the storage policy for the required table. If it is already set, then setting it again
	// will not a problem.
	if len(coldStorageVolume) > 0 {
		policyReq := fmt.Sprintf("ALTER TABLE %s ON CLUSTER %s MODIFY SETTING storage_policy='tiered'", tableName, cluster)

		zap.S().Debugf("Executing Storage policy request: %s\n", policyReq)
		if err := r.db.Exec(ctx, policyReq); err != nil {
			zap.S().Error(fmt.Errorf("error while setting storage policy. Err=%v", err))
			return &model.ApiError{Typ: model.ErrorExec, Err: fmt.Errorf("error while setting storage policy. Err=%v", err)}
		}
	}
	return nil
}

// GetDisks returns a list of disks {name, type} configured in clickhouse DB.
func (r *ClickHouseReader) GetDisks(ctx context.Context) (*[]model.DiskItem, *model.ApiError) {
	diskItems := []model.DiskItem{}

	query := "SELECT name,type FROM system.disks"
	if err := r.db.Select(ctx, &diskItems, query); err != nil {
		zap.S().Debug("Error in processing sql query: ", err)
		return nil, &model.ApiError{Typ: model.ErrorExec, Err: fmt.Errorf("error while getting disks. Err=%v", err)}
	}

	zap.S().Infof("Got response: %+v\n", diskItems)

	return &diskItems, nil
}

func getLocalTableNameArray(tableNames []string) []string {
	var localTableNames []string
	for _, name := range tableNames {
		tableNameSplit := strings.Split(name, ".")
		localTableNames = append(localTableNames, tableNameSplit[0]+"."+strings.Split(tableNameSplit[1], "distributed_")[1])
	}
	return localTableNames
}

// GetTTL returns current ttl, expected ttl and past setTTL status for metrics/traces.
func (r *ClickHouseReader) GetTTL(ctx context.Context, ttlParams *model.GetTTLParams) (*model.GetTTLResponseItem, *model.ApiError) {

	parseTTL := func(queryResp string) (int, int) {

		zap.S().Debugf("Parsing TTL from: %s", queryResp)
		deleteTTLExp := regexp.MustCompile(`toIntervalSecond\(([0-9]*)\)`)
		moveTTLExp := regexp.MustCompile(`toIntervalSecond\(([0-9]*)\) TO VOLUME`)

		var delTTL, moveTTL int = -1, -1

		m := deleteTTLExp.FindStringSubmatch(queryResp)
		if len(m) > 1 {
			seconds_int, err := strconv.Atoi(m[1])
			if err != nil {
				return -1, -1
			}
			delTTL = seconds_int / 3600
		}

		m = moveTTLExp.FindStringSubmatch(queryResp)
		if len(m) > 1 {
			seconds_int, err := strconv.Atoi(m[1])
			if err != nil {
				return -1, -1
			}
			moveTTL = seconds_int / 3600
		}

		return delTTL, moveTTL
	}

	getMetricsTTL := func() (*model.DBResponseTTL, *model.ApiError) {
		var dbResp []model.DBResponseTTL

		query := fmt.Sprintf("SELECT engine_full FROM system.tables WHERE name='%v'", signozSampleLocalTableName)

		err := r.db.Select(ctx, &dbResp, query)

		if err != nil {
			zap.S().Error(fmt.Errorf("error while getting ttl. Err=%v", err))
			return nil, &model.ApiError{Typ: model.ErrorExec, Err: fmt.Errorf("error while getting ttl. Err=%v", err)}
		}
		if len(dbResp) == 0 {
			return nil, nil
		} else {
			return &dbResp[0], nil
		}
	}

	getTracesTTL := func() (*model.DBResponseTTL, *model.ApiError) {
		var dbResp []model.DBResponseTTL

		query := fmt.Sprintf("SELECT engine_full FROM system.tables WHERE name='%v' AND database='%v'", signozTraceLocalTableName, signozTraceDBName)

		err := r.db.Select(ctx, &dbResp, query)

		if err != nil {
			zap.S().Error(fmt.Errorf("error while getting ttl. Err=%v", err))
			return nil, &model.ApiError{Typ: model.ErrorExec, Err: fmt.Errorf("error while getting ttl. Err=%v", err)}
		}
		if len(dbResp) == 0 {
			return nil, nil
		} else {
			return &dbResp[0], nil
		}
	}

	getLogsTTL := func() (*model.DBResponseTTL, *model.ApiError) {
		var dbResp []model.DBResponseTTL

		query := fmt.Sprintf("SELECT engine_full FROM system.tables WHERE name='%v' AND database='%v'", r.logsLocalTable, r.logsDB)

		err := r.db.Select(ctx, &dbResp, query)

		if err != nil {
			zap.S().Error(fmt.Errorf("error while getting ttl. Err=%v", err))
			return nil, &model.ApiError{Typ: model.ErrorExec, Err: fmt.Errorf("error while getting ttl. Err=%v", err)}
		}
		if len(dbResp) == 0 {
			return nil, nil
		} else {
			return &dbResp[0], nil
		}
	}

	switch ttlParams.Type {
	case constants.TraceTTL:
		tableNameArray := []string{signozTraceDBName + "." + signozTraceTableName, signozTraceDBName + "." + signozDurationMVTable, signozTraceDBName + "." + signozSpansTable, signozTraceDBName + "." + signozErrorIndexTable, signozTraceDBName + "." + signozUsageExplorerTable, signozTraceDBName + "." + defaultDependencyGraphTable}

		tableNameArray = getLocalTableNameArray(tableNameArray)
		status, err := r.setTTLQueryStatus(ctx, tableNameArray)
		if err != nil {
			return nil, err
		}
		dbResp, err := getTracesTTL()
		if err != nil {
			return nil, err
		}
		ttlQuery, err := r.checkTTLStatusItem(ctx, tableNameArray[0])
		if err != nil {
			return nil, err
		}
		ttlQuery.TTL = ttlQuery.TTL / 3600 // convert to hours
		if ttlQuery.ColdStorageTtl != -1 {
			ttlQuery.ColdStorageTtl = ttlQuery.ColdStorageTtl / 3600 // convert to hours
		}

		delTTL, moveTTL := parseTTL(dbResp.EngineFull)
		return &model.GetTTLResponseItem{TracesTime: delTTL, TracesMoveTime: moveTTL, ExpectedTracesTime: ttlQuery.TTL, ExpectedTracesMoveTime: ttlQuery.ColdStorageTtl, Status: status}, nil

	case constants.MetricsTTL:
		tableNameArray := []string{signozMetricDBName + "." + signozSampleTableName}
		tableNameArray = getLocalTableNameArray(tableNameArray)
		status, err := r.setTTLQueryStatus(ctx, tableNameArray)
		if err != nil {
			return nil, err
		}
		dbResp, err := getMetricsTTL()
		if err != nil {
			return nil, err
		}
		ttlQuery, err := r.checkTTLStatusItem(ctx, tableNameArray[0])
		if err != nil {
			return nil, err
		}
		ttlQuery.TTL = ttlQuery.TTL / 3600 // convert to hours
		if ttlQuery.ColdStorageTtl != -1 {
			ttlQuery.ColdStorageTtl = ttlQuery.ColdStorageTtl / 3600 // convert to hours
		}

		delTTL, moveTTL := parseTTL(dbResp.EngineFull)
		return &model.GetTTLResponseItem{MetricsTime: delTTL, MetricsMoveTime: moveTTL, ExpectedMetricsTime: ttlQuery.TTL, ExpectedMetricsMoveTime: ttlQuery.ColdStorageTtl, Status: status}, nil

	case constants.LogsTTL:
		tableNameArray := []string{r.logsDB + "." + r.logsTable}
		tableNameArray = getLocalTableNameArray(tableNameArray)
		status, err := r.setTTLQueryStatus(ctx, tableNameArray)
		if err != nil {
			return nil, err
		}
		dbResp, err := getLogsTTL()
		if err != nil {
			return nil, err
		}
		ttlQuery, err := r.checkTTLStatusItem(ctx, tableNameArray[0])
		if err != nil {
			return nil, err
		}
		ttlQuery.TTL = ttlQuery.TTL / 3600 // convert to hours
		if ttlQuery.ColdStorageTtl != -1 {
			ttlQuery.ColdStorageTtl = ttlQuery.ColdStorageTtl / 3600 // convert to hours
		}

		delTTL, moveTTL := parseTTL(dbResp.EngineFull)
		return &model.GetTTLResponseItem{LogsTime: delTTL, LogsMoveTime: moveTTL, ExpectedLogsTime: ttlQuery.TTL, ExpectedLogsMoveTime: ttlQuery.ColdStorageTtl, Status: status}, nil

	default:
		return nil, &model.ApiError{Typ: model.ErrorExec, Err: fmt.Errorf("error while getting ttl. ttl type should be metrics|traces, got %v",
			ttlParams.Type)}
	}

}

func (r *ClickHouseReader) ListErrors(ctx context.Context, queryParams *model.ListErrorsParams) (*[]model.Error, *model.ApiError) {

	var getErrorResponses []model.Error

	query := "SELECT any(exceptionMessage) as exceptionMessage, count() AS exceptionCount, min(timestamp) as firstSeen, max(timestamp) as lastSeen, groupID"
	if len(queryParams.ServiceName) != 0 {
		query = query + ", serviceName"
	} else {
		query = query + ", any(serviceName) as serviceName"
	}
	if len(queryParams.ExceptionType) != 0 {
		query = query + ", exceptionType"
	} else {
		query = query + ", any(exceptionType) as exceptionType"
	}
	query += fmt.Sprintf(" FROM %s.%s WHERE timestamp >= @timestampL AND timestamp <= @timestampU", r.TraceDB, r.errorTable)
	args := []interface{}{clickhouse.Named("timestampL", strconv.FormatInt(queryParams.Start.UnixNano(), 10)), clickhouse.Named("timestampU", strconv.FormatInt(queryParams.End.UnixNano(), 10))}

	if len(queryParams.ServiceName) != 0 {
		query = query + " AND serviceName ilike @serviceName"
		args = append(args, clickhouse.Named("serviceName", "%"+queryParams.ServiceName+"%"))
	}
	if len(queryParams.ExceptionType) != 0 {
		query = query + " AND exceptionType ilike @exceptionType"
		args = append(args, clickhouse.Named("exceptionType", "%"+queryParams.ExceptionType+"%"))
	}

	// create TagQuery from TagQueryParams
	tags := createTagQueryFromTagQueryParams(queryParams.Tags)
	subQuery, argsSubQuery, errStatus := buildQueryWithTagParams(ctx, tags)
	query += subQuery
	args = append(args, argsSubQuery...)

	if errStatus != nil {
		zap.S().Error("Error in processing tags: ", errStatus)
		return nil, errStatus
	}
	query = query + " GROUP BY groupID"
	if len(queryParams.ServiceName) != 0 {
		query = query + ", serviceName"
	}
	if len(queryParams.ExceptionType) != 0 {
		query = query + ", exceptionType"
	}
	if len(queryParams.OrderParam) != 0 {
		if queryParams.Order == constants.Descending {
			query = query + " ORDER BY " + queryParams.OrderParam + " DESC"
		} else if queryParams.Order == constants.Ascending {
			query = query + " ORDER BY " + queryParams.OrderParam + " ASC"
		}
	}
	if queryParams.Limit > 0 {
		query = query + " LIMIT @limit"
		args = append(args, clickhouse.Named("limit", queryParams.Limit))
	}

	if queryParams.Offset > 0 {
		query = query + " OFFSET @offset"
		args = append(args, clickhouse.Named("offset", queryParams.Offset))
	}

	err := r.db.Select(ctx, &getErrorResponses, query, args...)
	zap.S().Info(query)

	if err != nil {
		zap.S().Debug("Error in processing sql query: ", err)
		return nil, &model.ApiError{Typ: model.ErrorExec, Err: fmt.Errorf("Error in processing sql query")}
	}

	return &getErrorResponses, nil
}

func (r *ClickHouseReader) CountErrors(ctx context.Context, queryParams *model.CountErrorsParams) (uint64, *model.ApiError) {

	var errorCount uint64

	query := fmt.Sprintf("SELECT count(distinct(groupID)) FROM %s.%s WHERE timestamp >= @timestampL AND timestamp <= @timestampU", r.TraceDB, r.errorTable)
	args := []interface{}{clickhouse.Named("timestampL", strconv.FormatInt(queryParams.Start.UnixNano(), 10)), clickhouse.Named("timestampU", strconv.FormatInt(queryParams.End.UnixNano(), 10))}
	if len(queryParams.ServiceName) != 0 {
		query = query + " AND serviceName ilike @serviceName"
		args = append(args, clickhouse.Named("serviceName", "%"+queryParams.ServiceName+"%"))
	}
	if len(queryParams.ExceptionType) != 0 {
		query = query + " AND exceptionType ilike @exceptionType"
		args = append(args, clickhouse.Named("exceptionType", "%"+queryParams.ExceptionType+"%"))
	}

	// create TagQuery from TagQueryParams
	tags := createTagQueryFromTagQueryParams(queryParams.Tags)
	subQuery, argsSubQuery, errStatus := buildQueryWithTagParams(ctx, tags)
	query += subQuery
	args = append(args, argsSubQuery...)

	if errStatus != nil {
		zap.S().Error("Error in processing tags: ", errStatus)
		return 0, errStatus
	}

	err := r.db.QueryRow(ctx, query, args...).Scan(&errorCount)
	zap.S().Info(query)

	if err != nil {
		zap.S().Debug("Error in processing sql query: ", err)
		return 0, &model.ApiError{Typ: model.ErrorExec, Err: fmt.Errorf("Error in processing sql query")}
	}

	return errorCount, nil
}

func (r *ClickHouseReader) GetErrorFromErrorID(ctx context.Context, queryParams *model.GetErrorParams) (*model.ErrorWithSpan, *model.ApiError) {

	if queryParams.ErrorID == "" {
		zap.S().Debug("errorId missing from params")
		return nil, &model.ApiError{Typ: model.ErrorBadData, Err: fmt.Errorf("ErrorID missing from params")}
	}
	var getErrorWithSpanReponse []model.ErrorWithSpan

	query := fmt.Sprintf("SELECT errorID, exceptionType, exceptionStacktrace, exceptionEscaped, exceptionMessage, timestamp, spanID, traceID, serviceName, groupID FROM %s.%s WHERE timestamp = @timestamp AND groupID = @groupID AND errorID = @errorID LIMIT 1", r.TraceDB, r.errorTable)
	args := []interface{}{clickhouse.Named("errorID", queryParams.ErrorID), clickhouse.Named("groupID", queryParams.GroupID), clickhouse.Named("timestamp", strconv.FormatInt(queryParams.Timestamp.UnixNano(), 10))}

	err := r.db.Select(ctx, &getErrorWithSpanReponse, query, args...)
	zap.S().Info(query)

	if err != nil {
		zap.S().Debug("Error in processing sql query: ", err)
		return nil, &model.ApiError{Typ: model.ErrorExec, Err: fmt.Errorf("Error in processing sql query")}
	}

	if len(getErrorWithSpanReponse) > 0 {
		return &getErrorWithSpanReponse[0], nil
	} else {
		return nil, &model.ApiError{Typ: model.ErrorNotFound, Err: fmt.Errorf("Error/Exception not found")}
	}

}

func (r *ClickHouseReader) GetErrorFromGroupID(ctx context.Context, queryParams *model.GetErrorParams) (*model.ErrorWithSpan, *model.ApiError) {

	var getErrorWithSpanReponse []model.ErrorWithSpan

	query := fmt.Sprintf("SELECT errorID, exceptionType, exceptionStacktrace, exceptionEscaped, exceptionMessage, timestamp, spanID, traceID, serviceName, groupID FROM %s.%s WHERE timestamp = @timestamp AND groupID = @groupID LIMIT 1", r.TraceDB, r.errorTable)
	args := []interface{}{clickhouse.Named("groupID", queryParams.GroupID), clickhouse.Named("timestamp", strconv.FormatInt(queryParams.Timestamp.UnixNano(), 10))}

	err := r.db.Select(ctx, &getErrorWithSpanReponse, query, args...)

	zap.S().Info(query)

	if err != nil {
		zap.S().Debug("Error in processing sql query: ", err)
		return nil, &model.ApiError{Typ: model.ErrorExec, Err: fmt.Errorf("Error in processing sql query")}
	}

	if len(getErrorWithSpanReponse) > 0 {
		return &getErrorWithSpanReponse[0], nil
	} else {
		return nil, &model.ApiError{Typ: model.ErrorNotFound, Err: fmt.Errorf("Error/Exception not found")}
	}

}

func (r *ClickHouseReader) GetNextPrevErrorIDs(ctx context.Context, queryParams *model.GetErrorParams) (*model.NextPrevErrorIDs, *model.ApiError) {

	if queryParams.ErrorID == "" {
		zap.S().Debug("errorId missing from params")
		return nil, &model.ApiError{Typ: model.ErrorBadData, Err: fmt.Errorf("ErrorID missing from params")}
	}
	var err *model.ApiError
	getNextPrevErrorIDsResponse := model.NextPrevErrorIDs{
		GroupID: queryParams.GroupID,
	}
	getNextPrevErrorIDsResponse.NextErrorID, getNextPrevErrorIDsResponse.NextTimestamp, err = r.getNextErrorID(ctx, queryParams)
	if err != nil {
		zap.S().Debug("Unable to get next error ID due to err: ", err)
		return nil, err
	}
	getNextPrevErrorIDsResponse.PrevErrorID, getNextPrevErrorIDsResponse.PrevTimestamp, err = r.getPrevErrorID(ctx, queryParams)
	if err != nil {
		zap.S().Debug("Unable to get prev error ID due to err: ", err)
		return nil, err
	}
	return &getNextPrevErrorIDsResponse, nil

}

func (r *ClickHouseReader) getNextErrorID(ctx context.Context, queryParams *model.GetErrorParams) (string, time.Time, *model.ApiError) {

	var getNextErrorIDReponse []model.NextPrevErrorIDsDBResponse

	query := fmt.Sprintf("SELECT errorID as nextErrorID, timestamp as nextTimestamp FROM %s.%s WHERE groupID = @groupID AND timestamp >= @timestamp AND errorID != @errorID ORDER BY timestamp ASC LIMIT 2", r.TraceDB, r.errorTable)
	args := []interface{}{clickhouse.Named("errorID", queryParams.ErrorID), clickhouse.Named("groupID", queryParams.GroupID), clickhouse.Named("timestamp", strconv.FormatInt(queryParams.Timestamp.UnixNano(), 10))}

	err := r.db.Select(ctx, &getNextErrorIDReponse, query, args...)

	zap.S().Info(query)

	if err != nil {
		zap.S().Debug("Error in processing sql query: ", err)
		return "", time.Time{}, &model.ApiError{Typ: model.ErrorExec, Err: fmt.Errorf("Error in processing sql query")}
	}
	if len(getNextErrorIDReponse) == 0 {
		zap.S().Info("NextErrorID not found")
		return "", time.Time{}, nil
	} else if len(getNextErrorIDReponse) == 1 {
		zap.S().Info("NextErrorID found")
		return getNextErrorIDReponse[0].NextErrorID, getNextErrorIDReponse[0].NextTimestamp, nil
	} else {
		if getNextErrorIDReponse[0].Timestamp.UnixNano() == getNextErrorIDReponse[1].Timestamp.UnixNano() {
			var getNextErrorIDReponse []model.NextPrevErrorIDsDBResponse

			query := fmt.Sprintf("SELECT errorID as nextErrorID, timestamp as nextTimestamp FROM %s.%s WHERE groupID = @groupID AND timestamp = @timestamp AND errorID > @errorID ORDER BY errorID ASC LIMIT 1", r.TraceDB, r.errorTable)
			args := []interface{}{clickhouse.Named("errorID", queryParams.ErrorID), clickhouse.Named("groupID", queryParams.GroupID), clickhouse.Named("timestamp", strconv.FormatInt(queryParams.Timestamp.UnixNano(), 10))}

			err := r.db.Select(ctx, &getNextErrorIDReponse, query, args...)

			zap.S().Info(query)

			if err != nil {
				zap.S().Debug("Error in processing sql query: ", err)
				return "", time.Time{}, &model.ApiError{Typ: model.ErrorExec, Err: fmt.Errorf("Error in processing sql query")}
			}
			if len(getNextErrorIDReponse) == 0 {
				var getNextErrorIDReponse []model.NextPrevErrorIDsDBResponse

				query := fmt.Sprintf("SELECT errorID as nextErrorID, timestamp as nextTimestamp FROM %s.%s WHERE groupID = @groupID AND timestamp > @timestamp ORDER BY timestamp ASC LIMIT 1", r.TraceDB, r.errorTable)
				args := []interface{}{clickhouse.Named("errorID", queryParams.ErrorID), clickhouse.Named("groupID", queryParams.GroupID), clickhouse.Named("timestamp", strconv.FormatInt(queryParams.Timestamp.UnixNano(), 10))}

				err := r.db.Select(ctx, &getNextErrorIDReponse, query, args...)

				zap.S().Info(query)

				if err != nil {
					zap.S().Debug("Error in processing sql query: ", err)
					return "", time.Time{}, &model.ApiError{Typ: model.ErrorExec, Err: fmt.Errorf("Error in processing sql query")}
				}

				if len(getNextErrorIDReponse) == 0 {
					zap.S().Info("NextErrorID not found")
					return "", time.Time{}, nil
				} else {
					zap.S().Info("NextErrorID found")
					return getNextErrorIDReponse[0].NextErrorID, getNextErrorIDReponse[0].NextTimestamp, nil
				}
			} else {
				zap.S().Info("NextErrorID found")
				return getNextErrorIDReponse[0].NextErrorID, getNextErrorIDReponse[0].NextTimestamp, nil
			}
		} else {
			zap.S().Info("NextErrorID found")
			return getNextErrorIDReponse[0].NextErrorID, getNextErrorIDReponse[0].NextTimestamp, nil
		}
	}
}

func (r *ClickHouseReader) getPrevErrorID(ctx context.Context, queryParams *model.GetErrorParams) (string, time.Time, *model.ApiError) {

	var getPrevErrorIDReponse []model.NextPrevErrorIDsDBResponse

	query := fmt.Sprintf("SELECT errorID as prevErrorID, timestamp as prevTimestamp FROM %s.%s WHERE groupID = @groupID AND timestamp <= @timestamp AND errorID != @errorID ORDER BY timestamp DESC LIMIT 2", r.TraceDB, r.errorTable)
	args := []interface{}{clickhouse.Named("errorID", queryParams.ErrorID), clickhouse.Named("groupID", queryParams.GroupID), clickhouse.Named("timestamp", strconv.FormatInt(queryParams.Timestamp.UnixNano(), 10))}

	err := r.db.Select(ctx, &getPrevErrorIDReponse, query, args...)

	zap.S().Info(query)

	if err != nil {
		zap.S().Debug("Error in processing sql query: ", err)
		return "", time.Time{}, &model.ApiError{Typ: model.ErrorExec, Err: fmt.Errorf("Error in processing sql query")}
	}
	if len(getPrevErrorIDReponse) == 0 {
		zap.S().Info("PrevErrorID not found")
		return "", time.Time{}, nil
	} else if len(getPrevErrorIDReponse) == 1 {
		zap.S().Info("PrevErrorID found")
		return getPrevErrorIDReponse[0].PrevErrorID, getPrevErrorIDReponse[0].PrevTimestamp, nil
	} else {
		if getPrevErrorIDReponse[0].Timestamp.UnixNano() == getPrevErrorIDReponse[1].Timestamp.UnixNano() {
			var getPrevErrorIDReponse []model.NextPrevErrorIDsDBResponse

			query := fmt.Sprintf("SELECT errorID as prevErrorID, timestamp as prevTimestamp FROM %s.%s WHERE groupID = @groupID AND timestamp = @timestamp AND errorID < @errorID ORDER BY errorID DESC LIMIT 1", r.TraceDB, r.errorTable)
			args := []interface{}{clickhouse.Named("errorID", queryParams.ErrorID), clickhouse.Named("groupID", queryParams.GroupID), clickhouse.Named("timestamp", strconv.FormatInt(queryParams.Timestamp.UnixNano(), 10))}

			err := r.db.Select(ctx, &getPrevErrorIDReponse, query, args...)

			zap.S().Info(query)

			if err != nil {
				zap.S().Debug("Error in processing sql query: ", err)
				return "", time.Time{}, &model.ApiError{Typ: model.ErrorExec, Err: fmt.Errorf("Error in processing sql query")}
			}
			if len(getPrevErrorIDReponse) == 0 {
				var getPrevErrorIDReponse []model.NextPrevErrorIDsDBResponse

				query := fmt.Sprintf("SELECT errorID as prevErrorID, timestamp as prevTimestamp FROM %s.%s WHERE groupID = @groupID AND timestamp < @timestamp ORDER BY timestamp DESC LIMIT 1", r.TraceDB, r.errorTable)
				args := []interface{}{clickhouse.Named("errorID", queryParams.ErrorID), clickhouse.Named("groupID", queryParams.GroupID), clickhouse.Named("timestamp", strconv.FormatInt(queryParams.Timestamp.UnixNano(), 10))}

				err := r.db.Select(ctx, &getPrevErrorIDReponse, query, args...)

				zap.S().Info(query)

				if err != nil {
					zap.S().Debug("Error in processing sql query: ", err)
					return "", time.Time{}, &model.ApiError{Typ: model.ErrorExec, Err: fmt.Errorf("Error in processing sql query")}
				}

				if len(getPrevErrorIDReponse) == 0 {
					zap.S().Info("PrevErrorID not found")
					return "", time.Time{}, nil
				} else {
					zap.S().Info("PrevErrorID found")
					return getPrevErrorIDReponse[0].PrevErrorID, getPrevErrorIDReponse[0].PrevTimestamp, nil
				}
			} else {
				zap.S().Info("PrevErrorID found")
				return getPrevErrorIDReponse[0].PrevErrorID, getPrevErrorIDReponse[0].PrevTimestamp, nil
			}
		} else {
			zap.S().Info("PrevErrorID found")
			return getPrevErrorIDReponse[0].PrevErrorID, getPrevErrorIDReponse[0].PrevTimestamp, nil
		}
	}
}

func (r *ClickHouseReader) GetMetricAutocompleteTagKey(ctx context.Context, params *model.MetricAutocompleteTagParams) (*[]string, *model.ApiError) {

	var query string
	var err error
	var tagKeyList []string
	var rows driver.Rows

	tagsWhereClause := ""

	for key, val := range params.MetricTags {
		tagsWhereClause += fmt.Sprintf(" AND JSONExtractString(labels, '%s') = '%s' ", key, val)
	}
	// "select distinctTagKeys from (SELECT DISTINCT arrayJoin(tagKeys) distinctTagKeys from (SELECT DISTINCT(JSONExtractKeys(labels)) tagKeys from signoz_metrics.time_series WHERE JSONExtractString(labels,'__name__')='node_udp_queues'))  WHERE distinctTagKeys ILIKE '%host%';"
	if len(params.Match) != 0 {
		query = fmt.Sprintf("select distinctTagKeys from (SELECT DISTINCT arrayJoin(tagKeys) distinctTagKeys from (SELECT DISTINCT(JSONExtractKeys(labels)) tagKeys from %s.%s WHERE metric_name=$1 %s)) WHERE distinctTagKeys ILIKE $2;", signozMetricDBName, signozTSTableName, tagsWhereClause)

		rows, err = r.db.Query(ctx, query, params.MetricName, fmt.Sprintf("%%%s%%", params.Match))

	} else {
		query = fmt.Sprintf("select distinctTagKeys from (SELECT DISTINCT arrayJoin(tagKeys) distinctTagKeys from (SELECT DISTINCT(JSONExtractKeys(labels)) tagKeys from %s.%s WHERE metric_name=$1 %s ));", signozMetricDBName, signozTSTableName, tagsWhereClause)

		rows, err = r.db.Query(ctx, query, params.MetricName)
	}

	if err != nil {
		zap.S().Error(err)
		return nil, &model.ApiError{Typ: model.ErrorExec, Err: err}
	}

	defer rows.Close()
	var tagKey string
	for rows.Next() {
		if err := rows.Scan(&tagKey); err != nil {
			return nil, &model.ApiError{Typ: model.ErrorExec, Err: err}
		}
		tagKeyList = append(tagKeyList, tagKey)
	}
	return &tagKeyList, nil
}

func (r *ClickHouseReader) GetMetricAutocompleteTagValue(ctx context.Context, params *model.MetricAutocompleteTagParams) (*[]string, *model.ApiError) {

	var query string
	var err error
	var tagValueList []string
	var rows driver.Rows
	tagsWhereClause := ""

	for key, val := range params.MetricTags {
		tagsWhereClause += fmt.Sprintf(" AND JSONExtractString(labels, '%s') = '%s' ", key, val)
	}

	if len(params.Match) != 0 {
		query = fmt.Sprintf("SELECT DISTINCT(JSONExtractString(labels, '%s')) from %s.%s WHERE metric_name=$1 %s AND JSONExtractString(labels, '%s') ILIKE $2;", params.TagKey, signozMetricDBName, signozTSTableName, tagsWhereClause, params.TagKey)

		rows, err = r.db.Query(ctx, query, params.TagKey, params.MetricName, fmt.Sprintf("%%%s%%", params.Match))

	} else {
		query = fmt.Sprintf("SELECT DISTINCT(JSONExtractString(labels, '%s')) FROM %s.%s WHERE metric_name=$2 %s;", params.TagKey, signozMetricDBName, signozTSTableName, tagsWhereClause)
		rows, err = r.db.Query(ctx, query, params.TagKey, params.MetricName)

	}

	if err != nil {
		zap.S().Error(err)
		return nil, &model.ApiError{Typ: model.ErrorExec, Err: err}
	}

	defer rows.Close()
	var tagValue string
	for rows.Next() {
		if err := rows.Scan(&tagValue); err != nil {
			return nil, &model.ApiError{Typ: model.ErrorExec, Err: err}
		}
		tagValueList = append(tagValueList, tagValue)
	}

	return &tagValueList, nil
}

func (r *ClickHouseReader) GetMetricAutocompleteMetricNames(ctx context.Context, matchText string, limit int) (*[]string, *model.ApiError) {

	var query string
	var err error
	var metricNameList []string
	var rows driver.Rows

	query = fmt.Sprintf("SELECT DISTINCT(metric_name) from %s.%s WHERE metric_name ILIKE $1", signozMetricDBName, signozTSTableName)
	if limit != 0 {
		query = query + fmt.Sprintf(" LIMIT %d;", limit)
	}
	rows, err = r.db.Query(ctx, query, fmt.Sprintf("%%%s%%", matchText))

	if err != nil {
		zap.S().Error(err)
		return nil, &model.ApiError{Typ: model.ErrorExec, Err: err}
	}

	defer rows.Close()
	var metricName string
	for rows.Next() {
		if err := rows.Scan(&metricName); err != nil {
			return nil, &model.ApiError{Typ: model.ErrorExec, Err: err}
		}
		metricNameList = append(metricNameList, metricName)
	}

	return &metricNameList, nil

}

func (r *ClickHouseReader) GetMetricResultEE(ctx context.Context, query string) ([]*model.Series, string, error) {
	zap.S().Error("GetMetricResultEE is not implemented for opensource version")
	return nil, "", fmt.Errorf("GetMetricResultEE is not implemented for opensource version")
}

// GetMetricResult runs the query and returns list of time series
func (r *ClickHouseReader) GetMetricResult(ctx context.Context, query string) ([]*model.Series, error) {

	defer utils.Elapsed("GetMetricResult")()

	zap.S().Infof("Executing metric result query: %s", query)

	rows, err := r.db.Query(ctx, query)

	if err != nil {
		zap.S().Debug("Error in processing query: ", err)
		return nil, err
	}

	var (
		columnTypes = rows.ColumnTypes()
		columnNames = rows.Columns()
		vars        = make([]interface{}, len(columnTypes))
	)
	for i := range columnTypes {
		vars[i] = reflect.New(columnTypes[i].ScanType()).Interface()
	}
	// when group by is applied, each combination of cartesian product
	// of attributes is separate series. each item in metricPointsMap
	// represent a unique series.
	metricPointsMap := make(map[string][]model.MetricPoint)
	// attribute key-value pairs for each group selection
	attributesMap := make(map[string]map[string]string)

	defer rows.Close()
	for rows.Next() {
		if err := rows.Scan(vars...); err != nil {
			return nil, err
		}
		var groupBy []string
		var metricPoint model.MetricPoint
		groupAttributes := make(map[string]string)
		// Assuming that the end result row contains a timestamp, value and option labels
		// Label key and value are both strings.
		for idx, v := range vars {
			colName := columnNames[idx]
			switch v := v.(type) {
			case *string:
				// special case for returning all labels
				if colName == "fullLabels" {
					var metric map[string]string
					err := json.Unmarshal([]byte(*v), &metric)
					if err != nil {
						return nil, err
					}
					for key, val := range metric {
						groupBy = append(groupBy, val)
						groupAttributes[key] = val
					}
				} else {
					groupBy = append(groupBy, *v)
					groupAttributes[colName] = *v
				}
			case *time.Time:
				metricPoint.Timestamp = v.UnixMilli()
			case *float64:
				metricPoint.Value = *v
			case **float64:
				// ch seems to return this type when column is derived from
				// SELECT count(*)/ SELECT count(*)
				floatVal := *v
				if floatVal != nil {
					metricPoint.Value = *floatVal
				}
			case *float32:
				float32Val := float32(*v)
				metricPoint.Value = float64(float32Val)
			case *uint8, *uint64, *uint16, *uint32:
				if _, ok := constants.ReservedColumnTargetAliases[colName]; ok {
					metricPoint.Value = float64(reflect.ValueOf(v).Elem().Uint())
				} else {
					groupBy = append(groupBy, fmt.Sprintf("%v", reflect.ValueOf(v).Elem().Uint()))
					groupAttributes[colName] = fmt.Sprintf("%v", reflect.ValueOf(v).Elem().Uint())
				}
			case *int8, *int16, *int32, *int64:
				if _, ok := constants.ReservedColumnTargetAliases[colName]; ok {
					metricPoint.Value = float64(reflect.ValueOf(v).Elem().Int())
				} else {
					groupBy = append(groupBy, fmt.Sprintf("%v", reflect.ValueOf(v).Elem().Int()))
					groupAttributes[colName] = fmt.Sprintf("%v", reflect.ValueOf(v).Elem().Int())
				}
			default:
				zap.S().Errorf("invalid var found in metric builder query result", v, colName)
			}
		}
		sort.Strings(groupBy)
		key := strings.Join(groupBy, "")
		attributesMap[key] = groupAttributes
		metricPointsMap[key] = append(metricPointsMap[key], metricPoint)
	}

	var seriesList []*model.Series
	for key := range metricPointsMap {
		points := metricPointsMap[key]
		// first point in each series could be invalid since the
		// aggregations are applied with point from prev series
		if len(points) != 0 && len(points) > 1 {
			points = points[1:]
		}
		attributes := attributesMap[key]
		series := model.Series{Labels: attributes, Points: points}
		seriesList = append(seriesList, &series)
	}
	return seriesList, nil
}

func (r *ClickHouseReader) GetTotalSpans(ctx context.Context) (uint64, error) {

	var totalSpans uint64

	queryStr := fmt.Sprintf("SELECT count() from %s.%s;", signozTraceDBName, signozTraceTableName)
	r.db.QueryRow(ctx, queryStr).Scan(&totalSpans)

	return totalSpans, nil
}

func (r *ClickHouseReader) GetSpansInLastHeartBeatInterval(ctx context.Context) (uint64, error) {

	var spansInLastHeartBeatInterval uint64

	queryStr := fmt.Sprintf("SELECT count() from %s.%s where timestamp > toUnixTimestamp(now()-toIntervalMinute(%d));", signozTraceDBName, signozSpansTable, 30)

	r.db.QueryRow(ctx, queryStr).Scan(&spansInLastHeartBeatInterval)

	return spansInLastHeartBeatInterval, nil
}

// func sum(array []tsByMetricName) uint64 {
// 	var result uint64
// 	result = 0
// 	for _, v := range array {
// 		result += v.count
// 	}
// 	return result
// }

func (r *ClickHouseReader) GetTimeSeriesInfo(ctx context.Context) (map[string]interface{}, error) {

	queryStr := fmt.Sprintf("SELECT count() as count from %s.%s group by metric_name order by count desc;", signozMetricDBName, signozTSTableName)

	// r.db.Select(ctx, &tsByMetricName, queryStr)

	rows, _ := r.db.Query(ctx, queryStr)

	var totalTS uint64
	totalTS = 0

	var maxTS uint64
	maxTS = 0

	count := 0
	for rows.Next() {

		var value uint64
		rows.Scan(&value)
		totalTS += value
		if count == 0 {
			maxTS = value
		}
		count += 1
	}

	timeSeriesData := map[string]interface{}{}
	timeSeriesData["totalTS"] = totalTS
	timeSeriesData["maxTS"] = maxTS

	return timeSeriesData, nil
}

func (r *ClickHouseReader) GetSamplesInfoInLastHeartBeatInterval(ctx context.Context) (uint64, error) {

	var totalSamples uint64

	queryStr := fmt.Sprintf("select count() from %s.%s where timestamp_ms > toUnixTimestamp(now()-toIntervalMinute(%d))*1000;", signozMetricDBName, signozSampleTableName, 30)

	r.db.QueryRow(ctx, queryStr).Scan(&totalSamples)

	return totalSamples, nil
}

func (r *ClickHouseReader) GetDistributedInfoInLastHeartBeatInterval(ctx context.Context) (map[string]interface{}, error) {

	clusterInfo := []model.ClusterInfo{}

	queryStr := `SELECT shard_num, shard_weight, replica_num, errors_count, slowdowns_count, estimated_recovery_time FROM system.clusters where cluster='cluster';`
	r.db.Select(ctx, &clusterInfo, queryStr)
	if len(clusterInfo) == 1 {
		return clusterInfo[0].GetMapFromStruct(), nil
	}

	return nil, nil
}

func (r *ClickHouseReader) GetLogsInfoInLastHeartBeatInterval(ctx context.Context) (uint64, error) {

	var totalLogLines uint64

	queryStr := fmt.Sprintf("select count() from %s.%s where timestamp > toUnixTimestamp(now()-toIntervalMinute(%d))*1000000000;", r.logsDB, r.logsTable, 30)

	r.db.QueryRow(ctx, queryStr).Scan(&totalLogLines)

	return totalLogLines, nil
}

func (r *ClickHouseReader) GetTagsInfoInLastHeartBeatInterval(ctx context.Context) (*model.TagsInfo, error) {

	queryStr := fmt.Sprintf("select tagMap['service.name'] as serviceName, tagMap['deployment.environment'] as env, tagMap['telemetry.sdk.language'] as language from %s.%s where timestamp > toUnixTimestamp(now()-toIntervalMinute(%d));", r.TraceDB, r.indexTable, 1)

	tagTelemetryDataList := []model.TagTelemetryData{}
	err := r.db.Select(ctx, &tagTelemetryDataList, queryStr)

	if err != nil {
		zap.S().Info(queryStr)
		zap.S().Debug("Error in processing sql query: ", err)
		return nil, err
	}

	tagsInfo := model.TagsInfo{
		Languages: make(map[string]interface{}),
	}

	for _, tagTelemetryData := range tagTelemetryDataList {

		if len(tagTelemetryData.ServiceName) != 0 && strings.Contains(tagTelemetryData.ServiceName, "prod") {
			tagsInfo.Env = tagTelemetryData.ServiceName
		}
		if len(tagTelemetryData.Env) != 0 && strings.Contains(tagTelemetryData.Env, "prod") {
			tagsInfo.Env = tagTelemetryData.Env
		}
		if len(tagTelemetryData.Language) != 0 {
			tagsInfo.Languages[tagTelemetryData.Language] = struct{}{}
		}

	}

	return &tagsInfo, nil
}

func (r *ClickHouseReader) GetLogFields(ctx context.Context) (*model.GetFieldsResponse, *model.ApiError) {
	// response will contain top level fields from the otel log model
	response := model.GetFieldsResponse{
		Selected:    constants.StaticSelectedLogFields,
		Interesting: []model.LogField{},
	}

	// get attribute keys
	attributes := []model.LogField{}
	query := fmt.Sprintf("SELECT DISTINCT name, datatype from %s.%s group by name, datatype", r.logsDB, r.logsAttributeKeys)
	err := r.db.Select(ctx, &attributes, query)
	if err != nil {
		return nil, &model.ApiError{Err: err, Typ: model.ErrorInternal}
	}

	// get resource keys
	resources := []model.LogField{}
	query = fmt.Sprintf("SELECT DISTINCT name, datatype from %s.%s group by name, datatype", r.logsDB, r.logsResourceKeys)
	err = r.db.Select(ctx, &resources, query)
	if err != nil {
		return nil, &model.ApiError{Err: err, Typ: model.ErrorInternal}
	}

	statements := []model.ShowCreateTableStatement{}
	query = fmt.Sprintf("SHOW CREATE TABLE %s.%s", r.logsDB, r.logsLocalTable)
	err = r.db.Select(ctx, &statements, query)
	if err != nil {
		return nil, &model.ApiError{Err: err, Typ: model.ErrorInternal}
	}

	extractSelectedAndInterestingFields(statements[0].Statement, constants.Attributes, &attributes, &response)
	extractSelectedAndInterestingFields(statements[0].Statement, constants.Resources, &resources, &response)
	extractSelectedAndInterestingFields(statements[0].Statement, constants.Static, &constants.StaticInterestingLogFields, &response)

	return &response, nil
}

func extractSelectedAndInterestingFields(tableStatement string, fieldType string, fields *[]model.LogField, response *model.GetFieldsResponse) {
	for _, field := range *fields {
		field.Type = fieldType
		if isSelectedField(tableStatement, field.Name) {
			response.Selected = append(response.Selected, field)
		} else {
			response.Interesting = append(response.Interesting, field)
		}
	}
}

func isSelectedField(tableStatement, field string) bool {
	return strings.Contains(tableStatement, fmt.Sprintf("INDEX %s_idx", field))
}

func (r *ClickHouseReader) UpdateLogField(ctx context.Context, field *model.UpdateField) *model.ApiError {
	// if a field is selected it means that the field needs to be indexed
	if field.Selected {
		// if the type is attribute or resource, create the materialized column first
		if field.Type == constants.Attributes || field.Type == constants.Resources {
			// create materialized
			query := fmt.Sprintf("ALTER TABLE %s.%s ON CLUSTER %s ADD COLUMN IF NOT EXISTS %s %s MATERIALIZED %s_%s_value[indexOf(%s_%s_key, '%s')] CODEC(LZ4)", r.logsDB, r.logsLocalTable, cluster, field.Name, field.DataType, field.Type, strings.ToLower(field.DataType), field.Type, strings.ToLower(field.DataType), field.Name)

			err := r.db.Exec(ctx, query)
			if err != nil {
				return &model.ApiError{Err: err, Typ: model.ErrorInternal}
			}

			query = fmt.Sprintf("ALTER TABLE %s.%s ON CLUSTER %s ADD COLUMN IF NOT EXISTS %s %s MATERIALIZED -1", r.logsDB, r.logsTable, cluster, field.Name, field.DataType)
			err = r.db.Exec(ctx, query)
			if err != nil {
				return &model.ApiError{Err: err, Typ: model.ErrorInternal}
			}
		}

		// create the index
		if field.IndexType == "" {
			field.IndexType = constants.DefaultLogSkipIndexType
		}
		if field.IndexGranularity == 0 {
			field.IndexGranularity = constants.DefaultLogSkipIndexGranularity
		}
		query := fmt.Sprintf("ALTER TABLE %s.%s ON CLUSTER %s ADD INDEX IF NOT EXISTS %s_idx (%s) TYPE %s  GRANULARITY %d", r.logsDB, r.logsLocalTable, cluster, field.Name, field.Name, field.IndexType, field.IndexGranularity)
		err := r.db.Exec(ctx, query)
		if err != nil {
			return &model.ApiError{Err: err, Typ: model.ErrorInternal}
		}

	} else {
		// remove index
		query := fmt.Sprintf("ALTER TABLE %s.%s ON CLUSTER %s DROP INDEX IF EXISTS %s_idx", r.logsDB, r.logsLocalTable, cluster, field.Name)
		err := r.db.Exec(ctx, query)
		// we are ignoring errors with code 341 as it is an error with updating old part https://github.com/SigNoz/engineering-pod/issues/919#issuecomment-1366344346
		if err != nil && !strings.HasPrefix(err.Error(), "code: 341") {
			return &model.ApiError{Err: err, Typ: model.ErrorInternal}
		}
	}
	return nil
}

func (r *ClickHouseReader) GetLogs(ctx context.Context, params *model.LogsFilterParams) (*[]model.GetLogsResponse, *model.ApiError) {
	response := []model.GetLogsResponse{}
	fields, apiErr := r.GetLogFields(ctx)
	if apiErr != nil {
		return nil, apiErr
	}

	isPaginatePrev := logs.CheckIfPrevousPaginateAndModifyOrder(params)
	filterSql, lenFilters, err := logs.GenerateSQLWhere(fields, params)
	if err != nil {
		return nil, &model.ApiError{Err: err, Typ: model.ErrorBadData}
	}

	data := map[string]interface{}{
		"lenFilters": lenFilters,
	}
	if lenFilters != 0 {
		telemetry.GetInstance().SendEvent(telemetry.TELEMETRY_EVENT_LOGS_FILTERS, data)
	}

	query := fmt.Sprintf("%s from %s.%s", constants.LogsSQLSelect, r.logsDB, r.logsTable)

	if filterSql != "" {
		query = fmt.Sprintf("%s where %s", query, filterSql)
	}

	query = fmt.Sprintf("%s order by %s %s limit %d", query, params.OrderBy, params.Order, params.Limit)
	zap.S().Debug(query)
	err = r.db.Select(ctx, &response, query)
	if err != nil {
		return nil, &model.ApiError{Err: err, Typ: model.ErrorInternal}
	}
	if isPaginatePrev {
		// rever the results from db
		for i, j := 0, len(response)-1; i < j; i, j = i+1, j-1 {
			response[i], response[j] = response[j], response[i]
		}
	}
	return &response, nil
}

func (r *ClickHouseReader) TailLogs(ctx context.Context, client *model.LogsTailClient) {

	fields, apiErr := r.GetLogFields(ctx)
	if apiErr != nil {
		client.Error <- apiErr.Err
		return
	}

	filterSql, lenFilters, err := logs.GenerateSQLWhere(fields, &model.LogsFilterParams{
		Query: client.Filter.Query,
	})

	data := map[string]interface{}{
		"lenFilters": lenFilters,
	}
	if lenFilters != 0 {
		telemetry.GetInstance().SendEvent(telemetry.TELEMETRY_EVENT_LOGS_FILTERS, data)
	}

	if err != nil {
		client.Error <- err
		return
	}

	query := fmt.Sprintf("%s from %s.%s", constants.LogsSQLSelect, r.logsDB, r.logsTable)

	tsStart := uint64(time.Now().UnixNano())
	if client.Filter.TimestampStart != 0 {
		tsStart = client.Filter.TimestampStart
	}

	var idStart string
	if client.Filter.IdGt != "" {
		idStart = client.Filter.IdGt
	}

	ticker := time.NewTicker(time.Duration(r.liveTailRefreshSeconds) * time.Second)
	defer ticker.Stop()
	for {
		select {
		case <-ctx.Done():
			done := true
			client.Done <- &done
			zap.S().Debug("closing go routine : " + client.Name)
			return
		case <-ticker.C:
			// get the new 100 logs as anything more older won't make sense
			tmpQuery := fmt.Sprintf("%s where timestamp >='%d'", query, tsStart)
			if filterSql != "" {
				tmpQuery = fmt.Sprintf("%s and %s", tmpQuery, filterSql)
			}
			if idStart != "" {
				tmpQuery = fmt.Sprintf("%s and id > '%s'", tmpQuery, idStart)
			}
			tmpQuery = fmt.Sprintf("%s order by timestamp desc, id desc limit 100", tmpQuery)
			zap.S().Debug(tmpQuery)
			response := []model.GetLogsResponse{}
			err := r.db.Select(ctx, &response, tmpQuery)
			if err != nil {
				zap.S().Error(err)
				client.Error <- err
				return
			}
			for i := len(response) - 1; i >= 0; i-- {
				select {
				case <-ctx.Done():
					done := true
					client.Done <- &done
					zap.S().Debug("closing go routine while sending logs : " + client.Name)
					return
				default:
					client.Logs <- &response[i]
					if i == 0 {
						tsStart = response[i].Timestamp
						idStart = response[i].ID
					}
				}
			}
		}
	}
}

func (r *ClickHouseReader) AggregateLogs(ctx context.Context, params *model.LogsAggregateParams) (*model.GetLogsAggregatesResponse, *model.ApiError) {
	logAggregatesDBResponseItems := []model.LogsAggregatesDBResponseItem{}

	function := "toFloat64(count()) as value"
	if params.Function != "" {
		function = fmt.Sprintf("toFloat64(%s) as value", params.Function)
	}

	fields, apiErr := r.GetLogFields(ctx)
	if apiErr != nil {
		return nil, apiErr
	}

	filterSql, lenFilters, err := logs.GenerateSQLWhere(fields, &model.LogsFilterParams{
		Query: params.Query,
	})
	if err != nil {
		return nil, &model.ApiError{Err: err, Typ: model.ErrorBadData}
	}

	data := map[string]interface{}{
		"lenFilters": lenFilters,
	}
	if lenFilters != 0 {
		telemetry.GetInstance().SendEvent(telemetry.TELEMETRY_EVENT_LOGS_FILTERS, data)
	}

	query := ""
	if params.GroupBy != "" {
		query = fmt.Sprintf("SELECT toInt64(toUnixTimestamp(toStartOfInterval(toDateTime(timestamp/1000000000), INTERVAL %d minute))*1000000000) as ts_start_interval, toString(%s) as groupBy, "+
			"%s "+
			"FROM %s.%s WHERE (timestamp >= '%d' AND timestamp <= '%d' )",
			params.StepSeconds/60, params.GroupBy, function, r.logsDB, r.logsTable, params.TimestampStart, params.TimestampEnd)
	} else {
		query = fmt.Sprintf("SELECT toInt64(toUnixTimestamp(toStartOfInterval(toDateTime(timestamp/1000000000), INTERVAL %d minute))*1000000000) as ts_start_interval, "+
			"%s "+
			"FROM %s.%s WHERE (timestamp >= '%d' AND timestamp <= '%d' )",
			params.StepSeconds/60, function, r.logsDB, r.logsTable, params.TimestampStart, params.TimestampEnd)
	}
	if filterSql != "" {
		query = fmt.Sprintf("%s AND ( %s ) ", query, filterSql)
	}
	if params.GroupBy != "" {
		query = fmt.Sprintf("%s GROUP BY ts_start_interval, toString(%s) as groupBy ORDER BY ts_start_interval", query, params.GroupBy)
	} else {
		query = fmt.Sprintf("%s GROUP BY ts_start_interval ORDER BY ts_start_interval", query)
	}

	zap.S().Debug(query)
	err = r.db.Select(ctx, &logAggregatesDBResponseItems, query)
	if err != nil {
		return nil, &model.ApiError{Err: err, Typ: model.ErrorInternal}
	}

	aggregateResponse := model.GetLogsAggregatesResponse{
		Items: make(map[int64]model.LogsAggregatesResponseItem),
	}

	for i := range logAggregatesDBResponseItems {
		if elem, ok := aggregateResponse.Items[int64(logAggregatesDBResponseItems[i].Timestamp)]; ok {
			if params.GroupBy != "" && logAggregatesDBResponseItems[i].GroupBy != "" {
				elem.GroupBy[logAggregatesDBResponseItems[i].GroupBy] = logAggregatesDBResponseItems[i].Value
			}
			aggregateResponse.Items[logAggregatesDBResponseItems[i].Timestamp] = elem
		} else {
			if params.GroupBy != "" && logAggregatesDBResponseItems[i].GroupBy != "" {
				aggregateResponse.Items[logAggregatesDBResponseItems[i].Timestamp] = model.LogsAggregatesResponseItem{
					Timestamp: logAggregatesDBResponseItems[i].Timestamp,
					GroupBy:   map[string]interface{}{logAggregatesDBResponseItems[i].GroupBy: logAggregatesDBResponseItems[i].Value},
				}
			} else if params.GroupBy == "" {
				aggregateResponse.Items[logAggregatesDBResponseItems[i].Timestamp] = model.LogsAggregatesResponseItem{
					Timestamp: logAggregatesDBResponseItems[i].Timestamp,
					Value:     logAggregatesDBResponseItems[i].Value,
				}
			}
		}

	}

	return &aggregateResponse, nil
}

func (r *ClickHouseReader) QueryDashboardVars(ctx context.Context, query string) (*model.DashboardVar, error) {
	var result model.DashboardVar
	rows, err := r.db.Query(ctx, query)

	zap.S().Info(query)

	if err != nil {
		zap.S().Debug("Error in processing sql query: ", err)
		return nil, err
	}

	var (
		columnTypes = rows.ColumnTypes()
		vars        = make([]interface{}, len(columnTypes))
	)
	for i := range columnTypes {
		vars[i] = reflect.New(columnTypes[i].ScanType()).Interface()
	}

	defer rows.Close()
	for rows.Next() {
		if err := rows.Scan(vars...); err != nil {
			return nil, err
		}
		for _, v := range vars {
			switch v := v.(type) {
			case *string, *int8, *int16, *int32, *int64, *uint8, *uint16, *uint32, *uint64, *float32, *float64, *time.Time, *bool:
				result.VariableValues = append(result.VariableValues, reflect.ValueOf(v).Elem().Interface())
			default:
				return nil, fmt.Errorf("unsupported value type encountered")
			}
		}
	}
	return &result, nil
}

func (r *ClickHouseReader) GetMetricAggregateAttributes(ctx context.Context, req *v3.AggregateAttributeRequest) (*v3.AggregateAttributeResponse, error) {

	var query string
	var err error
	var rows driver.Rows
	var response v3.AggregateAttributeResponse

	query = fmt.Sprintf("SELECT DISTINCT(metric_name) from %s.%s WHERE metric_name ILIKE $1", signozMetricDBName, signozTSTableName)
	if req.Limit != 0 {
		query = query + fmt.Sprintf(" LIMIT %d;", req.Limit)
	}
	rows, err = r.db.Query(ctx, query, fmt.Sprintf("%%%s%%", req.SearchText))

	if err != nil {
		zap.S().Error(err)
		return nil, fmt.Errorf("error while executing query: %s", err.Error())
	}
	defer rows.Close()

	var metricName string
	for rows.Next() {
		if err := rows.Scan(&metricName); err != nil {
			return nil, fmt.Errorf("error while scanning rows: %s", err.Error())
		}
		key := v3.AttributeKey{
			Key:      metricName,
			DataType: v3.AttributeKeyDataTypeFloat64,
			Type:     v3.AttributeKeyTypeUnspecified,
			IsColumn: true,
		}
		response.AttributeKeys = append(response.AttributeKeys, key)
	}

	return &response, nil
}

func (r *ClickHouseReader) GetMetricAttributeKeys(ctx context.Context, req *v3.FilterAttributeKeyRequest) (*v3.FilterAttributeKeyResponse, error) {

	var query string
	var err error
	var rows driver.Rows
	var response v3.FilterAttributeKeyResponse

	// skips the internal attributes i.e attributes starting with __
	query = fmt.Sprintf("SELECT DISTINCT arrayJoin(tagKeys) as distinctTagKey from (SELECT DISTINCT(JSONExtractKeys(labels)) tagKeys from %s.%s WHERE metric_name=$1) WHERE distinctTagKey ILIKE $2 AND distinctTagKey NOT LIKE '\\_\\_%%'", signozMetricDBName, signozTSTableName)
	if req.Limit != 0 {
		query = query + fmt.Sprintf(" LIMIT %d;", req.Limit)
	}
	rows, err = r.db.Query(ctx, query, req.AggregateAttribute, fmt.Sprintf("%%%s%%", req.SearchText))
	if err != nil {
		zap.S().Error(err)
		return nil, fmt.Errorf("error while executing query: %s", err.Error())
	}
	defer rows.Close()

	var attributeKey string
	for rows.Next() {
		if err := rows.Scan(&attributeKey); err != nil {
			return nil, fmt.Errorf("error while scanning rows: %s", err.Error())
		}
		key := v3.AttributeKey{
			Key:      attributeKey,
			DataType: v3.AttributeKeyDataTypeString, // https://github.com/OpenObservability/OpenMetrics/blob/main/proto/openmetrics_data_model.proto#L64-L72.
			Type:     v3.AttributeKeyTypeTag,
			IsColumn: false,
		}
		response.AttributeKeys = append(response.AttributeKeys, key)
	}

	return &response, nil
}

func (r *ClickHouseReader) GetMetricAttributeValues(ctx context.Context, req *v3.FilterAttributeValueRequest) (*v3.FilterAttributeValueResponse, error) {

	var query string
	var err error
	var rows driver.Rows
	var attributeValues v3.FilterAttributeValueResponse

	query = fmt.Sprintf("SELECT DISTINCT(JSONExtractString(labels, $1)) from %s.%s WHERE metric_name=$2 AND JSONExtractString(labels, $3) ILIKE $4", signozMetricDBName, signozTSTableName)
	if req.Limit != 0 {
		query = query + fmt.Sprintf(" LIMIT %d;", req.Limit)
	}
	rows, err = r.db.Query(ctx, query, req.FilterAttributeKey, req.AggregateAttribute, req.FilterAttributeKey, fmt.Sprintf("%%%s%%", req.SearchText))

	if err != nil {
		zap.S().Error(err)
		return nil, fmt.Errorf("error while executing query: %s", err.Error())
	}
	defer rows.Close()

	var atrributeValue string
	for rows.Next() {
		if err := rows.Scan(&atrributeValue); err != nil {
			return nil, fmt.Errorf("error while scanning rows: %s", err.Error())
		}
		// https://github.com/OpenObservability/OpenMetrics/blob/main/proto/openmetrics_data_model.proto#L64-L72
		// this may change in future if we use OTLP as the data model
		attributeValues.StringAttributeValues = append(attributeValues.StringAttributeValues, atrributeValue)
	}

	return &attributeValues, nil
}

func isColumn(tableStatement, field string) bool {
	return strings.Contains(tableStatement, fmt.Sprintf("`%s` ", field))
}

func (r *ClickHouseReader) GetLogAggregateAttributes(ctx context.Context, req *v3.AggregateAttributeRequest) (*v3.AggregateAttributeResponse, error) {

	var query string
	var err error
	var rows driver.Rows
	var response v3.AggregateAttributeResponse

	where := ""
	switch req.Operator {
	case
		v3.AggregateOperatorCountDistinct,
		v3.AggregateOpeatorCount:
		where = "tagKey ILIKE $1"
	case
		v3.AggregateOperatorRateSum,
		v3.AggregateOperatorRateMax,
		v3.AggregateOperatorRateAvg,
		v3.AggregateOperatorRate,
		v3.AggregateOperatorRateMin,
		v3.AggregateOperatorP05,
		v3.AggregateOperatorP10,
		v3.AggregateOperatorP20,
		v3.AggregateOperatorP25,
		v3.AggregateOperatorP50,
		v3.AggregateOperatorP75,
		v3.AggregateOperatorP90,
		v3.AggregateOperatorP95,
		v3.AggregateOperatorP99,
		v3.AggregateOperatorAvg,
		v3.AggregateOperatorSum,
		v3.AggregateOperatorMin,
		v3.AggregateOperatorMax:
		where = "tagKey ILIKE $1 AND (tagDataType='int64' or tagDataType='float64')"
	case
<<<<<<< HEAD
		v3.AggregateOperatorCount,
=======
>>>>>>> 63570c84
		v3.AggregateOperatorNoOp:
		return &v3.AggregateAttributeResponse{}, nil
	default:
		return nil, fmt.Errorf("unsupported aggregate operator")
	}

	query = fmt.Sprintf("SELECT DISTINCT(tagKey), tagType, tagDataType from %s.%s WHERE %s limit $2", r.logsDB, r.logsTagAttributeTable, where)
	rows, err = r.db.Query(ctx, query, fmt.Sprintf("%%%s%%", req.SearchText), req.Limit)
	if err != nil {
		zap.S().Error(err)
		return nil, fmt.Errorf("error while executing query: %s", err.Error())
	}
	defer rows.Close()

	statements := []model.ShowCreateTableStatement{}
	query = fmt.Sprintf("SHOW CREATE TABLE %s.%s", r.logsDB, r.logsLocalTable)
	err = r.db.Select(ctx, &statements, query)
	if err != nil {
		return nil, fmt.Errorf("error while fetching logs schema: %s", err.Error())
	}

	var tagKey string
	var dataType string
	var attType string
	for rows.Next() {
		if err := rows.Scan(&tagKey, &attType, &dataType); err != nil {
			return nil, fmt.Errorf("error while scanning rows: %s", err.Error())
		}
		key := v3.AttributeKey{
			Key:      tagKey,
			DataType: v3.AttributeKeyDataType(dataType),
			Type:     v3.AttributeKeyType(attType),
			IsColumn: isColumn(statements[0].Statement, tagKey),
		}
		response.AttributeKeys = append(response.AttributeKeys, key)
	}
	// add other attributes
	for _, f := range constants.StaticFieldsLogsV3 {
		if len(req.SearchText) == 0 || strings.Contains(f.Key, req.SearchText) {
			f.IsColumn = isColumn(statements[0].Statement, f.Key)
			response.AttributeKeys = append(response.AttributeKeys, f)
		}
	}

	return &response, nil
}

func (r *ClickHouseReader) GetLogAttributeKeys(ctx context.Context, req *v3.FilterAttributeKeyRequest) (*v3.FilterAttributeKeyResponse, error) {
	var query string
	var err error
	var rows driver.Rows
	var response v3.FilterAttributeKeyResponse

	if len(req.SearchText) != 0 {
		query = fmt.Sprintf("select distinct tagKey, tagType, tagDataType from  %s.%s where tagKey ILIKE $1 limit $2", r.logsDB, r.logsTagAttributeTable)
		rows, err = r.db.Query(ctx, query, fmt.Sprintf("%%%s%%", req.SearchText), req.Limit)
	} else {
		query = fmt.Sprintf("select distinct tagKey, tagType, tagDataType from  %s.%s limit $1", r.logsDB, r.logsTagAttributeTable)
		rows, err = r.db.Query(ctx, query, req.Limit)
	}

	if err != nil {
		zap.S().Error(err)
		return nil, fmt.Errorf("error while executing query: %s", err.Error())
	}
	defer rows.Close()

	statements := []model.ShowCreateTableStatement{}
	query = fmt.Sprintf("SHOW CREATE TABLE %s.%s", r.logsDB, r.logsLocalTable)
	err = r.db.Select(ctx, &statements, query)
	if err != nil {
		return nil, fmt.Errorf("error while fetching logs schema: %s", err.Error())
	}

	var attributeKey string
	var attributeDataType string
	var tagType string
	for rows.Next() {
		if err := rows.Scan(&attributeKey, &tagType, &attributeDataType); err != nil {
			return nil, fmt.Errorf("error while scanning rows: %s", err.Error())
		}

		key := v3.AttributeKey{
			Key:      attributeKey,
			DataType: v3.AttributeKeyDataType(attributeDataType),
			Type:     v3.AttributeKeyType(tagType),
			IsColumn: isColumn(statements[0].Statement, attributeKey),
		}

		response.AttributeKeys = append(response.AttributeKeys, key)
	}

	// add other attributes
	for _, f := range constants.StaticFieldsLogsV3 {
		if len(req.SearchText) == 0 || strings.Contains(f.Key, req.SearchText) {
			f.IsColumn = isColumn(statements[0].Statement, f.Key)
			response.AttributeKeys = append(response.AttributeKeys, f)
		}
	}

	return &response, nil
}

func (r *ClickHouseReader) GetLogAttributeValues(ctx context.Context, req *v3.FilterAttributeValueRequest) (*v3.FilterAttributeValueResponse, error) {
	var err error
	var filterValueColumn string
	var rows driver.Rows
	var attributeValues v3.FilterAttributeValueResponse

	// if dataType or tagType is not present return empty response
	if len(req.FilterAttributeKeyDataType) == 0 || len(req.TagType) == 0 || req.FilterAttributeKey == "body" {
		return &v3.FilterAttributeValueResponse{}, nil
	}

	// if data type is bool, return true and false
	if req.FilterAttributeKeyDataType == v3.AttributeKeyDataTypeBool {
		return &v3.FilterAttributeValueResponse{
			BoolAttributeValues: []bool{true, false},
		}, nil
	}

	query := "select distinct"
	switch req.FilterAttributeKeyDataType {
	case v3.AttributeKeyDataTypeInt64:
		filterValueColumn = "int64TagValue"
	case v3.AttributeKeyDataTypeFloat64:
		filterValueColumn = "float64TagValue"
	case v3.AttributeKeyDataTypeString:
		filterValueColumn = "stringTagValue"
	}

	searchText := fmt.Sprintf("%%%s%%", req.SearchText)

	// check if the tagKey is a topLevelColumn
	if _, ok := constants.LogsTopLevelColumnsV3[req.FilterAttributeKey]; ok {
		// query the column for the last 48 hours
		filterValueColumnWhere := req.FilterAttributeKey
		selectKey := req.FilterAttributeKey
		if req.FilterAttributeKeyDataType != v3.AttributeKeyDataTypeString {
			filterValueColumnWhere = fmt.Sprintf("toString(%s)", req.FilterAttributeKey)
			selectKey = fmt.Sprintf("toInt64(%s)", req.FilterAttributeKey)
		}

		// prepare the query and run
		if len(req.SearchText) != 0 {
			query = fmt.Sprintf("select distinct %s from %s.%s where timestamp >= toInt64(toUnixTimestamp(now() - INTERVAL 48 HOUR)*1000000000) and %s ILIKE $1 limit $2", selectKey, r.logsDB, r.logsTable, filterValueColumnWhere)
			rows, err = r.db.Query(ctx, query, searchText, req.Limit)
		} else {
			query = fmt.Sprintf("select distinct %s from %s.%s where timestamp >= toInt64(toUnixTimestamp(now() - INTERVAL 48 HOUR)*1000000000) limit $1", selectKey, r.logsDB, r.logsTable)
			rows, err = r.db.Query(ctx, query, req.Limit)
		}
	} else if len(req.SearchText) != 0 {
		filterValueColumnWhere := filterValueColumn
		if req.FilterAttributeKeyDataType != v3.AttributeKeyDataTypeString {
			filterValueColumnWhere = fmt.Sprintf("toString(%s)", filterValueColumn)
		}
		query = fmt.Sprintf("select distinct %s  from  %s.%s where tagKey=$1 and %s ILIKE $2  and tagType=$3 limit $4", filterValueColumn, r.logsDB, r.logsTagAttributeTable, filterValueColumnWhere)
		rows, err = r.db.Query(ctx, query, req.FilterAttributeKey, searchText, req.TagType, req.Limit)
	} else {
		query = fmt.Sprintf("select distinct %s from  %s.%s where tagKey=$1 and tagType=$2 limit $3", filterValueColumn, r.logsDB, r.logsTagAttributeTable)
		rows, err = r.db.Query(ctx, query, req.FilterAttributeKey, req.TagType, req.Limit)
	}

	if err != nil {
		zap.S().Error(err)
		return nil, fmt.Errorf("error while executing query: %s", err.Error())
	}
	defer rows.Close()

	var strAttributeValue string
	var float64AttributeValue sql.NullFloat64
	var int64AttributeValue sql.NullInt64
	for rows.Next() {
		switch req.FilterAttributeKeyDataType {
		case v3.AttributeKeyDataTypeInt64:
			if err := rows.Scan(&int64AttributeValue); err != nil {
				return nil, fmt.Errorf("error while scanning rows: %s", err.Error())
			}
			if int64AttributeValue.Valid {
				attributeValues.NumberAttributeValues = append(attributeValues.NumberAttributeValues, int64AttributeValue.Int64)
			}
		case v3.AttributeKeyDataTypeFloat64:
			if err := rows.Scan(&float64AttributeValue); err != nil {
				return nil, fmt.Errorf("error while scanning rows: %s", err.Error())
			}
			if float64AttributeValue.Valid {
				attributeValues.NumberAttributeValues = append(attributeValues.NumberAttributeValues, float64AttributeValue.Float64)
			}
		case v3.AttributeKeyDataTypeString:
			if err := rows.Scan(&strAttributeValue); err != nil {
				return nil, fmt.Errorf("error while scanning rows: %s", err.Error())
			}
			attributeValues.StringAttributeValues = append(attributeValues.StringAttributeValues, strAttributeValue)
		}
	}

	return &attributeValues, nil

}

func readRow(vars []interface{}, columnNames []string) ([]string, map[string]string, v3.Point) {
	// Each row will have a value and a timestamp, and an optional list of label values
	// example: {Timestamp: ..., Value: ...}
	// The timestamp may also not present in some cases where the time series is reduced to single value
	var point v3.Point

	// groupBy is a container to hold label values for the current point
	// example: ["frontend", "/fetch"]
	var groupBy []string

	// groupAttributes is a container to hold the key-value pairs for the current
	// metric point.
	// example: {"serviceName": "frontend", "operation": "/fetch"}
	groupAttributes := make(map[string]string)

	for idx, v := range vars {
		colName := columnNames[idx]
		switch v := v.(type) {
		case *string:
			// special case for returning all labels in metrics datasource
			if colName == "fullLabels" {
				var metric map[string]string
				err := json.Unmarshal([]byte(*v), &metric)
				if err != nil {
					zap.S().Errorf("unexpected error encountered %v", err)
				}
				for key, val := range metric {
					groupBy = append(groupBy, val)
					groupAttributes[key] = val
				}
			} else {
				groupBy = append(groupBy, *v)
				groupAttributes[colName] = *v
			}
		case *time.Time:
			point.Timestamp = v.UnixMilli()
		case *float64, *float32:
			if _, ok := constants.ReservedColumnTargetAliases[colName]; ok {
				point.Value = float64(reflect.ValueOf(v).Elem().Float())
			} else {
				groupBy = append(groupBy, fmt.Sprintf("%v", reflect.ValueOf(v).Elem().Float()))
				groupAttributes[colName] = fmt.Sprintf("%v", reflect.ValueOf(v).Elem().Float())
			}
		case *uint8, *uint64, *uint16, *uint32:
			if _, ok := constants.ReservedColumnTargetAliases[colName]; ok {
				point.Value = float64(reflect.ValueOf(v).Elem().Uint())
			} else {
				groupBy = append(groupBy, fmt.Sprintf("%v", reflect.ValueOf(v).Elem().Uint()))
				groupAttributes[colName] = fmt.Sprintf("%v", reflect.ValueOf(v).Elem().Uint())
			}
		case *int8, *int16, *int32, *int64:
			if _, ok := constants.ReservedColumnTargetAliases[colName]; ok {
				point.Value = float64(reflect.ValueOf(v).Elem().Int())
			} else {
				groupBy = append(groupBy, fmt.Sprintf("%v", reflect.ValueOf(v).Elem().Int()))
				groupAttributes[colName] = fmt.Sprintf("%v", reflect.ValueOf(v).Elem().Int())
			}
		default:
			zap.S().Errorf("unsupported var type %v found in metric builder query result for column %s", v, colName)
		}
	}
	return groupBy, groupAttributes, point
}

func readRowsForTimeSeriesResult(rows driver.Rows, vars []interface{}, columnNames []string) ([]*v3.Series, error) {
	// when groupBy is applied, each combination of cartesian product
	// of attribute values is a separate series. Each item in seriesToPoints
	// represent a unique series where the key is sorted attribute values joined
	// by "," and the value is the list of points for that series

	// For instance, group by (serviceName, operation)
	// with two services and three operations in each will result in (maximum of) 6 series
	// ("frontend", "order") x ("/fetch", "/fetch/{Id}", "/order")
	//
	// ("frontend", "/fetch")
	// ("frontend", "/fetch/{Id}")
	// ("frontend", "/order")
	// ("order", "/fetch")
	// ("order", "/fetch/{Id}")
	// ("order", "/order")
	seriesToPoints := make(map[string][]v3.Point)

	// seriesToAttrs is a mapping of key to a map of attribute key to attribute value
	// for each series. This is used to populate the series' attributes
	// For instance, for the above example, the seriesToAttrs will be
	// {
	//   "frontend,/fetch": {"serviceName": "frontend", "operation": "/fetch"},
	//   "frontend,/fetch/{Id}": {"serviceName": "frontend", "operation": "/fetch/{Id}"},
	//   "frontend,/order": {"serviceName": "frontend", "operation": "/order"},
	//   "order,/fetch": {"serviceName": "order", "operation": "/fetch"},
	//   "order,/fetch/{Id}": {"serviceName": "order", "operation": "/fetch/{Id}"},
	//   "order,/order": {"serviceName": "order", "operation": "/order"},
	// }
	seriesToAttrs := make(map[string]map[string]string)

	for rows.Next() {
		if err := rows.Scan(vars...); err != nil {
			return nil, err
		}
		groupBy, groupAttributes, metricPoint := readRow(vars, columnNames)
		sort.Strings(groupBy)
		key := strings.Join(groupBy, "")
		seriesToAttrs[key] = groupAttributes
		seriesToPoints[key] = append(seriesToPoints[key], metricPoint)
	}

	var seriesList []*v3.Series
	for key := range seriesToPoints {
		series := v3.Series{Labels: seriesToAttrs[key], Points: seriesToPoints[key]}
		seriesList = append(seriesList, &series)
	}
	return seriesList, nil
}

// GetTimeSeriesResultV3 runs the query and returns list of time series
func (r *ClickHouseReader) GetTimeSeriesResultV3(ctx context.Context, query string) ([]*v3.Series, error) {

	defer utils.Elapsed("GetTimeSeriesResultV3", query)()

	rows, err := r.db.Query(ctx, query)

	if err != nil {
		zap.S().Errorf("error while reading time series result %v", err)
		return nil, err
	}
	defer rows.Close()

	var (
		columnTypes = rows.ColumnTypes()
		columnNames = rows.Columns()
		vars        = make([]interface{}, len(columnTypes))
	)
	for i := range columnTypes {
		vars[i] = reflect.New(columnTypes[i].ScanType()).Interface()
	}

	return readRowsForTimeSeriesResult(rows, vars, columnNames)
}

// GetListResultV3 runs the query and returns list of rows
func (r *ClickHouseReader) GetListResultV3(ctx context.Context, query string) ([]*v3.Row, error) {

	defer utils.Elapsed("GetListResultV3", query)()

	rows, err := r.db.Query(ctx, query)

	if err != nil {
		zap.S().Errorf("error while reading time series result %v", err)
		return nil, err
	}
	defer rows.Close()

	var (
		columnTypes = rows.ColumnTypes()
		columnNames = rows.Columns()
		vars        = make([]interface{}, len(columnTypes))
	)
	for i := range columnTypes {
		vars[i] = reflect.New(columnTypes[i].ScanType()).Interface()
	}

	var rowList []*v3.Row

	for rows.Next() {
		if err := rows.Scan(vars...); err != nil {
			return nil, err
		}
		row := map[string]interface{}{}
		var t time.Time
		for idx, v := range vars {
			if columnNames[idx] == "timestamp" {
				t = time.Unix(0, int64(*v.(*uint64)))
			}
			row[columnNames[idx]] = v
		}
		rowList = append(rowList, &v3.Row{Timestamp: t, Data: row})
	}

	return rowList, nil

}
func (r *ClickHouseReader) CheckClickHouse(ctx context.Context) error {
	rows, err := r.db.Query(ctx, "SELECT 1")
	if err != nil {
		return err
	}
	defer rows.Close()

	return nil
}

func (r *ClickHouseReader) GetTraceAggregateAttributes(ctx context.Context, req *v3.AggregateAttributeRequest) (*v3.AggregateAttributeResponse, error) {
	var query string
	var err error
	var rows driver.Rows
	var response v3.AggregateAttributeResponse
	where := ""
	switch req.Operator {
	case
		v3.AggregateOperatorCountDistinct,
		v3.AggregateOpeatorCount:
		where = "tagKey ILIKE $1"
	case
		v3.AggregateOperatorRateSum,
		v3.AggregateOperatorRateMax,
		v3.AggregateOperatorRateAvg,
		v3.AggregateOperatorRate,
		v3.AggregateOperatorRateMin,
		v3.AggregateOperatorP05,
		v3.AggregateOperatorP10,
		v3.AggregateOperatorP20,
		v3.AggregateOperatorP25,
		v3.AggregateOperatorP50,
		v3.AggregateOperatorP75,
		v3.AggregateOperatorP90,
		v3.AggregateOperatorP95,
		v3.AggregateOperatorP99,
		v3.AggregateOperatorAvg,
		v3.AggregateOperatorSum,
		v3.AggregateOperatorMin,
		v3.AggregateOperatorMax:
		where = "tagKey ILIKE $1 AND dataType='float64'"
	case
<<<<<<< HEAD
		v3.AggregateOperatorCount,
=======
>>>>>>> 63570c84
		v3.AggregateOperatorNoOp:
		return &v3.AggregateAttributeResponse{}, nil
	default:
		return nil, fmt.Errorf("unsupported aggregate operator")
	}
	query = fmt.Sprintf("SELECT DISTINCT(tagKey), tagType, dataType, isColumn FROM %s.%s WHERE %s", r.TraceDB, r.spanAttributeTable, where)
	if req.Limit != 0 {
		query = query + fmt.Sprintf(" LIMIT %d;", req.Limit)
	}
	rows, err = r.db.Query(ctx, query, fmt.Sprintf("%%%s%%", req.SearchText))

	if err != nil {
		zap.S().Error(err)
		return nil, fmt.Errorf("error while executing query: %s", err.Error())
	}
	defer rows.Close()

	var tagKey string
	var dataType string
	var tagType string
	var isColumn bool
	for rows.Next() {
		if err := rows.Scan(&tagKey, &tagType, &dataType, &isColumn); err != nil {
			return nil, fmt.Errorf("error while scanning rows: %s", err.Error())
		}
		key := v3.AttributeKey{
			Key:      tagKey,
			DataType: v3.AttributeKeyDataType(dataType),
			Type:     v3.AttributeKeyType(tagType),
			IsColumn: isColumn,
		}
		response.AttributeKeys = append(response.AttributeKeys, key)
	}
	return &response, nil
}

func (r *ClickHouseReader) GetTraceAttributeKeys(ctx context.Context, req *v3.FilterAttributeKeyRequest) (*v3.FilterAttributeKeyResponse, error) {

	var query string
	var err error
	var rows driver.Rows
	var response v3.FilterAttributeKeyResponse

	query = fmt.Sprintf("SELECT DISTINCT(tagKey), tagType, dataType, isColumn FROM %s.%s WHERE tagKey ILIKE $1", r.TraceDB, r.spanAttributeTable)

	if req.Limit != 0 {
		query = query + fmt.Sprintf(" LIMIT %d;", req.Limit)
	}
	rows, err = r.db.Query(ctx, query, fmt.Sprintf("%%%s%%", req.SearchText))

	if err != nil {
		zap.S().Error(err)
		return nil, fmt.Errorf("error while executing query: %s", err.Error())
	}
	defer rows.Close()

	var tagKey string
	var dataType string
	var tagType string
	var isColumn bool
	for rows.Next() {
		if err := rows.Scan(&tagKey, &tagType, &dataType, &isColumn); err != nil {
			return nil, fmt.Errorf("error while scanning rows: %s", err.Error())
		}
		key := v3.AttributeKey{
			Key:      tagKey,
			DataType: v3.AttributeKeyDataType(dataType),
			Type:     v3.AttributeKeyType(tagType),
			IsColumn: isColumn,
		}
		response.AttributeKeys = append(response.AttributeKeys, key)
	}
	return &response, nil
}

func (r *ClickHouseReader) GetTraceAttributeValues(ctx context.Context, req *v3.FilterAttributeValueRequest) (*v3.FilterAttributeValueResponse, error) {

	var query string
	var err error
	var rows driver.Rows
	var attributeValues v3.FilterAttributeValueResponse
	// if dataType or tagType is not present return empty response
	if len(req.FilterAttributeKeyDataType) == 0 || len(req.TagType) == 0 || req.FilterAttributeKey == "body" {
		return &v3.FilterAttributeValueResponse{}, nil
	}
	switch req.FilterAttributeKeyDataType {
	case v3.AttributeKeyDataTypeString:
		query = fmt.Sprintf("SELECT DISTINCT stringTagValue from %s.%s WHERE tagKey = $1 AND stringTagValue ILIKE $2 AND tagType=$3 limit $4", r.TraceDB, r.spanAttributeTable)
		rows, err = r.db.Query(ctx, query, req.FilterAttributeKey, fmt.Sprintf("%%%s%%", req.SearchText), req.TagType, req.Limit)
		if err != nil {
			zap.S().Error(err)
			return nil, fmt.Errorf("error while executing query: %s", err.Error())
		}
		defer rows.Close()

		var strAttributeValue string
		for rows.Next() {
			if err := rows.Scan(&strAttributeValue); err != nil {
				return nil, fmt.Errorf("error while scanning rows: %s", err.Error())
			}
			attributeValues.StringAttributeValues = append(attributeValues.StringAttributeValues, strAttributeValue)
		}
	case v3.AttributeKeyDataTypeFloat64, v3.AttributeKeyDataTypeInt64:
		query = fmt.Sprintf("SELECT DISTINCT float64TagValue from %s.%s where tagKey = $1 AND toString(float64TagValue) ILIKE $2 AND tagType=$3 limit $4", r.TraceDB, r.spanAttributeTable)
		rows, err = r.db.Query(ctx, query, req.FilterAttributeKey, fmt.Sprintf("%%%s%%", req.SearchText), req.TagType, req.Limit)
		if err != nil {
			zap.S().Error(err)
			return nil, fmt.Errorf("error while executing query: %s", err.Error())
		}
		defer rows.Close()

		var numberAttributeValue sql.NullFloat64
		for rows.Next() {
			if err := rows.Scan(&numberAttributeValue); err != nil {
				return nil, fmt.Errorf("error while scanning rows: %s", err.Error())
			}
			if numberAttributeValue.Valid {
				attributeValues.NumberAttributeValues = append(attributeValues.NumberAttributeValues, numberAttributeValue.Float64)
			}
		}
	case v3.AttributeKeyDataTypeBool:
		attributeValues.BoolAttributeValues = []bool{true, false}
	default:
		return nil, fmt.Errorf("invalid data type")
	}

	return &attributeValues, nil
}

func (r *ClickHouseReader) GetSpanAttributeKeys(ctx context.Context) (map[string]v3.AttributeKey, error) {
	var query string
	var err error
	var rows driver.Rows
	response := map[string]v3.AttributeKey{}

	query = fmt.Sprintf("SELECT DISTINCT(tagKey), tagType, dataType, isColumn FROM %s.%s", r.TraceDB, r.spanAttributesKeysTable)

	rows, err = r.db.Query(ctx, query)

	if err != nil {
		zap.S().Error(err)
		return nil, fmt.Errorf("error while executing query: %s", err.Error())
	}
	defer rows.Close()

	var tagKey string
	var dataType string
	var tagType string
	var isColumn bool
	for rows.Next() {
		if err := rows.Scan(&tagKey, &tagType, &dataType, &isColumn); err != nil {
			return nil, fmt.Errorf("error while scanning rows: %s", err.Error())
		}
		key := v3.AttributeKey{
			Key:      tagKey,
			DataType: v3.AttributeKeyDataType(dataType),
			Type:     v3.AttributeKeyType(tagType),
			IsColumn: isColumn,
		}
		response[tagKey] = key
	}
	return response, nil
}<|MERGE_RESOLUTION|>--- conflicted
+++ resolved
@@ -3810,7 +3810,7 @@
 	switch req.Operator {
 	case
 		v3.AggregateOperatorCountDistinct,
-		v3.AggregateOpeatorCount:
+		v3.AggregateOperatorCount:
 		where = "tagKey ILIKE $1"
 	case
 		v3.AggregateOperatorRateSum,
@@ -3833,10 +3833,6 @@
 		v3.AggregateOperatorMax:
 		where = "tagKey ILIKE $1 AND (tagDataType='int64' or tagDataType='float64')"
 	case
-<<<<<<< HEAD
-		v3.AggregateOperatorCount,
-=======
->>>>>>> 63570c84
 		v3.AggregateOperatorNoOp:
 		return &v3.AggregateAttributeResponse{}, nil
 	default:
@@ -4237,7 +4233,7 @@
 	switch req.Operator {
 	case
 		v3.AggregateOperatorCountDistinct,
-		v3.AggregateOpeatorCount:
+		v3.AggregateOperatorCount:
 		where = "tagKey ILIKE $1"
 	case
 		v3.AggregateOperatorRateSum,
@@ -4260,10 +4256,6 @@
 		v3.AggregateOperatorMax:
 		where = "tagKey ILIKE $1 AND dataType='float64'"
 	case
-<<<<<<< HEAD
-		v3.AggregateOperatorCount,
-=======
->>>>>>> 63570c84
 		v3.AggregateOperatorNoOp:
 		return &v3.AggregateAttributeResponse{}, nil
 	default:
