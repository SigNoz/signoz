package clickhouseReader

import (
	"bytes"
	"context"
	"encoding/json"

	"fmt"
	"io/ioutil"
	"math/rand"
	"net/http"
	"os"
	"reflect"
	"regexp"
	"sort"
	"strconv"
	"strings"
	"sync"
	"time"

	"github.com/go-kit/log"
	"github.com/go-kit/log/level"
	"github.com/google/uuid"
	"github.com/mailru/easyjson"
	"github.com/oklog/oklog/pkg/group"
	"github.com/pkg/errors"
	"github.com/prometheus/common/promlog"
	"github.com/prometheus/prometheus/config"
	"github.com/prometheus/prometheus/discovery"
	sd_config "github.com/prometheus/prometheus/discovery/config"
	"github.com/prometheus/prometheus/promql"

	"github.com/prometheus/prometheus/scrape"
	"github.com/prometheus/prometheus/storage"
	"github.com/prometheus/prometheus/storage/remote"
	"github.com/prometheus/prometheus/util/stats"

	"github.com/ClickHouse/clickhouse-go/v2"
	"github.com/ClickHouse/clickhouse-go/v2/lib/driver"
	"github.com/jmoiron/sqlx"

	promModel "github.com/prometheus/common/model"
	"go.signoz.io/signoz/pkg/query-service/app/logs"
	"go.signoz.io/signoz/pkg/query-service/constants"
	am "go.signoz.io/signoz/pkg/query-service/integrations/alertManager"
	"go.signoz.io/signoz/pkg/query-service/interfaces"
	"go.signoz.io/signoz/pkg/query-service/model"
	v3 "go.signoz.io/signoz/pkg/query-service/model/v3"
	"go.signoz.io/signoz/pkg/query-service/telemetry"
	"go.signoz.io/signoz/pkg/query-service/utils"
	"go.uber.org/zap"
)

const (
	cluster                    = "cluster"
	primaryNamespace           = "clickhouse"
	archiveNamespace           = "clickhouse-archive"
	signozTraceDBName          = "signoz_traces"
	signozDurationMVTable      = "distributed_durationSort"
	signozUsageExplorerTable   = "distributed_usage_explorer"
	signozSpansTable           = "distributed_signoz_spans"
	signozErrorIndexTable      = "distributed_signoz_error_index_v2"
	signozTraceTableName       = "distributed_signoz_index_v2"
	signozTraceLocalTableName  = "signoz_index_v2"
	signozMetricDBName         = "signoz_metrics"
	signozSampleLocalTableName = "samples_v2"
	signozSampleTableName      = "distributed_samples_v2"
	signozTSTableName          = "distributed_time_series_v2"

	minTimespanForProgressiveSearch       = time.Hour
	minTimespanForProgressiveSearchMargin = time.Minute
	maxProgressiveSteps                   = 4
	charset                               = "abcdefghijklmnopqrstuvwxyz" +
		"ABCDEFGHIJKLMNOPQRSTUVWXYZ0123456789"
)

var (
	ErrNoOperationsTable            = errors.New("no operations table supplied")
	ErrNoIndexTable                 = errors.New("no index table supplied")
	ErrStartTimeRequired            = errors.New("start time is required for search queries")
	seededRand           *rand.Rand = rand.New(
		rand.NewSource(time.Now().UnixNano()))
)

// SpanWriter for reading spans from ClickHouse
type ClickHouseReader struct {
	db                      clickhouse.Conn
	localDB                 *sqlx.DB
	TraceDB                 string
	operationsTable         string
	durationTable           string
	indexTable              string
	errorTable              string
	usageExplorerTable      string
	SpansTable              string
	dependencyGraphTable    string
	topLevelOperationsTable string
	logsDB                  string
	logsTable               string
	logsLocalTable          string
	logsAttributeKeys       string
	logsResourceKeys        string
	queryEngine             *promql.Engine
	remoteStorage           *remote.Storage
	fanoutStorage           *storage.Storage

	promConfigFile string
	promConfig     *config.Config
	alertManager   am.Manager
	featureFlags   interfaces.FeatureLookup

	liveTailRefreshSeconds int
}

// NewTraceReader returns a TraceReader for the database
func NewReader(localDB *sqlx.DB, configFile string, featureFlag interfaces.FeatureLookup) *ClickHouseReader {

	datasource := os.Getenv("ClickHouseUrl")
	options := NewOptions(datasource, primaryNamespace, archiveNamespace)
	db, err := initialize(options)

	if err != nil {
		zap.S().Error("failed to initialize ClickHouse: ", err)
		os.Exit(1)
	}

	alertManager, err := am.New("")
	if err != nil {
		zap.S().Errorf("msg: failed to initialize alert manager: ", "/t error:", err)
		zap.S().Errorf("msg: check if the alert manager URL is correctly set and valid")
		os.Exit(1)
	}

	return &ClickHouseReader{
		db:                      db,
		localDB:                 localDB,
		TraceDB:                 options.primary.TraceDB,
		alertManager:            alertManager,
		operationsTable:         options.primary.OperationsTable,
		indexTable:              options.primary.IndexTable,
		errorTable:              options.primary.ErrorTable,
		usageExplorerTable:      options.primary.UsageExplorerTable,
		durationTable:           options.primary.DurationTable,
		SpansTable:              options.primary.SpansTable,
		dependencyGraphTable:    options.primary.DependencyGraphTable,
		topLevelOperationsTable: options.primary.TopLevelOperationsTable,
		logsDB:                  options.primary.LogsDB,
		logsTable:               options.primary.LogsTable,
		logsLocalTable:          options.primary.LogsLocalTable,
		logsAttributeKeys:       options.primary.LogsAttributeKeysTable,
		logsResourceKeys:        options.primary.LogsResourceKeysTable,
		liveTailRefreshSeconds:  options.primary.LiveTailRefreshSeconds,
		promConfigFile:          configFile,
		featureFlags:            featureFlag,
	}
}

func (r *ClickHouseReader) Start(readerReady chan bool) {
	logLevel := promlog.AllowedLevel{}
	logLevel.Set("debug")
	// allowedFormat := promlog.AllowedFormat{}
	// allowedFormat.Set("logfmt")

	// promlogConfig := promlog.Config{
	// 	Level:  &logLevel,
	// 	Format: &allowedFormat,
	// }

	logger := promlog.New(logLevel)

	startTime := func() (int64, error) {
		return int64(promModel.Latest), nil
	}

	remoteStorage := remote.NewStorage(log.With(logger, "component", "remote"), startTime, time.Duration(1*time.Minute))

	cfg := struct {
		configFile string

		localStoragePath    string
		lookbackDelta       promModel.Duration
		webTimeout          promModel.Duration
		queryTimeout        promModel.Duration
		queryConcurrency    int
		queryMaxSamples     int
		RemoteFlushDeadline promModel.Duration

		prometheusURL string

		logLevel promlog.AllowedLevel
	}{
		configFile: r.promConfigFile,
	}

	// fanoutStorage := remoteStorage
	fanoutStorage := storage.NewFanout(logger, remoteStorage)

	ctxScrape, cancelScrape := context.WithCancel(context.Background())
	discoveryManagerScrape := discovery.NewManager(ctxScrape, log.With(logger, "component", "discovery manager scrape"), discovery.Name("scrape"))

	scrapeManager := scrape.NewManager(log.With(logger, "component", "scrape manager"), fanoutStorage)

	opts := promql.EngineOpts{
		Logger:        log.With(logger, "component", "query engine"),
		Reg:           nil,
		MaxConcurrent: 20,
		MaxSamples:    50000000,
		Timeout:       time.Duration(2 * time.Minute),
	}

	queryEngine := promql.NewEngine(opts)

	reloaders := []func(cfg *config.Config) error{
		remoteStorage.ApplyConfig,
		// The Scrape managers need to reload before the Discovery manager as
		// they need to read the most updated config when receiving the new targets list.
		scrapeManager.ApplyConfig,
		func(cfg *config.Config) error {
			c := make(map[string]sd_config.ServiceDiscoveryConfig)
			for _, v := range cfg.ScrapeConfigs {
				c[v.JobName] = v.ServiceDiscoveryConfig
			}
			return discoveryManagerScrape.ApplyConfig(c)
		},
	}

	// sync.Once is used to make sure we can close the channel at different execution stages(SIGTERM or when the config is loaded).
	type closeOnce struct {
		C     chan struct{}
		once  sync.Once
		Close func()
	}
	// Wait until the server is ready to handle reloading.
	reloadReady := &closeOnce{
		C: make(chan struct{}),
	}
	reloadReady.Close = func() {
		reloadReady.once.Do(func() {
			close(reloadReady.C)
		})
	}

	var g group.Group
	{
		// Scrape discovery manager.
		g.Add(
			func() error {
				err := discoveryManagerScrape.Run()
				level.Info(logger).Log("msg", "Scrape discovery manager stopped")
				return err
			},
			func(err error) {
				level.Info(logger).Log("msg", "Stopping scrape discovery manager...")
				cancelScrape()
			},
		)
	}
	{
		// Scrape manager.
		g.Add(
			func() error {
				// When the scrape manager receives a new targets list
				// it needs to read a valid config for each job.
				// It depends on the config being in sync with the discovery manager so
				// we wait until the config is fully loaded.
				<-reloadReady.C

				err := scrapeManager.Run(discoveryManagerScrape.SyncCh())
				level.Info(logger).Log("msg", "Scrape manager stopped")
				return err
			},
			func(err error) {
				// Scrape manager needs to be stopped before closing the local TSDB
				// so that it doesn't try to write samples to a closed storage.
				level.Info(logger).Log("msg", "Stopping scrape manager...")
				scrapeManager.Stop()
			},
		)
	}
	{
		// Initial configuration loading.
		cancel := make(chan struct{})
		g.Add(
			func() error {
				// select {
				// case <-dbOpen:
				// 	break
				// // In case a shutdown is initiated before the dbOpen is released
				// case <-cancel:
				// 	reloadReady.Close()
				// 	return nil
				// }
				var err error
				r.promConfig, err = reloadConfig(cfg.configFile, logger, reloaders...)
				if err != nil {
					return fmt.Errorf("error loading config from %q: %s", cfg.configFile, err)
				}

				reloadReady.Close()

				// ! commented the alert manager can now
				// call query service to do this
				// channels, apiErrorObj := r.GetChannels()

				//if apiErrorObj != nil {
				//	zap.S().Errorf("Not able to read channels from DB")
				//}
				//for _, channel := range *channels {
				//apiErrorObj = r.LoadChannel(&channel)
				//if apiErrorObj != nil {
				//	zap.S().Errorf("Not able to load channel with id=%d loaded from DB", channel.Id, channel.Data)
				//}
				//}

				<-cancel

				return nil
			},
			func(err error) {
				close(cancel)
			},
		)
	}
	r.queryEngine = queryEngine
	r.remoteStorage = remoteStorage
	r.fanoutStorage = &fanoutStorage
	readerReady <- true

	if err := g.Run(); err != nil {
		level.Error(logger).Log("err", err)
		os.Exit(1)
	}

}

func (r *ClickHouseReader) GetQueryEngine() *promql.Engine {
	return r.queryEngine
}

func (r *ClickHouseReader) GetFanoutStorage() *storage.Storage {
	return r.fanoutStorage
}

func reloadConfig(filename string, logger log.Logger, rls ...func(*config.Config) error) (promConfig *config.Config, err error) {
	level.Info(logger).Log("msg", "Loading configuration file", "filename", filename)

	conf, err := config.LoadFile(filename)
	if err != nil {
		return nil, fmt.Errorf("couldn't load configuration (--config.file=%q): %v", filename, err)
	}

	failed := false
	for _, rl := range rls {
		if err := rl(conf); err != nil {
			level.Error(logger).Log("msg", "Failed to apply configuration", "err", err)
			failed = true
		}
	}
	if failed {
		return nil, fmt.Errorf("one or more errors occurred while applying the new configuration (--config.file=%q)", filename)
	}
	level.Info(logger).Log("msg", "Completed loading of configuration file", "filename", filename)
	return conf, nil
}

func initialize(options *Options) (clickhouse.Conn, error) {

	db, err := connect(options.getPrimary())
	if err != nil {
		return nil, fmt.Errorf("error connecting to primary db: %v", err)
	}

	return db, nil
}

func connect(cfg *namespaceConfig) (clickhouse.Conn, error) {
	if cfg.Encoding != EncodingJSON && cfg.Encoding != EncodingProto {
		return nil, fmt.Errorf("unknown encoding %q, supported: %q, %q", cfg.Encoding, EncodingJSON, EncodingProto)
	}

	return cfg.Connector(cfg)
}

func (r *ClickHouseReader) GetConn() clickhouse.Conn {
	return r.db
}

func (r *ClickHouseReader) LoadChannel(channel *model.ChannelItem) *model.ApiError {

	receiver := &am.Receiver{}
	if err := json.Unmarshal([]byte(channel.Data), receiver); err != nil { // Parse []byte to go struct pointer
		return &model.ApiError{Typ: model.ErrorBadData, Err: err}
	}

	response, err := http.Post(constants.GetAlertManagerApiPrefix()+"v1/receivers", "application/json", bytes.NewBuffer([]byte(channel.Data)))

	if err != nil {
		zap.S().Errorf("Error in getting response of API call to alertmanager/v1/receivers\n", err)
		return &model.ApiError{Typ: model.ErrorInternal, Err: err}
	}
	if response.StatusCode > 299 {
		responseData, _ := ioutil.ReadAll(response.Body)

		err := fmt.Errorf("Error in getting 2xx response in API call to alertmanager/v1/receivers\n Status: %s \n Data: %s", response.Status, string(responseData))
		zap.S().Error(err)

		return &model.ApiError{Typ: model.ErrorInternal, Err: err}
	}

	return nil
}

func (r *ClickHouseReader) GetChannel(id string) (*model.ChannelItem, *model.ApiError) {

	idInt, _ := strconv.Atoi(id)
	channel := model.ChannelItem{}

	query := "SELECT id, created_at, updated_at, name, type, data data FROM notification_channels WHERE id=? "

	stmt, err := r.localDB.Preparex(query)

	zap.S().Info(query, idInt)

	if err != nil {
		zap.S().Debug("Error in preparing sql query for GetChannel : ", err)
		return nil, &model.ApiError{Typ: model.ErrorInternal, Err: err}
	}

	err = stmt.Get(&channel, idInt)

	if err != nil {
		zap.S().Debug(fmt.Sprintf("Error in getting channel with id=%d : ", idInt), err)
		return nil, &model.ApiError{Typ: model.ErrorInternal, Err: err}
	}

	return &channel, nil

}

func (r *ClickHouseReader) DeleteChannel(id string) *model.ApiError {

	idInt, _ := strconv.Atoi(id)

	channelToDelete, apiErrorObj := r.GetChannel(id)

	if apiErrorObj != nil {
		return apiErrorObj
	}

	tx, err := r.localDB.Begin()
	if err != nil {
		return &model.ApiError{Typ: model.ErrorInternal, Err: err}
	}

	{
		stmt, err := tx.Prepare(`DELETE FROM notification_channels WHERE id=$1;`)
		if err != nil {
			zap.S().Errorf("Error in preparing statement for INSERT to notification_channels\n", err)
			tx.Rollback()
			return &model.ApiError{Typ: model.ErrorInternal, Err: err}
		}
		defer stmt.Close()

		if _, err := stmt.Exec(idInt); err != nil {
			zap.S().Errorf("Error in Executing prepared statement for INSERT to notification_channels\n", err)
			tx.Rollback() // return an error too, we may want to wrap them
			return &model.ApiError{Typ: model.ErrorInternal, Err: err}
		}
	}

	apiError := r.alertManager.DeleteRoute(channelToDelete.Name)
	if apiError != nil {
		tx.Rollback()
		return apiError
	}

	err = tx.Commit()
	if err != nil {
		zap.S().Errorf("Error in committing transaction for DELETE command to notification_channels\n", err)
		return &model.ApiError{Typ: model.ErrorInternal, Err: err}
	}

	return nil

}

func (r *ClickHouseReader) GetChannels() (*[]model.ChannelItem, *model.ApiError) {

	channels := []model.ChannelItem{}

	query := fmt.Sprintf("SELECT id, created_at, updated_at, name, type, data data FROM notification_channels")

	err := r.localDB.Select(&channels, query)

	zap.S().Info(query)

	if err != nil {
		zap.S().Debug("Error in processing sql query: ", err)
		return nil, &model.ApiError{Typ: model.ErrorInternal, Err: err}
	}

	return &channels, nil

}

func getChannelType(receiver *am.Receiver) string {

	if receiver.EmailConfigs != nil {
		return "email"
	}
	if receiver.OpsGenieConfigs != nil {
		return "opsgenie"
	}
	if receiver.PagerdutyConfigs != nil {
		return "pagerduty"
	}
	if receiver.PushoverConfigs != nil {
		return "pushover"
	}
	if receiver.SNSConfigs != nil {
		return "sns"
	}
	if receiver.SlackConfigs != nil {
		return "slack"
	}
	if receiver.VictorOpsConfigs != nil {
		return "victorops"
	}
	if receiver.WebhookConfigs != nil {
		return "webhook"
	}
	if receiver.WechatConfigs != nil {
		return "wechat"
	}

	return ""
}

func (r *ClickHouseReader) EditChannel(receiver *am.Receiver, id string) (*am.Receiver, *model.ApiError) {

	idInt, _ := strconv.Atoi(id)

	channel, apiErrObj := r.GetChannel(id)

	if apiErrObj != nil {
		return nil, apiErrObj
	}
	if channel.Name != receiver.Name {
		return nil, &model.ApiError{Typ: model.ErrorBadData, Err: fmt.Errorf("channel name cannot be changed")}
	}

	tx, err := r.localDB.Begin()
	if err != nil {
		return nil, &model.ApiError{Typ: model.ErrorInternal, Err: err}
	}

	channel_type := getChannelType(receiver)
	receiverString, _ := json.Marshal(receiver)

	{
		stmt, err := tx.Prepare(`UPDATE notification_channels SET updated_at=$1, type=$2, data=$3 WHERE id=$4;`)

		if err != nil {
			zap.S().Errorf("Error in preparing statement for UPDATE to notification_channels\n", err)
			tx.Rollback()
			return nil, &model.ApiError{Typ: model.ErrorInternal, Err: err}
		}
		defer stmt.Close()

		if _, err := stmt.Exec(time.Now(), channel_type, string(receiverString), idInt); err != nil {
			zap.S().Errorf("Error in Executing prepared statement for UPDATE to notification_channels\n", err)
			tx.Rollback() // return an error too, we may want to wrap them
			return nil, &model.ApiError{Typ: model.ErrorInternal, Err: err}
		}
	}

	apiError := r.alertManager.EditRoute(receiver)
	if apiError != nil {
		tx.Rollback()
		return nil, apiError
	}

	err = tx.Commit()
	if err != nil {
		zap.S().Errorf("Error in committing transaction for INSERT to notification_channels\n", err)
		return nil, &model.ApiError{Typ: model.ErrorInternal, Err: err}
	}

	return receiver, nil

}

func (r *ClickHouseReader) CreateChannel(receiver *am.Receiver) (*am.Receiver, *model.ApiError) {

	tx, err := r.localDB.Begin()
	if err != nil {
		return nil, &model.ApiError{Typ: model.ErrorInternal, Err: err}
	}

	channel_type := getChannelType(receiver)
	receiverString, _ := json.Marshal(receiver)

	// todo: check if the channel name already exists, raise an error if so

	{
		stmt, err := tx.Prepare(`INSERT INTO notification_channels (created_at, updated_at, name, type, data) VALUES($1,$2,$3,$4,$5);`)
		if err != nil {
			zap.S().Errorf("Error in preparing statement for INSERT to notification_channels\n", err)
			tx.Rollback()
			return nil, &model.ApiError{Typ: model.ErrorInternal, Err: err}
		}
		defer stmt.Close()

		if _, err := stmt.Exec(time.Now(), time.Now(), receiver.Name, channel_type, string(receiverString)); err != nil {
			zap.S().Errorf("Error in Executing prepared statement for INSERT to notification_channels\n", err)
			tx.Rollback() // return an error too, we may want to wrap them
			return nil, &model.ApiError{Typ: model.ErrorInternal, Err: err}
		}
	}

	apiError := r.alertManager.AddRoute(receiver)
	if apiError != nil {
		tx.Rollback()
		return nil, apiError
	}

	err = tx.Commit()
	if err != nil {
		zap.S().Errorf("Error in committing transaction for INSERT to notification_channels\n", err)
		return nil, &model.ApiError{Typ: model.ErrorInternal, Err: err}
	}

	return receiver, nil

}

func (r *ClickHouseReader) GetInstantQueryMetricsResult(ctx context.Context, queryParams *model.InstantQueryMetricsParams) (*promql.Result, *stats.QueryStats, *model.ApiError) {
	qry, err := r.queryEngine.NewInstantQuery(r.remoteStorage, queryParams.Query, queryParams.Time)
	if err != nil {
		return nil, nil, &model.ApiError{Typ: model.ErrorBadData, Err: err}
	}

	res := qry.Exec(ctx)

	// Optional stats field in response if parameter "stats" is not empty.
	var qs *stats.QueryStats
	if queryParams.Stats != "" {
		qs = stats.NewQueryStats(qry.Stats())
	}

	qry.Close()
	return res, qs, nil

}

func (r *ClickHouseReader) GetQueryRangeResult(ctx context.Context, query *model.QueryRangeParams) (*promql.Result, *stats.QueryStats, *model.ApiError) {

	qry, err := r.queryEngine.NewRangeQuery(r.remoteStorage, query.Query, query.Start, query.End, query.Step)

	if err != nil {
		return nil, nil, &model.ApiError{Typ: model.ErrorBadData, Err: err}
	}

	res := qry.Exec(ctx)

	// Optional stats field in response if parameter "stats" is not empty.
	var qs *stats.QueryStats
	if query.Stats != "" {
		qs = stats.NewQueryStats(qry.Stats())
	}

	qry.Close()
	return res, qs, nil
}

func (r *ClickHouseReader) GetServicesList(ctx context.Context) (*[]string, error) {

	services := []string{}
	query := fmt.Sprintf(`SELECT DISTINCT serviceName FROM %s.%s WHERE toDate(timestamp) > now() - INTERVAL 1 DAY`, r.TraceDB, r.indexTable)

	rows, err := r.db.Query(ctx, query)

	zap.S().Info(query)

	if err != nil {
		zap.S().Debug("Error in processing sql query: ", err)
		return nil, fmt.Errorf("Error in processing sql query")
	}

	defer rows.Close()
	for rows.Next() {
		var serviceName string
		if err := rows.Scan(&serviceName); err != nil {
			return &services, err
		}
		services = append(services, serviceName)
	}
	return &services, nil
}

func (r *ClickHouseReader) GetTopLevelOperations(ctx context.Context) (*map[string][]string, *model.ApiError) {

	operations := map[string][]string{}
	query := fmt.Sprintf(`SELECT DISTINCT name, serviceName FROM %s.%s`, r.TraceDB, r.topLevelOperationsTable)

	rows, err := r.db.Query(ctx, query)

	if err != nil {
		zap.S().Error("Error in processing sql query: ", err)
		return nil, &model.ApiError{Typ: model.ErrorExec, Err: fmt.Errorf("Error in processing sql query")}
	}

	defer rows.Close()
	for rows.Next() {
		var name, serviceName string
		if err := rows.Scan(&name, &serviceName); err != nil {
			return nil, &model.ApiError{Typ: model.ErrorInternal, Err: fmt.Errorf("Error in reading data")}
		}
		if _, ok := operations[serviceName]; !ok {
			operations[serviceName] = []string{}
		}
		operations[serviceName] = append(operations[serviceName], name)
	}
	return &operations, nil
}

func (r *ClickHouseReader) GetServices(ctx context.Context, queryParams *model.GetServicesParams) (*[]model.ServiceItem, *model.ApiError) {

	if r.indexTable == "" {
		return nil, &model.ApiError{Typ: model.ErrorExec, Err: ErrNoIndexTable}
	}

	topLevelOps, apiErr := r.GetTopLevelOperations(ctx)
	if apiErr != nil {
		return nil, apiErr
	}

	serviceItems := []model.ServiceItem{}
	var wg sync.WaitGroup
	// limit the number of concurrent queries to not overload the clickhouse server
	sem := make(chan struct{}, 10)
	var mtx sync.RWMutex

	for svc, ops := range *topLevelOps {
		sem <- struct{}{}
		wg.Add(1)
		go func(svc string, ops []string) {
			defer wg.Done()
			defer func() { <-sem }()
			var serviceItem model.ServiceItem
			var numErrors uint64
			query := fmt.Sprintf(
				`SELECT
					quantile(0.99)(durationNano) as p99,
					avg(durationNano) as avgDuration,
					count(*) as numCalls
				FROM %s.%s
				WHERE serviceName = @serviceName AND name In [@names] AND timestamp>= @start AND timestamp<= @end`,
				r.TraceDB, r.indexTable,
			)
			errorQuery := fmt.Sprintf(
				`SELECT
					count(*) as numErrors
				FROM %s.%s
				WHERE serviceName = @serviceName AND name In [@names] AND timestamp>= @start AND timestamp<= @end AND statusCode=2`,
				r.TraceDB, r.indexTable,
			)

			args := []interface{}{}
			args = append(args,
				clickhouse.Named("start", strconv.FormatInt(queryParams.Start.UnixNano(), 10)),
				clickhouse.Named("end", strconv.FormatInt(queryParams.End.UnixNano(), 10)),
				clickhouse.Named("serviceName", svc),
				clickhouse.Named("names", ops),
			)
			// create TagQuery from TagQueryParams
			tags := createTagQueryFromTagQueryParams(queryParams.Tags)
			subQuery, argsSubQuery, errStatus := buildQueryWithTagParams(ctx, tags)
			query += subQuery
			args = append(args, argsSubQuery...)
			if errStatus != nil {
				zap.S().Error("Error in processing sql query: ", errStatus)
				return
			}
			err := r.db.QueryRow(
				ctx,
				query,
				args...,
			).ScanStruct(&serviceItem)

			if serviceItem.NumCalls == 0 {
				return
			}

			if err != nil {
				zap.S().Error("Error in processing sql query: ", err)
				return
			}
			subQuery, argsSubQuery, errStatus = buildQueryWithTagParams(ctx, tags)
			query += subQuery
			args = append(args, argsSubQuery...)
			err = r.db.QueryRow(ctx, errorQuery, args...).Scan(&numErrors)
			if err != nil {
				zap.S().Error("Error in processing sql query: ", err)
				return
			}

			serviceItem.ServiceName = svc
			serviceItem.NumErrors = numErrors
			mtx.Lock()
			serviceItems = append(serviceItems, serviceItem)
			mtx.Unlock()
		}(svc, ops)
	}
	wg.Wait()

	for idx := range serviceItems {
		serviceItems[idx].CallRate = float64(serviceItems[idx].NumCalls) / float64(queryParams.Period)
		serviceItems[idx].ErrorRate = float64(serviceItems[idx].NumErrors) * 100 / float64(serviceItems[idx].NumCalls)
	}
	return &serviceItems, nil
}

func (r *ClickHouseReader) GetServiceOverview(ctx context.Context, queryParams *model.GetServiceOverviewParams) (*[]model.ServiceOverviewItem, *model.ApiError) {

	topLevelOps, apiErr := r.GetTopLevelOperations(ctx)
	if apiErr != nil {
		return nil, apiErr
	}
	ops, ok := (*topLevelOps)[queryParams.ServiceName]
	if !ok {
		return nil, &model.ApiError{Typ: model.ErrorNotFound, Err: fmt.Errorf("Service not found")}
	}

	namedArgs := []interface{}{
		clickhouse.Named("interval", strconv.Itoa(int(queryParams.StepSeconds/60))),
		clickhouse.Named("start", strconv.FormatInt(queryParams.Start.UnixNano(), 10)),
		clickhouse.Named("end", strconv.FormatInt(queryParams.End.UnixNano(), 10)),
		clickhouse.Named("serviceName", queryParams.ServiceName),
		clickhouse.Named("names", ops),
	}

	serviceOverviewItems := []model.ServiceOverviewItem{}

	query := fmt.Sprintf(`
		SELECT
			toStartOfInterval(timestamp, INTERVAL @interval minute) as time,
			quantile(0.99)(durationNano) as p99,
			quantile(0.95)(durationNano) as p95,
			quantile(0.50)(durationNano) as p50,
			count(*) as numCalls
		FROM %s.%s
		WHERE serviceName = @serviceName AND name In [@names] AND timestamp>= @start AND timestamp<= @end`,
		r.TraceDB, r.indexTable,
	)
	args := []interface{}{}
	args = append(args, namedArgs...)

	// create TagQuery from TagQueryParams
	tags := createTagQueryFromTagQueryParams(queryParams.Tags)
	subQuery, argsSubQuery, errStatus := buildQueryWithTagParams(ctx, tags)
	query += subQuery
	args = append(args, argsSubQuery...)
	if errStatus != nil {
		return nil, errStatus
	}
	query += " GROUP BY time ORDER BY time DESC"
	err := r.db.Select(ctx, &serviceOverviewItems, query, args...)

	zap.S().Debug(query)

	if err != nil {
		zap.S().Error("Error in processing sql query: ", err)
		return nil, &model.ApiError{Typ: model.ErrorExec, Err: fmt.Errorf("Error in processing sql query")}
	}

	serviceErrorItems := []model.ServiceErrorItem{}

	query = fmt.Sprintf(`
		SELECT
			toStartOfInterval(timestamp, INTERVAL @interval minute) as time,
			count(*) as numErrors
		FROM %s.%s
		WHERE serviceName = @serviceName AND name In [@names] AND timestamp>= @start AND timestamp<= @end AND statusCode=2`,
		r.TraceDB, r.indexTable,
	)
	args = []interface{}{}
	args = append(args, namedArgs...)
	subQuery, argsSubQuery, errStatus = buildQueryWithTagParams(ctx, tags)
	query += subQuery
	args = append(args, argsSubQuery...)
	if errStatus != nil {
		return nil, errStatus
	}
	query += " GROUP BY time ORDER BY time DESC"
	err = r.db.Select(ctx, &serviceErrorItems, query, args...)

	zap.S().Debug(query)

	if err != nil {
		zap.S().Error("Error in processing sql query: ", err)
		return nil, &model.ApiError{Typ: model.ErrorExec, Err: fmt.Errorf("Error in processing sql query")}
	}

	m := make(map[int64]int)

	for j := range serviceErrorItems {
		m[int64(serviceErrorItems[j].Time.UnixNano())] = int(serviceErrorItems[j].NumErrors)
	}

	for i := range serviceOverviewItems {
		serviceOverviewItems[i].Timestamp = int64(serviceOverviewItems[i].Time.UnixNano())

		if val, ok := m[serviceOverviewItems[i].Timestamp]; ok {
			serviceOverviewItems[i].NumErrors = uint64(val)
		}
		serviceOverviewItems[i].ErrorRate = float64(serviceOverviewItems[i].NumErrors) * 100 / float64(serviceOverviewItems[i].NumCalls)
		serviceOverviewItems[i].CallRate = float64(serviceOverviewItems[i].NumCalls) / float64(queryParams.StepSeconds)
	}

	return &serviceOverviewItems, nil
}

func buildFilterArrayQuery(ctx context.Context, excludeMap map[string]struct{}, params []string, filter string, query *string, args []interface{}) []interface{} {
	for i, e := range params {
		filterKey := filter + String(5)
		if i == 0 && i == len(params)-1 {
			if _, ok := excludeMap[filter]; ok {
				*query += fmt.Sprintf(" AND NOT (%s=@%s)", filter, filterKey)
			} else {
				*query += fmt.Sprintf(" AND (%s=@%s)", filter, filterKey)
			}
		} else if i == 0 && i != len(params)-1 {
			if _, ok := excludeMap[filter]; ok {
				*query += fmt.Sprintf(" AND NOT (%s=@%s", filter, filterKey)
			} else {
				*query += fmt.Sprintf(" AND (%s=@%s", filter, filterKey)
			}
		} else if i != 0 && i == len(params)-1 {
			*query += fmt.Sprintf(" OR %s=@%s)", filter, filterKey)
		} else {
			*query += fmt.Sprintf(" OR %s=@%s", filter, filterKey)
		}
		args = append(args, clickhouse.Named(filterKey, e))
	}
	return args
}

func (r *ClickHouseReader) GetSpanFilters(ctx context.Context, queryParams *model.SpanFilterParams) (*model.SpanFiltersResponse, *model.ApiError) {

	var query string
	excludeMap := make(map[string]struct{})
	for _, e := range queryParams.Exclude {
		if e == constants.OperationRequest {
			excludeMap[constants.OperationDB] = struct{}{}
			continue
		}
		excludeMap[e] = struct{}{}
	}

	args := []interface{}{clickhouse.Named("timestampL", strconv.FormatInt(queryParams.Start.UnixNano(), 10)), clickhouse.Named("timestampU", strconv.FormatInt(queryParams.End.UnixNano(), 10))}
	if len(queryParams.TraceID) > 0 {
		args = buildFilterArrayQuery(ctx, excludeMap, queryParams.TraceID, constants.TraceID, &query, args)
	}
	if len(queryParams.ServiceName) > 0 {
		args = buildFilterArrayQuery(ctx, excludeMap, queryParams.ServiceName, constants.ServiceName, &query, args)
	}
	if len(queryParams.HttpRoute) > 0 {
		args = buildFilterArrayQuery(ctx, excludeMap, queryParams.HttpRoute, constants.HttpRoute, &query, args)
	}
	if len(queryParams.HttpCode) > 0 {
		args = buildFilterArrayQuery(ctx, excludeMap, queryParams.HttpCode, constants.HttpCode, &query, args)
	}
	if len(queryParams.HttpHost) > 0 {
		args = buildFilterArrayQuery(ctx, excludeMap, queryParams.HttpHost, constants.HttpHost, &query, args)
	}
	if len(queryParams.HttpMethod) > 0 {
		args = buildFilterArrayQuery(ctx, excludeMap, queryParams.HttpMethod, constants.HttpMethod, &query, args)
	}
	if len(queryParams.HttpUrl) > 0 {
		args = buildFilterArrayQuery(ctx, excludeMap, queryParams.HttpUrl, constants.HttpUrl, &query, args)
	}
	if len(queryParams.Component) > 0 {
		args = buildFilterArrayQuery(ctx, excludeMap, queryParams.Component, constants.Component, &query, args)
	}
	if len(queryParams.Operation) > 0 {
		args = buildFilterArrayQuery(ctx, excludeMap, queryParams.Operation, constants.OperationDB, &query, args)
	}
	if len(queryParams.RPCMethod) > 0 {
		args = buildFilterArrayQuery(ctx, excludeMap, queryParams.RPCMethod, constants.RPCMethod, &query, args)
	}
	if len(queryParams.ResponseStatusCode) > 0 {
		args = buildFilterArrayQuery(ctx, excludeMap, queryParams.ResponseStatusCode, constants.ResponseStatusCode, &query, args)
	}

	if len(queryParams.MinDuration) != 0 {
		query = query + " AND durationNano >= @durationNanoMin"
		args = append(args, clickhouse.Named("durationNanoMin", queryParams.MinDuration))
	}
	if len(queryParams.MaxDuration) != 0 {
		query = query + " AND durationNano <= @durationNanoMax"
		args = append(args, clickhouse.Named("durationNanoMax", queryParams.MaxDuration))
	}

	if len(queryParams.SpanKind) != 0 {
		query = query + " AND kind = @kind"
		args = append(args, clickhouse.Named("kind", queryParams.SpanKind))
	}

	query = getStatusFilters(query, queryParams.Status, excludeMap)

	traceFilterReponse := model.SpanFiltersResponse{
		Status:             map[string]uint64{},
		Duration:           map[string]uint64{},
		ServiceName:        map[string]uint64{},
		Operation:          map[string]uint64{},
		ResponseStatusCode: map[string]uint64{},
		RPCMethod:          map[string]uint64{},
		HttpCode:           map[string]uint64{},
		HttpMethod:         map[string]uint64{},
		HttpUrl:            map[string]uint64{},
		HttpRoute:          map[string]uint64{},
		HttpHost:           map[string]uint64{},
		Component:          map[string]uint64{},
	}

	for _, e := range queryParams.GetFilters {
		switch e {
		case constants.TraceID:
			continue
		case constants.ServiceName:
			finalQuery := fmt.Sprintf("SELECT serviceName, count() as count FROM %s.%s WHERE timestamp >= @timestampL AND timestamp <= @timestampU", r.TraceDB, r.indexTable)
			finalQuery += query
			finalQuery += " GROUP BY serviceName"
			var dBResponse []model.DBResponseServiceName
			err := r.db.Select(ctx, &dBResponse, finalQuery, args...)
			zap.S().Info(finalQuery)

			if err != nil {
				zap.S().Debug("Error in processing sql query: ", err)
				return nil, &model.ApiError{Typ: model.ErrorExec, Err: fmt.Errorf("Error in processing sql query: %s", err)}
			}
			for _, service := range dBResponse {
				if service.ServiceName != "" {
					traceFilterReponse.ServiceName[service.ServiceName] = service.Count
				}
			}
		case constants.HttpCode:
			finalQuery := fmt.Sprintf("SELECT httpCode, count() as count FROM %s.%s WHERE timestamp >= @timestampL AND timestamp <= @timestampU", r.TraceDB, r.indexTable)
			finalQuery += query
			finalQuery += " GROUP BY httpCode"
			var dBResponse []model.DBResponseHttpCode
			err := r.db.Select(ctx, &dBResponse, finalQuery, args...)
			zap.S().Info(finalQuery)

			if err != nil {
				zap.S().Debug("Error in processing sql query: ", err)
				return nil, &model.ApiError{Typ: model.ErrorExec, Err: fmt.Errorf("Error in processing sql query: %s", err)}
			}
			for _, service := range dBResponse {
				if service.HttpCode != "" {
					traceFilterReponse.HttpCode[service.HttpCode] = service.Count
				}
			}
		case constants.HttpRoute:
			finalQuery := fmt.Sprintf("SELECT httpRoute, count() as count FROM %s.%s WHERE timestamp >= @timestampL AND timestamp <= @timestampU", r.TraceDB, r.indexTable)
			finalQuery += query
			finalQuery += " GROUP BY httpRoute"
			var dBResponse []model.DBResponseHttpRoute
			err := r.db.Select(ctx, &dBResponse, finalQuery, args...)
			zap.S().Info(finalQuery)

			if err != nil {
				zap.S().Debug("Error in processing sql query: ", err)
				return nil, &model.ApiError{Typ: model.ErrorExec, Err: fmt.Errorf("Error in processing sql query: %s", err)}
			}
			for _, service := range dBResponse {
				if service.HttpRoute != "" {
					traceFilterReponse.HttpRoute[service.HttpRoute] = service.Count
				}
			}
		case constants.HttpUrl:
			finalQuery := fmt.Sprintf("SELECT httpUrl, count() as count FROM %s.%s WHERE timestamp >= @timestampL AND timestamp <= @timestampU", r.TraceDB, r.indexTable)
			finalQuery += query
			finalQuery += " GROUP BY httpUrl"
			var dBResponse []model.DBResponseHttpUrl
			err := r.db.Select(ctx, &dBResponse, finalQuery, args...)
			zap.S().Info(finalQuery)

			if err != nil {
				zap.S().Debug("Error in processing sql query: ", err)
				return nil, &model.ApiError{Typ: model.ErrorExec, Err: fmt.Errorf("Error in processing sql query: %s", err)}
			}
			for _, service := range dBResponse {
				if service.HttpUrl != "" {
					traceFilterReponse.HttpUrl[service.HttpUrl] = service.Count
				}
			}
		case constants.HttpMethod:
			finalQuery := fmt.Sprintf("SELECT httpMethod, count() as count FROM %s.%s WHERE timestamp >= @timestampL AND timestamp <= @timestampU", r.TraceDB, r.indexTable)
			finalQuery += query
			finalQuery += " GROUP BY httpMethod"
			var dBResponse []model.DBResponseHttpMethod
			err := r.db.Select(ctx, &dBResponse, finalQuery, args...)
			zap.S().Info(finalQuery)

			if err != nil {
				zap.S().Debug("Error in processing sql query: ", err)
				return nil, &model.ApiError{Typ: model.ErrorExec, Err: fmt.Errorf("Error in processing sql query: %s", err)}
			}
			for _, service := range dBResponse {
				if service.HttpMethod != "" {
					traceFilterReponse.HttpMethod[service.HttpMethod] = service.Count
				}
			}
		case constants.HttpHost:
			finalQuery := fmt.Sprintf("SELECT httpHost, count() as count FROM %s.%s WHERE timestamp >= @timestampL AND timestamp <= @timestampU", r.TraceDB, r.indexTable)
			finalQuery += query
			finalQuery += " GROUP BY httpHost"
			var dBResponse []model.DBResponseHttpHost
			err := r.db.Select(ctx, &dBResponse, finalQuery, args...)
			zap.S().Info(finalQuery)

			if err != nil {
				zap.S().Debug("Error in processing sql query: ", err)
				return nil, &model.ApiError{Typ: model.ErrorExec, Err: fmt.Errorf("Error in processing sql query: %s", err)}
			}
			for _, service := range dBResponse {
				if service.HttpHost != "" {
					traceFilterReponse.HttpHost[service.HttpHost] = service.Count
				}
			}
		case constants.OperationRequest:
			finalQuery := fmt.Sprintf("SELECT name, count() as count FROM %s.%s WHERE timestamp >= @timestampL AND timestamp <= @timestampU", r.TraceDB, r.indexTable)
			finalQuery += query
			finalQuery += " GROUP BY name"
			var dBResponse []model.DBResponseOperation
			err := r.db.Select(ctx, &dBResponse, finalQuery, args...)
			zap.S().Info(finalQuery)

			if err != nil {
				zap.S().Debug("Error in processing sql query: ", err)
				return nil, &model.ApiError{Typ: model.ErrorExec, Err: fmt.Errorf("Error in processing sql query: %s", err)}
			}
			for _, service := range dBResponse {
				if service.Operation != "" {
					traceFilterReponse.Operation[service.Operation] = service.Count
				}
			}
		case constants.Component:
			finalQuery := fmt.Sprintf("SELECT component, count() as count FROM %s.%s WHERE timestamp >= @timestampL AND timestamp <= @timestampU", r.TraceDB, r.indexTable)
			finalQuery += query
			finalQuery += " GROUP BY component"
			var dBResponse []model.DBResponseComponent
			err := r.db.Select(ctx, &dBResponse, finalQuery, args...)
			zap.S().Info(finalQuery)

			if err != nil {
				zap.S().Debug("Error in processing sql query: ", err)
				return nil, &model.ApiError{Typ: model.ErrorExec, Err: fmt.Errorf("Error in processing sql query: %s", err)}
			}
			for _, service := range dBResponse {
				if service.Component != "" {
					traceFilterReponse.Component[service.Component] = service.Count
				}
			}
		case constants.Status:
			finalQuery := fmt.Sprintf("SELECT COUNT(*) as numTotal FROM %s.%s WHERE timestamp >= @timestampL AND timestamp <= @timestampU AND hasError = true", r.TraceDB, r.indexTable)
			finalQuery += query
			var dBResponse []model.DBResponseTotal
			err := r.db.Select(ctx, &dBResponse, finalQuery, args...)
			zap.S().Info(finalQuery)

			if err != nil {
				zap.S().Debug("Error in processing sql query: ", err)
				return nil, &model.ApiError{Typ: model.ErrorExec, Err: fmt.Errorf("Error in processing sql query: %s", err)}
			}

			finalQuery2 := fmt.Sprintf("SELECT COUNT(*) as numTotal FROM %s.%s WHERE timestamp >= @timestampL AND timestamp <= @timestampU AND hasError = false", r.TraceDB, r.indexTable)
			finalQuery2 += query
			var dBResponse2 []model.DBResponseTotal
			err = r.db.Select(ctx, &dBResponse2, finalQuery2, args...)
			zap.S().Info(finalQuery2)

			if err != nil {
				zap.S().Debug("Error in processing sql query: ", err)
				return nil, &model.ApiError{Typ: model.ErrorExec, Err: fmt.Errorf("Error in processing sql query: %s", err)}
			}
			if len(dBResponse) > 0 && len(dBResponse2) > 0 {
				traceFilterReponse.Status = map[string]uint64{"ok": dBResponse2[0].NumTotal, "error": dBResponse[0].NumTotal}
			} else if len(dBResponse) > 0 {
				traceFilterReponse.Status = map[string]uint64{"ok": 0, "error": dBResponse[0].NumTotal}
			} else if len(dBResponse2) > 0 {
				traceFilterReponse.Status = map[string]uint64{"ok": dBResponse2[0].NumTotal, "error": 0}
			} else {
				traceFilterReponse.Status = map[string]uint64{"ok": 0, "error": 0}
			}
		case constants.Duration:
			err := r.featureFlags.CheckFeature(constants.DurationSort)
			durationSortEnabled := err == nil
			finalQuery := ""
			if !durationSortEnabled {
				// if duration sort is not enabled, we need to get the min and max duration from the index table
				finalQuery = fmt.Sprintf("SELECT min(durationNano) as min, max(durationNano) as max FROM %s.%s WHERE timestamp >= @timestampL AND timestamp <= @timestampU", r.TraceDB, r.indexTable)
				finalQuery += query
				var dBResponse []model.DBResponseMinMax
				err = r.db.Select(ctx, &dBResponse, finalQuery, args...)
				zap.S().Info(finalQuery)
				if err != nil {
					zap.S().Debug("Error in processing sql query: ", err)
					return nil, &model.ApiError{Typ: model.ErrorExec, Err: fmt.Errorf("Error in processing sql query: %s", err)}
				}
				if len(dBResponse) > 0 {
					traceFilterReponse.Duration = map[string]uint64{"minDuration": dBResponse[0].Min, "maxDuration": dBResponse[0].Max}
				}
			} else {
				// when duration sort is enabled, we need to get the min and max duration from the duration table
				finalQuery = fmt.Sprintf("SELECT durationNano as numTotal FROM %s.%s WHERE timestamp >= @timestampL AND timestamp <= @timestampU", r.TraceDB, r.durationTable)
				finalQuery += query
				finalQuery += " ORDER BY durationNano LIMIT 1"
				var dBResponse []model.DBResponseTotal
				err = r.db.Select(ctx, &dBResponse, finalQuery, args...)
				zap.S().Info(finalQuery)

				if err != nil {
					zap.S().Debug("Error in processing sql query: ", err)
					return nil, &model.ApiError{Typ: model.ErrorExec, Err: fmt.Errorf("Error in processing sql query: %s", err)}
				}

				finalQuery = fmt.Sprintf("SELECT durationNano as numTotal FROM %s.%s WHERE timestamp >= @timestampL AND timestamp <= @timestampU", r.TraceDB, r.durationTable)
				finalQuery += query
				finalQuery += " ORDER BY durationNano DESC LIMIT 1"
				var dBResponse2 []model.DBResponseTotal
				err = r.db.Select(ctx, &dBResponse2, finalQuery, args...)
				zap.S().Info(finalQuery)

				if err != nil {
					zap.S().Debug("Error in processing sql query: ", err)
					return nil, &model.ApiError{Typ: model.ErrorExec, Err: fmt.Errorf("Error in processing sql query: %s", err)}
				}
				if len(dBResponse) > 0 {
					traceFilterReponse.Duration["minDuration"] = dBResponse[0].NumTotal
				}
				if len(dBResponse2) > 0 {
					traceFilterReponse.Duration["maxDuration"] = dBResponse2[0].NumTotal
				}
			}
		case constants.RPCMethod:
			finalQuery := fmt.Sprintf("SELECT rpcMethod, count() as count FROM %s.%s WHERE timestamp >= @timestampL AND timestamp <= @timestampU", r.TraceDB, r.indexTable)
			finalQuery += query
			finalQuery += " GROUP BY rpcMethod"
			var dBResponse []model.DBResponseRPCMethod
			err := r.db.Select(ctx, &dBResponse, finalQuery, args...)
			zap.S().Info(finalQuery)

			if err != nil {
				zap.S().Debug("Error in processing sql query: ", err)
				return nil, &model.ApiError{Typ: model.ErrorExec, Err: fmt.Errorf("error in processing sql query: %s", err)}
			}
			for _, service := range dBResponse {
				if service.RPCMethod != "" {
					traceFilterReponse.RPCMethod[service.RPCMethod] = service.Count
				}
			}

		case constants.ResponseStatusCode:
			finalQuery := fmt.Sprintf("SELECT responseStatusCode, count() as count FROM %s.%s WHERE timestamp >= @timestampL AND timestamp <= @timestampU", r.TraceDB, r.indexTable)
			finalQuery += query
			finalQuery += " GROUP BY responseStatusCode"
			var dBResponse []model.DBResponseStatusCodeMethod
			err := r.db.Select(ctx, &dBResponse, finalQuery, args...)
			zap.S().Info(finalQuery)

			if err != nil {
				zap.S().Debug("Error in processing sql query: ", err)
				return nil, &model.ApiError{Typ: model.ErrorExec, Err: fmt.Errorf("error in processing sql query: %s", err)}
			}
			for _, service := range dBResponse {
				if service.ResponseStatusCode != "" {
					traceFilterReponse.ResponseStatusCode[service.ResponseStatusCode] = service.Count
				}
			}

		default:
			return nil, &model.ApiError{Typ: model.ErrorBadData, Err: fmt.Errorf("filter type: %s not supported", e)}
		}
	}

	return &traceFilterReponse, nil
}

func getStatusFilters(query string, statusParams []string, excludeMap map[string]struct{}) string {

	// status can only be two and if both are selected than they are equivalent to none selected
	if _, ok := excludeMap["status"]; ok {
		if len(statusParams) == 1 {
			if statusParams[0] == "error" {
				query += " AND hasError = false"
			} else if statusParams[0] == "ok" {
				query += " AND hasError = true"
			}
		}
	} else if len(statusParams) == 1 {
		if statusParams[0] == "error" {
			query += " AND hasError = true"
		} else if statusParams[0] == "ok" {
			query += " AND hasError = false"
		}
	}
	return query
}

func (r *ClickHouseReader) GetFilteredSpans(ctx context.Context, queryParams *model.GetFilteredSpansParams) (*model.GetFilterSpansResponse, *model.ApiError) {

	queryTable := fmt.Sprintf("%s.%s", r.TraceDB, r.indexTable)

	excludeMap := make(map[string]struct{})
	for _, e := range queryParams.Exclude {
		if e == constants.OperationRequest {
			excludeMap[constants.OperationDB] = struct{}{}
			continue
		}
		excludeMap[e] = struct{}{}
	}

	var query string
	args := []interface{}{clickhouse.Named("timestampL", strconv.FormatInt(queryParams.Start.UnixNano(), 10)), clickhouse.Named("timestampU", strconv.FormatInt(queryParams.End.UnixNano(), 10))}
	if len(queryParams.TraceID) > 0 {
		args = buildFilterArrayQuery(ctx, excludeMap, queryParams.TraceID, constants.TraceID, &query, args)
	}
	if len(queryParams.ServiceName) > 0 {
		args = buildFilterArrayQuery(ctx, excludeMap, queryParams.ServiceName, constants.ServiceName, &query, args)
	}
	if len(queryParams.HttpRoute) > 0 {
		args = buildFilterArrayQuery(ctx, excludeMap, queryParams.HttpRoute, constants.HttpRoute, &query, args)
	}
	if len(queryParams.HttpCode) > 0 {
		args = buildFilterArrayQuery(ctx, excludeMap, queryParams.HttpCode, constants.HttpCode, &query, args)
	}
	if len(queryParams.HttpHost) > 0 {
		args = buildFilterArrayQuery(ctx, excludeMap, queryParams.HttpHost, constants.HttpHost, &query, args)
	}
	if len(queryParams.HttpMethod) > 0 {
		args = buildFilterArrayQuery(ctx, excludeMap, queryParams.HttpMethod, constants.HttpMethod, &query, args)
	}
	if len(queryParams.HttpUrl) > 0 {
		args = buildFilterArrayQuery(ctx, excludeMap, queryParams.HttpUrl, constants.HttpUrl, &query, args)
	}
	if len(queryParams.Component) > 0 {
		args = buildFilterArrayQuery(ctx, excludeMap, queryParams.Component, constants.Component, &query, args)
	}
	if len(queryParams.Operation) > 0 {
		args = buildFilterArrayQuery(ctx, excludeMap, queryParams.Operation, constants.OperationDB, &query, args)
	}
	if len(queryParams.RPCMethod) > 0 {
		args = buildFilterArrayQuery(ctx, excludeMap, queryParams.RPCMethod, constants.RPCMethod, &query, args)
	}

	if len(queryParams.ResponseStatusCode) > 0 {
		args = buildFilterArrayQuery(ctx, excludeMap, queryParams.ResponseStatusCode, constants.ResponseStatusCode, &query, args)
	}

	if len(queryParams.MinDuration) != 0 {
		query = query + " AND durationNano >= @durationNanoMin"
		args = append(args, clickhouse.Named("durationNanoMin", queryParams.MinDuration))
	}
	if len(queryParams.MaxDuration) != 0 {
		query = query + " AND durationNano <= @durationNanoMax"
		args = append(args, clickhouse.Named("durationNanoMax", queryParams.MaxDuration))
	}
	query = getStatusFilters(query, queryParams.Status, excludeMap)

	if len(queryParams.SpanKind) != 0 {
		query = query + " AND kind = @kind"
		args = append(args, clickhouse.Named("kind", queryParams.SpanKind))
	}

	// create TagQuery from TagQueryParams
	tags := createTagQueryFromTagQueryParams(queryParams.Tags)
	subQuery, argsSubQuery, errStatus := buildQueryWithTagParams(ctx, tags)
	query += subQuery
	args = append(args, argsSubQuery...)
	if errStatus != nil {
		return nil, errStatus
	}

	if len(queryParams.OrderParam) != 0 {
		if queryParams.OrderParam == constants.Duration {
			queryTable = fmt.Sprintf("%s.%s", r.TraceDB, r.durationTable)
			if queryParams.Order == constants.Descending {
				query = query + " ORDER BY durationNano DESC"
			}
			if queryParams.Order == constants.Ascending {
				query = query + " ORDER BY durationNano ASC"
			}
		} else if queryParams.OrderParam == constants.Timestamp {
			projectionOptQuery := "SET allow_experimental_projection_optimization = 1"
			err := r.db.Exec(ctx, projectionOptQuery)

			zap.S().Info(projectionOptQuery)

			if err != nil {
				zap.S().Debug("Error in processing sql query: ", err)
				return nil, &model.ApiError{Typ: model.ErrorExec, Err: fmt.Errorf("Error in processing sql query")}
			}
			if queryParams.Order == constants.Descending {
				query = query + " ORDER BY timestamp DESC"
			}
			if queryParams.Order == constants.Ascending {
				query = query + " ORDER BY timestamp ASC"
			}
		}
	}
	if queryParams.Limit > 0 {
		query = query + " LIMIT @limit"
		args = append(args, clickhouse.Named("limit", queryParams.Limit))
	}

	if queryParams.Offset > 0 {
		query = query + " OFFSET @offset"
		args = append(args, clickhouse.Named("offset", queryParams.Offset))
	}

	var getFilterSpansResponseItems []model.GetFilterSpansResponseItem

	baseQuery := fmt.Sprintf("SELECT timestamp, spanID, traceID, serviceName, name, durationNano, httpMethod, rpcMethod, responseStatusCode FROM %s WHERE timestamp >= @timestampL AND timestamp <= @timestampU", queryTable)
	baseQuery += query
	err := r.db.Select(ctx, &getFilterSpansResponseItems, baseQuery, args...)
	// Fill status and method
	for i, e := range getFilterSpansResponseItems {
		if e.RPCMethod != "" {
			getFilterSpansResponseItems[i].Method = e.RPCMethod
		} else {
			getFilterSpansResponseItems[i].Method = e.HttpMethod
		}
	}

	zap.S().Info(baseQuery)

	if err != nil {
		zap.S().Debug("Error in processing sql query: ", err)
		return nil, &model.ApiError{Typ: model.ErrorExec, Err: fmt.Errorf("Error in processing sql query")}
	}

	getFilterSpansResponse := model.GetFilterSpansResponse{
		Spans:      getFilterSpansResponseItems,
		TotalSpans: 1000,
	}

	return &getFilterSpansResponse, nil
}

func createTagQueryFromTagQueryParams(queryParams []model.TagQueryParam) []model.TagQuery {
	tags := []model.TagQuery{}
	for _, tag := range queryParams {
		if len(tag.StringValues) > 0 {
			tags = append(tags, model.NewTagQueryString(tag.Key, tag.StringValues, tag.Operator))
		}
		if len(tag.NumberValues) > 0 {
			tags = append(tags, model.NewTagQueryNumber(tag.Key, tag.NumberValues, tag.Operator))
		}
		if len(tag.BoolValues) > 0 {
			tags = append(tags, model.NewTagQueryBool(tag.Key, tag.BoolValues, tag.Operator))
		}
	}
	return tags
}

func StringWithCharset(length int, charset string) string {
	b := make([]byte, length)
	for i := range b {
		b[i] = charset[seededRand.Intn(len(charset))]
	}
	return string(b)
}

func String(length int) string {
	return StringWithCharset(length, charset)
}

func buildQueryWithTagParams(ctx context.Context, tags []model.TagQuery) (string, []interface{}, *model.ApiError) {
	query := ""
	var args []interface{}
	for _, item := range tags {
		var subQuery string
		var argsSubQuery []interface{}
		tagMapType := ""
		switch item.(type) {
		case model.TagQueryString:
			tagMapType = constants.StringTagMapCol
		case model.TagQueryNumber:
			tagMapType = constants.NumberTagMapCol
		case model.TagQueryBool:
			tagMapType = constants.BoolTagMapCol
		default:
			// type not supported error
			return "", nil, &model.ApiError{Typ: model.ErrorBadData, Err: fmt.Errorf("type not supported")}
		}
		switch item.GetOperator() {
		case model.EqualOperator:
			subQuery, argsSubQuery = addArithmeticOperator(item, tagMapType, "=")
		case model.NotEqualOperator:
			subQuery, argsSubQuery = addArithmeticOperator(item, tagMapType, "!=")
		case model.LessThanOperator:
			subQuery, argsSubQuery = addArithmeticOperator(item, tagMapType, "<")
		case model.GreaterThanOperator:
			subQuery, argsSubQuery = addArithmeticOperator(item, tagMapType, ">")
		case model.InOperator:
			subQuery, argsSubQuery = addInOperator(item, tagMapType, false)
		case model.NotInOperator:
			subQuery, argsSubQuery = addInOperator(item, tagMapType, true)
		case model.LessThanEqualOperator:
			subQuery, argsSubQuery = addArithmeticOperator(item, tagMapType, "<=")
		case model.GreaterThanEqualOperator:
			subQuery, argsSubQuery = addArithmeticOperator(item, tagMapType, ">=")
		case model.ContainsOperator:
			subQuery, argsSubQuery = addContainsOperator(item, tagMapType, false)
		case model.NotContainsOperator:
			subQuery, argsSubQuery = addContainsOperator(item, tagMapType, true)
		case model.StartsWithOperator:
			subQuery, argsSubQuery = addStartsWithOperator(item, tagMapType, false)
		case model.NotStartsWithOperator:
			subQuery, argsSubQuery = addStartsWithOperator(item, tagMapType, true)
		case model.ExistsOperator:
			subQuery, argsSubQuery = addExistsOperator(item, tagMapType, false)
		case model.NotExistsOperator:
			subQuery, argsSubQuery = addExistsOperator(item, tagMapType, true)
		default:
			return "", nil, &model.ApiError{Typ: model.ErrorExec, Err: fmt.Errorf("Tag Operator %s not supported", item.GetOperator())}
		}
		query += subQuery
		args = append(args, argsSubQuery...)
	}
	return query, args, nil
}

func addInOperator(item model.TagQuery, tagMapType string, not bool) (string, []interface{}) {
	values := item.GetValues()
	args := []interface{}{}
	notStr := ""
	if not {
		notStr = "NOT"
	}
	tagValuePair := []string{}
	for _, value := range values {
		tagKey := "inTagKey" + String(5)
		tagValue := "inTagValue" + String(5)
		tagValuePair = append(tagValuePair, fmt.Sprintf("%s[@%s] = @%s", tagMapType, tagKey, tagValue))
		args = append(args, clickhouse.Named(tagKey, item.GetKey()))
		args = append(args, clickhouse.Named(tagValue, value))
	}
	return fmt.Sprintf(" AND %s (%s)", notStr, strings.Join(tagValuePair, " OR ")), args
}

func addContainsOperator(item model.TagQuery, tagMapType string, not bool) (string, []interface{}) {
	values := item.GetValues()
	args := []interface{}{}
	notStr := ""
	if not {
		notStr = "NOT"
	}
	tagValuePair := []string{}
	for _, value := range values {
		tagKey := "containsTagKey" + String(5)
		tagValue := "containsTagValue" + String(5)
		tagValuePair = append(tagValuePair, fmt.Sprintf("%s[@%s] ILIKE @%s", tagMapType, tagKey, tagValue))
		args = append(args, clickhouse.Named(tagKey, item.GetKey()))
		args = append(args, clickhouse.Named(tagValue, "%"+fmt.Sprintf("%v", value)+"%"))
	}
	return fmt.Sprintf(" AND %s (%s)", notStr, strings.Join(tagValuePair, " OR ")), args
}

func addStartsWithOperator(item model.TagQuery, tagMapType string, not bool) (string, []interface{}) {
	values := item.GetValues()
	args := []interface{}{}
	notStr := ""
	if not {
		notStr = "NOT"
	}
	tagValuePair := []string{}
	for _, value := range values {
		tagKey := "startsWithTagKey" + String(5)
		tagValue := "startsWithTagValue" + String(5)
		tagValuePair = append(tagValuePair, fmt.Sprintf("%s[@%s] ILIKE @%s", tagMapType, tagKey, tagValue))
		args = append(args, clickhouse.Named(tagKey, item.GetKey()))
		args = append(args, clickhouse.Named(tagValue, "%"+fmt.Sprintf("%v", value)+"%"))
	}
	return fmt.Sprintf(" AND %s (%s)", notStr, strings.Join(tagValuePair, " OR ")), args
}

func addArithmeticOperator(item model.TagQuery, tagMapType string, operator string) (string, []interface{}) {
	values := item.GetValues()
	args := []interface{}{}
	tagValuePair := []string{}
	for _, value := range values {
		tagKey := "arithmeticTagKey" + String(5)
		tagValue := "arithmeticTagValue" + String(5)
		tagValuePair = append(tagValuePair, fmt.Sprintf("%s[@%s] %s @%s", tagMapType, tagKey, operator, tagValue))
		args = append(args, clickhouse.Named(tagKey, item.GetKey()))
		args = append(args, clickhouse.Named(tagValue, value))
	}
	return fmt.Sprintf(" AND (%s)", strings.Join(tagValuePair, " OR ")), args
}

func addExistsOperator(item model.TagQuery, tagMapType string, not bool) (string, []interface{}) {
	values := item.GetValues()
	notStr := ""
	if not {
		notStr = "NOT"
	}
	args := []interface{}{}
	tagOperatorPair := []string{}
	for range values {
		tagKey := "existsTagKey" + String(5)
		tagOperatorPair = append(tagOperatorPair, fmt.Sprintf("mapContains(%s, @%s)", tagMapType, tagKey))
		args = append(args, clickhouse.Named(tagKey, item.GetKey()))
	}
	return fmt.Sprintf(" AND %s (%s)", notStr, strings.Join(tagOperatorPair, " OR ")), args
}

func (r *ClickHouseReader) GetTagFilters(ctx context.Context, queryParams *model.TagFilterParams) (*model.TagFilters, *model.ApiError) {

	excludeMap := make(map[string]struct{})
	for _, e := range queryParams.Exclude {
		if e == constants.OperationRequest {
			excludeMap[constants.OperationDB] = struct{}{}
			continue
		}
		excludeMap[e] = struct{}{}
	}

	var query string
	args := []interface{}{clickhouse.Named("timestampL", strconv.FormatInt(queryParams.Start.UnixNano(), 10)), clickhouse.Named("timestampU", strconv.FormatInt(queryParams.End.UnixNano(), 10))}
	if len(queryParams.TraceID) > 0 {
		args = buildFilterArrayQuery(ctx, excludeMap, queryParams.TraceID, constants.TraceID, &query, args)
	}
	if len(queryParams.ServiceName) > 0 {
		args = buildFilterArrayQuery(ctx, excludeMap, queryParams.ServiceName, constants.ServiceName, &query, args)
	}
	if len(queryParams.HttpRoute) > 0 {
		args = buildFilterArrayQuery(ctx, excludeMap, queryParams.HttpRoute, constants.HttpRoute, &query, args)
	}
	if len(queryParams.HttpCode) > 0 {
		args = buildFilterArrayQuery(ctx, excludeMap, queryParams.HttpCode, constants.HttpCode, &query, args)
	}
	if len(queryParams.HttpHost) > 0 {
		args = buildFilterArrayQuery(ctx, excludeMap, queryParams.HttpHost, constants.HttpHost, &query, args)
	}
	if len(queryParams.HttpMethod) > 0 {
		args = buildFilterArrayQuery(ctx, excludeMap, queryParams.HttpMethod, constants.HttpMethod, &query, args)
	}
	if len(queryParams.HttpUrl) > 0 {
		args = buildFilterArrayQuery(ctx, excludeMap, queryParams.HttpUrl, constants.HttpUrl, &query, args)
	}
	if len(queryParams.Component) > 0 {
		args = buildFilterArrayQuery(ctx, excludeMap, queryParams.Component, constants.Component, &query, args)
	}
	if len(queryParams.Operation) > 0 {
		args = buildFilterArrayQuery(ctx, excludeMap, queryParams.Operation, constants.OperationDB, &query, args)
	}
	if len(queryParams.RPCMethod) > 0 {
		args = buildFilterArrayQuery(ctx, excludeMap, queryParams.RPCMethod, constants.RPCMethod, &query, args)
	}
	if len(queryParams.ResponseStatusCode) > 0 {
		args = buildFilterArrayQuery(ctx, excludeMap, queryParams.ResponseStatusCode, constants.ResponseStatusCode, &query, args)
	}
	if len(queryParams.MinDuration) != 0 {
		query = query + " AND durationNano >= @durationNanoMin"
		args = append(args, clickhouse.Named("durationNanoMin", queryParams.MinDuration))
	}
	if len(queryParams.MaxDuration) != 0 {
		query = query + " AND durationNano <= @durationNanoMax"
		args = append(args, clickhouse.Named("durationNanoMax", queryParams.MaxDuration))
	}
	if len(queryParams.SpanKind) != 0 {
		query = query + " AND kind = @kind"
		args = append(args, clickhouse.Named("kind", queryParams.SpanKind))
	}

	query = getStatusFilters(query, queryParams.Status, excludeMap)

	tagFilters := []model.TagFilters{}

	// Alternative finalQuery := fmt.Sprintf(`SELECT DISTINCT arrayJoin(tagMap.keys) as tagKeys FROM %s.%s WHERE timestamp >= @timestampL AND timestamp <= @timestampU`, r.TraceDB, r.indexTable)
	finalQuery := fmt.Sprintf(`SELECT groupUniqArrayArray(mapKeys(stringTagMap)) as stringTagKeys, groupUniqArrayArray(mapKeys(numberTagMap)) as numberTagKeys, groupUniqArrayArray(mapKeys(boolTagMap)) as boolTagKeys FROM %s.%s WHERE timestamp >= @timestampL AND timestamp <= @timestampU`, r.TraceDB, r.indexTable)
	finalQuery += query
	err := r.db.Select(ctx, &tagFilters, finalQuery, args...)

	zap.S().Info(query)

	if err != nil {
		zap.S().Debug("Error in processing sql query: ", err)
		return nil, &model.ApiError{Typ: model.ErrorExec, Err: fmt.Errorf("Error in processing sql query")}
	}
	tagFiltersResult := model.TagFilters{
		StringTagKeys: make([]string, 0),
		NumberTagKeys: make([]string, 0),
		BoolTagKeys:   make([]string, 0),
	}
	if len(tagFilters) != 0 {
		tagFiltersResult.StringTagKeys = excludeTags(ctx, tagFilters[0].StringTagKeys)
		tagFiltersResult.NumberTagKeys = excludeTags(ctx, tagFilters[0].NumberTagKeys)
		tagFiltersResult.BoolTagKeys = excludeTags(ctx, tagFilters[0].BoolTagKeys)
	}
	return &tagFiltersResult, nil
}

func excludeTags(ctx context.Context, tags []string) []string {
	excludedTagsMap := map[string]bool{
		"http.code":           true,
		"http.route":          true,
		"http.method":         true,
		"http.url":            true,
		"http.status_code":    true,
		"http.host":           true,
		"messaging.system":    true,
		"messaging.operation": true,
		"component":           true,
		"error":               true,
		"service.name":        true,
	}
	newTags := make([]string, 0)
	for _, tag := range tags {
		_, ok := excludedTagsMap[tag]
		if !ok {
			newTags = append(newTags, tag)
		}
	}
	return newTags
}

func (r *ClickHouseReader) GetTagValues(ctx context.Context, queryParams *model.TagFilterParams) (*model.TagValues, *model.ApiError) {

	if queryParams.TagKey.Type == model.TagTypeNumber {
		return &model.TagValues{
			NumberTagValues: make([]float64, 0),
			StringTagValues: make([]string, 0),
			BoolTagValues:   make([]bool, 0),
		}, nil
	} else if queryParams.TagKey.Type == model.TagTypeBool {
		return &model.TagValues{
			NumberTagValues: make([]float64, 0),
			StringTagValues: make([]string, 0),
			BoolTagValues:   []bool{true, false},
		}, nil
	}

	excludeMap := make(map[string]struct{})
	for _, e := range queryParams.Exclude {
		if e == constants.OperationRequest {
			excludeMap[constants.OperationDB] = struct{}{}
			continue
		}
		excludeMap[e] = struct{}{}
	}

	var query string
	args := []interface{}{clickhouse.Named("timestampL", strconv.FormatInt(queryParams.Start.UnixNano(), 10)), clickhouse.Named("timestampU", strconv.FormatInt(queryParams.End.UnixNano(), 10))}
	if len(queryParams.TraceID) > 0 {
		args = buildFilterArrayQuery(ctx, excludeMap, queryParams.TraceID, constants.TraceID, &query, args)
	}
	if len(queryParams.ServiceName) > 0 {
		args = buildFilterArrayQuery(ctx, excludeMap, queryParams.ServiceName, constants.ServiceName, &query, args)
	}
	if len(queryParams.HttpRoute) > 0 {
		args = buildFilterArrayQuery(ctx, excludeMap, queryParams.HttpRoute, constants.HttpRoute, &query, args)
	}
	if len(queryParams.HttpCode) > 0 {
		args = buildFilterArrayQuery(ctx, excludeMap, queryParams.HttpCode, constants.HttpCode, &query, args)
	}
	if len(queryParams.HttpHost) > 0 {
		args = buildFilterArrayQuery(ctx, excludeMap, queryParams.HttpHost, constants.HttpHost, &query, args)
	}
	if len(queryParams.HttpMethod) > 0 {
		args = buildFilterArrayQuery(ctx, excludeMap, queryParams.HttpMethod, constants.HttpMethod, &query, args)
	}
	if len(queryParams.HttpUrl) > 0 {
		args = buildFilterArrayQuery(ctx, excludeMap, queryParams.HttpUrl, constants.HttpUrl, &query, args)
	}
	if len(queryParams.Component) > 0 {
		args = buildFilterArrayQuery(ctx, excludeMap, queryParams.Component, constants.Component, &query, args)
	}
	if len(queryParams.Operation) > 0 {
		args = buildFilterArrayQuery(ctx, excludeMap, queryParams.Operation, constants.OperationDB, &query, args)
	}
	if len(queryParams.MinDuration) != 0 {
		query = query + " AND durationNano >= @durationNanoMin"
		args = append(args, clickhouse.Named("durationNanoMin", queryParams.MinDuration))
	}
	if len(queryParams.MaxDuration) != 0 {
		query = query + " AND durationNano <= @durationNanoMax"
		args = append(args, clickhouse.Named("durationNanoMax", queryParams.MaxDuration))
	}
	if len(queryParams.SpanKind) != 0 {
		query = query + " AND kind = @kind"
		args = append(args, clickhouse.Named("kind", queryParams.SpanKind))
	}

	query = getStatusFilters(query, queryParams.Status, excludeMap)

	tagValues := []model.TagValues{}

	finalQuery := fmt.Sprintf(`SELECT groupArray(DISTINCT stringTagMap[@key]) as stringTagValues FROM %s.%s WHERE timestamp >= @timestampL AND timestamp <= @timestampU`, r.TraceDB, r.indexTable)
	finalQuery += query
	finalQuery += " LIMIT @limit"

	args = append(args, clickhouse.Named("key", queryParams.TagKey.Key))
	args = append(args, clickhouse.Named("limit", queryParams.Limit))
	err := r.db.Select(ctx, &tagValues, finalQuery, args...)

	zap.S().Info(query)

	if err != nil {
		zap.S().Debug("Error in processing sql query: ", err)
		return nil, &model.ApiError{Typ: model.ErrorExec, Err: fmt.Errorf("Error in processing sql query")}
	}

	cleanedTagValues := model.TagValues{
		StringTagValues: []string{},
		NumberTagValues: []float64{},
		BoolTagValues:   []bool{},
	}
	if len(tagValues) == 0 {
		return &cleanedTagValues, nil
	}
	for _, e := range tagValues[0].StringTagValues {
		if e != "" {
			cleanedTagValues.StringTagValues = append(cleanedTagValues.StringTagValues, e)
		}
	}
	return &cleanedTagValues, nil
}

func (r *ClickHouseReader) GetTopOperations(ctx context.Context, queryParams *model.GetTopOperationsParams) (*[]model.TopOperationsItem, *model.ApiError) {

	namedArgs := []interface{}{
		clickhouse.Named("start", strconv.FormatInt(queryParams.Start.UnixNano(), 10)),
		clickhouse.Named("end", strconv.FormatInt(queryParams.End.UnixNano(), 10)),
		clickhouse.Named("serviceName", queryParams.ServiceName),
	}

	var topOperationsItems []model.TopOperationsItem

	query := fmt.Sprintf(`
		SELECT
			quantile(0.5)(durationNano) as p50,
			quantile(0.95)(durationNano) as p95,
			quantile(0.99)(durationNano) as p99,
			COUNT(*) as numCalls,
			name
		FROM %s.%s
		WHERE serviceName = @serviceName AND timestamp>= @start AND timestamp<= @end`,
		r.TraceDB, r.indexTable,
	)
	args := []interface{}{}
	args = append(args, namedArgs...)
	// create TagQuery from TagQueryParams
	tags := createTagQueryFromTagQueryParams(queryParams.Tags)
	subQuery, argsSubQuery, errStatus := buildQueryWithTagParams(ctx, tags)
	query += subQuery
	args = append(args, argsSubQuery...)
	if errStatus != nil {
		return nil, errStatus
	}
	query += " GROUP BY name ORDER BY p99 DESC LIMIT 10"
	err := r.db.Select(ctx, &topOperationsItems, query, args...)

	zap.S().Debug(query)

	if err != nil {
		zap.S().Error("Error in processing sql query: ", err)
		return nil, &model.ApiError{Typ: model.ErrorExec, Err: fmt.Errorf("Error in processing sql query")}
	}

	if topOperationsItems == nil {
		topOperationsItems = []model.TopOperationsItem{}
	}

	return &topOperationsItems, nil
}

func (r *ClickHouseReader) GetUsage(ctx context.Context, queryParams *model.GetUsageParams) (*[]model.UsageItem, error) {

	var usageItems []model.UsageItem
	namedArgs := []interface{}{
		clickhouse.Named("interval", queryParams.StepHour),
		clickhouse.Named("start", strconv.FormatInt(queryParams.Start.UnixNano(), 10)),
		clickhouse.Named("end", strconv.FormatInt(queryParams.End.UnixNano(), 10)),
	}
	var query string
	if len(queryParams.ServiceName) != 0 {
		namedArgs = append(namedArgs, clickhouse.Named("serviceName", queryParams.ServiceName))
		query = fmt.Sprintf("SELECT toStartOfInterval(timestamp, INTERVAL @interval HOUR) as time, sum(count) as count FROM %s.%s WHERE service_name=@serviceName AND timestamp>=@start AND timestamp<=@end GROUP BY time ORDER BY time ASC", r.TraceDB, r.usageExplorerTable)
	} else {
		query = fmt.Sprintf("SELECT toStartOfInterval(timestamp, INTERVAL @interval HOUR) as time, sum(count) as count FROM %s.%s WHERE timestamp>=@start AND timestamp<=@end GROUP BY time ORDER BY time ASC", r.TraceDB, r.usageExplorerTable)
	}

	err := r.db.Select(ctx, &usageItems, query, namedArgs...)

	zap.S().Info(query)

	if err != nil {
		zap.S().Debug("Error in processing sql query: ", err)
		return nil, fmt.Errorf("Error in processing sql query")
	}

	for i := range usageItems {
		usageItems[i].Timestamp = uint64(usageItems[i].Time.UnixNano())
	}

	if usageItems == nil {
		usageItems = []model.UsageItem{}
	}

	return &usageItems, nil
}

func (r *ClickHouseReader) SearchTraces(ctx context.Context, traceId string, spanId string, levelUp int, levelDown int, spanLimit int, smartTraceAlgorithm func(payload []model.SearchSpanResponseItem, targetSpanId string, levelUp int, levelDown int, spanLimit int) ([]model.SearchSpansResult, error)) (*[]model.SearchSpansResult, error) {

	var searchScanResponses []model.SearchSpanDBResponseItem

	query := fmt.Sprintf("SELECT timestamp, traceID, model FROM %s.%s WHERE traceID=$1", r.TraceDB, r.SpansTable)

	start := time.Now()

	err := r.db.Select(ctx, &searchScanResponses, query, traceId)

	zap.S().Info(query)

	if err != nil {
		zap.S().Debug("Error in processing sql query: ", err)
		return nil, fmt.Errorf("Error in processing sql query")
	}
	end := time.Now()
	zap.S().Debug("getTraceSQLQuery took: ", end.Sub(start))
	searchSpansResult := []model.SearchSpansResult{{
		Columns: []string{"__time", "SpanId", "TraceId", "ServiceName", "Name", "Kind", "DurationNano", "TagsKeys", "TagsValues", "References", "Events", "HasError"},
		Events:  make([][]interface{}, len(searchScanResponses)),
	},
	}

	searchSpanResponses := []model.SearchSpanResponseItem{}
	start = time.Now()
	for _, item := range searchScanResponses {
		var jsonItem model.SearchSpanResponseItem
		easyjson.Unmarshal([]byte(item.Model), &jsonItem)
		jsonItem.TimeUnixNano = uint64(item.Timestamp.UnixNano() / 1000000)
		searchSpanResponses = append(searchSpanResponses, jsonItem)
	}
	end = time.Now()
	zap.S().Debug("getTraceSQLQuery unmarshal took: ", end.Sub(start))

	err = r.featureFlags.CheckFeature(model.SmartTraceDetail)
	smartAlgoEnabled := err == nil
	if len(searchScanResponses) > spanLimit && spanId != "" && smartAlgoEnabled {
		start = time.Now()
		searchSpansResult, err = smartTraceAlgorithm(searchSpanResponses, spanId, levelUp, levelDown, spanLimit)
		if err != nil {
			return nil, err
		}
		end = time.Now()
		zap.S().Debug("smartTraceAlgo took: ", end.Sub(start))
	} else {
		for i, item := range searchSpanResponses {
			spanEvents := item.GetValues()
			searchSpansResult[0].Events[i] = spanEvents
		}
	}

	return &searchSpansResult, nil
}

func (r *ClickHouseReader) GetDependencyGraph(ctx context.Context, queryParams *model.GetServicesParams) (*[]model.ServiceMapDependencyResponseItem, error) {

	response := []model.ServiceMapDependencyResponseItem{}

	args := []interface{}{}
	args = append(args,
		clickhouse.Named("start", uint64(queryParams.Start.Unix())),
		clickhouse.Named("end", uint64(queryParams.End.Unix())),
		clickhouse.Named("duration", uint64(queryParams.End.Unix()-queryParams.Start.Unix())),
	)

	query := fmt.Sprintf(`
		WITH
			quantilesMergeState(0.5, 0.75, 0.9, 0.95, 0.99)(duration_quantiles_state) AS duration_quantiles_state,
			finalizeAggregation(duration_quantiles_state) AS result
		SELECT
			src as parent,
			dest as child,
			result[1] AS p50,
			result[2] AS p75,
			result[3] AS p90,
			result[4] AS p95,
			result[5] AS p99,
			sum(total_count) as callCount,
			sum(total_count)/ @duration AS callRate,
			sum(error_count)/sum(total_count) * 100 as errorRate
		FROM %s.%s
		WHERE toUInt64(toDateTime(timestamp)) >= @start AND toUInt64(toDateTime(timestamp)) <= @end
		GROUP BY
			src,
			dest`,
		r.TraceDB, r.dependencyGraphTable,
	)

	zap.S().Debug(query, args)

	err := r.db.Select(ctx, &response, query, args...)

	if err != nil {
		zap.S().Error("Error in processing sql query: ", err)
		return nil, fmt.Errorf("Error in processing sql query")
	}

	return &response, nil
}

func (r *ClickHouseReader) GetFilteredSpansAggregates(ctx context.Context, queryParams *model.GetFilteredSpanAggregatesParams) (*model.GetFilteredSpansAggregatesResponse, *model.ApiError) {

	excludeMap := make(map[string]struct{})
	for _, e := range queryParams.Exclude {
		if e == constants.OperationRequest {
			excludeMap[constants.OperationDB] = struct{}{}
			continue
		}
		excludeMap[e] = struct{}{}
	}

	SpanAggregatesDBResponseItems := []model.SpanAggregatesDBResponseItem{}

	aggregation_query := ""
	if queryParams.Dimension == "duration" {
		switch queryParams.AggregationOption {
		case "p50":
			aggregation_query = " quantile(0.50)(durationNano) as float64Value "
		case "p95":
			aggregation_query = " quantile(0.95)(durationNano) as float64Value "
		case "p90":
			aggregation_query = " quantile(0.90)(durationNano) as float64Value "
		case "p99":
			aggregation_query = " quantile(0.99)(durationNano) as float64Value "
		case "max":
			aggregation_query = " max(durationNano) as value "
		case "min":
			aggregation_query = " min(durationNano) as value "
		case "avg":
			aggregation_query = " avg(durationNano) as float64Value "
		case "sum":
			aggregation_query = " sum(durationNano) as value "
		default:
			return nil, &model.ApiError{Typ: model.ErrorBadData, Err: fmt.Errorf("Aggregate type: %s not supported", queryParams.AggregationOption)}
		}
	} else if queryParams.Dimension == "calls" {
		aggregation_query = " count(*) as value "
	}

	args := []interface{}{clickhouse.Named("timestampL", strconv.FormatInt(queryParams.Start.UnixNano(), 10)), clickhouse.Named("timestampU", strconv.FormatInt(queryParams.End.UnixNano(), 10))}

	var query string
	var customStr []string
	_, columnExists := constants.GroupByColMap[queryParams.GroupBy]
	// Using %s for groupBy params as it can be a custom column and custom columns are not supported by clickhouse-go yet:
	// issue link: https://github.com/ClickHouse/clickhouse-go/issues/870
	if queryParams.GroupBy != "" && columnExists {
		query = fmt.Sprintf("SELECT toStartOfInterval(timestamp, INTERVAL %d minute) as time, %s as groupBy, %s FROM %s.%s WHERE timestamp >= @timestampL AND timestamp <= @timestampU", queryParams.StepSeconds/60, queryParams.GroupBy, aggregation_query, r.TraceDB, r.indexTable)
		args = append(args, clickhouse.Named("groupByVar", queryParams.GroupBy))
	} else if queryParams.GroupBy != "" {
		customStr = strings.Split(queryParams.GroupBy, ".(")
		if len(customStr) < 2 {
			return nil, &model.ApiError{Typ: model.ErrorBadData, Err: fmt.Errorf("GroupBy: %s not supported", queryParams.GroupBy)}
		}
		if customStr[1] == string(model.TagTypeString)+")" {
			query = fmt.Sprintf("SELECT toStartOfInterval(timestamp, INTERVAL %d minute) as time, stringTagMap['%s'] as groupBy, %s FROM %s.%s WHERE timestamp >= @timestampL AND timestamp <= @timestampU", queryParams.StepSeconds/60, customStr[0], aggregation_query, r.TraceDB, r.indexTable)
		} else if customStr[1] == string(model.TagTypeNumber)+")" {
			query = fmt.Sprintf("SELECT toStartOfInterval(timestamp, INTERVAL %d minute) as time, toString(numberTagMap['%s']) as groupBy, %s FROM %s.%s WHERE timestamp >= @timestampL AND timestamp <= @timestampU", queryParams.StepSeconds/60, customStr[0], aggregation_query, r.TraceDB, r.indexTable)
		} else if customStr[1] == string(model.TagTypeBool)+")" {
			query = fmt.Sprintf("SELECT toStartOfInterval(timestamp, INTERVAL %d minute) as time, toString(boolTagMap['%s']) as groupBy, %s FROM %s.%s WHERE timestamp >= @timestampL AND timestamp <= @timestampU", queryParams.StepSeconds/60, customStr[0], aggregation_query, r.TraceDB, r.indexTable)
		} else {
			// return error for unsupported group by
			return nil, &model.ApiError{Typ: model.ErrorBadData, Err: fmt.Errorf("GroupBy: %s not supported", queryParams.GroupBy)}
		}
	} else {
		query = fmt.Sprintf("SELECT toStartOfInterval(timestamp, INTERVAL %d minute) as time, %s FROM %s.%s WHERE timestamp >= @timestampL AND timestamp <= @timestampU", queryParams.StepSeconds/60, aggregation_query, r.TraceDB, r.indexTable)
	}

	if len(queryParams.TraceID) > 0 {
		args = buildFilterArrayQuery(ctx, excludeMap, queryParams.TraceID, constants.TraceID, &query, args)
	}
	if len(queryParams.ServiceName) > 0 {
		args = buildFilterArrayQuery(ctx, excludeMap, queryParams.ServiceName, constants.ServiceName, &query, args)
	}
	if len(queryParams.HttpRoute) > 0 {
		args = buildFilterArrayQuery(ctx, excludeMap, queryParams.HttpRoute, constants.HttpRoute, &query, args)
	}
	if len(queryParams.HttpCode) > 0 {
		args = buildFilterArrayQuery(ctx, excludeMap, queryParams.HttpCode, constants.HttpCode, &query, args)
	}
	if len(queryParams.HttpHost) > 0 {
		args = buildFilterArrayQuery(ctx, excludeMap, queryParams.HttpHost, constants.HttpHost, &query, args)
	}
	if len(queryParams.HttpMethod) > 0 {
		args = buildFilterArrayQuery(ctx, excludeMap, queryParams.HttpMethod, constants.HttpMethod, &query, args)
	}
	if len(queryParams.HttpUrl) > 0 {
		args = buildFilterArrayQuery(ctx, excludeMap, queryParams.HttpUrl, constants.HttpUrl, &query, args)
	}
	if len(queryParams.Component) > 0 {
		args = buildFilterArrayQuery(ctx, excludeMap, queryParams.Component, constants.Component, &query, args)
	}
	if len(queryParams.Operation) > 0 {
		args = buildFilterArrayQuery(ctx, excludeMap, queryParams.Operation, constants.OperationDB, &query, args)
	}
	if len(queryParams.RPCMethod) > 0 {
		args = buildFilterArrayQuery(ctx, excludeMap, queryParams.RPCMethod, constants.RPCMethod, &query, args)
	}
	if len(queryParams.ResponseStatusCode) > 0 {
		args = buildFilterArrayQuery(ctx, excludeMap, queryParams.ResponseStatusCode, constants.ResponseStatusCode, &query, args)
	}
	if len(queryParams.MinDuration) != 0 {
		query = query + " AND durationNano >= @durationNanoMin"
		args = append(args, clickhouse.Named("durationNanoMin", queryParams.MinDuration))
	}
	if len(queryParams.MaxDuration) != 0 {
		query = query + " AND durationNano <= @durationNanoMax"
		args = append(args, clickhouse.Named("durationNanoMax", queryParams.MaxDuration))
	}
	query = getStatusFilters(query, queryParams.Status, excludeMap)

	if len(queryParams.SpanKind) != 0 {
		query = query + " AND kind = @kind"
		args = append(args, clickhouse.Named("kind", queryParams.SpanKind))
	}
	// create TagQuery from TagQueryParams
	tags := createTagQueryFromTagQueryParams(queryParams.Tags)
	subQuery, argsSubQuery, errStatus := buildQueryWithTagParams(ctx, tags)
	query += subQuery
	args = append(args, argsSubQuery...)

	if errStatus != nil {
		return nil, errStatus
	}

	if queryParams.GroupBy != "" && columnExists {
		query = query + fmt.Sprintf(" GROUP BY time, %s as groupBy ORDER BY time", queryParams.GroupBy)
	} else if queryParams.GroupBy != "" {
		if customStr[1] == string(model.TagTypeString)+")" {
			query = query + fmt.Sprintf(" GROUP BY time, stringTagMap['%s'] as groupBy ORDER BY time", customStr[0])
		} else if customStr[1] == string(model.TagTypeNumber)+")" {
			query = query + fmt.Sprintf(" GROUP BY time, toString(numberTagMap['%s']) as groupBy ORDER BY time", customStr[0])
		} else if customStr[1] == string(model.TagTypeBool)+")" {
			query = query + fmt.Sprintf(" GROUP BY time, toString(boolTagMap['%s']) as groupBy ORDER BY time", customStr[0])
		}
	} else {
		query = query + " GROUP BY time ORDER BY time"
	}

	err := r.db.Select(ctx, &SpanAggregatesDBResponseItems, query, args...)

	zap.S().Info(query)

	if err != nil {
		zap.S().Debug("Error in processing sql query: ", err)
		return nil, &model.ApiError{Typ: model.ErrorExec, Err: fmt.Errorf("Error in processing sql query")}
	}

	GetFilteredSpansAggregatesResponse := model.GetFilteredSpansAggregatesResponse{
		Items: map[int64]model.SpanAggregatesResponseItem{},
	}

	for i := range SpanAggregatesDBResponseItems {
		if SpanAggregatesDBResponseItems[i].Value == 0 {
			SpanAggregatesDBResponseItems[i].Value = uint64(SpanAggregatesDBResponseItems[i].Float64Value)
		}
		SpanAggregatesDBResponseItems[i].Timestamp = int64(SpanAggregatesDBResponseItems[i].Time.UnixNano())
		SpanAggregatesDBResponseItems[i].FloatValue = float32(SpanAggregatesDBResponseItems[i].Value)
		if queryParams.AggregationOption == "rate_per_sec" {
			SpanAggregatesDBResponseItems[i].FloatValue = float32(SpanAggregatesDBResponseItems[i].Value) / float32(queryParams.StepSeconds)
		}
		if responseElement, ok := GetFilteredSpansAggregatesResponse.Items[SpanAggregatesDBResponseItems[i].Timestamp]; !ok {
			if queryParams.GroupBy != "" && SpanAggregatesDBResponseItems[i].GroupBy != "" {
				GetFilteredSpansAggregatesResponse.Items[SpanAggregatesDBResponseItems[i].Timestamp] = model.SpanAggregatesResponseItem{
					Timestamp: SpanAggregatesDBResponseItems[i].Timestamp,
					GroupBy:   map[string]float32{SpanAggregatesDBResponseItems[i].GroupBy: SpanAggregatesDBResponseItems[i].FloatValue},
				}
			} else if queryParams.GroupBy == "" {
				GetFilteredSpansAggregatesResponse.Items[SpanAggregatesDBResponseItems[i].Timestamp] = model.SpanAggregatesResponseItem{
					Timestamp: SpanAggregatesDBResponseItems[i].Timestamp,
					Value:     SpanAggregatesDBResponseItems[i].FloatValue,
				}
			}

		} else {
			if queryParams.GroupBy != "" && SpanAggregatesDBResponseItems[i].GroupBy != "" {
				responseElement.GroupBy[SpanAggregatesDBResponseItems[i].GroupBy] = SpanAggregatesDBResponseItems[i].FloatValue
			}
			GetFilteredSpansAggregatesResponse.Items[SpanAggregatesDBResponseItems[i].Timestamp] = responseElement
		}
	}

	return &GetFilteredSpansAggregatesResponse, nil
}

func getLocalTableName(tableName string) string {

	tableNameSplit := strings.Split(tableName, ".")
	return tableNameSplit[0] + "." + strings.Split(tableNameSplit[1], "distributed_")[1]

}

// SetTTL sets the TTL for traces or metrics or logs tables.
// This is an async API which creates goroutines to set TTL.
// Status of TTL update is tracked with ttl_status table in sqlite db.
func (r *ClickHouseReader) SetTTL(ctx context.Context,
	params *model.TTLParams) (*model.SetTTLResponseItem, *model.ApiError) {
	// Keep only latest 100 transactions/requests
	r.deleteTtlTransactions(ctx, 100)
	// uuid is used as transaction id
	uuidWithHyphen := uuid.New()
	uuid := strings.Replace(uuidWithHyphen.String(), "-", "", -1)

	coldStorageDuration := -1
	if len(params.ColdStorageVolume) > 0 {
		coldStorageDuration = int(params.ToColdStorageDuration)
	}

	switch params.Type {
	case constants.TraceTTL:
		tableNameArray := []string{signozTraceDBName + "." + signozTraceTableName, signozTraceDBName + "." + signozDurationMVTable, signozTraceDBName + "." + signozSpansTable, signozTraceDBName + "." + signozErrorIndexTable, signozTraceDBName + "." + signozUsageExplorerTable, signozTraceDBName + "." + defaultDependencyGraphTable}
		for _, tableName := range tableNameArray {
			tableName := getLocalTableName(tableName)
			statusItem, err := r.checkTTLStatusItem(ctx, tableName)
			if err != nil {
				return nil, &model.ApiError{Typ: model.ErrorExec, Err: fmt.Errorf("Error in processing ttl_status check sql query")}
			}
			if statusItem.Status == constants.StatusPending {
				return nil, &model.ApiError{Typ: model.ErrorConflict, Err: fmt.Errorf("TTL is already running")}
			}
		}
		for _, tableName := range tableNameArray {
			tableName := getLocalTableName(tableName)
			// TODO: DB queries should be implemented with transactional statements but currently clickhouse doesn't support them. Issue: https://github.com/ClickHouse/ClickHouse/issues/22086
			go func(tableName string) {
				_, dbErr := r.localDB.Exec("INSERT INTO ttl_status (transaction_id, created_at, updated_at, table_name, ttl, status, cold_storage_ttl) VALUES (?, ?, ?, ?, ?, ?, ?)", uuid, time.Now(), time.Now(), tableName, params.DelDuration, constants.StatusPending, coldStorageDuration)
				if dbErr != nil {
					zap.S().Error(fmt.Errorf("Error in inserting to ttl_status table: %s", dbErr.Error()))
					return
				}
				req := fmt.Sprintf(
					"ALTER TABLE %v ON CLUSTER %s MODIFY TTL toDateTime(timestamp) + INTERVAL %v SECOND DELETE",
					tableName, cluster, params.DelDuration)
				if len(params.ColdStorageVolume) > 0 {
					req += fmt.Sprintf(", toDateTime(timestamp) + INTERVAL %v SECOND TO VOLUME '%s'",
						params.ToColdStorageDuration, params.ColdStorageVolume)
				}
				err := r.setColdStorage(context.Background(), tableName, params.ColdStorageVolume)
				if err != nil {
					zap.S().Error(fmt.Errorf("Error in setting cold storage: %s", err.Err.Error()))
					statusItem, err := r.checkTTLStatusItem(ctx, tableName)
					if err == nil {
						_, dbErr := r.localDB.Exec("UPDATE ttl_status SET updated_at = ?, status = ? WHERE id = ?", time.Now(), constants.StatusFailed, statusItem.Id)
						if dbErr != nil {
							zap.S().Debug("Error in processing ttl_status update sql query: ", dbErr)
							return
						}
					}
					return
				}
				req += fmt.Sprint(" SETTINGS distributed_ddl_task_timeout = -1;")
				zap.S().Debugf("Executing TTL request: %s\n", req)
				statusItem, _ := r.checkTTLStatusItem(ctx, tableName)
				if err := r.db.Exec(context.Background(), req); err != nil {
					zap.S().Error(fmt.Errorf("Error in executing set TTL query: %s", err.Error()))
					_, dbErr := r.localDB.Exec("UPDATE ttl_status SET updated_at = ?, status = ? WHERE id = ?", time.Now(), constants.StatusFailed, statusItem.Id)
					if dbErr != nil {
						zap.S().Debug("Error in processing ttl_status update sql query: ", dbErr)
						return
					}
					return
				}
				_, dbErr = r.localDB.Exec("UPDATE ttl_status SET updated_at = ?, status = ? WHERE id = ?", time.Now(), constants.StatusSuccess, statusItem.Id)
				if dbErr != nil {
					zap.S().Debug("Error in processing ttl_status update sql query: ", dbErr)
					return
				}
			}(tableName)
		}

	case constants.MetricsTTL:
		tableName := signozMetricDBName + "." + signozSampleLocalTableName
		statusItem, err := r.checkTTLStatusItem(ctx, tableName)
		if err != nil {
			return nil, &model.ApiError{Typ: model.ErrorExec, Err: fmt.Errorf("Error in processing ttl_status check sql query")}
		}
		if statusItem.Status == constants.StatusPending {
			return nil, &model.ApiError{Typ: model.ErrorConflict, Err: fmt.Errorf("TTL is already running")}
		}
		go func(tableName string) {
			_, dbErr := r.localDB.Exec("INSERT INTO ttl_status (transaction_id, created_at, updated_at, table_name, ttl, status, cold_storage_ttl) VALUES (?, ?, ?, ?, ?, ?, ?)", uuid, time.Now(), time.Now(), tableName, params.DelDuration, constants.StatusPending, coldStorageDuration)
			if dbErr != nil {
				zap.S().Error(fmt.Errorf("Error in inserting to ttl_status table: %s", dbErr.Error()))
				return
			}
			req := fmt.Sprintf(
				"ALTER TABLE %v ON CLUSTER %s MODIFY TTL toDateTime(toUInt32(timestamp_ms / 1000), 'UTC') + "+
					"INTERVAL %v SECOND DELETE", tableName, cluster, params.DelDuration)
			if len(params.ColdStorageVolume) > 0 {
				req += fmt.Sprintf(", toDateTime(toUInt32(timestamp_ms / 1000), 'UTC')"+
					" + INTERVAL %v SECOND TO VOLUME '%s'",
					params.ToColdStorageDuration, params.ColdStorageVolume)
			}
			err := r.setColdStorage(context.Background(), tableName, params.ColdStorageVolume)
			if err != nil {
				zap.S().Error(fmt.Errorf("Error in setting cold storage: %s", err.Err.Error()))
				statusItem, err := r.checkTTLStatusItem(ctx, tableName)
				if err == nil {
					_, dbErr := r.localDB.Exec("UPDATE ttl_status SET updated_at = ?, status = ? WHERE id = ?", time.Now(), constants.StatusFailed, statusItem.Id)
					if dbErr != nil {
						zap.S().Debug("Error in processing ttl_status update sql query: ", dbErr)
						return
					}
				}
				return
			}
			req += fmt.Sprint(" SETTINGS distributed_ddl_task_timeout = -1")
			zap.S().Debugf("Executing TTL request: %s\n", req)
			statusItem, _ := r.checkTTLStatusItem(ctx, tableName)
			if err := r.db.Exec(ctx, req); err != nil {
				zap.S().Error(fmt.Errorf("error while setting ttl. Err=%v", err))
				_, dbErr := r.localDB.Exec("UPDATE ttl_status SET updated_at = ?, status = ? WHERE id = ?", time.Now(), constants.StatusFailed, statusItem.Id)
				if dbErr != nil {
					zap.S().Debug("Error in processing ttl_status update sql query: ", dbErr)
					return
				}
				return
			}
			_, dbErr = r.localDB.Exec("UPDATE ttl_status SET updated_at = ?, status = ? WHERE id = ?", time.Now(), constants.StatusSuccess, statusItem.Id)
			if dbErr != nil {
				zap.S().Debug("Error in processing ttl_status update sql query: ", dbErr)
				return
			}
		}(tableName)
	case constants.LogsTTL:
		tableName := r.logsDB + "." + r.logsLocalTable
		statusItem, err := r.checkTTLStatusItem(ctx, tableName)
		if err != nil {
			return nil, &model.ApiError{Typ: model.ErrorExec, Err: fmt.Errorf("error in processing ttl_status check sql query")}
		}
		if statusItem.Status == constants.StatusPending {
			return nil, &model.ApiError{Typ: model.ErrorConflict, Err: fmt.Errorf("TTL is already running")}
		}
		go func(tableName string) {
			_, dbErr := r.localDB.Exec("INSERT INTO ttl_status (transaction_id, created_at, updated_at, table_name, ttl, status, cold_storage_ttl) VALUES (?, ?, ?, ?, ?, ?, ?)", uuid, time.Now(), time.Now(), tableName, params.DelDuration, constants.StatusPending, coldStorageDuration)
			if dbErr != nil {
				zap.S().Error(fmt.Errorf("error in inserting to ttl_status table: %s", dbErr.Error()))
				return
			}
			req := fmt.Sprintf(
				"ALTER TABLE %v ON CLUSTER %s MODIFY TTL toDateTime(timestamp / 1000000000) + "+
					"INTERVAL %v SECOND DELETE", tableName, cluster, params.DelDuration)
			if len(params.ColdStorageVolume) > 0 {
				req += fmt.Sprintf(", toDateTime(timestamp / 1000000000)"+
					" + INTERVAL %v SECOND TO VOLUME '%s'",
					params.ToColdStorageDuration, params.ColdStorageVolume)
			}
			err := r.setColdStorage(context.Background(), tableName, params.ColdStorageVolume)
			if err != nil {
				zap.S().Error(fmt.Errorf("error in setting cold storage: %s", err.Err.Error()))
				statusItem, err := r.checkTTLStatusItem(ctx, tableName)
				if err == nil {
					_, dbErr := r.localDB.Exec("UPDATE ttl_status SET updated_at = ?, status = ? WHERE id = ?", time.Now(), constants.StatusFailed, statusItem.Id)
					if dbErr != nil {
						zap.S().Debug("Error in processing ttl_status update sql query: ", dbErr)
						return
					}
				}
				return
			}
			req += fmt.Sprint(" SETTINGS distributed_ddl_task_timeout = -1")
			zap.S().Debugf("Executing TTL request: %s\n", req)
			statusItem, _ := r.checkTTLStatusItem(ctx, tableName)
			if err := r.db.Exec(ctx, req); err != nil {
				zap.S().Error(fmt.Errorf("error while setting ttl. Err=%v", err))
				_, dbErr := r.localDB.Exec("UPDATE ttl_status SET updated_at = ?, status = ? WHERE id = ?", time.Now(), constants.StatusFailed, statusItem.Id)
				if dbErr != nil {
					zap.S().Debug("Error in processing ttl_status update sql query: ", dbErr)
					return
				}
				return
			}
			_, dbErr = r.localDB.Exec("UPDATE ttl_status SET updated_at = ?, status = ? WHERE id = ?", time.Now(), constants.StatusSuccess, statusItem.Id)
			if dbErr != nil {
				zap.S().Debug("Error in processing ttl_status update sql query: ", dbErr)
				return
			}
		}(tableName)

	default:
		return nil, &model.ApiError{Typ: model.ErrorExec, Err: fmt.Errorf("error while setting ttl. ttl type should be <metrics|traces>, got %v",
			params.Type)}
	}

	return &model.SetTTLResponseItem{Message: "move ttl has been successfully set up"}, nil
}

func (r *ClickHouseReader) deleteTtlTransactions(ctx context.Context, numberOfTransactionsStore int) {
	_, err := r.localDB.Exec("DELETE FROM ttl_status WHERE transaction_id NOT IN (SELECT distinct transaction_id FROM ttl_status ORDER BY created_at DESC LIMIT ?)", numberOfTransactionsStore)
	if err != nil {
		zap.S().Debug("Error in processing ttl_status delete sql query: ", err)
	}
}

// checkTTLStatusItem checks if ttl_status table has an entry for the given table name
func (r *ClickHouseReader) checkTTLStatusItem(ctx context.Context, tableName string) (model.TTLStatusItem, *model.ApiError) {
	statusItem := []model.TTLStatusItem{}

	query := fmt.Sprintf("SELECT id, status, ttl, cold_storage_ttl FROM ttl_status WHERE table_name = '%s' ORDER BY created_at DESC", tableName)

	err := r.localDB.Select(&statusItem, query)

	zap.S().Info(query)

	if len(statusItem) == 0 {
		return model.TTLStatusItem{}, nil
	}
	if err != nil {
		zap.S().Debug("Error in processing sql query: ", err)
		return model.TTLStatusItem{}, &model.ApiError{Typ: model.ErrorExec, Err: fmt.Errorf("Error in processing ttl_status check sql query")}
	}
	return statusItem[0], nil
}

// setTTLQueryStatus fetches ttl_status table status from DB
func (r *ClickHouseReader) setTTLQueryStatus(ctx context.Context, tableNameArray []string) (string, *model.ApiError) {
	failFlag := false
	status := constants.StatusSuccess
	for _, tableName := range tableNameArray {
		statusItem, err := r.checkTTLStatusItem(ctx, tableName)
		emptyStatusStruct := model.TTLStatusItem{}
		if statusItem == emptyStatusStruct {
			return "", nil
		}
		if err != nil {
			return "", &model.ApiError{Typ: model.ErrorExec, Err: fmt.Errorf("Error in processing ttl_status check sql query")}
		}
		if statusItem.Status == constants.StatusPending && statusItem.UpdatedAt.Unix()-time.Now().Unix() < 3600 {
			status = constants.StatusPending
			return status, nil
		}
		if statusItem.Status == constants.StatusFailed {
			failFlag = true
		}
	}
	if failFlag {
		status = constants.StatusFailed
	}

	return status, nil
}

func (r *ClickHouseReader) setColdStorage(ctx context.Context, tableName string, coldStorageVolume string) *model.ApiError {

	// Set the storage policy for the required table. If it is already set, then setting it again
	// will not a problem.
	if len(coldStorageVolume) > 0 {
		policyReq := fmt.Sprintf("ALTER TABLE %s ON CLUSTER %s MODIFY SETTING storage_policy='tiered'", tableName, cluster)

		zap.S().Debugf("Executing Storage policy request: %s\n", policyReq)
		if err := r.db.Exec(ctx, policyReq); err != nil {
			zap.S().Error(fmt.Errorf("error while setting storage policy. Err=%v", err))
			return &model.ApiError{Typ: model.ErrorExec, Err: fmt.Errorf("error while setting storage policy. Err=%v", err)}
		}
	}
	return nil
}

// GetDisks returns a list of disks {name, type} configured in clickhouse DB.
func (r *ClickHouseReader) GetDisks(ctx context.Context) (*[]model.DiskItem, *model.ApiError) {
	diskItems := []model.DiskItem{}

	query := "SELECT name,type FROM system.disks"
	if err := r.db.Select(ctx, &diskItems, query); err != nil {
		zap.S().Debug("Error in processing sql query: ", err)
		return nil, &model.ApiError{Typ: model.ErrorExec, Err: fmt.Errorf("error while getting disks. Err=%v", err)}
	}

	zap.S().Infof("Got response: %+v\n", diskItems)

	return &diskItems, nil
}

func getLocalTableNameArray(tableNames []string) []string {
	var localTableNames []string
	for _, name := range tableNames {
		tableNameSplit := strings.Split(name, ".")
		localTableNames = append(localTableNames, tableNameSplit[0]+"."+strings.Split(tableNameSplit[1], "distributed_")[1])
	}
	return localTableNames
}

// GetTTL returns current ttl, expected ttl and past setTTL status for metrics/traces.
func (r *ClickHouseReader) GetTTL(ctx context.Context, ttlParams *model.GetTTLParams) (*model.GetTTLResponseItem, *model.ApiError) {

	parseTTL := func(queryResp string) (int, int) {

		zap.S().Debugf("Parsing TTL from: %s", queryResp)
		deleteTTLExp := regexp.MustCompile(`toIntervalSecond\(([0-9]*)\)`)
		moveTTLExp := regexp.MustCompile(`toIntervalSecond\(([0-9]*)\) TO VOLUME`)

		var delTTL, moveTTL int = -1, -1

		m := deleteTTLExp.FindStringSubmatch(queryResp)
		if len(m) > 1 {
			seconds_int, err := strconv.Atoi(m[1])
			if err != nil {
				return -1, -1
			}
			delTTL = seconds_int / 3600
		}

		m = moveTTLExp.FindStringSubmatch(queryResp)
		if len(m) > 1 {
			seconds_int, err := strconv.Atoi(m[1])
			if err != nil {
				return -1, -1
			}
			moveTTL = seconds_int / 3600
		}

		return delTTL, moveTTL
	}

	getMetricsTTL := func() (*model.DBResponseTTL, *model.ApiError) {
		var dbResp []model.DBResponseTTL

		query := fmt.Sprintf("SELECT engine_full FROM system.tables WHERE name='%v'", signozSampleLocalTableName)

		err := r.db.Select(ctx, &dbResp, query)

		if err != nil {
			zap.S().Error(fmt.Errorf("error while getting ttl. Err=%v", err))
			return nil, &model.ApiError{Typ: model.ErrorExec, Err: fmt.Errorf("error while getting ttl. Err=%v", err)}
		}
		if len(dbResp) == 0 {
			return nil, nil
		} else {
			return &dbResp[0], nil
		}
	}

	getTracesTTL := func() (*model.DBResponseTTL, *model.ApiError) {
		var dbResp []model.DBResponseTTL

		query := fmt.Sprintf("SELECT engine_full FROM system.tables WHERE name='%v' AND database='%v'", signozTraceLocalTableName, signozTraceDBName)

		err := r.db.Select(ctx, &dbResp, query)

		if err != nil {
			zap.S().Error(fmt.Errorf("error while getting ttl. Err=%v", err))
			return nil, &model.ApiError{Typ: model.ErrorExec, Err: fmt.Errorf("error while getting ttl. Err=%v", err)}
		}
		if len(dbResp) == 0 {
			return nil, nil
		} else {
			return &dbResp[0], nil
		}
	}

	getLogsTTL := func() (*model.DBResponseTTL, *model.ApiError) {
		var dbResp []model.DBResponseTTL

		query := fmt.Sprintf("SELECT engine_full FROM system.tables WHERE name='%v' AND database='%v'", r.logsLocalTable, r.logsDB)

		err := r.db.Select(ctx, &dbResp, query)

		if err != nil {
			zap.S().Error(fmt.Errorf("error while getting ttl. Err=%v", err))
			return nil, &model.ApiError{Typ: model.ErrorExec, Err: fmt.Errorf("error while getting ttl. Err=%v", err)}
		}
		if len(dbResp) == 0 {
			return nil, nil
		} else {
			return &dbResp[0], nil
		}
	}

	switch ttlParams.Type {
	case constants.TraceTTL:
		tableNameArray := []string{signozTraceDBName + "." + signozTraceTableName, signozTraceDBName + "." + signozDurationMVTable, signozTraceDBName + "." + signozSpansTable, signozTraceDBName + "." + signozErrorIndexTable, signozTraceDBName + "." + signozUsageExplorerTable, signozTraceDBName + "." + defaultDependencyGraphTable}

		tableNameArray = getLocalTableNameArray(tableNameArray)
		status, err := r.setTTLQueryStatus(ctx, tableNameArray)
		if err != nil {
			return nil, err
		}
		dbResp, err := getTracesTTL()
		if err != nil {
			return nil, err
		}
		ttlQuery, err := r.checkTTLStatusItem(ctx, tableNameArray[0])
		if err != nil {
			return nil, err
		}
		ttlQuery.TTL = ttlQuery.TTL / 3600 // convert to hours
		if ttlQuery.ColdStorageTtl != -1 {
			ttlQuery.ColdStorageTtl = ttlQuery.ColdStorageTtl / 3600 // convert to hours
		}

		delTTL, moveTTL := parseTTL(dbResp.EngineFull)
		return &model.GetTTLResponseItem{TracesTime: delTTL, TracesMoveTime: moveTTL, ExpectedTracesTime: ttlQuery.TTL, ExpectedTracesMoveTime: ttlQuery.ColdStorageTtl, Status: status}, nil

	case constants.MetricsTTL:
		tableNameArray := []string{signozMetricDBName + "." + signozSampleTableName}
		tableNameArray = getLocalTableNameArray(tableNameArray)
		status, err := r.setTTLQueryStatus(ctx, tableNameArray)
		if err != nil {
			return nil, err
		}
		dbResp, err := getMetricsTTL()
		if err != nil {
			return nil, err
		}
		ttlQuery, err := r.checkTTLStatusItem(ctx, tableNameArray[0])
		if err != nil {
			return nil, err
		}
		ttlQuery.TTL = ttlQuery.TTL / 3600 // convert to hours
		if ttlQuery.ColdStorageTtl != -1 {
			ttlQuery.ColdStorageTtl = ttlQuery.ColdStorageTtl / 3600 // convert to hours
		}

		delTTL, moveTTL := parseTTL(dbResp.EngineFull)
		return &model.GetTTLResponseItem{MetricsTime: delTTL, MetricsMoveTime: moveTTL, ExpectedMetricsTime: ttlQuery.TTL, ExpectedMetricsMoveTime: ttlQuery.ColdStorageTtl, Status: status}, nil

	case constants.LogsTTL:
		tableNameArray := []string{r.logsDB + "." + r.logsTable}
		tableNameArray = getLocalTableNameArray(tableNameArray)
		status, err := r.setTTLQueryStatus(ctx, tableNameArray)
		if err != nil {
			return nil, err
		}
		dbResp, err := getLogsTTL()
		if err != nil {
			return nil, err
		}
		ttlQuery, err := r.checkTTLStatusItem(ctx, tableNameArray[0])
		if err != nil {
			return nil, err
		}
		ttlQuery.TTL = ttlQuery.TTL / 3600 // convert to hours
		if ttlQuery.ColdStorageTtl != -1 {
			ttlQuery.ColdStorageTtl = ttlQuery.ColdStorageTtl / 3600 // convert to hours
		}

		delTTL, moveTTL := parseTTL(dbResp.EngineFull)
		return &model.GetTTLResponseItem{LogsTime: delTTL, LogsMoveTime: moveTTL, ExpectedLogsTime: ttlQuery.TTL, ExpectedLogsMoveTime: ttlQuery.ColdStorageTtl, Status: status}, nil

	default:
		return nil, &model.ApiError{Typ: model.ErrorExec, Err: fmt.Errorf("error while getting ttl. ttl type should be metrics|traces, got %v",
			ttlParams.Type)}
	}

}

func (r *ClickHouseReader) ListErrors(ctx context.Context, queryParams *model.ListErrorsParams) (*[]model.Error, *model.ApiError) {

	var getErrorResponses []model.Error

	query := "SELECT any(exceptionMessage) as exceptionMessage, count() AS exceptionCount, min(timestamp) as firstSeen, max(timestamp) as lastSeen, groupID"
	if len(queryParams.ServiceName) != 0 {
		query = query + ", serviceName"
	} else {
		query = query + ", any(serviceName) as serviceName"
	}
	if len(queryParams.ExceptionType) != 0 {
		query = query + ", exceptionType"
	} else {
		query = query + ", any(exceptionType) as exceptionType"
	}
	query += fmt.Sprintf(" FROM %s.%s WHERE timestamp >= @timestampL AND timestamp <= @timestampU", r.TraceDB, r.errorTable)
	args := []interface{}{clickhouse.Named("timestampL", strconv.FormatInt(queryParams.Start.UnixNano(), 10)), clickhouse.Named("timestampU", strconv.FormatInt(queryParams.End.UnixNano(), 10))}

	if len(queryParams.ServiceName) != 0 {
		query = query + " AND serviceName ilike @serviceName"
		args = append(args, clickhouse.Named("serviceName", "%"+queryParams.ServiceName+"%"))
	}
	if len(queryParams.ExceptionType) != 0 {
		query = query + " AND exceptionType ilike @exceptionType"
		args = append(args, clickhouse.Named("exceptionType", "%"+queryParams.ExceptionType+"%"))
	}
	query = query + " GROUP BY groupID"
	if len(queryParams.ServiceName) != 0 {
		query = query + ", serviceName"
	}
	if len(queryParams.ExceptionType) != 0 {
		query = query + ", exceptionType"
	}
	if len(queryParams.OrderParam) != 0 {
		if queryParams.Order == constants.Descending {
			query = query + " ORDER BY " + queryParams.OrderParam + " DESC"
		} else if queryParams.Order == constants.Ascending {
			query = query + " ORDER BY " + queryParams.OrderParam + " ASC"
		}
	}
	if queryParams.Limit > 0 {
		query = query + " LIMIT @limit"
		args = append(args, clickhouse.Named("limit", queryParams.Limit))
	}

	if queryParams.Offset > 0 {
		query = query + " OFFSET @offset"
		args = append(args, clickhouse.Named("offset", queryParams.Offset))
	}

	err := r.db.Select(ctx, &getErrorResponses, query, args...)
	zap.S().Info(query)

	if err != nil {
		zap.S().Debug("Error in processing sql query: ", err)
		return nil, &model.ApiError{Typ: model.ErrorExec, Err: fmt.Errorf("Error in processing sql query")}
	}

	return &getErrorResponses, nil
}

func (r *ClickHouseReader) CountErrors(ctx context.Context, queryParams *model.CountErrorsParams) (uint64, *model.ApiError) {

	var errorCount uint64

	query := fmt.Sprintf("SELECT count(distinct(groupID)) FROM %s.%s WHERE timestamp >= @timestampL AND timestamp <= @timestampU", r.TraceDB, r.errorTable)
	args := []interface{}{clickhouse.Named("timestampL", strconv.FormatInt(queryParams.Start.UnixNano(), 10)), clickhouse.Named("timestampU", strconv.FormatInt(queryParams.End.UnixNano(), 10))}
	if len(queryParams.ServiceName) != 0 {
		query = query + " AND serviceName ilike @serviceName"
		args = append(args, clickhouse.Named("serviceName", "%"+queryParams.ServiceName+"%"))
	}
	if len(queryParams.ExceptionType) != 0 {
		query = query + " AND exceptionType ilike @exceptionType"
		args = append(args, clickhouse.Named("exceptionType", "%"+queryParams.ExceptionType+"%"))
	}
	err := r.db.QueryRow(ctx, query, args...).Scan(&errorCount)
	zap.S().Info(query)

	if err != nil {
		zap.S().Debug("Error in processing sql query: ", err)
		return 0, &model.ApiError{Typ: model.ErrorExec, Err: fmt.Errorf("Error in processing sql query")}
	}

	return errorCount, nil
}

func (r *ClickHouseReader) GetErrorFromErrorID(ctx context.Context, queryParams *model.GetErrorParams) (*model.ErrorWithSpan, *model.ApiError) {

	if queryParams.ErrorID == "" {
		zap.S().Debug("errorId missing from params")
		return nil, &model.ApiError{Typ: model.ErrorBadData, Err: fmt.Errorf("ErrorID missing from params")}
	}
	var getErrorWithSpanReponse []model.ErrorWithSpan

	query := fmt.Sprintf("SELECT * FROM %s.%s WHERE timestamp = @timestamp AND groupID = @groupID AND errorID = @errorID LIMIT 1", r.TraceDB, r.errorTable)
	args := []interface{}{clickhouse.Named("errorID", queryParams.ErrorID), clickhouse.Named("groupID", queryParams.GroupID), clickhouse.Named("timestamp", strconv.FormatInt(queryParams.Timestamp.UnixNano(), 10))}

	err := r.db.Select(ctx, &getErrorWithSpanReponse, query, args...)
	zap.S().Info(query)

	if err != nil {
		zap.S().Debug("Error in processing sql query: ", err)
		return nil, &model.ApiError{Typ: model.ErrorExec, Err: fmt.Errorf("Error in processing sql query")}
	}

	if len(getErrorWithSpanReponse) > 0 {
		return &getErrorWithSpanReponse[0], nil
	} else {
		return nil, &model.ApiError{Typ: model.ErrorNotFound, Err: fmt.Errorf("Error/Exception not found")}
	}

}

func (r *ClickHouseReader) GetErrorFromGroupID(ctx context.Context, queryParams *model.GetErrorParams) (*model.ErrorWithSpan, *model.ApiError) {

	var getErrorWithSpanReponse []model.ErrorWithSpan

	query := fmt.Sprintf("SELECT * FROM %s.%s WHERE timestamp = @timestamp AND groupID = @groupID LIMIT 1", r.TraceDB, r.errorTable)
	args := []interface{}{clickhouse.Named("groupID", queryParams.GroupID), clickhouse.Named("timestamp", strconv.FormatInt(queryParams.Timestamp.UnixNano(), 10))}

	err := r.db.Select(ctx, &getErrorWithSpanReponse, query, args...)

	zap.S().Info(query)

	if err != nil {
		zap.S().Debug("Error in processing sql query: ", err)
		return nil, &model.ApiError{Typ: model.ErrorExec, Err: fmt.Errorf("Error in processing sql query")}
	}

	if len(getErrorWithSpanReponse) > 0 {
		return &getErrorWithSpanReponse[0], nil
	} else {
		return nil, &model.ApiError{Typ: model.ErrorNotFound, Err: fmt.Errorf("Error/Exception not found")}
	}

}

func (r *ClickHouseReader) GetNextPrevErrorIDs(ctx context.Context, queryParams *model.GetErrorParams) (*model.NextPrevErrorIDs, *model.ApiError) {

	if queryParams.ErrorID == "" {
		zap.S().Debug("errorId missing from params")
		return nil, &model.ApiError{Typ: model.ErrorBadData, Err: fmt.Errorf("ErrorID missing from params")}
	}
	var err *model.ApiError
	getNextPrevErrorIDsResponse := model.NextPrevErrorIDs{
		GroupID: queryParams.GroupID,
	}
	getNextPrevErrorIDsResponse.NextErrorID, getNextPrevErrorIDsResponse.NextTimestamp, err = r.getNextErrorID(ctx, queryParams)
	if err != nil {
		zap.S().Debug("Unable to get next error ID due to err: ", err)
		return nil, err
	}
	getNextPrevErrorIDsResponse.PrevErrorID, getNextPrevErrorIDsResponse.PrevTimestamp, err = r.getPrevErrorID(ctx, queryParams)
	if err != nil {
		zap.S().Debug("Unable to get prev error ID due to err: ", err)
		return nil, err
	}
	return &getNextPrevErrorIDsResponse, nil

}

func (r *ClickHouseReader) getNextErrorID(ctx context.Context, queryParams *model.GetErrorParams) (string, time.Time, *model.ApiError) {

	var getNextErrorIDReponse []model.NextPrevErrorIDsDBResponse

	query := fmt.Sprintf("SELECT errorID as nextErrorID, timestamp as nextTimestamp FROM %s.%s WHERE groupID = @groupID AND timestamp >= @timestamp AND errorID != @errorID ORDER BY timestamp ASC LIMIT 2", r.TraceDB, r.errorTable)
	args := []interface{}{clickhouse.Named("errorID", queryParams.ErrorID), clickhouse.Named("groupID", queryParams.GroupID), clickhouse.Named("timestamp", strconv.FormatInt(queryParams.Timestamp.UnixNano(), 10))}

	err := r.db.Select(ctx, &getNextErrorIDReponse, query, args...)

	zap.S().Info(query)

	if err != nil {
		zap.S().Debug("Error in processing sql query: ", err)
		return "", time.Time{}, &model.ApiError{Typ: model.ErrorExec, Err: fmt.Errorf("Error in processing sql query")}
	}
	if len(getNextErrorIDReponse) == 0 {
		zap.S().Info("NextErrorID not found")
		return "", time.Time{}, nil
	} else if len(getNextErrorIDReponse) == 1 {
		zap.S().Info("NextErrorID found")
		return getNextErrorIDReponse[0].NextErrorID, getNextErrorIDReponse[0].NextTimestamp, nil
	} else {
		if getNextErrorIDReponse[0].Timestamp.UnixNano() == getNextErrorIDReponse[1].Timestamp.UnixNano() {
			var getNextErrorIDReponse []model.NextPrevErrorIDsDBResponse

			query := fmt.Sprintf("SELECT errorID as nextErrorID, timestamp as nextTimestamp FROM %s.%s WHERE groupID = @groupID AND timestamp = @timestamp AND errorID > @errorID ORDER BY errorID ASC LIMIT 1", r.TraceDB, r.errorTable)
			args := []interface{}{clickhouse.Named("errorID", queryParams.ErrorID), clickhouse.Named("groupID", queryParams.GroupID), clickhouse.Named("timestamp", strconv.FormatInt(queryParams.Timestamp.UnixNano(), 10))}

			err := r.db.Select(ctx, &getNextErrorIDReponse, query, args...)

			zap.S().Info(query)

			if err != nil {
				zap.S().Debug("Error in processing sql query: ", err)
				return "", time.Time{}, &model.ApiError{Typ: model.ErrorExec, Err: fmt.Errorf("Error in processing sql query")}
			}
			if len(getNextErrorIDReponse) == 0 {
				var getNextErrorIDReponse []model.NextPrevErrorIDsDBResponse

				query := fmt.Sprintf("SELECT errorID as nextErrorID, timestamp as nextTimestamp FROM %s.%s WHERE groupID = @groupID AND timestamp > @timestamp ORDER BY timestamp ASC LIMIT 1", r.TraceDB, r.errorTable)
				args := []interface{}{clickhouse.Named("errorID", queryParams.ErrorID), clickhouse.Named("groupID", queryParams.GroupID), clickhouse.Named("timestamp", strconv.FormatInt(queryParams.Timestamp.UnixNano(), 10))}

				err := r.db.Select(ctx, &getNextErrorIDReponse, query, args...)

				zap.S().Info(query)

				if err != nil {
					zap.S().Debug("Error in processing sql query: ", err)
					return "", time.Time{}, &model.ApiError{Typ: model.ErrorExec, Err: fmt.Errorf("Error in processing sql query")}
				}

				if len(getNextErrorIDReponse) == 0 {
					zap.S().Info("NextErrorID not found")
					return "", time.Time{}, nil
				} else {
					zap.S().Info("NextErrorID found")
					return getNextErrorIDReponse[0].NextErrorID, getNextErrorIDReponse[0].NextTimestamp, nil
				}
			} else {
				zap.S().Info("NextErrorID found")
				return getNextErrorIDReponse[0].NextErrorID, getNextErrorIDReponse[0].NextTimestamp, nil
			}
		} else {
			zap.S().Info("NextErrorID found")
			return getNextErrorIDReponse[0].NextErrorID, getNextErrorIDReponse[0].NextTimestamp, nil
		}
	}
}

func (r *ClickHouseReader) getPrevErrorID(ctx context.Context, queryParams *model.GetErrorParams) (string, time.Time, *model.ApiError) {

	var getPrevErrorIDReponse []model.NextPrevErrorIDsDBResponse

	query := fmt.Sprintf("SELECT errorID as prevErrorID, timestamp as prevTimestamp FROM %s.%s WHERE groupID = @groupID AND timestamp <= @timestamp AND errorID != @errorID ORDER BY timestamp DESC LIMIT 2", r.TraceDB, r.errorTable)
	args := []interface{}{clickhouse.Named("errorID", queryParams.ErrorID), clickhouse.Named("groupID", queryParams.GroupID), clickhouse.Named("timestamp", strconv.FormatInt(queryParams.Timestamp.UnixNano(), 10))}

	err := r.db.Select(ctx, &getPrevErrorIDReponse, query, args...)

	zap.S().Info(query)

	if err != nil {
		zap.S().Debug("Error in processing sql query: ", err)
		return "", time.Time{}, &model.ApiError{Typ: model.ErrorExec, Err: fmt.Errorf("Error in processing sql query")}
	}
	if len(getPrevErrorIDReponse) == 0 {
		zap.S().Info("PrevErrorID not found")
		return "", time.Time{}, nil
	} else if len(getPrevErrorIDReponse) == 1 {
		zap.S().Info("PrevErrorID found")
		return getPrevErrorIDReponse[0].PrevErrorID, getPrevErrorIDReponse[0].PrevTimestamp, nil
	} else {
		if getPrevErrorIDReponse[0].Timestamp.UnixNano() == getPrevErrorIDReponse[1].Timestamp.UnixNano() {
			var getPrevErrorIDReponse []model.NextPrevErrorIDsDBResponse

			query := fmt.Sprintf("SELECT errorID as prevErrorID, timestamp as prevTimestamp FROM %s.%s WHERE groupID = @groupID AND timestamp = @timestamp AND errorID < @errorID ORDER BY errorID DESC LIMIT 1", r.TraceDB, r.errorTable)
			args := []interface{}{clickhouse.Named("errorID", queryParams.ErrorID), clickhouse.Named("groupID", queryParams.GroupID), clickhouse.Named("timestamp", strconv.FormatInt(queryParams.Timestamp.UnixNano(), 10))}

			err := r.db.Select(ctx, &getPrevErrorIDReponse, query, args...)

			zap.S().Info(query)

			if err != nil {
				zap.S().Debug("Error in processing sql query: ", err)
				return "", time.Time{}, &model.ApiError{Typ: model.ErrorExec, Err: fmt.Errorf("Error in processing sql query")}
			}
			if len(getPrevErrorIDReponse) == 0 {
				var getPrevErrorIDReponse []model.NextPrevErrorIDsDBResponse

				query := fmt.Sprintf("SELECT errorID as prevErrorID, timestamp as prevTimestamp FROM %s.%s WHERE groupID = @groupID AND timestamp < @timestamp ORDER BY timestamp DESC LIMIT 1", r.TraceDB, r.errorTable)
				args := []interface{}{clickhouse.Named("errorID", queryParams.ErrorID), clickhouse.Named("groupID", queryParams.GroupID), clickhouse.Named("timestamp", strconv.FormatInt(queryParams.Timestamp.UnixNano(), 10))}

				err := r.db.Select(ctx, &getPrevErrorIDReponse, query, args...)

				zap.S().Info(query)

				if err != nil {
					zap.S().Debug("Error in processing sql query: ", err)
					return "", time.Time{}, &model.ApiError{Typ: model.ErrorExec, Err: fmt.Errorf("Error in processing sql query")}
				}

				if len(getPrevErrorIDReponse) == 0 {
					zap.S().Info("PrevErrorID not found")
					return "", time.Time{}, nil
				} else {
					zap.S().Info("PrevErrorID found")
					return getPrevErrorIDReponse[0].PrevErrorID, getPrevErrorIDReponse[0].PrevTimestamp, nil
				}
			} else {
				zap.S().Info("PrevErrorID found")
				return getPrevErrorIDReponse[0].PrevErrorID, getPrevErrorIDReponse[0].PrevTimestamp, nil
			}
		} else {
			zap.S().Info("PrevErrorID found")
			return getPrevErrorIDReponse[0].PrevErrorID, getPrevErrorIDReponse[0].PrevTimestamp, nil
		}
	}
}

func (r *ClickHouseReader) GetMetricAutocompleteTagKey(ctx context.Context, params *model.MetricAutocompleteTagParams) (*[]string, *model.ApiError) {

	var query string
	var err error
	var tagKeyList []string
	var rows driver.Rows

	tagsWhereClause := ""

	for key, val := range params.MetricTags {
		tagsWhereClause += fmt.Sprintf(" AND JSONExtractString(labels, '%s') = '%s' ", key, val)
	}
	// "select distinctTagKeys from (SELECT DISTINCT arrayJoin(tagKeys) distinctTagKeys from (SELECT DISTINCT(JSONExtractKeys(labels)) tagKeys from signoz_metrics.time_series WHERE JSONExtractString(labels,'__name__')='node_udp_queues'))  WHERE distinctTagKeys ILIKE '%host%';"
	if len(params.Match) != 0 {
		query = fmt.Sprintf("select distinctTagKeys from (SELECT DISTINCT arrayJoin(tagKeys) distinctTagKeys from (SELECT DISTINCT(JSONExtractKeys(labels)) tagKeys from %s.%s WHERE metric_name=$1 %s)) WHERE distinctTagKeys ILIKE $2;", signozMetricDBName, signozTSTableName, tagsWhereClause)

		rows, err = r.db.Query(ctx, query, params.MetricName, fmt.Sprintf("%%%s%%", params.Match))

	} else {
		query = fmt.Sprintf("select distinctTagKeys from (SELECT DISTINCT arrayJoin(tagKeys) distinctTagKeys from (SELECT DISTINCT(JSONExtractKeys(labels)) tagKeys from %s.%s WHERE metric_name=$1 %s ));", signozMetricDBName, signozTSTableName, tagsWhereClause)

		rows, err = r.db.Query(ctx, query, params.MetricName)
	}

	if err != nil {
		zap.S().Error(err)
		return nil, &model.ApiError{Typ: model.ErrorExec, Err: err}
	}

	defer rows.Close()
	var tagKey string
	for rows.Next() {
		if err := rows.Scan(&tagKey); err != nil {
			return nil, &model.ApiError{Typ: model.ErrorExec, Err: err}
		}
		tagKeyList = append(tagKeyList, tagKey)
	}
	return &tagKeyList, nil
}

func (r *ClickHouseReader) GetMetricAutocompleteTagValue(ctx context.Context, params *model.MetricAutocompleteTagParams) (*[]string, *model.ApiError) {

	var query string
	var err error
	var tagValueList []string
	var rows driver.Rows
	tagsWhereClause := ""

	for key, val := range params.MetricTags {
		tagsWhereClause += fmt.Sprintf(" AND JSONExtractString(labels, '%s') = '%s' ", key, val)
	}

	if len(params.Match) != 0 {
		query = fmt.Sprintf("SELECT DISTINCT(JSONExtractString(labels, '%s')) from %s.%s WHERE metric_name=$1 %s AND JSONExtractString(labels, '%s') ILIKE $2;", params.TagKey, signozMetricDBName, signozTSTableName, tagsWhereClause, params.TagKey)

		rows, err = r.db.Query(ctx, query, params.TagKey, params.MetricName, fmt.Sprintf("%%%s%%", params.Match))

	} else {
		query = fmt.Sprintf("SELECT DISTINCT(JSONExtractString(labels, '%s')) FROM %s.%s WHERE metric_name=$2 %s;", params.TagKey, signozMetricDBName, signozTSTableName, tagsWhereClause)
		rows, err = r.db.Query(ctx, query, params.TagKey, params.MetricName)

	}

	if err != nil {
		zap.S().Error(err)
		return nil, &model.ApiError{Typ: model.ErrorExec, Err: err}
	}

	defer rows.Close()
	var tagValue string
	for rows.Next() {
		if err := rows.Scan(&tagValue); err != nil {
			return nil, &model.ApiError{Typ: model.ErrorExec, Err: err}
		}
		tagValueList = append(tagValueList, tagValue)
	}

	return &tagValueList, nil
}

func (r *ClickHouseReader) GetMetricAutocompleteMetricNames(ctx context.Context, matchText string, limit int) (*[]string, *model.ApiError) {

	var query string
	var err error
	var metricNameList []string
	var rows driver.Rows

	query = fmt.Sprintf("SELECT DISTINCT(metric_name) from %s.%s WHERE metric_name ILIKE $1", signozMetricDBName, signozTSTableName)
	if limit != 0 {
		query = query + fmt.Sprintf(" LIMIT %d;", limit)
	}
	rows, err = r.db.Query(ctx, query, fmt.Sprintf("%%%s%%", matchText))

	if err != nil {
		zap.S().Error(err)
		return nil, &model.ApiError{Typ: model.ErrorExec, Err: err}
	}

	defer rows.Close()
	var metricName string
	for rows.Next() {
		if err := rows.Scan(&metricName); err != nil {
			return nil, &model.ApiError{Typ: model.ErrorExec, Err: err}
		}
		metricNameList = append(metricNameList, metricName)
	}

	return &metricNameList, nil

}

func (r *ClickHouseReader) GetMetricResultEE(ctx context.Context, query string) ([]*model.Series, string, error) {
	zap.S().Error("GetMetricResultEE is not implemented for opensource version")
	return nil, "", fmt.Errorf("GetMetricResultEE is not implemented for opensource version")
}

// GetMetricResult runs the query and returns list of time series
func (r *ClickHouseReader) GetMetricResult(ctx context.Context, query string) ([]*model.Series, error) {

	defer utils.Elapsed("GetMetricResult")()

	zap.S().Infof("Executing metric result query: %s", query)

	rows, err := r.db.Query(ctx, query)

	if err != nil {
		zap.S().Debug("Error in processing query: ", err)
		return nil, err
	}

	var (
		columnTypes = rows.ColumnTypes()
		columnNames = rows.Columns()
		vars        = make([]interface{}, len(columnTypes))
	)
	for i := range columnTypes {
		vars[i] = reflect.New(columnTypes[i].ScanType()).Interface()
	}
	// when group by is applied, each combination of cartesian product
	// of attributes is separate series. each item in metricPointsMap
	// represent a unique series.
	metricPointsMap := make(map[string][]model.MetricPoint)
	// attribute key-value pairs for each group selection
	attributesMap := make(map[string]map[string]string)

	defer rows.Close()
	for rows.Next() {
		if err := rows.Scan(vars...); err != nil {
			return nil, err
		}
		var groupBy []string
		var metricPoint model.MetricPoint
		groupAttributes := make(map[string]string)
		// Assuming that the end result row contains a timestamp, value and option labels
		// Label key and value are both strings.
		for idx, v := range vars {
			colName := columnNames[idx]
			switch v := v.(type) {
			case *string:
				// special case for returning all labels
				if colName == "fullLabels" {
					var metric map[string]string
					err := json.Unmarshal([]byte(*v), &metric)
					if err != nil {
						return nil, err
					}
					for key, val := range metric {
						groupBy = append(groupBy, val)
						groupAttributes[key] = val
					}
				} else {
					groupBy = append(groupBy, *v)
					groupAttributes[colName] = *v
				}
			case *time.Time:
				metricPoint.Timestamp = v.UnixMilli()
			case *float64:
				metricPoint.Value = *v
			case **float64:
				// ch seems to return this type when column is derived from
				// SELECT count(*)/ SELECT count(*)
				floatVal := *v
				if floatVal != nil {
					metricPoint.Value = *floatVal
				}
			case *float32:
				float32Val := float32(*v)
				metricPoint.Value = float64(float32Val)
			case *uint8, *uint64, *uint16, *uint32:
				if _, ok := constants.ReservedColumnTargetAliases[colName]; ok {
					metricPoint.Value = float64(reflect.ValueOf(v).Elem().Uint())
				} else {
					groupBy = append(groupBy, fmt.Sprintf("%v", reflect.ValueOf(v).Elem().Uint()))
					groupAttributes[colName] = fmt.Sprintf("%v", reflect.ValueOf(v).Elem().Uint())
				}
			case *int8, *int16, *int32, *int64:
				if _, ok := constants.ReservedColumnTargetAliases[colName]; ok {
					metricPoint.Value = float64(reflect.ValueOf(v).Elem().Int())
				} else {
					groupBy = append(groupBy, fmt.Sprintf("%v", reflect.ValueOf(v).Elem().Int()))
					groupAttributes[colName] = fmt.Sprintf("%v", reflect.ValueOf(v).Elem().Int())
				}
			default:
				zap.S().Errorf("invalid var found in metric builder query result", v, colName)
			}
		}
		sort.Strings(groupBy)
		key := strings.Join(groupBy, "")
		attributesMap[key] = groupAttributes
		metricPointsMap[key] = append(metricPointsMap[key], metricPoint)
	}

	var seriesList []*model.Series
	for key := range metricPointsMap {
		points := metricPointsMap[key]
		// first point in each series could be invalid since the
		// aggregations are applied with point from prev series
		if len(points) != 0 && len(points) > 1 {
			points = points[1:]
		}
		attributes := attributesMap[key]
		series := model.Series{Labels: attributes, Points: points}
		seriesList = append(seriesList, &series)
	}
	return seriesList, nil
}

func (r *ClickHouseReader) GetTotalSpans(ctx context.Context) (uint64, error) {

	var totalSpans uint64

	queryStr := fmt.Sprintf("SELECT count() from %s.%s;", signozTraceDBName, signozTraceTableName)
	r.db.QueryRow(ctx, queryStr).Scan(&totalSpans)

	return totalSpans, nil
}

func (r *ClickHouseReader) GetSpansInLastHeartBeatInterval(ctx context.Context) (uint64, error) {

	var spansInLastHeartBeatInterval uint64

	queryStr := fmt.Sprintf("SELECT count() from %s.%s where timestamp > toUnixTimestamp(now()-toIntervalMinute(%d));", signozTraceDBName, signozSpansTable, 30)

	r.db.QueryRow(ctx, queryStr).Scan(&spansInLastHeartBeatInterval)

	return spansInLastHeartBeatInterval, nil
}

// func sum(array []tsByMetricName) uint64 {
// 	var result uint64
// 	result = 0
// 	for _, v := range array {
// 		result += v.count
// 	}
// 	return result
// }

func (r *ClickHouseReader) GetTimeSeriesInfo(ctx context.Context) (map[string]interface{}, error) {

	queryStr := fmt.Sprintf("SELECT count() as count from %s.%s group by metric_name order by count desc;", signozMetricDBName, signozTSTableName)

	// r.db.Select(ctx, &tsByMetricName, queryStr)

	rows, _ := r.db.Query(ctx, queryStr)

	var totalTS uint64
	totalTS = 0

	var maxTS uint64
	maxTS = 0

	count := 0
	for rows.Next() {

		var value uint64
		rows.Scan(&value)
		totalTS += value
		if count == 0 {
			maxTS = value
		}
		count += 1
	}

	timeSeriesData := map[string]interface{}{}
	timeSeriesData["totalTS"] = totalTS
	timeSeriesData["maxTS"] = maxTS

	return timeSeriesData, nil
}

func (r *ClickHouseReader) GetSamplesInfoInLastHeartBeatInterval(ctx context.Context) (uint64, error) {

	var totalSamples uint64

	queryStr := fmt.Sprintf("select count() from %s.%s where timestamp_ms > toUnixTimestamp(now()-toIntervalMinute(%d))*1000;", signozMetricDBName, signozSampleTableName, 30)

	r.db.QueryRow(ctx, queryStr).Scan(&totalSamples)

	return totalSamples, nil
}

func (r *ClickHouseReader) GetDistributedInfoInLastHeartBeatInterval(ctx context.Context) (map[string]interface{}, error) {

	clusterInfo := []model.ClusterInfo{}

	queryStr := `SELECT shard_num, shard_weight, replica_num, errors_count, slowdowns_count, estimated_recovery_time FROM system.clusters where cluster='cluster';`
	r.db.Select(ctx, &clusterInfo, queryStr)
	if len(clusterInfo) == 1 {
		return clusterInfo[0].GetMapFromStruct(), nil
	}

	return nil, nil
}

func (r *ClickHouseReader) GetLogsInfoInLastHeartBeatInterval(ctx context.Context) (uint64, error) {

	var totalLogLines uint64

	queryStr := fmt.Sprintf("select count() from %s.%s where timestamp > toUnixTimestamp(now()-toIntervalMinute(%d))*1000000000;", r.logsDB, r.logsTable, 30)

	r.db.QueryRow(ctx, queryStr).Scan(&totalLogLines)

	return totalLogLines, nil
}

func (r *ClickHouseReader) GetTagsInfoInLastHeartBeatInterval(ctx context.Context) (*model.TagsInfo, error) {

	queryStr := fmt.Sprintf("select tagMap['service.name'] as serviceName, tagMap['deployment.environment'] as env, tagMap['telemetry.sdk.language'] as language from %s.%s where timestamp > toUnixTimestamp(now()-toIntervalMinute(%d));", r.TraceDB, r.indexTable, 1)

	tagTelemetryDataList := []model.TagTelemetryData{}
	err := r.db.Select(ctx, &tagTelemetryDataList, queryStr)

	if err != nil {
		zap.S().Info(queryStr)
		zap.S().Debug("Error in processing sql query: ", err)
		return nil, err
	}

	tagsInfo := model.TagsInfo{
		Languages: make(map[string]interface{}),
	}

	for _, tagTelemetryData := range tagTelemetryDataList {

		if len(tagTelemetryData.ServiceName) != 0 && strings.Contains(tagTelemetryData.ServiceName, "prod") {
			tagsInfo.Env = tagTelemetryData.ServiceName
		}
		if len(tagTelemetryData.Env) != 0 && strings.Contains(tagTelemetryData.Env, "prod") {
			tagsInfo.Env = tagTelemetryData.Env
		}
		if len(tagTelemetryData.Language) != 0 {
			tagsInfo.Languages[tagTelemetryData.Language] = struct{}{}
		}

	}

	return &tagsInfo, nil
}

func (r *ClickHouseReader) GetLogFields(ctx context.Context) (*model.GetFieldsResponse, *model.ApiError) {
	// response will contain top level fields from the otel log model
	response := model.GetFieldsResponse{
		Selected:    constants.StaticSelectedLogFields,
		Interesting: []model.LogField{},
	}

	// get attribute keys
	attributes := []model.LogField{}
	query := fmt.Sprintf("SELECT DISTINCT name, datatype from %s.%s group by name, datatype", r.logsDB, r.logsAttributeKeys)
	err := r.db.Select(ctx, &attributes, query)
	if err != nil {
		return nil, &model.ApiError{Err: err, Typ: model.ErrorInternal}
	}

	// get resource keys
	resources := []model.LogField{}
	query = fmt.Sprintf("SELECT DISTINCT name, datatype from %s.%s group by name, datatype", r.logsDB, r.logsResourceKeys)
	err = r.db.Select(ctx, &resources, query)
	if err != nil {
		return nil, &model.ApiError{Err: err, Typ: model.ErrorInternal}
	}

	statements := []model.ShowCreateTableStatement{}
	query = fmt.Sprintf("SHOW CREATE TABLE %s.%s", r.logsDB, r.logsLocalTable)
	err = r.db.Select(ctx, &statements, query)
	if err != nil {
		return nil, &model.ApiError{Err: err, Typ: model.ErrorInternal}
	}

	extractSelectedAndInterestingFields(statements[0].Statement, constants.Attributes, &attributes, &response)
	extractSelectedAndInterestingFields(statements[0].Statement, constants.Resources, &resources, &response)
	extractSelectedAndInterestingFields(statements[0].Statement, constants.Static, &constants.StaticInterestingLogFields, &response)

	return &response, nil
}

func extractSelectedAndInterestingFields(tableStatement string, fieldType string, fields *[]model.LogField, response *model.GetFieldsResponse) {
	for _, field := range *fields {
		field.Type = fieldType
		if strings.Contains(tableStatement, fmt.Sprintf("INDEX %s_idx", field.Name)) {
			response.Selected = append(response.Selected, field)
		} else {
			response.Interesting = append(response.Interesting, field)
		}
	}
}

func (r *ClickHouseReader) UpdateLogField(ctx context.Context, field *model.UpdateField) *model.ApiError {
	// if a field is selected it means that the field needs to be indexed
	if field.Selected {
		// if the type is attribute or resource, create the materialized column first
		if field.Type == constants.Attributes || field.Type == constants.Resources {
			// create materialized
			query := fmt.Sprintf("ALTER TABLE %s.%s ON CLUSTER %s ADD COLUMN IF NOT EXISTS %s %s MATERIALIZED %s_%s_value[indexOf(%s_%s_key, '%s')] CODEC(LZ4)", r.logsDB, r.logsLocalTable, cluster, field.Name, field.DataType, field.Type, strings.ToLower(field.DataType), field.Type, strings.ToLower(field.DataType), field.Name)

			err := r.db.Exec(ctx, query)
			if err != nil {
				return &model.ApiError{Err: err, Typ: model.ErrorInternal}
			}

			query = fmt.Sprintf("ALTER TABLE %s.%s ON CLUSTER %s ADD COLUMN IF NOT EXISTS %s %s MATERIALIZED -1", r.logsDB, r.logsTable, cluster, field.Name, field.DataType)
			err = r.db.Exec(ctx, query)
			if err != nil {
				return &model.ApiError{Err: err, Typ: model.ErrorInternal}
			}
		}

		// create the index
		if field.IndexType == "" {
			field.IndexType = constants.DefaultLogSkipIndexType
		}
		if field.IndexGranularity == 0 {
			field.IndexGranularity = constants.DefaultLogSkipIndexGranularity
		}
		query := fmt.Sprintf("ALTER TABLE %s.%s ON CLUSTER %s ADD INDEX IF NOT EXISTS %s_idx (%s) TYPE %s  GRANULARITY %d", r.logsDB, r.logsLocalTable, cluster, field.Name, field.Name, field.IndexType, field.IndexGranularity)
		err := r.db.Exec(ctx, query)
		if err != nil {
			return &model.ApiError{Err: err, Typ: model.ErrorInternal}
		}

	} else {
		// remove index
		query := fmt.Sprintf("ALTER TABLE %s.%s ON CLUSTER %s DROP INDEX IF EXISTS %s_idx", r.logsDB, r.logsLocalTable, cluster, field.Name)
		err := r.db.Exec(ctx, query)
		// we are ignoring errors with code 341 as it is an error with updating old part https://github.com/SigNoz/engineering-pod/issues/919#issuecomment-1366344346
		if err != nil && !strings.HasPrefix(err.Error(), "code: 341") {
			return &model.ApiError{Err: err, Typ: model.ErrorInternal}
		}
	}
	return nil
}

func (r *ClickHouseReader) GetLogs(ctx context.Context, params *model.LogsFilterParams) (*[]model.GetLogsResponse, *model.ApiError) {
	response := []model.GetLogsResponse{}
	fields, apiErr := r.GetLogFields(ctx)
	if apiErr != nil {
		return nil, apiErr
	}

	isPaginatePrev := logs.CheckIfPrevousPaginateAndModifyOrder(params)
	filterSql, lenFilters, err := logs.GenerateSQLWhere(fields, params)
	if err != nil {
		return nil, &model.ApiError{Err: err, Typ: model.ErrorBadData}
	}

	data := map[string]interface{}{
		"lenFilters": lenFilters,
	}
	if lenFilters != 0 {
		telemetry.GetInstance().SendEvent(telemetry.TELEMETRY_EVENT_LOGS_FILTERS, data)
	}

	query := fmt.Sprintf("%s from %s.%s", constants.LogsSQLSelect, r.logsDB, r.logsTable)

	if filterSql != "" {
		query = fmt.Sprintf("%s where %s", query, filterSql)
	}

	query = fmt.Sprintf("%s order by %s %s limit %d", query, params.OrderBy, params.Order, params.Limit)
	zap.S().Debug(query)
	err = r.db.Select(ctx, &response, query)
	if err != nil {
		return nil, &model.ApiError{Err: err, Typ: model.ErrorInternal}
	}
	if isPaginatePrev {
		// rever the results from db
		for i, j := 0, len(response)-1; i < j; i, j = i+1, j-1 {
			response[i], response[j] = response[j], response[i]
		}
	}
	return &response, nil
}

func (r *ClickHouseReader) TailLogs(ctx context.Context, client *model.LogsTailClient) {

	fields, apiErr := r.GetLogFields(ctx)
	if apiErr != nil {
		client.Error <- apiErr.Err
		return
	}

	filterSql, lenFilters, err := logs.GenerateSQLWhere(fields, &model.LogsFilterParams{
		Query: client.Filter.Query,
	})

	data := map[string]interface{}{
		"lenFilters": lenFilters,
	}
	if lenFilters != 0 {
		telemetry.GetInstance().SendEvent(telemetry.TELEMETRY_EVENT_LOGS_FILTERS, data)
	}

	if err != nil {
		client.Error <- err
		return
	}

	query := fmt.Sprintf("%s from %s.%s", constants.LogsSQLSelect, r.logsDB, r.logsTable)

	tsStart := uint64(time.Now().UnixNano())
	if client.Filter.TimestampStart != 0 {
		tsStart = client.Filter.TimestampStart
	}

	var idStart string
	if client.Filter.IdGt != "" {
		idStart = client.Filter.IdGt
	}

	ticker := time.NewTicker(time.Duration(r.liveTailRefreshSeconds) * time.Second)
	defer ticker.Stop()
	for {
		select {
		case <-ctx.Done():
			done := true
			client.Done <- &done
			zap.S().Debug("closing go routine : " + client.Name)
			return
		case <-ticker.C:
			// get the new 100 logs as anything more older won't make sense
			tmpQuery := fmt.Sprintf("%s where timestamp >='%d'", query, tsStart)
			if filterSql != "" {
				tmpQuery = fmt.Sprintf("%s and %s", tmpQuery, filterSql)
			}
			if idStart != "" {
				tmpQuery = fmt.Sprintf("%s and id > '%s'", tmpQuery, idStart)
			}
			tmpQuery = fmt.Sprintf("%s order by timestamp desc, id desc limit 100", tmpQuery)
			zap.S().Debug(tmpQuery)
			response := []model.GetLogsResponse{}
			err := r.db.Select(ctx, &response, tmpQuery)
			if err != nil {
				zap.S().Error(err)
				client.Error <- err
				return
			}
			for i := len(response) - 1; i >= 0; i-- {
				select {
				case <-ctx.Done():
					done := true
					client.Done <- &done
					zap.S().Debug("closing go routine while sending logs : " + client.Name)
					return
				default:
					client.Logs <- &response[i]
					if i == 0 {
						tsStart = response[i].Timestamp
						idStart = response[i].ID
					}
				}
			}
		}
	}
}

func (r *ClickHouseReader) AggregateLogs(ctx context.Context, params *model.LogsAggregateParams) (*model.GetLogsAggregatesResponse, *model.ApiError) {
	logAggregatesDBResponseItems := []model.LogsAggregatesDBResponseItem{}

	function := "toFloat64(count()) as value"
	if params.Function != "" {
		function = fmt.Sprintf("toFloat64(%s) as value", params.Function)
	}

	fields, apiErr := r.GetLogFields(ctx)
	if apiErr != nil {
		return nil, apiErr
	}

	filterSql, lenFilters, err := logs.GenerateSQLWhere(fields, &model.LogsFilterParams{
		Query: params.Query,
	})
	if err != nil {
		return nil, &model.ApiError{Err: err, Typ: model.ErrorBadData}
	}

	data := map[string]interface{}{
		"lenFilters": lenFilters,
	}
	if lenFilters != 0 {
		telemetry.GetInstance().SendEvent(telemetry.TELEMETRY_EVENT_LOGS_FILTERS, data)
	}

	query := ""
	if params.GroupBy != "" {
		query = fmt.Sprintf("SELECT toInt64(toUnixTimestamp(toStartOfInterval(toDateTime(timestamp/1000000000), INTERVAL %d minute))*1000000000) as ts_start_interval, toString(%s) as groupBy, "+
			"%s "+
			"FROM %s.%s WHERE (timestamp >= '%d' AND timestamp <= '%d' )",
			params.StepSeconds/60, params.GroupBy, function, r.logsDB, r.logsTable, params.TimestampStart, params.TimestampEnd)
	} else {
		query = fmt.Sprintf("SELECT toInt64(toUnixTimestamp(toStartOfInterval(toDateTime(timestamp/1000000000), INTERVAL %d minute))*1000000000) as ts_start_interval, "+
			"%s "+
			"FROM %s.%s WHERE (timestamp >= '%d' AND timestamp <= '%d' )",
			params.StepSeconds/60, function, r.logsDB, r.logsTable, params.TimestampStart, params.TimestampEnd)
	}
	if filterSql != "" {
		query = fmt.Sprintf("%s AND ( %s ) ", query, filterSql)
	}
	if params.GroupBy != "" {
		query = fmt.Sprintf("%s GROUP BY ts_start_interval, toString(%s) as groupBy ORDER BY ts_start_interval", query, params.GroupBy)
	} else {
		query = fmt.Sprintf("%s GROUP BY ts_start_interval ORDER BY ts_start_interval", query)
	}

	zap.S().Debug(query)
	err = r.db.Select(ctx, &logAggregatesDBResponseItems, query)
	if err != nil {
		return nil, &model.ApiError{Err: err, Typ: model.ErrorInternal}
	}

	aggregateResponse := model.GetLogsAggregatesResponse{
		Items: make(map[int64]model.LogsAggregatesResponseItem),
	}

	for i := range logAggregatesDBResponseItems {
		if elem, ok := aggregateResponse.Items[int64(logAggregatesDBResponseItems[i].Timestamp)]; ok {
			if params.GroupBy != "" && logAggregatesDBResponseItems[i].GroupBy != "" {
				elem.GroupBy[logAggregatesDBResponseItems[i].GroupBy] = logAggregatesDBResponseItems[i].Value
			}
			aggregateResponse.Items[logAggregatesDBResponseItems[i].Timestamp] = elem
		} else {
			if params.GroupBy != "" && logAggregatesDBResponseItems[i].GroupBy != "" {
				aggregateResponse.Items[logAggregatesDBResponseItems[i].Timestamp] = model.LogsAggregatesResponseItem{
					Timestamp: logAggregatesDBResponseItems[i].Timestamp,
					GroupBy:   map[string]interface{}{logAggregatesDBResponseItems[i].GroupBy: logAggregatesDBResponseItems[i].Value},
				}
			} else if params.GroupBy == "" {
				aggregateResponse.Items[logAggregatesDBResponseItems[i].Timestamp] = model.LogsAggregatesResponseItem{
					Timestamp: logAggregatesDBResponseItems[i].Timestamp,
					Value:     logAggregatesDBResponseItems[i].Value,
				}
			}
		}

	}

	return &aggregateResponse, nil
}

func (r *ClickHouseReader) QueryDashboardVars(ctx context.Context, query string) (*model.DashboardVar, error) {
	var result model.DashboardVar
	rows, err := r.db.Query(ctx, query)

	zap.S().Info(query)

	if err != nil {
		zap.S().Debug("Error in processing sql query: ", err)
		return nil, err
	}

	var (
		columnTypes = rows.ColumnTypes()
		vars        = make([]interface{}, len(columnTypes))
	)
	for i := range columnTypes {
		vars[i] = reflect.New(columnTypes[i].ScanType()).Interface()
	}

	defer rows.Close()
	for rows.Next() {
		if err := rows.Scan(vars...); err != nil {
			return nil, err
		}
		for _, v := range vars {
			switch v := v.(type) {
			case *string, *int8, *int16, *int32, *int64, *uint8, *uint16, *uint32, *uint64, *float32, *float64, *time.Time, *bool:
				result.VariableValues = append(result.VariableValues, reflect.ValueOf(v).Elem().Interface())
			default:
				return nil, fmt.Errorf("unsupported value type encountered")
			}
		}
	}
	return &result, nil
}

<<<<<<< HEAD
func (r *ClickHouseReader) GetMetricAggregateAttributes(ctx context.Context, req *v3.AggregateAttributeRequest) (*v3.AggregateAttributeResponse, error) {

	var query string
	var err error
	var rows driver.Rows
	var response v3.AggregateAttributeResponse

	query = fmt.Sprintf("SELECT DISTINCT(metric_name) from %s.%s WHERE metric_name ILIKE $1", signozMetricDBName, signozTSTableName)
	if req.Limit != 0 {
		query = query + fmt.Sprintf(" LIMIT %d;", req.Limit)
	}
	rows, err = r.db.Query(ctx, query, fmt.Sprintf("%%%s%%", req.SearchText))

	if err != nil {
		zap.S().Error(err)
		return nil, fmt.Errorf("error while executing query: %s", err.Error())
	}
	defer rows.Close()

	var metricName string
	for rows.Next() {
		if err := rows.Scan(&metricName); err != nil {
			return nil, fmt.Errorf("error while scanning rows: %s", err.Error())
		}
		key := v3.AttributeKey{
			Key:      metricName,
			DataType: "STRING",
			Type:     "ATTRIBUTE",
		}
		response.AttributeKeys = append(response.AttributeKeys, key)
	}

	return &response, nil
=======
func (r *ClickHouseReader) CheckClickHouse(ctx context.Context) error {
	rows, err := r.db.Query(ctx, "SELECT 1")
	if err != nil {
		return err
	}
	defer rows.Close()

	return nil
>>>>>>> b99d7009
}<|MERGE_RESOLUTION|>--- conflicted
+++ resolved
@@ -3655,7 +3655,6 @@
 	return &result, nil
 }
 
-<<<<<<< HEAD
 func (r *ClickHouseReader) GetMetricAggregateAttributes(ctx context.Context, req *v3.AggregateAttributeRequest) (*v3.AggregateAttributeResponse, error) {
 
 	var query string
@@ -3682,14 +3681,15 @@
 		}
 		key := v3.AttributeKey{
 			Key:      metricName,
-			DataType: "STRING",
-			Type:     "ATTRIBUTE",
+			DataType: "Float",
+			Type:     "tag",
 		}
 		response.AttributeKeys = append(response.AttributeKeys, key)
 	}
 
 	return &response, nil
-=======
+}
+
 func (r *ClickHouseReader) CheckClickHouse(ctx context.Context) error {
 	rows, err := r.db.Query(ctx, "SELECT 1")
 	if err != nil {
@@ -3698,5 +3698,4 @@
 	defer rows.Close()
 
 	return nil
->>>>>>> b99d7009
 }