--- conflicted
+++ resolved
@@ -58,11 +58,6 @@
 	signozErrorIndexTable = "signoz_error_index"
 	signozTraceTableName  = "signoz_index_v2"
 	signozMetricDBName    = "signoz_metrics"
-<<<<<<< HEAD
-	signozSampleName      = "samples_v2"
-	signozTSName          = "time_series_v2"
-=======
->>>>>>> be814afe
 	signozSampleTableName = "samples_v2"
 	signozTSTableName     = "time_series_v2"
 
@@ -167,12 +162,6 @@
 
 	// fanoutStorage := remoteStorage
 	fanoutStorage := storage.NewFanout(logger, remoteStorage)
-
-	ExternalURL, err := computeExternalURL("", "0.0.0.0:3301")
-	if err != nil {
-		fmt.Fprintln(os.Stderr, errors.Wrapf(err, "parse external URL %q", ExternalURL.String()))
-		os.Exit(2)
-	}
 
 	ctxScrape, cancelScrape := context.WithCancel(context.Background())
 	discoveryManagerScrape := discovery.NewManager(ctxScrape, log.With(logger, "component", "discovery manager scrape"), discovery.Name("scrape"))
@@ -324,39 +313,6 @@
 		strings.HasSuffix(s, "\"") || strings.HasSuffix(s, "'")
 }
 
-// computeExternalURL computes a sanitized external URL from a raw input. It infers unset
-// URL parts from the OS and the given listen address.
-func computeExternalURL(u, listenAddr string) (*url.URL, error) {
-	if u == "" {
-		hostname, err := os.Hostname()
-		if err != nil {
-			return nil, err
-		}
-		_, port, err := net.SplitHostPort(listenAddr)
-		if err != nil {
-			return nil, err
-		}
-		u = fmt.Sprintf("http://%s:%s/", hostname, port)
-	}
-
-	if startsOrEndsWithQuote(u) {
-		return nil, fmt.Errorf("URL must not begin or end with quotes")
-	}
-
-	eu, err := url.Parse(u)
-	if err != nil {
-		return nil, err
-	}
-
-	ppref := strings.TrimRight(eu.Path, "/")
-	if ppref != "" && !strings.HasPrefix(ppref, "/") {
-		ppref = "/" + ppref
-	}
-	eu.Path = ppref
-
-	return eu, nil
-}
-
 func initialize(options *Options) (clickhouse.Conn, error) {
 
 	db, err := connect(options.getPrimary())
@@ -375,161 +331,8 @@
 	return cfg.Connector(cfg)
 }
 
-<<<<<<< HEAD
 func (r *ClickHouseReader) GetConn() clickhouse.Conn {
 	return r.db
-=======
-type byAlertStateAndNameSorter struct {
-	alerts []*AlertingRuleWithGroup
-}
-
-func (s byAlertStateAndNameSorter) Len() int {
-	return len(s.alerts)
-}
-
-func (s byAlertStateAndNameSorter) Less(i, j int) bool {
-	return s.alerts[i].State() > s.alerts[j].State() ||
-		(s.alerts[i].State() == s.alerts[j].State() &&
-			s.alerts[i].Name() < s.alerts[j].Name())
-}
-
-func (s byAlertStateAndNameSorter) Swap(i, j int) {
-	s.alerts[i], s.alerts[j] = s.alerts[j], s.alerts[i]
-}
-
-type AlertingRuleWithGroup struct {
-	rules.AlertingRule
-	Id int
-}
-
-func (r *ClickHouseReader) GetRulesFromDB() (*[]model.RuleResponseItem, *model.ApiError) {
-
-	rules := []model.RuleResponseItem{}
-
-	query := fmt.Sprintf("SELECT id, updated_at, data FROM rules")
-
-	err := r.localDB.Select(&rules, query)
-
-	zap.S().Info(query)
-
-	if err != nil {
-		zap.S().Debug("Error in processing sql query: ", err)
-		return nil, &model.ApiError{Typ: model.ErrorInternal, Err: err}
-	}
-
-	return &rules, nil
-}
-
-func (r *ClickHouseReader) GetRule(id string) (*model.RuleResponseItem, *model.ApiError) {
-
-	idInt, err := strconv.Atoi(id)
-	if err != nil {
-		zap.S().Debug("Error in parsing param: ", err)
-		return nil, &model.ApiError{Typ: model.ErrorBadData, Err: err}
-	}
-
-	rule := &model.RuleResponseItem{}
-
-	query := "SELECT id, updated_at, data FROM rules WHERE id=?"
-	rows, err := r.localDB.Query(query, idInt)
-
-	if err != nil {
-		zap.S().Debug("Error in processing sql query: ", err)
-		return nil, &model.ApiError{Typ: model.ErrorInternal, Err: err}
-	}
-
-	count := 0
-	// iterate over each row
-	for rows.Next() {
-		err = rows.Scan(&rule.Id, &rule.UpdatedAt, &rule.Data)
-		if err != nil {
-			zap.S().Debug(err)
-			return nil, &model.ApiError{Typ: model.ErrorInternal, Err: err}
-		}
-		count += 1
-
-	}
-
-	if count == 0 {
-		err = fmt.Errorf("no rule with id %d found", idInt)
-		zap.S().Debug(err)
-		return nil, &model.ApiError{Typ: model.ErrorNotFound, Err: err}
-	}
-	if count > 1 {
-		err = fmt.Errorf("multiple rules with id %d found", idInt)
-		zap.S().Debug(err)
-		return nil, &model.ApiError{Typ: model.ErrorConflict, Err: err}
-	}
-
-	return rule, nil
-}
-
-func (r *ClickHouseReader) ListRulesFromProm() (*model.AlertDiscovery, *model.ApiError) {
-
-	groups := r.ruleManager.RuleGroups()
-
-	alertingRulesWithGroupObjects := []*AlertingRuleWithGroup{}
-
-	for _, group := range groups {
-		groupNameParts := strings.Split(group.Name(), "-groupname")
-		if len(groupNameParts) < 2 {
-			continue
-		}
-		id, _ := strconv.Atoi(groupNameParts[0])
-		for _, rule := range group.Rules() {
-			if alertingRule, ok := rule.(*rules.AlertingRule); ok {
-				alertingRulesWithGroupObject := AlertingRuleWithGroup{
-					*alertingRule,
-					id,
-				}
-				alertingRulesWithGroupObjects = append(alertingRulesWithGroupObjects, &alertingRulesWithGroupObject)
-			}
-		}
-	}
-
-	// alertingRules := r.ruleManager.AlertingRules()
-
-	alertsSorter := byAlertStateAndNameSorter{alerts: alertingRulesWithGroupObjects}
-	sort.Sort(alertsSorter)
-	alerts := []*model.AlertingRuleResponse{}
-
-	for _, alertingRule := range alertsSorter.alerts {
-
-		alertingRuleResponseObject := &model.AlertingRuleResponse{
-			Labels: alertingRule.Labels(),
-			// Annotations: alertingRule.Annotations(),
-			Name: alertingRule.Name(),
-			Id:   alertingRule.Id,
-		}
-		if len(alertingRule.ActiveAlerts()) == 0 {
-			alertingRuleResponseObject.State = rules.StateInactive.String()
-		} else {
-			alertingRuleResponseObject.State = (*(alertingRule.ActiveAlerts()[0])).State.String()
-		}
-
-		alerts = append(
-			alerts,
-			alertingRuleResponseObject,
-		)
-	}
-
-	res := &model.AlertDiscovery{Alerts: alerts}
-
-	return res, nil
-}
-
-func (r *ClickHouseReader) LoadRule(rule model.RuleResponseItem) *model.ApiError {
-
-	groupName := fmt.Sprintf("%d-groupname", rule.Id)
-
-	err := r.ruleManager.AddGroup(time.Duration(r.promConfig.GlobalConfig.EvaluationInterval), rule.Data, groupName)
-
-	if err != nil {
-		return &model.ApiError{Typ: model.ErrorInternal, Err: err}
-	}
-
-	return nil
->>>>>>> be814afe
 }
 
 func (r *ClickHouseReader) LoadChannel(channel *model.ChannelItem) *model.ApiError {
@@ -2502,11 +2305,7 @@
 	var metricNameList []string
 	var rows driver.Rows
 
-<<<<<<< HEAD
-	query = fmt.Sprintf("SELECT DISTINCT(JSONExtractString(labels,'__name__')) from %s.%s WHERE JSONExtractString(labels,'__name__') ILIKE $1", signozMetricDBName, signozTSTableName)
-=======
 	query = fmt.Sprintf("SELECT DISTINCT(metric_name) from %s.%s WHERE metric_name ILIKE $1", signozMetricDBName, signozTSTableName)
->>>>>>> be814afe
 	if limit != 0 {
 		query = query + fmt.Sprintf(" LIMIT %d;", limit)
 	}
@@ -2536,13 +2335,8 @@
 	rows, err := r.db.Query(ctx, query)
 
 	if err != nil {
-<<<<<<< HEAD
-		zap.S().Debug("Error in processing sql query: ", err)
-		return nil, fmt.Errorf("error in processing sql query")
-=======
 		zap.S().Debug("Error in processing query: ", err)
 		return nil, fmt.Errorf("error in processing query")
->>>>>>> be814afe
 	}
 
 	var (
@@ -2574,13 +2368,8 @@
 			colName := columnNames[idx]
 			switch v := v.(type) {
 			case *string:
-<<<<<<< HEAD
-				// special case for NOOP
-				if colName == "metricNOOP" {
-=======
 				// special case for returning all labels
 				if colName == "fullLabels" {
->>>>>>> be814afe
 					var metric map[string]string
 					err := json.Unmarshal([]byte(*v), &metric)
 					if err != nil {
@@ -2600,13 +2389,6 @@
 				metricPoint.Value = *v
 			}
 		}
-<<<<<<< HEAD
-		if math.IsNaN(metricPoint.Value) || math.IsInf(metricPoint.Value, 0) {
-			zap.S().Info("invalid metric point value found: %v", metricPoint.Value)
-			continue
-		}
-=======
->>>>>>> be814afe
 		sort.Strings(groupBy)
 		key := strings.Join(groupBy, "")
 		attributesMap[key] = groupAttributes
@@ -2616,21 +2398,16 @@
 	var seriesList []*model.Series
 	for key := range metricPointsMap {
 		points := metricPointsMap[key]
-<<<<<<< HEAD
-=======
 		// first point in each series could be invalid since the
 		// aggregations are applied with point from prev series
 		if len(points) != 0 && len(points) > 1 {
 			points = points[1:]
 		}
->>>>>>> be814afe
 		attributes := attributesMap[key]
 		series := model.Series{Labels: attributes, Points: points}
 		seriesList = append(seriesList, &series)
 	}
 	return seriesList, nil
-<<<<<<< HEAD
-=======
 }
 
 func (r *ClickHouseReader) GetTotalSpans(ctx context.Context) (uint64, error) {
@@ -2705,5 +2482,4 @@
 	r.db.QueryRow(ctx, queryStr).Scan(&totalSamples)
 
 	return totalSamples, nil
->>>>>>> be814afe
 }