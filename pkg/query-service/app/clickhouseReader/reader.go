--- conflicted
+++ resolved
@@ -96,7 +96,6 @@
 	signozTSLocalTableNameV41Week = "time_series_v4_1week"
 	signozTSTableNameV41Week      = "distributed_time_series_v4_1week"
 
-<<<<<<< HEAD
 	signozTableAttributesMetadata      = "distributed_attributes_metadata"
 	signozLocalTableAttributesMetadata = "attributes_metadata"
 
@@ -106,14 +105,6 @@
 	minTimespanForProgressiveSearchMargin  = time.Minute
 	maxProgressiveSteps                    = 4
 	charset                                = "abcdefghijklmnopqrstuvwxyz" +
-=======
-	signozTableAttributesMetadata         = "distributed_attributes_metadata"
-	signozLocalTableAttributesMetadata    = "attributes_metadata"
-	minTimespanForProgressiveSearch       = time.Hour
-	minTimespanForProgressiveSearchMargin = time.Minute
-	maxProgressiveSteps                   = 4
-	charset                               = "abcdefghijklmnopqrstuvwxyz" +
->>>>>>> c26277cd
 		"ABCDEFGHIJKLMNOPQRSTUVWXYZ0123456789"
 	NANOSECOND = 1000000000
 )
@@ -5916,7 +5907,6 @@
 	} else if start == nil && end == nil {
 		tableName = signozTSTableNameV41Week
 	}
-<<<<<<< HEAD
 
 	query := fmt.Sprintf(baseQueryTemplate, signozMetricDBName, tableName)
 
@@ -5924,15 +5914,6 @@
 		query += " AND unix_milli BETWEEN ? AND ?"
 	}
 
-=======
-
-	query := fmt.Sprintf(baseQueryTemplate, signozMetricDBName, tableName)
-
-	if start != nil && end != nil {
-		query += " AND unix_milli BETWEEN ? AND ?"
-	}
-
->>>>>>> c26277cd
 	query += "\nGROUP BY kv.1\nORDER BY valueCount DESC;"
 
 	valueCtx := context.WithValue(ctx, "clickhouse_max_threads", constants.MetricsExplorerClickhouseThreads)
@@ -6747,7 +6728,6 @@
 	}
 
 	return fingerprints, nil
-<<<<<<< HEAD
 }
 
 func (r *ClickHouseReader) DeleteMetricsMetadata(ctx context.Context, metricName string) *model.ApiError {
@@ -6903,6 +6883,4 @@
 	}
 
 	return errorList
-=======
->>>>>>> c26277cd
 }