--- conflicted
+++ resolved
@@ -1991,11 +1991,7 @@
 
 	switch params.Type {
 	case constants.TraceTTL:
-<<<<<<< HEAD
-		tableNameArray := []string{signozTraceDBName + "." + signozTraceTableName, signozTraceDBName + "." + signozDurationMVTable, signozTraceDBName + "." + signozSpansTable, signozTraceDBName + "." + signozErrorIndexTable, signozTraceDBName + "." + signozUsageExplorerTable}
-=======
-		tableNameArray := []string{signozTraceDBName + "." + signozTraceTableName, signozTraceDBName + "." + signozDurationMVTable, signozTraceDBName + "." + signozSpansTable, signozTraceDBName + "." + signozErrorIndexTable, signozTraceDBName + "." + defaultDependencyGraphTable}
->>>>>>> 3968f11b
+		tableNameArray := []string{signozTraceDBName + "." + signozTraceTableName, signozTraceDBName + "." + signozDurationMVTable, signozTraceDBName + "." + signozSpansTable, signozTraceDBName + "." + signozErrorIndexTable, signozTraceDBName + "." + signozUsageExplorerTable, signozTraceDBName + "." + defaultDependencyGraphTable}
 		for _, tableName = range tableNameArray {
 			statusItem, err := r.checkTTLStatusItem(ctx, tableName)
 			if err != nil {
