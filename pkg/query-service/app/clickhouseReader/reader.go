package clickhouseReader

import (
	"bytes"
	"context"
	"encoding/json"

	"fmt"
	"io/ioutil"
	"math/rand"
	"net/http"
	"os"
	"reflect"
	"regexp"
	"sort"
	"strconv"
	"strings"
	"sync"
	"time"

	"github.com/go-kit/log"
	"github.com/go-kit/log/level"
	"github.com/google/uuid"
	"github.com/oklog/oklog/pkg/group"
	"github.com/pkg/errors"
	"github.com/prometheus/common/promlog"
	"github.com/prometheus/prometheus/config"
	"github.com/prometheus/prometheus/discovery"
	sd_config "github.com/prometheus/prometheus/discovery/config"
	"github.com/prometheus/prometheus/promql"

	"github.com/prometheus/prometheus/scrape"
	"github.com/prometheus/prometheus/storage"
	"github.com/prometheus/prometheus/storage/remote"
	"github.com/prometheus/prometheus/util/stats"

	"github.com/ClickHouse/clickhouse-go/v2"
	"github.com/ClickHouse/clickhouse-go/v2/lib/driver"
	"github.com/jmoiron/sqlx"

	promModel "github.com/prometheus/common/model"
	"go.signoz.io/query-service/constants"
	am "go.signoz.io/query-service/integrations/alertManager"
	"go.signoz.io/query-service/model"
	"go.signoz.io/query-service/utils"
	"go.uber.org/zap"
)

const (
	primaryNamespace      = "clickhouse"
	archiveNamespace      = "clickhouse-archive"
	signozTraceDBName     = "signoz_traces"
	signozDurationMVTable = "durationSort"
	signozSpansTable      = "signoz_spans"
	signozErrorIndexTable = "signoz_error_index_v2"
	signozTraceTableName  = "signoz_index_v2"
	signozMetricDBName    = "signoz_metrics"
	signozSampleTableName = "samples_v2"
	signozTSTableName     = "time_series_v2"

	minTimespanForProgressiveSearch       = time.Hour
	minTimespanForProgressiveSearchMargin = time.Minute
	maxProgressiveSteps                   = 4
	charset                               = "abcdefghijklmnopqrstuvwxyz" +
		"ABCDEFGHIJKLMNOPQRSTUVWXYZ0123456789"
)

var (
	ErrNoOperationsTable            = errors.New("no operations table supplied")
	ErrNoIndexTable                 = errors.New("no index table supplied")
	ErrStartTimeRequired            = errors.New("start time is required for search queries")
	seededRand           *rand.Rand = rand.New(
		rand.NewSource(time.Now().UnixNano()))
)

// SpanWriter for reading spans from ClickHouse
type ClickHouseReader struct {
<<<<<<< HEAD
	db                   clickhouse.Conn
	localDB              *sqlx.DB
	traceDB              string
	operationsTable      string
	durationTable        string
	indexTable           string
	errorTable           string
	spansTable           string
	dependencyGraphTable string
	queryEngine          *promql.Engine
	remoteStorage        *remote.Storage
=======
	db                      clickhouse.Conn
	localDB                 *sqlx.DB
	traceDB                 string
	operationsTable         string
	durationTable           string
	indexTable              string
	errorTable              string
	spansTable              string
	topLevelOperationsTable string
	queryEngine             *promql.Engine
	remoteStorage           *remote.Storage
>>>>>>> 5bfc2af5

	promConfigFile string
	promConfig     *config.Config
	alertManager   am.Manager
}

// NewTraceReader returns a TraceReader for the database
func NewReader(localDB *sqlx.DB, configFile string) *ClickHouseReader {

	datasource := os.Getenv("ClickHouseUrl")
	options := NewOptions(datasource, primaryNamespace, archiveNamespace)
	db, err := initialize(options)

	if err != nil {
		zap.S().Error("failed to initialize ClickHouse: ", err)
		os.Exit(1)
	}

	alertManager, err := am.New("")
	if err != nil {
		zap.S().Errorf("msg: failed to initialize alert manager: ", "/t error:", err)
		zap.S().Errorf("msg: check if the alert manager URL is correctly set and valid")
		os.Exit(1)
	}

	return &ClickHouseReader{
<<<<<<< HEAD
		db:                   db,
		localDB:              localDB,
		traceDB:              options.primary.TraceDB,
		alertManager:         alertManager,
		operationsTable:      options.primary.OperationsTable,
		indexTable:           options.primary.IndexTable,
		errorTable:           options.primary.ErrorTable,
		durationTable:        options.primary.DurationTable,
		spansTable:           options.primary.SpansTable,
		dependencyGraphTable: options.primary.DependencyGraphTable,
		promConfigFile:       configFile,
=======
		db:                      db,
		localDB:                 localDB,
		traceDB:                 options.primary.TraceDB,
		alertManager:            alertManager,
		operationsTable:         options.primary.OperationsTable,
		indexTable:              options.primary.IndexTable,
		errorTable:              options.primary.ErrorTable,
		durationTable:           options.primary.DurationTable,
		spansTable:              options.primary.SpansTable,
		topLevelOperationsTable: options.primary.TopLevelOperationsTable,
		promConfigFile:          configFile,
>>>>>>> 5bfc2af5
	}
}

func (r *ClickHouseReader) Start() {
	logLevel := promlog.AllowedLevel{}
	logLevel.Set("debug")
	// allowedFormat := promlog.AllowedFormat{}
	// allowedFormat.Set("logfmt")

	// promlogConfig := promlog.Config{
	// 	Level:  &logLevel,
	// 	Format: &allowedFormat,
	// }

	logger := promlog.New(logLevel)

	startTime := func() (int64, error) {
		return int64(promModel.Latest), nil
	}

	remoteStorage := remote.NewStorage(log.With(logger, "component", "remote"), startTime, time.Duration(1*time.Minute))

	cfg := struct {
		configFile string

		localStoragePath    string
		lookbackDelta       promModel.Duration
		webTimeout          promModel.Duration
		queryTimeout        promModel.Duration
		queryConcurrency    int
		queryMaxSamples     int
		RemoteFlushDeadline promModel.Duration

		prometheusURL string

		logLevel promlog.AllowedLevel
	}{
		configFile: r.promConfigFile,
	}

	// fanoutStorage := remoteStorage
	fanoutStorage := storage.NewFanout(logger, remoteStorage)

	ctxScrape, cancelScrape := context.WithCancel(context.Background())
	discoveryManagerScrape := discovery.NewManager(ctxScrape, log.With(logger, "component", "discovery manager scrape"), discovery.Name("scrape"))

	scrapeManager := scrape.NewManager(log.With(logger, "component", "scrape manager"), fanoutStorage)

	opts := promql.EngineOpts{
		Logger:        log.With(logger, "component", "query engine"),
		Reg:           nil,
		MaxConcurrent: 20,
		MaxSamples:    50000000,
		Timeout:       time.Duration(2 * time.Minute),
	}

	queryEngine := promql.NewEngine(opts)

	reloaders := []func(cfg *config.Config) error{
		remoteStorage.ApplyConfig,
		// The Scrape managers need to reload before the Discovery manager as
		// they need to read the most updated config when receiving the new targets list.
		scrapeManager.ApplyConfig,
		func(cfg *config.Config) error {
			c := make(map[string]sd_config.ServiceDiscoveryConfig)
			for _, v := range cfg.ScrapeConfigs {
				c[v.JobName] = v.ServiceDiscoveryConfig
			}
			return discoveryManagerScrape.ApplyConfig(c)
		},
	}

	// sync.Once is used to make sure we can close the channel at different execution stages(SIGTERM or when the config is loaded).
	type closeOnce struct {
		C     chan struct{}
		once  sync.Once
		Close func()
	}
	// Wait until the server is ready to handle reloading.
	reloadReady := &closeOnce{
		C: make(chan struct{}),
	}
	reloadReady.Close = func() {
		reloadReady.once.Do(func() {
			close(reloadReady.C)
		})
	}

	var g group.Group
	{
		// Scrape discovery manager.
		g.Add(
			func() error {
				err := discoveryManagerScrape.Run()
				level.Info(logger).Log("msg", "Scrape discovery manager stopped")
				return err
			},
			func(err error) {
				level.Info(logger).Log("msg", "Stopping scrape discovery manager...")
				cancelScrape()
			},
		)
	}
	{
		// Scrape manager.
		g.Add(
			func() error {
				// When the scrape manager receives a new targets list
				// it needs to read a valid config for each job.
				// It depends on the config being in sync with the discovery manager so
				// we wait until the config is fully loaded.
				<-reloadReady.C

				err := scrapeManager.Run(discoveryManagerScrape.SyncCh())
				level.Info(logger).Log("msg", "Scrape manager stopped")
				return err
			},
			func(err error) {
				// Scrape manager needs to be stopped before closing the local TSDB
				// so that it doesn't try to write samples to a closed storage.
				level.Info(logger).Log("msg", "Stopping scrape manager...")
				scrapeManager.Stop()
			},
		)
	}
	{
		// Initial configuration loading.
		cancel := make(chan struct{})
		g.Add(
			func() error {
				// select {
				// case <-dbOpen:
				// 	break
				// // In case a shutdown is initiated before the dbOpen is released
				// case <-cancel:
				// 	reloadReady.Close()
				// 	return nil
				// }
				var err error
				r.promConfig, err = reloadConfig(cfg.configFile, logger, reloaders...)
				if err != nil {
					return fmt.Errorf("error loading config from %q: %s", cfg.configFile, err)
				}

				reloadReady.Close()

				// ! commented the alert manager can now
				// call query service to do this
				// channels, apiErrorObj := r.GetChannels()

				//if apiErrorObj != nil {
				//	zap.S().Errorf("Not able to read channels from DB")
				//}
				//for _, channel := range *channels {
				//apiErrorObj = r.LoadChannel(&channel)
				//if apiErrorObj != nil {
				//	zap.S().Errorf("Not able to load channel with id=%d loaded from DB", channel.Id, channel.Data)
				//}
				//}

				<-cancel

				return nil
			},
			func(err error) {
				close(cancel)
			},
		)
	}
	r.queryEngine = queryEngine
	r.remoteStorage = remoteStorage

	if err := g.Run(); err != nil {
		level.Error(logger).Log("err", err)
		os.Exit(1)
	}

}

func reloadConfig(filename string, logger log.Logger, rls ...func(*config.Config) error) (promConfig *config.Config, err error) {
	level.Info(logger).Log("msg", "Loading configuration file", "filename", filename)

	conf, err := config.LoadFile(filename)
	if err != nil {
		return nil, fmt.Errorf("couldn't load configuration (--config.file=%q): %v", filename, err)
	}

	failed := false
	for _, rl := range rls {
		if err := rl(conf); err != nil {
			level.Error(logger).Log("msg", "Failed to apply configuration", "err", err)
			failed = true
		}
	}
	if failed {
		return nil, fmt.Errorf("one or more errors occurred while applying the new configuration (--config.file=%q)", filename)
	}
	level.Info(logger).Log("msg", "Completed loading of configuration file", "filename", filename)
	return conf, nil
}

func initialize(options *Options) (clickhouse.Conn, error) {

	db, err := connect(options.getPrimary())
	if err != nil {
		return nil, fmt.Errorf("error connecting to primary db: %v", err)
	}

	return db, nil
}

func connect(cfg *namespaceConfig) (clickhouse.Conn, error) {
	if cfg.Encoding != EncodingJSON && cfg.Encoding != EncodingProto {
		return nil, fmt.Errorf("unknown encoding %q, supported: %q, %q", cfg.Encoding, EncodingJSON, EncodingProto)
	}

	return cfg.Connector(cfg)
}

func (r *ClickHouseReader) GetConn() clickhouse.Conn {
	return r.db
}

func (r *ClickHouseReader) LoadChannel(channel *model.ChannelItem) *model.ApiError {

	receiver := &am.Receiver{}
	if err := json.Unmarshal([]byte(channel.Data), receiver); err != nil { // Parse []byte to go struct pointer
		return &model.ApiError{Typ: model.ErrorBadData, Err: err}
	}

	response, err := http.Post(constants.GetAlertManagerApiPrefix()+"v1/receivers", "application/json", bytes.NewBuffer([]byte(channel.Data)))

	if err != nil {
		zap.S().Errorf("Error in getting response of API call to alertmanager/v1/receivers\n", err)
		return &model.ApiError{Typ: model.ErrorInternal, Err: err}
	}
	if response.StatusCode > 299 {
		responseData, _ := ioutil.ReadAll(response.Body)

		err := fmt.Errorf("Error in getting 2xx response in API call to alertmanager/v1/receivers\n Status: %s \n Data: %s", response.Status, string(responseData))
		zap.S().Error(err)

		return &model.ApiError{Typ: model.ErrorInternal, Err: err}
	}

	return nil
}

func (r *ClickHouseReader) GetChannel(id string) (*model.ChannelItem, *model.ApiError) {

	idInt, _ := strconv.Atoi(id)
	channel := model.ChannelItem{}

	query := "SELECT id, created_at, updated_at, name, type, data data FROM notification_channels WHERE id=? "

	stmt, err := r.localDB.Preparex(query)

	zap.S().Info(query, idInt)

	if err != nil {
		zap.S().Debug("Error in preparing sql query for GetChannel : ", err)
		return nil, &model.ApiError{Typ: model.ErrorInternal, Err: err}
	}

	err = stmt.Get(&channel, idInt)

	if err != nil {
		zap.S().Debug(fmt.Sprintf("Error in getting channel with id=%d : ", idInt), err)
		return nil, &model.ApiError{Typ: model.ErrorInternal, Err: err}
	}

	return &channel, nil

}

func (r *ClickHouseReader) DeleteChannel(id string) *model.ApiError {

	idInt, _ := strconv.Atoi(id)

	channelToDelete, apiErrorObj := r.GetChannel(id)

	if apiErrorObj != nil {
		return apiErrorObj
	}

	tx, err := r.localDB.Begin()
	if err != nil {
		return &model.ApiError{Typ: model.ErrorInternal, Err: err}
	}

	{
		stmt, err := tx.Prepare(`DELETE FROM notification_channels WHERE id=$1;`)
		if err != nil {
			zap.S().Errorf("Error in preparing statement for INSERT to notification_channels\n", err)
			tx.Rollback()
			return &model.ApiError{Typ: model.ErrorInternal, Err: err}
		}
		defer stmt.Close()

		if _, err := stmt.Exec(idInt); err != nil {
			zap.S().Errorf("Error in Executing prepared statement for INSERT to notification_channels\n", err)
			tx.Rollback() // return an error too, we may want to wrap them
			return &model.ApiError{Typ: model.ErrorInternal, Err: err}
		}
	}

	apiError := r.alertManager.DeleteRoute(channelToDelete.Name)
	if apiError != nil {
		tx.Rollback()
		return apiError
	}

	err = tx.Commit()
	if err != nil {
		zap.S().Errorf("Error in committing transaction for DELETE command to notification_channels\n", err)
		return &model.ApiError{Typ: model.ErrorInternal, Err: err}
	}

	return nil

}

func (r *ClickHouseReader) GetChannels() (*[]model.ChannelItem, *model.ApiError) {

	channels := []model.ChannelItem{}

	query := fmt.Sprintf("SELECT id, created_at, updated_at, name, type, data data FROM notification_channels")

	err := r.localDB.Select(&channels, query)

	zap.S().Info(query)

	if err != nil {
		zap.S().Debug("Error in processing sql query: ", err)
		return nil, &model.ApiError{Typ: model.ErrorInternal, Err: err}
	}

	return &channels, nil

}

func getChannelType(receiver *am.Receiver) string {

	if receiver.EmailConfigs != nil {
		return "email"
	}
	if receiver.OpsGenieConfigs != nil {
		return "opsgenie"
	}
	if receiver.PagerdutyConfigs != nil {
		return "pagerduty"
	}
	if receiver.PushoverConfigs != nil {
		return "pushover"
	}
	if receiver.SNSConfigs != nil {
		return "sns"
	}
	if receiver.SlackConfigs != nil {
		return "slack"
	}
	if receiver.VictorOpsConfigs != nil {
		return "victorops"
	}
	if receiver.WebhookConfigs != nil {
		return "webhook"
	}
	if receiver.WechatConfigs != nil {
		return "wechat"
	}

	return ""
}

func (r *ClickHouseReader) EditChannel(receiver *am.Receiver, id string) (*am.Receiver, *model.ApiError) {

	idInt, _ := strconv.Atoi(id)

	channel, apiErrObj := r.GetChannel(id)

	if apiErrObj != nil {
		return nil, apiErrObj
	}
	if channel.Name != receiver.Name {
		return nil, &model.ApiError{Typ: model.ErrorBadData, Err: fmt.Errorf("channel name cannot be changed")}
	}

	tx, err := r.localDB.Begin()
	if err != nil {
		return nil, &model.ApiError{Typ: model.ErrorInternal, Err: err}
	}

	channel_type := getChannelType(receiver)
	receiverString, _ := json.Marshal(receiver)

	{
		stmt, err := tx.Prepare(`UPDATE notification_channels SET updated_at=$1, type=$2, data=$3 WHERE id=$4;`)

		if err != nil {
			zap.S().Errorf("Error in preparing statement for UPDATE to notification_channels\n", err)
			tx.Rollback()
			return nil, &model.ApiError{Typ: model.ErrorInternal, Err: err}
		}
		defer stmt.Close()

		if _, err := stmt.Exec(time.Now(), channel_type, string(receiverString), idInt); err != nil {
			zap.S().Errorf("Error in Executing prepared statement for UPDATE to notification_channels\n", err)
			tx.Rollback() // return an error too, we may want to wrap them
			return nil, &model.ApiError{Typ: model.ErrorInternal, Err: err}
		}
	}

	apiError := r.alertManager.EditRoute(receiver)
	if apiError != nil {
		tx.Rollback()
		return nil, apiError
	}

	err = tx.Commit()
	if err != nil {
		zap.S().Errorf("Error in committing transaction for INSERT to notification_channels\n", err)
		return nil, &model.ApiError{Typ: model.ErrorInternal, Err: err}
	}

	return receiver, nil

}

func (r *ClickHouseReader) CreateChannel(receiver *am.Receiver) (*am.Receiver, *model.ApiError) {

	tx, err := r.localDB.Begin()
	if err != nil {
		return nil, &model.ApiError{Typ: model.ErrorInternal, Err: err}
	}

	channel_type := getChannelType(receiver)
	receiverString, _ := json.Marshal(receiver)

	// todo: check if the channel name already exists, raise an error if so

	{
		stmt, err := tx.Prepare(`INSERT INTO notification_channels (created_at, updated_at, name, type, data) VALUES($1,$2,$3,$4,$5);`)
		if err != nil {
			zap.S().Errorf("Error in preparing statement for INSERT to notification_channels\n", err)
			tx.Rollback()
			return nil, &model.ApiError{Typ: model.ErrorInternal, Err: err}
		}
		defer stmt.Close()

		if _, err := stmt.Exec(time.Now(), time.Now(), receiver.Name, channel_type, string(receiverString)); err != nil {
			zap.S().Errorf("Error in Executing prepared statement for INSERT to notification_channels\n", err)
			tx.Rollback() // return an error too, we may want to wrap them
			return nil, &model.ApiError{Typ: model.ErrorInternal, Err: err}
		}
	}

	apiError := r.alertManager.AddRoute(receiver)
	if apiError != nil {
		tx.Rollback()
		return nil, apiError
	}

	err = tx.Commit()
	if err != nil {
		zap.S().Errorf("Error in committing transaction for INSERT to notification_channels\n", err)
		return nil, &model.ApiError{Typ: model.ErrorInternal, Err: err}
	}

	return receiver, nil

}

func (r *ClickHouseReader) GetInstantQueryMetricsResult(ctx context.Context, queryParams *model.InstantQueryMetricsParams) (*promql.Result, *stats.QueryStats, *model.ApiError) {
	qry, err := r.queryEngine.NewInstantQuery(r.remoteStorage, queryParams.Query, queryParams.Time)
	if err != nil {
		return nil, nil, &model.ApiError{Typ: model.ErrorBadData, Err: err}
	}

	res := qry.Exec(ctx)

	// Optional stats field in response if parameter "stats" is not empty.
	var qs *stats.QueryStats
	if queryParams.Stats != "" {
		qs = stats.NewQueryStats(qry.Stats())
	}

	qry.Close()
	return res, qs, nil

}

func (r *ClickHouseReader) GetQueryRangeResult(ctx context.Context, query *model.QueryRangeParams) (*promql.Result, *stats.QueryStats, *model.ApiError) {

	qry, err := r.queryEngine.NewRangeQuery(r.remoteStorage, query.Query, query.Start, query.End, query.Step)

	if err != nil {
		return nil, nil, &model.ApiError{Typ: model.ErrorBadData, Err: err}
	}

	res := qry.Exec(ctx)

	// Optional stats field in response if parameter "stats" is not empty.
	var qs *stats.QueryStats
	if query.Stats != "" {
		qs = stats.NewQueryStats(qry.Stats())
	}

	qry.Close()
	return res, qs, nil
}

func (r *ClickHouseReader) GetServicesList(ctx context.Context) (*[]string, error) {

	services := []string{}
	query := fmt.Sprintf(`SELECT DISTINCT serviceName FROM %s.%s WHERE toDate(timestamp) > now() - INTERVAL 1 DAY`, r.traceDB, r.indexTable)

	rows, err := r.db.Query(ctx, query)

	zap.S().Info(query)

	if err != nil {
		zap.S().Debug("Error in processing sql query: ", err)
		return nil, fmt.Errorf("Error in processing sql query")
	}

	defer rows.Close()
	for rows.Next() {
		var serviceName string
		if err := rows.Scan(&serviceName); err != nil {
			return &services, err
		}
		services = append(services, serviceName)
	}
	return &services, nil
}

func (r *ClickHouseReader) GetTopLevelOperations(ctx context.Context) (*map[string][]string, *model.ApiError) {

	operations := map[string][]string{}
	query := fmt.Sprintf(`SELECT DISTINCT name, serviceName FROM %s.%s`, r.traceDB, r.topLevelOperationsTable)

	rows, err := r.db.Query(ctx, query)

	if err != nil {
		zap.S().Error("Error in processing sql query: ", err)
		return nil, &model.ApiError{Typ: model.ErrorExec, Err: fmt.Errorf("Error in processing sql query")}
	}

	defer rows.Close()
	for rows.Next() {
		var name, serviceName string
		if err := rows.Scan(&name, &serviceName); err != nil {
			return nil, &model.ApiError{Typ: model.ErrorInternal, Err: fmt.Errorf("Error in reading data")}
		}
		if _, ok := operations[serviceName]; !ok {
			operations[serviceName] = []string{}
		}
		operations[serviceName] = append(operations[serviceName], name)
	}
	return &operations, nil
}

func (r *ClickHouseReader) GetServices(ctx context.Context, queryParams *model.GetServicesParams) (*[]model.ServiceItem, *model.ApiError) {

	if r.indexTable == "" {
		return nil, &model.ApiError{Typ: model.ErrorExec, Err: ErrNoIndexTable}
	}

	topLevelOps, apiErr := r.GetTopLevelOperations(ctx)
	if apiErr != nil {
		return nil, apiErr
	}

	serviceItems := []model.ServiceItem{}
	var wg sync.WaitGroup
	// limit the number of concurrent queries to not overload the clickhouse server
	sem := make(chan struct{}, 10)
	var mtx sync.RWMutex

	for svc, ops := range *topLevelOps {
		sem <- struct{}{}
		wg.Add(1)
		go func(svc string, ops []string) {
			defer wg.Done()
			defer func() { <-sem }()
			var serviceItem model.ServiceItem
			var numErrors uint64
			query := fmt.Sprintf(
				`SELECT
					quantile(0.99)(durationNano) as p99,
					avg(durationNano) as avgDuration,
					count(*) as numCalls
				FROM %s.%s
				WHERE serviceName = @serviceName AND name In [@names] AND timestamp>= @start AND timestamp<= @end`,
				r.traceDB, r.indexTable,
			)
			errorQuery := fmt.Sprintf(
				`SELECT
					count(*) as numErrors
				FROM %s.%s
				WHERE serviceName = @serviceName AND name In [@names] AND timestamp>= @start AND timestamp<= @end AND statusCode=2`,
				r.traceDB, r.indexTable,
			)

			args := []interface{}{}
			args = append(args,
				clickhouse.Named("start", strconv.FormatInt(queryParams.Start.UnixNano(), 10)),
				clickhouse.Named("end", strconv.FormatInt(queryParams.End.UnixNano(), 10)),
				clickhouse.Named("serviceName", svc),
				clickhouse.Named("names", ops),
			)
			args, errStatus := buildQueryWithTagParams(ctx, queryParams.Tags, &query, args)
			if errStatus != nil {
				zap.S().Error("Error in processing sql query: ", errStatus)
				return
			}
			err := r.db.QueryRow(
				ctx,
				query,
				args...,
			).ScanStruct(&serviceItem)

			if err != nil {
				zap.S().Error("Error in processing sql query: ", err)
				return
			}

			err = r.db.QueryRow(ctx, errorQuery, args...).Scan(&numErrors)
			if err != nil {
				zap.S().Error("Error in processing sql query: ", err)
				return
			}

			serviceItem.ServiceName = svc
			serviceItem.NumErrors = numErrors
			mtx.Lock()
			serviceItems = append(serviceItems, serviceItem)
			mtx.Unlock()
		}(svc, ops)
	}
	wg.Wait()

	for idx := range serviceItems {
		serviceItems[idx].CallRate = float64(serviceItems[idx].NumCalls) / float64(queryParams.Period)
		serviceItems[idx].ErrorRate = float64(serviceItems[idx].NumErrors) * 100 / float64(serviceItems[idx].NumCalls)
	}
	return &serviceItems, nil
}

func (r *ClickHouseReader) GetServiceOverview(ctx context.Context, queryParams *model.GetServiceOverviewParams) (*[]model.ServiceOverviewItem, *model.ApiError) {

	topLevelOps, apiErr := r.GetTopLevelOperations(ctx)
	if apiErr != nil {
		return nil, apiErr
	}
	ops, ok := (*topLevelOps)[queryParams.ServiceName]
	if !ok {
		return nil, &model.ApiError{Typ: model.ErrorNotFound, Err: fmt.Errorf("Service not found")}
	}

	namedArgs := []interface{}{
		clickhouse.Named("interval", strconv.Itoa(int(queryParams.StepSeconds/60))),
		clickhouse.Named("start", strconv.FormatInt(queryParams.Start.UnixNano(), 10)),
		clickhouse.Named("end", strconv.FormatInt(queryParams.End.UnixNano(), 10)),
		clickhouse.Named("serviceName", queryParams.ServiceName),
		clickhouse.Named("names", ops),
	}

	serviceOverviewItems := []model.ServiceOverviewItem{}

	query := fmt.Sprintf(`
		SELECT
			toStartOfInterval(timestamp, INTERVAL @interval minute) as time,
			quantile(0.99)(durationNano) as p99,
			quantile(0.95)(durationNano) as p95,
			quantile(0.50)(durationNano) as p50,
			count(*) as numCalls
		FROM %s.%s
		WHERE serviceName = @serviceName AND name In [@names] AND timestamp>= @start AND timestamp<= @end`,
		r.traceDB, r.indexTable,
	)
	args := []interface{}{}
	args = append(args, namedArgs...)
	args, errStatus := buildQueryWithTagParams(ctx, queryParams.Tags, &query, args)
	if errStatus != nil {
		return nil, errStatus
	}
	query += " GROUP BY time ORDER BY time DESC"
	err := r.db.Select(ctx, &serviceOverviewItems, query, args...)

	zap.S().Debug(query)

	if err != nil {
		zap.S().Error("Error in processing sql query: ", err)
		return nil, &model.ApiError{Typ: model.ErrorExec, Err: fmt.Errorf("Error in processing sql query")}
	}

	serviceErrorItems := []model.ServiceErrorItem{}

	query = fmt.Sprintf(`
		SELECT
			toStartOfInterval(timestamp, INTERVAL @interval minute) as time,
			count(*) as numErrors
		FROM %s.%s
		WHERE serviceName = @serviceName AND name In [@names] AND timestamp>= @start AND timestamp<= @end AND statusCode=2`,
		r.traceDB, r.indexTable,
	)
	args = []interface{}{}
	args = append(args, namedArgs...)
	args, errStatus = buildQueryWithTagParams(ctx, queryParams.Tags, &query, args)
	if errStatus != nil {
		return nil, errStatus
	}
	query += " GROUP BY time ORDER BY time DESC"
	err = r.db.Select(ctx, &serviceErrorItems, query, args...)

	zap.S().Debug(query)

	if err != nil {
		zap.S().Error("Error in processing sql query: ", err)
		return nil, &model.ApiError{Typ: model.ErrorExec, Err: fmt.Errorf("Error in processing sql query")}
	}

	m := make(map[int64]int)

	for j := range serviceErrorItems {
		m[int64(serviceErrorItems[j].Time.UnixNano())] = int(serviceErrorItems[j].NumErrors)
	}

	for i := range serviceOverviewItems {
		serviceOverviewItems[i].Timestamp = int64(serviceOverviewItems[i].Time.UnixNano())

		if val, ok := m[serviceOverviewItems[i].Timestamp]; ok {
			serviceOverviewItems[i].NumErrors = uint64(val)
		}
		serviceOverviewItems[i].ErrorRate = float64(serviceOverviewItems[i].NumErrors) * 100 / float64(serviceOverviewItems[i].NumCalls)
		serviceOverviewItems[i].CallRate = float64(serviceOverviewItems[i].NumCalls) / float64(queryParams.StepSeconds)
	}

	return &serviceOverviewItems, nil
}

func buildFilterArrayQuery(ctx context.Context, excludeMap map[string]struct{}, params []string, filter string, query *string, args []interface{}) []interface{} {
	for i, e := range params {
		filterKey := filter + String(5)
		if i == 0 && i == len(params)-1 {
			if _, ok := excludeMap[filter]; ok {
				*query += fmt.Sprintf(" AND NOT (%s=@%s)", filter, filterKey)
			} else {
				*query += fmt.Sprintf(" AND (%s=@%s)", filter, filterKey)
			}
		} else if i == 0 && i != len(params)-1 {
			if _, ok := excludeMap[filter]; ok {
				*query += fmt.Sprintf(" AND NOT (%s=@%s", filter, filterKey)
			} else {
				*query += fmt.Sprintf(" AND (%s=@%s", filter, filterKey)
			}
		} else if i != 0 && i == len(params)-1 {
			*query += fmt.Sprintf(" OR %s=@%s)", filter, filterKey)
		} else {
			*query += fmt.Sprintf(" OR %s=@%s", filter, filterKey)
		}
		args = append(args, clickhouse.Named(filterKey, e))
	}
	return args
}

func (r *ClickHouseReader) GetSpanFilters(ctx context.Context, queryParams *model.SpanFilterParams) (*model.SpanFiltersResponse, *model.ApiError) {

	var query string
	excludeMap := make(map[string]struct{})
	for _, e := range queryParams.Exclude {
		if e == constants.OperationRequest {
			excludeMap[constants.OperationDB] = struct{}{}
			continue
		}
		excludeMap[e] = struct{}{}
	}

	args := []interface{}{clickhouse.Named("timestampL", strconv.FormatInt(queryParams.Start.UnixNano(), 10)), clickhouse.Named("timestampU", strconv.FormatInt(queryParams.End.UnixNano(), 10))}
	if len(queryParams.ServiceName) > 0 {
		args = buildFilterArrayQuery(ctx, excludeMap, queryParams.ServiceName, constants.ServiceName, &query, args)
	}
	if len(queryParams.HttpRoute) > 0 {
		args = buildFilterArrayQuery(ctx, excludeMap, queryParams.HttpRoute, constants.HttpRoute, &query, args)
	}
	if len(queryParams.HttpCode) > 0 {
		args = buildFilterArrayQuery(ctx, excludeMap, queryParams.HttpCode, constants.HttpCode, &query, args)
	}
	if len(queryParams.HttpHost) > 0 {
		args = buildFilterArrayQuery(ctx, excludeMap, queryParams.HttpHost, constants.HttpHost, &query, args)
	}
	if len(queryParams.HttpMethod) > 0 {
		args = buildFilterArrayQuery(ctx, excludeMap, queryParams.HttpMethod, constants.HttpMethod, &query, args)
	}
	if len(queryParams.HttpUrl) > 0 {
		args = buildFilterArrayQuery(ctx, excludeMap, queryParams.HttpUrl, constants.HttpUrl, &query, args)
	}
	if len(queryParams.Component) > 0 {
		args = buildFilterArrayQuery(ctx, excludeMap, queryParams.Component, constants.Component, &query, args)
	}
	if len(queryParams.Operation) > 0 {
		args = buildFilterArrayQuery(ctx, excludeMap, queryParams.Operation, constants.OperationDB, &query, args)
	}
	if len(queryParams.RPCMethod) > 0 {
		args = buildFilterArrayQuery(ctx, excludeMap, queryParams.RPCMethod, constants.RPCMethod, &query, args)
	}
	if len(queryParams.ResponseStatusCode) > 0 {
		args = buildFilterArrayQuery(ctx, excludeMap, queryParams.ResponseStatusCode, constants.ResponseStatusCode, &query, args)
	}

	if len(queryParams.MinDuration) != 0 {
		query = query + " AND durationNano >= @durationNanoMin"
		args = append(args, clickhouse.Named("durationNanoMin", queryParams.MinDuration))
	}
	if len(queryParams.MaxDuration) != 0 {
		query = query + " AND durationNano <= @durationNanoMax"
		args = append(args, clickhouse.Named("durationNanoMax", queryParams.MaxDuration))
	}

	query = getStatusFilters(query, queryParams.Status, excludeMap)

	traceFilterReponse := model.SpanFiltersResponse{
		Status:             map[string]uint64{},
		Duration:           map[string]uint64{},
		ServiceName:        map[string]uint64{},
		Operation:          map[string]uint64{},
		ResponseStatusCode: map[string]uint64{},
		RPCMethod:          map[string]uint64{},
		HttpCode:           map[string]uint64{},
		HttpMethod:         map[string]uint64{},
		HttpUrl:            map[string]uint64{},
		HttpRoute:          map[string]uint64{},
		HttpHost:           map[string]uint64{},
		Component:          map[string]uint64{},
	}

	for _, e := range queryParams.GetFilters {
		switch e {
		case constants.ServiceName:
			finalQuery := fmt.Sprintf("SELECT serviceName, count() as count FROM %s.%s WHERE timestamp >= @timestampL AND timestamp <= @timestampU", r.traceDB, r.indexTable)
			finalQuery += query
			finalQuery += " GROUP BY serviceName"
			var dBResponse []model.DBResponseServiceName
			err := r.db.Select(ctx, &dBResponse, finalQuery, args...)
			zap.S().Info(finalQuery)

			if err != nil {
				zap.S().Debug("Error in processing sql query: ", err)
				return nil, &model.ApiError{Typ: model.ErrorExec, Err: fmt.Errorf("Error in processing sql query: %s", err)}
			}
			for _, service := range dBResponse {
				if service.ServiceName != "" {
					traceFilterReponse.ServiceName[service.ServiceName] = service.Count
				}
			}
		case constants.HttpCode:
			finalQuery := fmt.Sprintf("SELECT httpCode, count() as count FROM %s.%s WHERE timestamp >= @timestampL AND timestamp <= @timestampU", r.traceDB, r.indexTable)
			finalQuery += query
			finalQuery += " GROUP BY httpCode"
			var dBResponse []model.DBResponseHttpCode
			err := r.db.Select(ctx, &dBResponse, finalQuery, args...)
			zap.S().Info(finalQuery)

			if err != nil {
				zap.S().Debug("Error in processing sql query: ", err)
				return nil, &model.ApiError{Typ: model.ErrorExec, Err: fmt.Errorf("Error in processing sql query: %s", err)}
			}
			for _, service := range dBResponse {
				if service.HttpCode != "" {
					traceFilterReponse.HttpCode[service.HttpCode] = service.Count
				}
			}
		case constants.HttpRoute:
			finalQuery := fmt.Sprintf("SELECT httpRoute, count() as count FROM %s.%s WHERE timestamp >= @timestampL AND timestamp <= @timestampU", r.traceDB, r.indexTable)
			finalQuery += query
			finalQuery += " GROUP BY httpRoute"
			var dBResponse []model.DBResponseHttpRoute
			err := r.db.Select(ctx, &dBResponse, finalQuery, args...)
			zap.S().Info(finalQuery)

			if err != nil {
				zap.S().Debug("Error in processing sql query: ", err)
				return nil, &model.ApiError{Typ: model.ErrorExec, Err: fmt.Errorf("Error in processing sql query: %s", err)}
			}
			for _, service := range dBResponse {
				if service.HttpRoute != "" {
					traceFilterReponse.HttpRoute[service.HttpRoute] = service.Count
				}
			}
		case constants.HttpUrl:
			finalQuery := fmt.Sprintf("SELECT httpUrl, count() as count FROM %s.%s WHERE timestamp >= @timestampL AND timestamp <= @timestampU", r.traceDB, r.indexTable)
			finalQuery += query
			finalQuery += " GROUP BY httpUrl"
			var dBResponse []model.DBResponseHttpUrl
			err := r.db.Select(ctx, &dBResponse, finalQuery, args...)
			zap.S().Info(finalQuery)

			if err != nil {
				zap.S().Debug("Error in processing sql query: ", err)
				return nil, &model.ApiError{Typ: model.ErrorExec, Err: fmt.Errorf("Error in processing sql query: %s", err)}
			}
			for _, service := range dBResponse {
				if service.HttpUrl != "" {
					traceFilterReponse.HttpUrl[service.HttpUrl] = service.Count
				}
			}
		case constants.HttpMethod:
			finalQuery := fmt.Sprintf("SELECT httpMethod, count() as count FROM %s.%s WHERE timestamp >= @timestampL AND timestamp <= @timestampU", r.traceDB, r.indexTable)
			finalQuery += query
			finalQuery += " GROUP BY httpMethod"
			var dBResponse []model.DBResponseHttpMethod
			err := r.db.Select(ctx, &dBResponse, finalQuery, args...)
			zap.S().Info(finalQuery)

			if err != nil {
				zap.S().Debug("Error in processing sql query: ", err)
				return nil, &model.ApiError{Typ: model.ErrorExec, Err: fmt.Errorf("Error in processing sql query: %s", err)}
			}
			for _, service := range dBResponse {
				if service.HttpMethod != "" {
					traceFilterReponse.HttpMethod[service.HttpMethod] = service.Count
				}
			}
		case constants.HttpHost:
			finalQuery := fmt.Sprintf("SELECT httpHost, count() as count FROM %s.%s WHERE timestamp >= @timestampL AND timestamp <= @timestampU", r.traceDB, r.indexTable)
			finalQuery += query
			finalQuery += " GROUP BY httpHost"
			var dBResponse []model.DBResponseHttpHost
			err := r.db.Select(ctx, &dBResponse, finalQuery, args...)
			zap.S().Info(finalQuery)

			if err != nil {
				zap.S().Debug("Error in processing sql query: ", err)
				return nil, &model.ApiError{Typ: model.ErrorExec, Err: fmt.Errorf("Error in processing sql query: %s", err)}
			}
			for _, service := range dBResponse {
				if service.HttpHost != "" {
					traceFilterReponse.HttpHost[service.HttpHost] = service.Count
				}
			}
		case constants.OperationRequest:
			finalQuery := fmt.Sprintf("SELECT name, count() as count FROM %s.%s WHERE timestamp >= @timestampL AND timestamp <= @timestampU", r.traceDB, r.indexTable)
			finalQuery += query
			finalQuery += " GROUP BY name"
			var dBResponse []model.DBResponseOperation
			err := r.db.Select(ctx, &dBResponse, finalQuery, args...)
			zap.S().Info(finalQuery)

			if err != nil {
				zap.S().Debug("Error in processing sql query: ", err)
				return nil, &model.ApiError{Typ: model.ErrorExec, Err: fmt.Errorf("Error in processing sql query: %s", err)}
			}
			for _, service := range dBResponse {
				if service.Operation != "" {
					traceFilterReponse.Operation[service.Operation] = service.Count
				}
			}
		case constants.Component:
			finalQuery := fmt.Sprintf("SELECT component, count() as count FROM %s.%s WHERE timestamp >= @timestampL AND timestamp <= @timestampU", r.traceDB, r.indexTable)
			finalQuery += query
			finalQuery += " GROUP BY component"
			var dBResponse []model.DBResponseComponent
			err := r.db.Select(ctx, &dBResponse, finalQuery, args...)
			zap.S().Info(finalQuery)

			if err != nil {
				zap.S().Debug("Error in processing sql query: ", err)
				return nil, &model.ApiError{Typ: model.ErrorExec, Err: fmt.Errorf("Error in processing sql query: %s", err)}
			}
			for _, service := range dBResponse {
				if service.Component != "" {
					traceFilterReponse.Component[service.Component] = service.Count
				}
			}
		case constants.Status:
			finalQuery := fmt.Sprintf("SELECT COUNT(*) as numTotal FROM %s.%s WHERE timestamp >= @timestampL AND timestamp <= @timestampU AND hasError = true", r.traceDB, r.indexTable)
			finalQuery += query
			var dBResponse []model.DBResponseTotal
			err := r.db.Select(ctx, &dBResponse, finalQuery, args...)
			zap.S().Info(finalQuery)

			if err != nil {
				zap.S().Debug("Error in processing sql query: ", err)
				return nil, &model.ApiError{Typ: model.ErrorExec, Err: fmt.Errorf("Error in processing sql query: %s", err)}
			}

			finalQuery2 := fmt.Sprintf("SELECT COUNT(*) as numTotal FROM %s.%s WHERE timestamp >= @timestampL AND timestamp <= @timestampU AND hasError = false", r.traceDB, r.indexTable)
			finalQuery2 += query
			var dBResponse2 []model.DBResponseTotal
			err = r.db.Select(ctx, &dBResponse2, finalQuery2, args...)
			zap.S().Info(finalQuery2)

			if err != nil {
				zap.S().Debug("Error in processing sql query: ", err)
				return nil, &model.ApiError{Typ: model.ErrorExec, Err: fmt.Errorf("Error in processing sql query: %s", err)}
			}
			if len(dBResponse) > 0 && len(dBResponse2) > 0 {
				traceFilterReponse.Status = map[string]uint64{"ok": dBResponse2[0].NumTotal, "error": dBResponse[0].NumTotal}
			} else if len(dBResponse) > 0 {
				traceFilterReponse.Status = map[string]uint64{"ok": 0, "error": dBResponse[0].NumTotal}
			} else if len(dBResponse2) > 0 {
				traceFilterReponse.Status = map[string]uint64{"ok": dBResponse2[0].NumTotal, "error": 0}
			} else {
				traceFilterReponse.Status = map[string]uint64{"ok": 0, "error": 0}
			}
		case constants.Duration:
			finalQuery := fmt.Sprintf("SELECT durationNano as numTotal FROM %s.%s WHERE timestamp >= @timestampL AND timestamp <= @timestampU", r.traceDB, r.durationTable)
			finalQuery += query
			finalQuery += " ORDER BY durationNano LIMIT 1"
			var dBResponse []model.DBResponseTotal
			err := r.db.Select(ctx, &dBResponse, finalQuery, args...)
			zap.S().Info(finalQuery)

			if err != nil {
				zap.S().Debug("Error in processing sql query: ", err)
				return nil, &model.ApiError{Typ: model.ErrorExec, Err: fmt.Errorf("Error in processing sql query: %s", err)}
			}
			finalQuery = fmt.Sprintf("SELECT durationNano as numTotal FROM %s.%s WHERE timestamp >= @timestampL AND timestamp <= @timestampU", r.traceDB, r.durationTable)
			finalQuery += query
			finalQuery += " ORDER BY durationNano DESC LIMIT 1"
			var dBResponse2 []model.DBResponseTotal
			err = r.db.Select(ctx, &dBResponse2, finalQuery, args...)
			zap.S().Info(finalQuery)

			if err != nil {
				zap.S().Debug("Error in processing sql query: ", err)
				return nil, &model.ApiError{Typ: model.ErrorExec, Err: fmt.Errorf("Error in processing sql query: %s", err)}
			}
			if len(dBResponse) > 0 {
				traceFilterReponse.Duration["minDuration"] = dBResponse[0].NumTotal
			}
			if len(dBResponse2) > 0 {
				traceFilterReponse.Duration["maxDuration"] = dBResponse2[0].NumTotal
			}
		case constants.RPCMethod:
			finalQuery := fmt.Sprintf("SELECT rpcMethod, count() as count FROM %s.%s WHERE timestamp >= @timestampL AND timestamp <= @timestampU", r.traceDB, r.indexTable)
			finalQuery += query
			finalQuery += " GROUP BY rpcMethod"
			var dBResponse []model.DBResponseRPCMethod
			err := r.db.Select(ctx, &dBResponse, finalQuery, args...)
			zap.S().Info(finalQuery)

			if err != nil {
				zap.S().Debug("Error in processing sql query: ", err)
				return nil, &model.ApiError{Typ: model.ErrorExec, Err: fmt.Errorf("error in processing sql query: %s", err)}
			}
			for _, service := range dBResponse {
				if service.RPCMethod != "" {
					traceFilterReponse.RPCMethod[service.RPCMethod] = service.Count
				}
			}

		case constants.ResponseStatusCode:
			finalQuery := fmt.Sprintf("SELECT responseStatusCode, count() as count FROM %s.%s WHERE timestamp >= @timestampL AND timestamp <= @timestampU", r.traceDB, r.indexTable)
			finalQuery += query
			finalQuery += " GROUP BY responseStatusCode"
			var dBResponse []model.DBResponseStatusCodeMethod
			err := r.db.Select(ctx, &dBResponse, finalQuery, args...)
			zap.S().Info(finalQuery)

			if err != nil {
				zap.S().Debug("Error in processing sql query: ", err)
				return nil, &model.ApiError{Typ: model.ErrorExec, Err: fmt.Errorf("error in processing sql query: %s", err)}
			}
			for _, service := range dBResponse {
				if service.ResponseStatusCode != "" {
					traceFilterReponse.ResponseStatusCode[service.ResponseStatusCode] = service.Count
				}
			}

		default:
			return nil, &model.ApiError{Typ: model.ErrorBadData, Err: fmt.Errorf("filter type: %s not supported", e)}
		}
	}

	return &traceFilterReponse, nil
}

func getStatusFilters(query string, statusParams []string, excludeMap map[string]struct{}) string {

	// status can only be two and if both are selected than they are equivalent to none selected
	if _, ok := excludeMap["status"]; ok {
		if len(statusParams) == 1 {
			if statusParams[0] == "error" {
				query += " AND hasError = false"
			} else if statusParams[0] == "ok" {
				query += " AND hasError = true"
			}
		}
	} else if len(statusParams) == 1 {
		if statusParams[0] == "error" {
			query += " AND hasError = true"
		} else if statusParams[0] == "ok" {
			query += " AND hasError = false"
		}
	}
	return query
}

func (r *ClickHouseReader) GetFilteredSpans(ctx context.Context, queryParams *model.GetFilteredSpansParams) (*model.GetFilterSpansResponse, *model.ApiError) {

	queryTable := fmt.Sprintf("%s.%s", r.traceDB, r.indexTable)

	excludeMap := make(map[string]struct{})
	for _, e := range queryParams.Exclude {
		if e == constants.OperationRequest {
			excludeMap[constants.OperationDB] = struct{}{}
			continue
		}
		excludeMap[e] = struct{}{}
	}

	var query string
	args := []interface{}{clickhouse.Named("timestampL", strconv.FormatInt(queryParams.Start.UnixNano(), 10)), clickhouse.Named("timestampU", strconv.FormatInt(queryParams.End.UnixNano(), 10))}
	if len(queryParams.ServiceName) > 0 {
		args = buildFilterArrayQuery(ctx, excludeMap, queryParams.ServiceName, constants.ServiceName, &query, args)
	}
	if len(queryParams.HttpRoute) > 0 {
		args = buildFilterArrayQuery(ctx, excludeMap, queryParams.HttpRoute, constants.HttpRoute, &query, args)
	}
	if len(queryParams.HttpCode) > 0 {
		args = buildFilterArrayQuery(ctx, excludeMap, queryParams.HttpCode, constants.HttpCode, &query, args)
	}
	if len(queryParams.HttpHost) > 0 {
		args = buildFilterArrayQuery(ctx, excludeMap, queryParams.HttpHost, constants.HttpHost, &query, args)
	}
	if len(queryParams.HttpMethod) > 0 {
		args = buildFilterArrayQuery(ctx, excludeMap, queryParams.HttpMethod, constants.HttpMethod, &query, args)
	}
	if len(queryParams.HttpUrl) > 0 {
		args = buildFilterArrayQuery(ctx, excludeMap, queryParams.HttpUrl, constants.HttpUrl, &query, args)
	}
	if len(queryParams.Component) > 0 {
		args = buildFilterArrayQuery(ctx, excludeMap, queryParams.Component, constants.Component, &query, args)
	}
	if len(queryParams.Operation) > 0 {
		args = buildFilterArrayQuery(ctx, excludeMap, queryParams.Operation, constants.OperationDB, &query, args)
	}
	if len(queryParams.RPCMethod) > 0 {
		args = buildFilterArrayQuery(ctx, excludeMap, queryParams.RPCMethod, constants.RPCMethod, &query, args)
	}

	if len(queryParams.ResponseStatusCode) > 0 {
		args = buildFilterArrayQuery(ctx, excludeMap, queryParams.ResponseStatusCode, constants.ResponseStatusCode, &query, args)
	}

	if len(queryParams.MinDuration) != 0 {
		query = query + " AND durationNano >= @durationNanoMin"
		args = append(args, clickhouse.Named("durationNanoMin", queryParams.MinDuration))
	}
	if len(queryParams.MaxDuration) != 0 {
		query = query + " AND durationNano <= @durationNanoMax"
		args = append(args, clickhouse.Named("durationNanoMax", queryParams.MaxDuration))
	}
	query = getStatusFilters(query, queryParams.Status, excludeMap)

	if len(queryParams.Kind) != 0 {
		query = query + " AND kind = @kind"
		args = append(args, clickhouse.Named("kind", queryParams.Kind))
	}

	args, errStatus := buildQueryWithTagParams(ctx, queryParams.Tags, &query, args)
	if errStatus != nil {
		return nil, errStatus
	}

	if len(queryParams.OrderParam) != 0 {
		if queryParams.OrderParam == constants.Duration {
			queryTable = fmt.Sprintf("%s.%s", r.traceDB, r.durationTable)
			if queryParams.Order == constants.Descending {
				query = query + " ORDER BY durationNano DESC"
			}
			if queryParams.Order == constants.Ascending {
				query = query + " ORDER BY durationNano ASC"
			}
		} else if queryParams.OrderParam == constants.Timestamp {
			projectionOptQuery := "SET allow_experimental_projection_optimization = 1"
			err := r.db.Exec(ctx, projectionOptQuery)

			zap.S().Info(projectionOptQuery)

			if err != nil {
				zap.S().Debug("Error in processing sql query: ", err)
				return nil, &model.ApiError{Typ: model.ErrorExec, Err: fmt.Errorf("Error in processing sql query")}
			}
			if queryParams.Order == constants.Descending {
				query = query + " ORDER BY timestamp DESC"
			}
			if queryParams.Order == constants.Ascending {
				query = query + " ORDER BY timestamp ASC"
			}
		}
	}
	if queryParams.Limit > 0 {
		query = query + " LIMIT @limit"
		args = append(args, clickhouse.Named("limit", queryParams.Limit))
	}

	if queryParams.Offset > 0 {
		query = query + " OFFSET @offset"
		args = append(args, clickhouse.Named("offset", queryParams.Offset))
	}

	var getFilterSpansResponseItems []model.GetFilterSpansResponseItem

	baseQuery := fmt.Sprintf("SELECT timestamp, spanID, traceID, serviceName, name, durationNano, httpCode, gRPCCode, gRPCMethod, httpMethod, rpcMethod, responseStatusCode FROM %s WHERE timestamp >= @timestampL AND timestamp <= @timestampU", queryTable)
	baseQuery += query
	err := r.db.Select(ctx, &getFilterSpansResponseItems, baseQuery, args...)
	// Fill status and method
	for i, e := range getFilterSpansResponseItems {
		if e.GRPCode != "" {
			getFilterSpansResponseItems[i].StatusCode = e.GRPCode
		} else {
			getFilterSpansResponseItems[i].StatusCode = e.HttpCode
		}
		if e.GRPMethod != "" {
			getFilterSpansResponseItems[i].Method = e.GRPMethod
		} else {
			getFilterSpansResponseItems[i].Method = e.HttpMethod
		}
	}

	zap.S().Info(baseQuery)

	if err != nil {
		zap.S().Debug("Error in processing sql query: ", err)
		return nil, &model.ApiError{Typ: model.ErrorExec, Err: fmt.Errorf("Error in processing sql query")}
	}

	getFilterSpansResponse := model.GetFilterSpansResponse{
		Spans:      getFilterSpansResponseItems,
		TotalSpans: 1000,
	}

	return &getFilterSpansResponse, nil
}

func StringWithCharset(length int, charset string) string {
	b := make([]byte, length)
	for i := range b {
		b[i] = charset[seededRand.Intn(len(charset))]
	}
	return string(b)
}

func String(length int) string {
	return StringWithCharset(length, charset)
}

func buildQueryWithTagParams(ctx context.Context, tags []model.TagQuery, query *string, args []interface{}) ([]interface{}, *model.ApiError) {

	for _, item := range tags {
		if item.Operator == "in" {
			for i, value := range item.Values {
				tagKey := "inTagKey" + String(5)
				tagValue := "inTagValue" + String(5)
				if i == 0 && i == len(item.Values)-1 {
					*query += fmt.Sprintf(" AND tagMap[@%s] = @%s", tagKey, tagValue)
				} else if i == 0 && i != len(item.Values)-1 {
					*query += fmt.Sprintf(" AND (tagMap[@%s] = @%s", tagKey, tagValue)
				} else if i != 0 && i == len(item.Values)-1 {
					*query += fmt.Sprintf(" OR tagMap[@%s] = @%s)", tagKey, tagValue)
				} else {
					*query += fmt.Sprintf(" OR tagMap[@%s] = @%s", tagKey, tagValue)
				}
				args = append(args, clickhouse.Named(tagKey, item.Key))
				args = append(args, clickhouse.Named(tagValue, value))
			}
		} else if item.Operator == "not in" {
			for i, value := range item.Values {
				tagKey := "notinTagKey" + String(5)
				tagValue := "notinTagValue" + String(5)
				if i == 0 && i == len(item.Values)-1 {
					*query += fmt.Sprintf(" AND NOT tagMap[@%s] = @%s", tagKey, tagValue)
				} else if i == 0 && i != len(item.Values)-1 {
					*query += fmt.Sprintf(" AND NOT (tagMap[@%s] = @%s", tagKey, tagValue)
				} else if i != 0 && i == len(item.Values)-1 {
					*query += fmt.Sprintf(" OR tagMap[@%s] = @%s)", tagKey, tagValue)
				} else {
					*query += fmt.Sprintf(" OR tagMap[@%s] = @%s", tagKey, tagValue)
				}
				args = append(args, clickhouse.Named(tagKey, item.Key))
				args = append(args, clickhouse.Named(tagValue, value))
			}
		} else {
			return nil, &model.ApiError{Typ: model.ErrorExec, Err: fmt.Errorf("Tag Operator %s not supported", item.Operator)}
		}
	}
	return args, nil
}

func (r *ClickHouseReader) GetTagFilters(ctx context.Context, queryParams *model.TagFilterParams) (*[]model.TagFilters, *model.ApiError) {

	excludeMap := make(map[string]struct{})
	for _, e := range queryParams.Exclude {
		if e == constants.OperationRequest {
			excludeMap[constants.OperationDB] = struct{}{}
			continue
		}
		excludeMap[e] = struct{}{}
	}

	var query string
	args := []interface{}{clickhouse.Named("timestampL", strconv.FormatInt(queryParams.Start.UnixNano(), 10)), clickhouse.Named("timestampU", strconv.FormatInt(queryParams.End.UnixNano(), 10))}
	if len(queryParams.ServiceName) > 0 {
		args = buildFilterArrayQuery(ctx, excludeMap, queryParams.ServiceName, constants.ServiceName, &query, args)
	}
	if len(queryParams.HttpRoute) > 0 {
		args = buildFilterArrayQuery(ctx, excludeMap, queryParams.HttpRoute, constants.HttpRoute, &query, args)
	}
	if len(queryParams.HttpCode) > 0 {
		args = buildFilterArrayQuery(ctx, excludeMap, queryParams.HttpCode, constants.HttpCode, &query, args)
	}
	if len(queryParams.HttpHost) > 0 {
		args = buildFilterArrayQuery(ctx, excludeMap, queryParams.HttpHost, constants.HttpHost, &query, args)
	}
	if len(queryParams.HttpMethod) > 0 {
		args = buildFilterArrayQuery(ctx, excludeMap, queryParams.HttpMethod, constants.HttpMethod, &query, args)
	}
	if len(queryParams.HttpUrl) > 0 {
		args = buildFilterArrayQuery(ctx, excludeMap, queryParams.HttpUrl, constants.HttpUrl, &query, args)
	}
	if len(queryParams.Component) > 0 {
		args = buildFilterArrayQuery(ctx, excludeMap, queryParams.Component, constants.Component, &query, args)
	}
	if len(queryParams.Operation) > 0 {
		args = buildFilterArrayQuery(ctx, excludeMap, queryParams.Operation, constants.OperationDB, &query, args)
	}
	if len(queryParams.RPCMethod) > 0 {
		args = buildFilterArrayQuery(ctx, excludeMap, queryParams.RPCMethod, constants.RPCMethod, &query, args)
	}
	if len(queryParams.ResponseStatusCode) > 0 {
		args = buildFilterArrayQuery(ctx, excludeMap, queryParams.ResponseStatusCode, constants.ResponseStatusCode, &query, args)
	}
	if len(queryParams.MinDuration) != 0 {
		query = query + " AND durationNano >= @durationNanoMin"
		args = append(args, clickhouse.Named("durationNanoMin", queryParams.MinDuration))
	}
	if len(queryParams.MaxDuration) != 0 {
		query = query + " AND durationNano <= @durationNanoMax"
		args = append(args, clickhouse.Named("durationNanoMax", queryParams.MaxDuration))
	}

	query = getStatusFilters(query, queryParams.Status, excludeMap)

	tagFilters := []model.TagFilters{}

	finalQuery := fmt.Sprintf(`SELECT DISTINCT arrayJoin(tagMap.keys) as tagKeys FROM %s.%s WHERE timestamp >= @timestampL AND timestamp <= @timestampU`, r.traceDB, r.indexTable)
	// Alternative query: SELECT groupUniqArrayArray(mapKeys(tagMap)) as tagKeys  FROM signoz_index_v2
	finalQuery += query
	err := r.db.Select(ctx, &tagFilters, finalQuery, args...)

	zap.S().Info(query)

	if err != nil {
		zap.S().Debug("Error in processing sql query: ", err)
		return nil, &model.ApiError{Typ: model.ErrorExec, Err: fmt.Errorf("Error in processing sql query")}
	}
	tagFilters = excludeTags(ctx, tagFilters)

	return &tagFilters, nil
}

func excludeTags(ctx context.Context, tags []model.TagFilters) []model.TagFilters {
	excludedTagsMap := map[string]bool{
		"http.code":           true,
		"http.route":          true,
		"http.method":         true,
		"http.url":            true,
		"http.status_code":    true,
		"http.host":           true,
		"messaging.system":    true,
		"messaging.operation": true,
		"component":           true,
		"error":               true,
		"service.name":        true,
	}
	var newTags []model.TagFilters
	for _, tag := range tags {
		_, ok := excludedTagsMap[tag.TagKeys]
		if !ok {
			newTags = append(newTags, tag)
		}
	}
	return newTags
}

func (r *ClickHouseReader) GetTagValues(ctx context.Context, queryParams *model.TagFilterParams) (*[]model.TagValues, *model.ApiError) {

	excludeMap := make(map[string]struct{})
	for _, e := range queryParams.Exclude {
		if e == constants.OperationRequest {
			excludeMap[constants.OperationDB] = struct{}{}
			continue
		}
		excludeMap[e] = struct{}{}
	}

	var query string
	args := []interface{}{clickhouse.Named("timestampL", strconv.FormatInt(queryParams.Start.UnixNano(), 10)), clickhouse.Named("timestampU", strconv.FormatInt(queryParams.End.UnixNano(), 10))}
	if len(queryParams.ServiceName) > 0 {
		args = buildFilterArrayQuery(ctx, excludeMap, queryParams.ServiceName, constants.ServiceName, &query, args)
	}
	if len(queryParams.HttpRoute) > 0 {
		args = buildFilterArrayQuery(ctx, excludeMap, queryParams.HttpRoute, constants.HttpRoute, &query, args)
	}
	if len(queryParams.HttpCode) > 0 {
		args = buildFilterArrayQuery(ctx, excludeMap, queryParams.HttpCode, constants.HttpCode, &query, args)
	}
	if len(queryParams.HttpHost) > 0 {
		args = buildFilterArrayQuery(ctx, excludeMap, queryParams.HttpHost, constants.HttpHost, &query, args)
	}
	if len(queryParams.HttpMethod) > 0 {
		args = buildFilterArrayQuery(ctx, excludeMap, queryParams.HttpMethod, constants.HttpMethod, &query, args)
	}
	if len(queryParams.HttpUrl) > 0 {
		args = buildFilterArrayQuery(ctx, excludeMap, queryParams.HttpUrl, constants.HttpUrl, &query, args)
	}
	if len(queryParams.Component) > 0 {
		args = buildFilterArrayQuery(ctx, excludeMap, queryParams.Component, constants.Component, &query, args)
	}
	if len(queryParams.Operation) > 0 {
		args = buildFilterArrayQuery(ctx, excludeMap, queryParams.Operation, constants.OperationDB, &query, args)
	}
	if len(queryParams.MinDuration) != 0 {
		query = query + " AND durationNano >= @durationNanoMin"
		args = append(args, clickhouse.Named("durationNanoMin", queryParams.MinDuration))
	}
	if len(queryParams.MaxDuration) != 0 {
		query = query + " AND durationNano <= @durationNanoMax"
		args = append(args, clickhouse.Named("durationNanoMax", queryParams.MaxDuration))
	}

	query = getStatusFilters(query, queryParams.Status, excludeMap)

	tagValues := []model.TagValues{}

	finalQuery := fmt.Sprintf(`SELECT tagMap[@key] as tagValues FROM %s.%s WHERE timestamp >= @timestampL AND timestamp <= @timestampU`, r.traceDB, r.indexTable)
	finalQuery += query
	finalQuery += " GROUP BY tagMap[@key]"
	args = append(args, clickhouse.Named("key", queryParams.TagKey))
	err := r.db.Select(ctx, &tagValues, finalQuery, args...)

	zap.S().Info(query)

	if err != nil {
		zap.S().Debug("Error in processing sql query: ", err)
		return nil, &model.ApiError{Typ: model.ErrorExec, Err: fmt.Errorf("Error in processing sql query")}
	}

	cleanedTagValues := []model.TagValues{}
	for _, e := range tagValues {
		if e.TagValues != "" {
			cleanedTagValues = append(cleanedTagValues, e)
		}
	}
	return &cleanedTagValues, nil
}

func (r *ClickHouseReader) GetTopOperations(ctx context.Context, queryParams *model.GetTopOperationsParams) (*[]model.TopOperationsItem, *model.ApiError) {

	namedArgs := []interface{}{
		clickhouse.Named("start", strconv.FormatInt(queryParams.Start.UnixNano(), 10)),
		clickhouse.Named("end", strconv.FormatInt(queryParams.End.UnixNano(), 10)),
		clickhouse.Named("serviceName", queryParams.ServiceName),
	}

	var topOperationsItems []model.TopOperationsItem

	query := fmt.Sprintf(`
		SELECT
			quantile(0.5)(durationNano) as p50,
			quantile(0.95)(durationNano) as p95,
			quantile(0.99)(durationNano) as p99,
			COUNT(*) as numCalls,
			name
		FROM %s.%s
		WHERE serviceName = @serviceName AND timestamp>= @start AND timestamp<= @end`,
		r.traceDB, r.indexTable,
	)
	args := []interface{}{}
	args = append(args, namedArgs...)
	args, errStatus := buildQueryWithTagParams(ctx, queryParams.Tags, &query, args)
	if errStatus != nil {
		return nil, errStatus
	}
	query += " GROUP BY name ORDER BY p99 DESC LIMIT 10"
	err := r.db.Select(ctx, &topOperationsItems, query, args...)

	zap.S().Debug(query)

	if err != nil {
		zap.S().Error("Error in processing sql query: ", err)
		return nil, &model.ApiError{Typ: model.ErrorExec, Err: fmt.Errorf("Error in processing sql query")}
	}

	if topOperationsItems == nil {
		topOperationsItems = []model.TopOperationsItem{}
	}

	return &topOperationsItems, nil
}

func (r *ClickHouseReader) GetUsage(ctx context.Context, queryParams *model.GetUsageParams) (*[]model.UsageItem, error) {

	var usageItems []model.UsageItem

	var query string
	if len(queryParams.ServiceName) != 0 {
		query = fmt.Sprintf("SELECT toStartOfInterval(timestamp, INTERVAL %d HOUR) as time, count(1) as count FROM %s.%s WHERE serviceName='%s' AND timestamp>='%s' AND timestamp<='%s' GROUP BY time ORDER BY time ASC", queryParams.StepHour, r.traceDB, r.indexTable, queryParams.ServiceName, strconv.FormatInt(queryParams.Start.UnixNano(), 10), strconv.FormatInt(queryParams.End.UnixNano(), 10))
	} else {
		query = fmt.Sprintf("SELECT toStartOfInterval(timestamp, INTERVAL %d HOUR) as time, count(1) as count FROM %s.%s WHERE timestamp>='%s' AND timestamp<='%s' GROUP BY time ORDER BY time ASC", queryParams.StepHour, r.traceDB, r.indexTable, strconv.FormatInt(queryParams.Start.UnixNano(), 10), strconv.FormatInt(queryParams.End.UnixNano(), 10))
	}

	err := r.db.Select(ctx, &usageItems, query)

	zap.S().Info(query)

	if err != nil {
		zap.S().Debug("Error in processing sql query: ", err)
		return nil, fmt.Errorf("Error in processing sql query")
	}

	for i := range usageItems {
		usageItems[i].Timestamp = uint64(usageItems[i].Time.UnixNano())
	}

	if usageItems == nil {
		usageItems = []model.UsageItem{}
	}

	return &usageItems, nil
}

func (r *ClickHouseReader) SearchTraces(ctx context.Context, traceId string) (*[]model.SearchSpansResult, error) {

	var searchScanReponses []model.SearchSpanDBReponseItem

	query := fmt.Sprintf("SELECT timestamp, traceID, model FROM %s.%s WHERE traceID=$1", r.traceDB, r.spansTable)

	err := r.db.Select(ctx, &searchScanReponses, query, traceId)

	zap.S().Info(query)

	if err != nil {
		zap.S().Debug("Error in processing sql query: ", err)
		return nil, fmt.Errorf("Error in processing sql query")
	}

	searchSpansResult := []model.SearchSpansResult{{
		Columns: []string{"__time", "SpanId", "TraceId", "ServiceName", "Name", "Kind", "DurationNano", "TagsKeys", "TagsValues", "References", "Events", "HasError"},
		Events:  make([][]interface{}, len(searchScanReponses)),
	},
	}

	for i, item := range searchScanReponses {
		var jsonItem model.SearchSpanReponseItem
		json.Unmarshal([]byte(item.Model), &jsonItem)
		jsonItem.TimeUnixNano = uint64(item.Timestamp.UnixNano() / 1000000)
		spanEvents := jsonItem.GetValues()
		searchSpansResult[0].Events[i] = spanEvents
	}

	return &searchSpansResult, nil

}
func interfaceArrayToStringArray(array []interface{}) []string {
	var strArray []string
	for _, item := range array {
		strArray = append(strArray, item.(string))
	}
	return strArray
}

func (r *ClickHouseReader) GetDependencyGraph(ctx context.Context, queryParams *model.GetServicesParams) (*[]model.ServiceMapDependencyResponseItem, error) {

	response := []model.ServiceMapDependencyResponseItem{}

	args := []interface{}{}
	args = append(args,
		clickhouse.Named("start", uint64(queryParams.Start.Unix())),
		clickhouse.Named("end", uint64(queryParams.End.Unix())),
		clickhouse.Named("duration", uint64(queryParams.End.Unix()-queryParams.Start.Unix())),
	)

	query := fmt.Sprintf(`
		WITH
			quantilesMergeState(0.5, 0.75, 0.9, 0.95, 0.99)(duration_quantiles_state) AS duration_quantiles_state,
			finalizeAggregation(duration_quantiles_state) AS result
		SELECT
			src as parent,
			dest as child,
			result[1] AS p50,
			result[2] AS p75,
			result[3] AS p90,
			result[4] AS p95,
			result[5] AS p99,
			sum(total_count) as callCount,
			sum(total_count)/ @duration AS callRate,
			sum(error_count)/sum(total_count) as errorRate
		FROM %s.%s
		WHERE toUInt64(toDateTime(timestamp)) >= @start AND toUInt64(toDateTime(timestamp)) <= @end
		GROUP BY
			src,
			dest`,
		r.traceDB, r.dependencyGraphTable,
	)

	zap.S().Debug(query, args)

	err := r.db.Select(ctx, &response, query, args...)

	if err != nil {
		zap.S().Error("Error in processing sql query: ", err)
		return nil, fmt.Errorf("Error in processing sql query")
	}

	return &response, nil
}

func (r *ClickHouseReader) GetFilteredSpansAggregates(ctx context.Context, queryParams *model.GetFilteredSpanAggregatesParams) (*model.GetFilteredSpansAggregatesResponse, *model.ApiError) {

	excludeMap := make(map[string]struct{})
	for _, e := range queryParams.Exclude {
		if e == constants.OperationRequest {
			excludeMap[constants.OperationDB] = struct{}{}
			continue
		}
		excludeMap[e] = struct{}{}
	}

	SpanAggregatesDBResponseItems := []model.SpanAggregatesDBResponseItem{}

	aggregation_query := ""
	if queryParams.Dimension == "duration" {
		switch queryParams.AggregationOption {
		case "p50":
			aggregation_query = " quantile(0.50)(durationNano) as float64Value "
		case "p95":
			aggregation_query = " quantile(0.95)(durationNano) as float64Value "
		case "p90":
			aggregation_query = " quantile(0.90)(durationNano) as float64Value "
		case "p99":
			aggregation_query = " quantile(0.99)(durationNano) as float64Value "
		case "max":
			aggregation_query = " max(durationNano) as value "
		case "min":
			aggregation_query = " min(durationNano) as value "
		case "avg":
			aggregation_query = " avg(durationNano) as float64Value "
		case "sum":
			aggregation_query = " sum(durationNano) as value "
		default:
			return nil, &model.ApiError{Typ: model.ErrorBadData, Err: fmt.Errorf("Aggregate type: %s not supported", queryParams.AggregationOption)}
		}
	} else if queryParams.Dimension == "calls" {
		aggregation_query = " count(*) as value "
	}

	args := []interface{}{clickhouse.Named("timestampL", strconv.FormatInt(queryParams.Start.UnixNano(), 10)), clickhouse.Named("timestampU", strconv.FormatInt(queryParams.End.UnixNano(), 10))}

	var query string
	if queryParams.GroupBy != "" {
		switch queryParams.GroupBy {
		case constants.ServiceName:
			query = fmt.Sprintf("SELECT toStartOfInterval(timestamp, INTERVAL %d minute) as time, serviceName as groupBy, %s FROM %s.%s WHERE timestamp >= @timestampL AND timestamp <= @timestampU", queryParams.StepSeconds/60, aggregation_query, r.traceDB, r.indexTable)
		case constants.HttpCode:
			query = fmt.Sprintf("SELECT toStartOfInterval(timestamp, INTERVAL %d minute) as time, httpCode as groupBy, %s FROM %s.%s WHERE timestamp >= @timestampL AND timestamp <= @timestampU", queryParams.StepSeconds/60, aggregation_query, r.traceDB, r.indexTable)
		case constants.HttpMethod:
			query = fmt.Sprintf("SELECT toStartOfInterval(timestamp, INTERVAL %d minute) as time, httpMethod as groupBy, %s FROM %s.%s WHERE timestamp >= @timestampL AND timestamp <= @timestampU", queryParams.StepSeconds/60, aggregation_query, r.traceDB, r.indexTable)
		case constants.HttpUrl:
			query = fmt.Sprintf("SELECT toStartOfInterval(timestamp, INTERVAL %d minute) as time, httpUrl as groupBy, %s FROM %s.%s WHERE timestamp >= @timestampL AND timestamp <= @timestampU", queryParams.StepSeconds/60, aggregation_query, r.traceDB, r.indexTable)
		case constants.HttpRoute:
			query = fmt.Sprintf("SELECT toStartOfInterval(timestamp, INTERVAL %d minute) as time, httpRoute as groupBy, %s FROM %s.%s WHERE timestamp >= @timestampL AND timestamp <= @timestampU", queryParams.StepSeconds/60, aggregation_query, r.traceDB, r.indexTable)
		case constants.HttpHost:
			query = fmt.Sprintf("SELECT toStartOfInterval(timestamp, INTERVAL %d minute) as time, httpHost as groupBy, %s FROM %s.%s WHERE timestamp >= @timestampL AND timestamp <= @timestampU", queryParams.StepSeconds/60, aggregation_query, r.traceDB, r.indexTable)
		case constants.DBName:
			query = fmt.Sprintf("SELECT toStartOfInterval(timestamp, INTERVAL %d minute) as time, dbName as groupBy, %s FROM %s.%s WHERE timestamp >= @timestampL AND timestamp <= @timestampU", queryParams.StepSeconds/60, aggregation_query, r.traceDB, r.indexTable)
		case constants.DBOperation:
			query = fmt.Sprintf("SELECT toStartOfInterval(timestamp, INTERVAL %d minute) as time, dbOperation as groupBy, %s FROM %s.%s WHERE timestamp >= @timestampL AND timestamp <= @timestampU", queryParams.StepSeconds/60, aggregation_query, r.traceDB, r.indexTable)
		case constants.OperationRequest:
			query = fmt.Sprintf("SELECT toStartOfInterval(timestamp, INTERVAL %d minute) as time, name as groupBy, %s FROM %s.%s WHERE timestamp >= @timestampL AND timestamp <= @timestampU", queryParams.StepSeconds/60, aggregation_query, r.traceDB, r.indexTable)
		case constants.MsgSystem:
			query = fmt.Sprintf("SELECT toStartOfInterval(timestamp, INTERVAL %d minute) as time, msgSystem as groupBy, %s FROM %s.%s WHERE timestamp >= @timestampL AND timestamp <= @timestampU", queryParams.StepSeconds/60, aggregation_query, r.traceDB, r.indexTable)
		case constants.MsgOperation:
			query = fmt.Sprintf("SELECT toStartOfInterval(timestamp, INTERVAL %d minute) as time, msgOperation as groupBy, %s FROM %s.%s WHERE timestamp >= @timestampL AND timestamp <= @timestampU", queryParams.StepSeconds/60, aggregation_query, r.traceDB, r.indexTable)
		case constants.DBSystem:
			query = fmt.Sprintf("SELECT toStartOfInterval(timestamp, INTERVAL %d minute) as time, dbSystem as groupBy, %s FROM %s.%s WHERE timestamp >= @timestampL AND timestamp <= @timestampU", queryParams.StepSeconds/60, aggregation_query, r.traceDB, r.indexTable)
		case constants.Component:
			query = fmt.Sprintf("SELECT toStartOfInterval(timestamp, INTERVAL %d minute) as time, component as groupBy, %s FROM %s.%s WHERE timestamp >= @timestampL AND timestamp <= @timestampU", queryParams.StepSeconds/60, aggregation_query, r.traceDB, r.indexTable)
		case constants.RPCMethod:
			query = fmt.Sprintf("SELECT toStartOfInterval(timestamp, INTERVAL %d minute) as time, rpcMethod as groupBy, %s FROM %s.%s WHERE timestamp >= @timestampL AND timestamp <= @timestampU", queryParams.StepSeconds/60, aggregation_query, r.traceDB, r.indexTable)
		case constants.ResponseStatusCode:
			query = fmt.Sprintf("SELECT toStartOfInterval(timestamp, INTERVAL %d minute) as time, responseStatusCode as groupBy, %s FROM %s.%s WHERE timestamp >= @timestampL AND timestamp <= @timestampU", queryParams.StepSeconds/60, aggregation_query, r.traceDB, r.indexTable)

		default:
			return nil, &model.ApiError{Typ: model.ErrorBadData, Err: fmt.Errorf("groupBy type: %s not supported", queryParams.GroupBy)}
		}
	} else {
		query = fmt.Sprintf("SELECT toStartOfInterval(timestamp, INTERVAL %d minute) as time, %s FROM %s.%s WHERE timestamp >= @timestampL AND timestamp <= @timestampU", queryParams.StepSeconds/60, aggregation_query, r.traceDB, r.indexTable)
	}

	if len(queryParams.ServiceName) > 0 {
		args = buildFilterArrayQuery(ctx, excludeMap, queryParams.ServiceName, constants.ServiceName, &query, args)
	}
	if len(queryParams.HttpRoute) > 0 {
		args = buildFilterArrayQuery(ctx, excludeMap, queryParams.HttpRoute, constants.HttpRoute, &query, args)
	}
	if len(queryParams.HttpCode) > 0 {
		args = buildFilterArrayQuery(ctx, excludeMap, queryParams.HttpCode, constants.HttpCode, &query, args)
	}
	if len(queryParams.HttpHost) > 0 {
		args = buildFilterArrayQuery(ctx, excludeMap, queryParams.HttpHost, constants.HttpHost, &query, args)
	}
	if len(queryParams.HttpMethod) > 0 {
		args = buildFilterArrayQuery(ctx, excludeMap, queryParams.HttpMethod, constants.HttpMethod, &query, args)
	}
	if len(queryParams.HttpUrl) > 0 {
		args = buildFilterArrayQuery(ctx, excludeMap, queryParams.HttpUrl, constants.HttpUrl, &query, args)
	}
	if len(queryParams.Component) > 0 {
		args = buildFilterArrayQuery(ctx, excludeMap, queryParams.Component, constants.Component, &query, args)
	}
	if len(queryParams.Operation) > 0 {
		args = buildFilterArrayQuery(ctx, excludeMap, queryParams.Operation, constants.OperationDB, &query, args)
	}
	if len(queryParams.RPCMethod) > 0 {
		args = buildFilterArrayQuery(ctx, excludeMap, queryParams.RPCMethod, constants.RPCMethod, &query, args)
	}
	if len(queryParams.ResponseStatusCode) > 0 {
		args = buildFilterArrayQuery(ctx, excludeMap, queryParams.ResponseStatusCode, constants.ResponseStatusCode, &query, args)
	}
	if len(queryParams.MinDuration) != 0 {
		query = query + " AND durationNano >= @durationNanoMin"
		args = append(args, clickhouse.Named("durationNanoMin", queryParams.MinDuration))
	}
	if len(queryParams.MaxDuration) != 0 {
		query = query + " AND durationNano <= @durationNanoMax"
		args = append(args, clickhouse.Named("durationNanoMax", queryParams.MaxDuration))
	}
	query = getStatusFilters(query, queryParams.Status, excludeMap)

	if len(queryParams.Kind) != 0 {
		query = query + " AND kind = @kind"
		args = append(args, clickhouse.Named("kind", queryParams.Kind))
	}

	args, errStatus := buildQueryWithTagParams(ctx, queryParams.Tags, &query, args)
	if errStatus != nil {
		return nil, errStatus
	}

	if queryParams.GroupBy != "" {
		switch queryParams.GroupBy {
		case constants.ServiceName:
			query = query + " GROUP BY time, serviceName as groupBy ORDER BY time"
		case constants.HttpCode:
			query = query + " GROUP BY time, httpCode as groupBy ORDER BY time"
		case constants.HttpMethod:
			query = query + " GROUP BY time, httpMethod as groupBy ORDER BY time"
		case constants.HttpUrl:
			query = query + " GROUP BY time, httpUrl as groupBy ORDER BY time"
		case constants.HttpRoute:
			query = query + " GROUP BY time, httpRoute as groupBy ORDER BY time"
		case constants.HttpHost:
			query = query + " GROUP BY time, httpHost as groupBy ORDER BY time"
		case constants.DBName:
			query = query + " GROUP BY time, dbName as groupBy ORDER BY time"
		case constants.DBOperation:
			query = query + " GROUP BY time, dbOperation as groupBy ORDER BY time"
		case constants.OperationRequest:
			query = query + " GROUP BY time, name as groupBy ORDER BY time"
		case constants.MsgSystem:
			query = query + " GROUP BY time, msgSystem as groupBy ORDER BY time"
		case constants.MsgOperation:
			query = query + " GROUP BY time, msgOperation as groupBy ORDER BY time"
		case constants.DBSystem:
			query = query + " GROUP BY time, dbSystem as groupBy ORDER BY time"
		case constants.Component:
			query = query + " GROUP BY time, component as groupBy ORDER BY time"
		case constants.RPCMethod:
			query = query + " GROUP BY time, rpcMethod as groupBy ORDER BY time"
		case constants.ResponseStatusCode:
			query = query + " GROUP BY time, responseStatusCode as groupBy ORDER BY time"

		default:
			return nil, &model.ApiError{Typ: model.ErrorBadData, Err: fmt.Errorf("groupBy type: %s not supported", queryParams.GroupBy)}
		}
	} else {
		query = query + " GROUP BY time ORDER BY time"
	}

	err := r.db.Select(ctx, &SpanAggregatesDBResponseItems, query, args...)

	zap.S().Info(query)

	if err != nil {
		zap.S().Debug("Error in processing sql query: ", err)
		return nil, &model.ApiError{Typ: model.ErrorExec, Err: fmt.Errorf("Error in processing sql query")}
	}

	GetFilteredSpansAggregatesResponse := model.GetFilteredSpansAggregatesResponse{
		Items: map[int64]model.SpanAggregatesResponseItem{},
	}

	for i := range SpanAggregatesDBResponseItems {
		if SpanAggregatesDBResponseItems[i].Value == 0 {
			SpanAggregatesDBResponseItems[i].Value = uint64(SpanAggregatesDBResponseItems[i].Float64Value)
		}
		SpanAggregatesDBResponseItems[i].Timestamp = int64(SpanAggregatesDBResponseItems[i].Time.UnixNano())
		SpanAggregatesDBResponseItems[i].FloatValue = float32(SpanAggregatesDBResponseItems[i].Value)
		if queryParams.AggregationOption == "rate_per_sec" {
			SpanAggregatesDBResponseItems[i].FloatValue = float32(SpanAggregatesDBResponseItems[i].Value) / float32(queryParams.StepSeconds)
		}
		if responseElement, ok := GetFilteredSpansAggregatesResponse.Items[SpanAggregatesDBResponseItems[i].Timestamp]; !ok {
			if queryParams.GroupBy != "" && SpanAggregatesDBResponseItems[i].GroupBy != "" {
				GetFilteredSpansAggregatesResponse.Items[SpanAggregatesDBResponseItems[i].Timestamp] = model.SpanAggregatesResponseItem{
					Timestamp: SpanAggregatesDBResponseItems[i].Timestamp,
					GroupBy:   map[string]float32{SpanAggregatesDBResponseItems[i].GroupBy: SpanAggregatesDBResponseItems[i].FloatValue},
				}
			} else if queryParams.GroupBy == "" {
				GetFilteredSpansAggregatesResponse.Items[SpanAggregatesDBResponseItems[i].Timestamp] = model.SpanAggregatesResponseItem{
					Timestamp: SpanAggregatesDBResponseItems[i].Timestamp,
					Value:     SpanAggregatesDBResponseItems[i].FloatValue,
				}
			}

		} else {
			if queryParams.GroupBy != "" && SpanAggregatesDBResponseItems[i].GroupBy != "" {
				responseElement.GroupBy[SpanAggregatesDBResponseItems[i].GroupBy] = SpanAggregatesDBResponseItems[i].FloatValue
			}
			GetFilteredSpansAggregatesResponse.Items[SpanAggregatesDBResponseItems[i].Timestamp] = responseElement
		}
	}

	return &GetFilteredSpansAggregatesResponse, nil
}

// SetTTL sets the TTL for traces or metrics tables.
// This is an async API which creates goroutines to set TTL.
// Status of TTL update is tracked with ttl_status table in sqlite db.
func (r *ClickHouseReader) SetTTL(ctx context.Context,
	params *model.TTLParams) (*model.SetTTLResponseItem, *model.ApiError) {
	// Keep only latest 100 transactions/requests
	r.deleteTtlTransactions(ctx, 100)
	var req, tableName string
	// uuid is used as transaction id
	uuidWithHyphen := uuid.New()
	uuid := strings.Replace(uuidWithHyphen.String(), "-", "", -1)

	coldStorageDuration := -1
	if len(params.ColdStorageVolume) > 0 {
		coldStorageDuration = int(params.ToColdStorageDuration)
	}

	switch params.Type {
	case constants.TraceTTL:
		tableNameArray := []string{signozTraceDBName + "." + signozTraceTableName, signozTraceDBName + "." + signozDurationMVTable, signozTraceDBName + "." + signozSpansTable, signozTraceDBName + "." + signozErrorIndexTable, signozTraceDBName + "." + defaultDependencyGraphTable}
		for _, tableName = range tableNameArray {
			statusItem, err := r.checkTTLStatusItem(ctx, tableName)
			if err != nil {
				return nil, &model.ApiError{Typ: model.ErrorExec, Err: fmt.Errorf("Error in processing ttl_status check sql query")}
			}
			if statusItem.Status == constants.StatusPending {
				return nil, &model.ApiError{Typ: model.ErrorConflict, Err: fmt.Errorf("TTL is already running")}
			}
		}
		for _, tableName := range tableNameArray {
			// TODO: DB queries should be implemented with transactional statements but currently clickhouse doesn't support them. Issue: https://github.com/ClickHouse/ClickHouse/issues/22086
			go func(tableName string) {
				_, dbErr := r.localDB.Exec("INSERT INTO ttl_status (transaction_id, created_at, updated_at, table_name, ttl, status, cold_storage_ttl) VALUES (?, ?, ?, ?, ?, ?, ?)", uuid, time.Now(), time.Now(), tableName, params.DelDuration, constants.StatusPending, coldStorageDuration)
				if dbErr != nil {
					zap.S().Error(fmt.Errorf("Error in inserting to ttl_status table: %s", dbErr.Error()))
					return
				}
				req = fmt.Sprintf(
					"ALTER TABLE %v MODIFY TTL toDateTime(timestamp) + INTERVAL %v SECOND DELETE",
					tableName, params.DelDuration)
				if len(params.ColdStorageVolume) > 0 {
					req += fmt.Sprintf(", toDateTime(timestamp) + INTERVAL %v SECOND TO VOLUME '%s'",
						params.ToColdStorageDuration, params.ColdStorageVolume)
				}
				err := r.setColdStorage(context.Background(), tableName, params.ColdStorageVolume)
				if err != nil {
					zap.S().Error(fmt.Errorf("Error in setting cold storage: %s", err.Err.Error()))
					statusItem, err := r.checkTTLStatusItem(ctx, tableName)
					if err == nil {
						_, dbErr := r.localDB.Exec("UPDATE ttl_status SET updated_at = ?, status = ? WHERE id = ?", time.Now(), constants.StatusFailed, statusItem.Id)
						if dbErr != nil {
							zap.S().Debug("Error in processing ttl_status update sql query: ", dbErr)
							return
						}
					}
					return
				}
				zap.S().Debugf("Executing TTL request: %s\n", req)
				statusItem, _ := r.checkTTLStatusItem(ctx, tableName)
				if err := r.db.Exec(context.Background(), req); err != nil {
					zap.S().Error(fmt.Errorf("Error in executing set TTL query: %s", err.Error()))
					_, dbErr := r.localDB.Exec("UPDATE ttl_status SET updated_at = ?, status = ? WHERE id = ?", time.Now(), constants.StatusFailed, statusItem.Id)
					if dbErr != nil {
						zap.S().Debug("Error in processing ttl_status update sql query: ", dbErr)
						return
					}
					return
				}
				_, dbErr = r.localDB.Exec("UPDATE ttl_status SET updated_at = ?, status = ? WHERE id = ?", time.Now(), constants.StatusSuccess, statusItem.Id)
				if dbErr != nil {
					zap.S().Debug("Error in processing ttl_status update sql query: ", dbErr)
					return
				}
			}(tableName)
		}

	case constants.MetricsTTL:
		tableName = signozMetricDBName + "." + signozSampleTableName
		statusItem, err := r.checkTTLStatusItem(ctx, tableName)
		if err != nil {
			return nil, &model.ApiError{Typ: model.ErrorExec, Err: fmt.Errorf("Error in processing ttl_status check sql query")}
		}
		if statusItem.Status == constants.StatusPending {
			return nil, &model.ApiError{Typ: model.ErrorConflict, Err: fmt.Errorf("TTL is already running")}
		}
		go func(tableName string) {
			_, dbErr := r.localDB.Exec("INSERT INTO ttl_status (transaction_id, created_at, updated_at, table_name, ttl, status, cold_storage_ttl) VALUES (?, ?, ?, ?, ?, ?, ?)", uuid, time.Now(), time.Now(), tableName, params.DelDuration, constants.StatusPending, coldStorageDuration)
			if dbErr != nil {
				zap.S().Error(fmt.Errorf("Error in inserting to ttl_status table: %s", dbErr.Error()))
				return
			}
			req = fmt.Sprintf(
				"ALTER TABLE %v MODIFY TTL toDateTime(toUInt32(timestamp_ms / 1000), 'UTC') + "+
					"INTERVAL %v SECOND DELETE", tableName, params.DelDuration)
			if len(params.ColdStorageVolume) > 0 {
				req += fmt.Sprintf(", toDateTime(toUInt32(timestamp_ms / 1000), 'UTC')"+
					" + INTERVAL %v SECOND TO VOLUME '%s'",
					params.ToColdStorageDuration, params.ColdStorageVolume)
			}
			err := r.setColdStorage(context.Background(), tableName, params.ColdStorageVolume)
			if err != nil {
				zap.S().Error(fmt.Errorf("Error in setting cold storage: %s", err.Err.Error()))
				statusItem, err := r.checkTTLStatusItem(ctx, tableName)
				if err == nil {
					_, dbErr := r.localDB.Exec("UPDATE ttl_status SET updated_at = ?, status = ? WHERE id = ?", time.Now(), constants.StatusFailed, statusItem.Id)
					if dbErr != nil {
						zap.S().Debug("Error in processing ttl_status update sql query: ", dbErr)
						return
					}
				}
				return
			}
			zap.S().Debugf("Executing TTL request: %s\n", req)
			statusItem, _ := r.checkTTLStatusItem(ctx, tableName)
			if err := r.db.Exec(ctx, req); err != nil {
				zap.S().Error(fmt.Errorf("error while setting ttl. Err=%v", err))
				_, dbErr := r.localDB.Exec("UPDATE ttl_status SET updated_at = ?, status = ? WHERE id = ?", time.Now(), constants.StatusFailed, statusItem.Id)
				if dbErr != nil {
					zap.S().Debug("Error in processing ttl_status update sql query: ", dbErr)
					return
				}
				return
			}
			_, dbErr = r.localDB.Exec("UPDATE ttl_status SET updated_at = ?, status = ? WHERE id = ?", time.Now(), constants.StatusSuccess, statusItem.Id)
			if dbErr != nil {
				zap.S().Debug("Error in processing ttl_status update sql query: ", dbErr)
				return
			}
		}(tableName)

	default:
		return nil, &model.ApiError{Typ: model.ErrorExec, Err: fmt.Errorf("error while setting ttl. ttl type should be <metrics|traces>, got %v",
			params.Type)}
	}

	return &model.SetTTLResponseItem{Message: "move ttl has been successfully set up"}, nil
}

func (r *ClickHouseReader) deleteTtlTransactions(ctx context.Context, numberOfTransactionsStore int) {
	_, err := r.localDB.Exec("DELETE FROM ttl_status WHERE transaction_id NOT IN (SELECT distinct transaction_id FROM ttl_status ORDER BY created_at DESC LIMIT ?)", numberOfTransactionsStore)
	if err != nil {
		zap.S().Debug("Error in processing ttl_status delete sql query: ", err)
	}
}

// checkTTLStatusItem checks if ttl_status table has an entry for the given table name
func (r *ClickHouseReader) checkTTLStatusItem(ctx context.Context, tableName string) (model.TTLStatusItem, *model.ApiError) {
	statusItem := []model.TTLStatusItem{}

	query := fmt.Sprintf("SELECT id, status, ttl, cold_storage_ttl FROM ttl_status WHERE table_name = '%s' ORDER BY created_at DESC", tableName)

	err := r.localDB.Select(&statusItem, query)

	zap.S().Info(query)

	if len(statusItem) == 0 {
		return model.TTLStatusItem{}, nil
	}
	if err != nil {
		zap.S().Debug("Error in processing sql query: ", err)
		return model.TTLStatusItem{}, &model.ApiError{Typ: model.ErrorExec, Err: fmt.Errorf("Error in processing ttl_status check sql query")}
	}
	return statusItem[0], nil
}

// setTTLQueryStatus fetches ttl_status table status from DB
func (r *ClickHouseReader) setTTLQueryStatus(ctx context.Context, tableNameArray []string) (string, *model.ApiError) {
	failFlag := false
	status := constants.StatusSuccess
	for _, tableName := range tableNameArray {
		statusItem, err := r.checkTTLStatusItem(ctx, tableName)
		emptyStatusStruct := model.TTLStatusItem{}
		if statusItem == emptyStatusStruct {
			return "", nil
		}
		if err != nil {
			return "", &model.ApiError{Typ: model.ErrorExec, Err: fmt.Errorf("Error in processing ttl_status check sql query")}
		}
		if statusItem.Status == constants.StatusPending && statusItem.UpdatedAt.Unix()-time.Now().Unix() < 3600 {
			status = constants.StatusPending
			return status, nil
		}
		if statusItem.Status == constants.StatusFailed {
			failFlag = true
		}
	}
	if failFlag {
		status = constants.StatusFailed
	}

	return status, nil
}

func (r *ClickHouseReader) setColdStorage(ctx context.Context, tableName string, coldStorageVolume string) *model.ApiError {

	// Set the storage policy for the required table. If it is already set, then setting it again
	// will not a problem.
	if len(coldStorageVolume) > 0 {
		policyReq := fmt.Sprintf("ALTER TABLE %s MODIFY SETTING storage_policy='tiered'", tableName)

		zap.S().Debugf("Executing Storage policy request: %s\n", policyReq)
		if err := r.db.Exec(ctx, policyReq); err != nil {
			zap.S().Error(fmt.Errorf("error while setting storage policy. Err=%v", err))
			return &model.ApiError{Typ: model.ErrorExec, Err: fmt.Errorf("error while setting storage policy. Err=%v", err)}
		}
	}
	return nil
}

// GetDisks returns a list of disks {name, type} configured in clickhouse DB.
func (r *ClickHouseReader) GetDisks(ctx context.Context) (*[]model.DiskItem, *model.ApiError) {
	diskItems := []model.DiskItem{}

	query := "SELECT name,type FROM system.disks"
	if err := r.db.Select(ctx, &diskItems, query); err != nil {
		zap.S().Debug("Error in processing sql query: ", err)
		return nil, &model.ApiError{Typ: model.ErrorExec, Err: fmt.Errorf("error while getting disks. Err=%v", err)}
	}

	zap.S().Infof("Got response: %+v\n", diskItems)

	return &diskItems, nil
}

// GetTTL returns current ttl, expected ttl and past setTTL status for metrics/traces.
func (r *ClickHouseReader) GetTTL(ctx context.Context, ttlParams *model.GetTTLParams) (*model.GetTTLResponseItem, *model.ApiError) {

	parseTTL := func(queryResp string) (int, int) {

		zap.S().Debugf("Parsing TTL from: %s", queryResp)
		deleteTTLExp := regexp.MustCompile(`toIntervalSecond\(([0-9]*)\)`)
		moveTTLExp := regexp.MustCompile(`toIntervalSecond\(([0-9]*)\) TO VOLUME`)

		var delTTL, moveTTL int = -1, -1

		m := deleteTTLExp.FindStringSubmatch(queryResp)
		if len(m) > 1 {
			seconds_int, err := strconv.Atoi(m[1])
			if err != nil {
				return -1, -1
			}
			delTTL = seconds_int / 3600
		}

		m = moveTTLExp.FindStringSubmatch(queryResp)
		if len(m) > 1 {
			seconds_int, err := strconv.Atoi(m[1])
			if err != nil {
				return -1, -1
			}
			moveTTL = seconds_int / 3600
		}

		return delTTL, moveTTL
	}

	getMetricsTTL := func() (*model.DBResponseTTL, *model.ApiError) {
		var dbResp []model.DBResponseTTL

		query := fmt.Sprintf("SELECT engine_full FROM system.tables WHERE name='%v'", signozSampleTableName)

		err := r.db.Select(ctx, &dbResp, query)

		if err != nil {
			zap.S().Error(fmt.Errorf("error while getting ttl. Err=%v", err))
			return nil, &model.ApiError{Typ: model.ErrorExec, Err: fmt.Errorf("error while getting ttl. Err=%v", err)}
		}
		if len(dbResp) == 0 {
			return nil, nil
		} else {
			return &dbResp[0], nil
		}
	}

	getTracesTTL := func() (*model.DBResponseTTL, *model.ApiError) {
		var dbResp []model.DBResponseTTL

		query := fmt.Sprintf("SELECT engine_full FROM system.tables WHERE name='%v' AND database='%v'", signozTraceTableName, signozTraceDBName)

		err := r.db.Select(ctx, &dbResp, query)

		if err != nil {
			zap.S().Error(fmt.Errorf("error while getting ttl. Err=%v", err))
			return nil, &model.ApiError{Typ: model.ErrorExec, Err: fmt.Errorf("error while getting ttl. Err=%v", err)}
		}
		if len(dbResp) == 0 {
			return nil, nil
		} else {
			return &dbResp[0], nil
		}
	}

	switch ttlParams.Type {
	case constants.TraceTTL:
		tableNameArray := []string{signozTraceDBName + "." + signozTraceTableName, signozTraceDBName + "." + signozDurationMVTable, signozTraceDBName + "." + signozSpansTable, signozTraceDBName + "." + signozErrorIndexTable}
		status, err := r.setTTLQueryStatus(ctx, tableNameArray)
		if err != nil {
			return nil, err
		}
		dbResp, err := getTracesTTL()
		if err != nil {
			return nil, err
		}
		ttlQuery, err := r.checkTTLStatusItem(ctx, tableNameArray[0])
		if err != nil {
			return nil, err
		}
		ttlQuery.TTL = ttlQuery.TTL / 3600 // convert to hours
		if ttlQuery.ColdStorageTtl != -1 {
			ttlQuery.ColdStorageTtl = ttlQuery.ColdStorageTtl / 3600 // convert to hours
		}

		delTTL, moveTTL := parseTTL(dbResp.EngineFull)
		return &model.GetTTLResponseItem{TracesTime: delTTL, TracesMoveTime: moveTTL, ExpectedTracesTime: ttlQuery.TTL, ExpectedTracesMoveTime: ttlQuery.ColdStorageTtl, Status: status}, nil

	case constants.MetricsTTL:
		tableNameArray := []string{signozMetricDBName + "." + signozSampleTableName}
		status, err := r.setTTLQueryStatus(ctx, tableNameArray)
		if err != nil {
			return nil, err
		}
		dbResp, err := getMetricsTTL()
		if err != nil {
			return nil, err
		}
		ttlQuery, err := r.checkTTLStatusItem(ctx, tableNameArray[0])
		if err != nil {
			return nil, err
		}
		ttlQuery.TTL = ttlQuery.TTL / 3600 // convert to hours
		if ttlQuery.ColdStorageTtl != -1 {
			ttlQuery.ColdStorageTtl = ttlQuery.ColdStorageTtl / 3600 // convert to hours
		}

		delTTL, moveTTL := parseTTL(dbResp.EngineFull)
		return &model.GetTTLResponseItem{MetricsTime: delTTL, MetricsMoveTime: moveTTL, ExpectedMetricsTime: ttlQuery.TTL, ExpectedMetricsMoveTime: ttlQuery.ColdStorageTtl, Status: status}, nil
	default:
		return nil, &model.ApiError{Typ: model.ErrorExec, Err: fmt.Errorf("error while getting ttl. ttl type should be metrics|traces, got %v",
			ttlParams.Type)}
	}

}

func (r *ClickHouseReader) ListErrors(ctx context.Context, queryParams *model.ListErrorsParams) (*[]model.Error, *model.ApiError) {

	var getErrorResponses []model.Error

	query := fmt.Sprintf("SELECT any(exceptionType) as exceptionType, any(exceptionMessage) as exceptionMessage, count() AS exceptionCount, min(timestamp) as firstSeen, max(timestamp) as lastSeen, any(serviceName) as serviceName, groupID FROM %s.%s WHERE timestamp >= @timestampL AND timestamp <= @timestampU GROUP BY groupID", r.traceDB, r.errorTable)
	args := []interface{}{clickhouse.Named("timestampL", strconv.FormatInt(queryParams.Start.UnixNano(), 10)), clickhouse.Named("timestampU", strconv.FormatInt(queryParams.End.UnixNano(), 10))}
	if len(queryParams.OrderParam) != 0 {
		if queryParams.Order == constants.Descending {
			query = query + " ORDER BY " + queryParams.OrderParam + " DESC"
		} else if queryParams.Order == constants.Ascending {
			query = query + " ORDER BY " + queryParams.OrderParam + " ASC"
		}
	}
	if queryParams.Limit > 0 {
		query = query + " LIMIT @limit"
		args = append(args, clickhouse.Named("limit", queryParams.Limit))
	}

	if queryParams.Offset > 0 {
		query = query + " OFFSET @offset"
		args = append(args, clickhouse.Named("offset", queryParams.Offset))
	}

	err := r.db.Select(ctx, &getErrorResponses, query, args...)
	zap.S().Info(query)

	if err != nil {
		zap.S().Debug("Error in processing sql query: ", err)
		return nil, &model.ApiError{Typ: model.ErrorExec, Err: fmt.Errorf("Error in processing sql query")}
	}

	return &getErrorResponses, nil
}

func (r *ClickHouseReader) CountErrors(ctx context.Context, queryParams *model.CountErrorsParams) (uint64, *model.ApiError) {

	var errorCount uint64

	query := fmt.Sprintf("SELECT count(distinct(groupID)) FROM %s.%s WHERE timestamp >= @timestampL AND timestamp <= @timestampU", r.traceDB, r.errorTable)
	args := []interface{}{clickhouse.Named("timestampL", strconv.FormatInt(queryParams.Start.UnixNano(), 10)), clickhouse.Named("timestampU", strconv.FormatInt(queryParams.End.UnixNano(), 10))}

	err := r.db.QueryRow(ctx, query, args...).Scan(&errorCount)
	zap.S().Info(query)

	if err != nil {
		zap.S().Debug("Error in processing sql query: ", err)
		return 0, &model.ApiError{Typ: model.ErrorExec, Err: fmt.Errorf("Error in processing sql query")}
	}

	return errorCount, nil
}

func (r *ClickHouseReader) GetErrorFromErrorID(ctx context.Context, queryParams *model.GetErrorParams) (*model.ErrorWithSpan, *model.ApiError) {

	if queryParams.ErrorID == "" {
		zap.S().Debug("errorId missing from params")
		return nil, &model.ApiError{Typ: model.ErrorBadData, Err: fmt.Errorf("ErrorID missing from params")}
	}
	var getErrorWithSpanReponse []model.ErrorWithSpan

	query := fmt.Sprintf("SELECT * FROM %s.%s WHERE timestamp = @timestamp AND groupID = @groupID AND errorID = @errorID LIMIT 1", r.traceDB, r.errorTable)
	args := []interface{}{clickhouse.Named("errorID", queryParams.ErrorID), clickhouse.Named("groupID", queryParams.GroupID), clickhouse.Named("timestamp", strconv.FormatInt(queryParams.Timestamp.UnixNano(), 10))}

	err := r.db.Select(ctx, &getErrorWithSpanReponse, query, args...)
	zap.S().Info(query)

	if err != nil {
		zap.S().Debug("Error in processing sql query: ", err)
		return nil, &model.ApiError{Typ: model.ErrorExec, Err: fmt.Errorf("Error in processing sql query")}
	}

	if len(getErrorWithSpanReponse) > 0 {
		return &getErrorWithSpanReponse[0], nil
	} else {
		return nil, &model.ApiError{Typ: model.ErrorNotFound, Err: fmt.Errorf("Error/Exception not found")}
	}

}

func (r *ClickHouseReader) GetErrorFromGroupID(ctx context.Context, queryParams *model.GetErrorParams) (*model.ErrorWithSpan, *model.ApiError) {

	var getErrorWithSpanReponse []model.ErrorWithSpan

	query := fmt.Sprintf("SELECT * FROM %s.%s WHERE timestamp = @timestamp AND groupID = @groupID LIMIT 1", r.traceDB, r.errorTable)
	args := []interface{}{clickhouse.Named("groupID", queryParams.GroupID), clickhouse.Named("timestamp", strconv.FormatInt(queryParams.Timestamp.UnixNano(), 10))}

	err := r.db.Select(ctx, &getErrorWithSpanReponse, query, args...)

	zap.S().Info(query)

	if err != nil {
		zap.S().Debug("Error in processing sql query: ", err)
		return nil, &model.ApiError{Typ: model.ErrorExec, Err: fmt.Errorf("Error in processing sql query")}
	}

	if len(getErrorWithSpanReponse) > 0 {
		return &getErrorWithSpanReponse[0], nil
	} else {
		return nil, &model.ApiError{Typ: model.ErrorNotFound, Err: fmt.Errorf("Error/Exception not found")}
	}

}

func (r *ClickHouseReader) GetNextPrevErrorIDs(ctx context.Context, queryParams *model.GetErrorParams) (*model.NextPrevErrorIDs, *model.ApiError) {

	if queryParams.ErrorID == "" {
		zap.S().Debug("errorId missing from params")
		return nil, &model.ApiError{Typ: model.ErrorBadData, Err: fmt.Errorf("ErrorID missing from params")}
	}
	var err *model.ApiError
	getNextPrevErrorIDsResponse := model.NextPrevErrorIDs{
		GroupID: queryParams.GroupID,
	}
	getNextPrevErrorIDsResponse.NextErrorID, getNextPrevErrorIDsResponse.NextTimestamp, err = r.getNextErrorID(ctx, queryParams)
	if err != nil {
		zap.S().Debug("Unable to get next error ID due to err: ", err)
		return nil, err
	}
	getNextPrevErrorIDsResponse.PrevErrorID, getNextPrevErrorIDsResponse.PrevTimestamp, err = r.getPrevErrorID(ctx, queryParams)
	if err != nil {
		zap.S().Debug("Unable to get prev error ID due to err: ", err)
		return nil, err
	}
	return &getNextPrevErrorIDsResponse, nil

}

func (r *ClickHouseReader) getNextErrorID(ctx context.Context, queryParams *model.GetErrorParams) (string, time.Time, *model.ApiError) {

	var getNextErrorIDReponse []model.NextPrevErrorIDsDBResponse

	query := fmt.Sprintf("SELECT errorID as nextErrorID, timestamp as nextTimestamp FROM %s.%s WHERE groupID = @groupID AND timestamp >= @timestamp AND errorID != @errorID ORDER BY timestamp ASC LIMIT 2", r.traceDB, r.errorTable)
	args := []interface{}{clickhouse.Named("errorID", queryParams.ErrorID), clickhouse.Named("groupID", queryParams.GroupID), clickhouse.Named("timestamp", strconv.FormatInt(queryParams.Timestamp.UnixNano(), 10))}

	err := r.db.Select(ctx, &getNextErrorIDReponse, query, args...)

	zap.S().Info(query)

	if err != nil {
		zap.S().Debug("Error in processing sql query: ", err)
		return "", time.Time{}, &model.ApiError{Typ: model.ErrorExec, Err: fmt.Errorf("Error in processing sql query")}
	}
	if len(getNextErrorIDReponse) == 0 {
		zap.S().Info("NextErrorID not found")
		return "", time.Time{}, nil
	} else if len(getNextErrorIDReponse) == 1 {
		zap.S().Info("NextErrorID found")
		return getNextErrorIDReponse[0].NextErrorID, getNextErrorIDReponse[0].NextTimestamp, nil
	} else {
		if getNextErrorIDReponse[0].Timestamp.UnixNano() == getNextErrorIDReponse[1].Timestamp.UnixNano() {
			var getNextErrorIDReponse []model.NextPrevErrorIDsDBResponse

			query := fmt.Sprintf("SELECT errorID as nextErrorID, timestamp as nextTimestamp FROM %s.%s WHERE groupID = @groupID AND timestamp = @timestamp AND errorID > @errorID ORDER BY errorID ASC LIMIT 1", r.traceDB, r.errorTable)
			args := []interface{}{clickhouse.Named("errorID", queryParams.ErrorID), clickhouse.Named("groupID", queryParams.GroupID), clickhouse.Named("timestamp", strconv.FormatInt(queryParams.Timestamp.UnixNano(), 10))}

			err := r.db.Select(ctx, &getNextErrorIDReponse, query, args...)

			zap.S().Info(query)

			if err != nil {
				zap.S().Debug("Error in processing sql query: ", err)
				return "", time.Time{}, &model.ApiError{Typ: model.ErrorExec, Err: fmt.Errorf("Error in processing sql query")}
			}
			if len(getNextErrorIDReponse) == 0 {
				var getNextErrorIDReponse []model.NextPrevErrorIDsDBResponse

				query := fmt.Sprintf("SELECT errorID as nextErrorID, timestamp as nextTimestamp FROM %s.%s WHERE groupID = @groupID AND timestamp > @timestamp ORDER BY timestamp ASC LIMIT 1", r.traceDB, r.errorTable)
				args := []interface{}{clickhouse.Named("errorID", queryParams.ErrorID), clickhouse.Named("groupID", queryParams.GroupID), clickhouse.Named("timestamp", strconv.FormatInt(queryParams.Timestamp.UnixNano(), 10))}

				err := r.db.Select(ctx, &getNextErrorIDReponse, query, args...)

				zap.S().Info(query)

				if err != nil {
					zap.S().Debug("Error in processing sql query: ", err)
					return "", time.Time{}, &model.ApiError{Typ: model.ErrorExec, Err: fmt.Errorf("Error in processing sql query")}
				}

				if len(getNextErrorIDReponse) == 0 {
					zap.S().Info("NextErrorID not found")
					return "", time.Time{}, nil
				} else {
					zap.S().Info("NextErrorID found")
					return getNextErrorIDReponse[0].NextErrorID, getNextErrorIDReponse[0].NextTimestamp, nil
				}
			} else {
				zap.S().Info("NextErrorID found")
				return getNextErrorIDReponse[0].NextErrorID, getNextErrorIDReponse[0].NextTimestamp, nil
			}
		} else {
			zap.S().Info("NextErrorID found")
			return getNextErrorIDReponse[0].NextErrorID, getNextErrorIDReponse[0].NextTimestamp, nil
		}
	}
}

func (r *ClickHouseReader) getPrevErrorID(ctx context.Context, queryParams *model.GetErrorParams) (string, time.Time, *model.ApiError) {

	var getPrevErrorIDReponse []model.NextPrevErrorIDsDBResponse

	query := fmt.Sprintf("SELECT errorID as prevErrorID, timestamp as prevTimestamp FROM %s.%s WHERE groupID = @groupID AND timestamp <= @timestamp AND errorID != @errorID ORDER BY timestamp DESC LIMIT 2", r.traceDB, r.errorTable)
	args := []interface{}{clickhouse.Named("errorID", queryParams.ErrorID), clickhouse.Named("groupID", queryParams.GroupID), clickhouse.Named("timestamp", strconv.FormatInt(queryParams.Timestamp.UnixNano(), 10))}

	err := r.db.Select(ctx, &getPrevErrorIDReponse, query, args...)

	zap.S().Info(query)

	if err != nil {
		zap.S().Debug("Error in processing sql query: ", err)
		return "", time.Time{}, &model.ApiError{Typ: model.ErrorExec, Err: fmt.Errorf("Error in processing sql query")}
	}
	if len(getPrevErrorIDReponse) == 0 {
		zap.S().Info("PrevErrorID not found")
		return "", time.Time{}, nil
	} else if len(getPrevErrorIDReponse) == 1 {
		zap.S().Info("PrevErrorID found")
		return getPrevErrorIDReponse[0].PrevErrorID, getPrevErrorIDReponse[0].PrevTimestamp, nil
	} else {
		if getPrevErrorIDReponse[0].Timestamp.UnixNano() == getPrevErrorIDReponse[1].Timestamp.UnixNano() {
			var getPrevErrorIDReponse []model.NextPrevErrorIDsDBResponse

			query := fmt.Sprintf("SELECT errorID as prevErrorID, timestamp as prevTimestamp FROM %s.%s WHERE groupID = @groupID AND timestamp = @timestamp AND errorID < @errorID ORDER BY errorID DESC LIMIT 1", r.traceDB, r.errorTable)
			args := []interface{}{clickhouse.Named("errorID", queryParams.ErrorID), clickhouse.Named("groupID", queryParams.GroupID), clickhouse.Named("timestamp", strconv.FormatInt(queryParams.Timestamp.UnixNano(), 10))}

			err := r.db.Select(ctx, &getPrevErrorIDReponse, query, args...)

			zap.S().Info(query)

			if err != nil {
				zap.S().Debug("Error in processing sql query: ", err)
				return "", time.Time{}, &model.ApiError{Typ: model.ErrorExec, Err: fmt.Errorf("Error in processing sql query")}
			}
			if len(getPrevErrorIDReponse) == 0 {
				var getPrevErrorIDReponse []model.NextPrevErrorIDsDBResponse

				query := fmt.Sprintf("SELECT errorID as prevErrorID, timestamp as prevTimestamp FROM %s.%s WHERE groupID = @groupID AND timestamp < @timestamp ORDER BY timestamp DESC LIMIT 1", r.traceDB, r.errorTable)
				args := []interface{}{clickhouse.Named("errorID", queryParams.ErrorID), clickhouse.Named("groupID", queryParams.GroupID), clickhouse.Named("timestamp", strconv.FormatInt(queryParams.Timestamp.UnixNano(), 10))}

				err := r.db.Select(ctx, &getPrevErrorIDReponse, query, args...)

				zap.S().Info(query)

				if err != nil {
					zap.S().Debug("Error in processing sql query: ", err)
					return "", time.Time{}, &model.ApiError{Typ: model.ErrorExec, Err: fmt.Errorf("Error in processing sql query")}
				}

				if len(getPrevErrorIDReponse) == 0 {
					zap.S().Info("PrevErrorID not found")
					return "", time.Time{}, nil
				} else {
					zap.S().Info("PrevErrorID found")
					return getPrevErrorIDReponse[0].PrevErrorID, getPrevErrorIDReponse[0].PrevTimestamp, nil
				}
			} else {
				zap.S().Info("PrevErrorID found")
				return getPrevErrorIDReponse[0].PrevErrorID, getPrevErrorIDReponse[0].PrevTimestamp, nil
			}
		} else {
			zap.S().Info("PrevErrorID found")
			return getPrevErrorIDReponse[0].PrevErrorID, getPrevErrorIDReponse[0].PrevTimestamp, nil
		}
	}
}

func (r *ClickHouseReader) GetMetricAutocompleteTagKey(ctx context.Context, params *model.MetricAutocompleteTagParams) (*[]string, *model.ApiError) {

	var query string
	var err error
	var tagKeyList []string
	var rows driver.Rows

	tagsWhereClause := ""

	for key, val := range params.MetricTags {
		tagsWhereClause += fmt.Sprintf(" AND labels_object.%s = '%s' ", key, val)
	}
	// "select distinctTagKeys from (SELECT DISTINCT arrayJoin(tagKeys) distinctTagKeys from (SELECT DISTINCT(JSONExtractKeys(labels)) tagKeys from signoz_metrics.time_series WHERE JSONExtractString(labels,'__name__')='node_udp_queues'))  WHERE distinctTagKeys ILIKE '%host%';"
	if len(params.Match) != 0 {
		query = fmt.Sprintf("select distinctTagKeys from (SELECT DISTINCT arrayJoin(tagKeys) distinctTagKeys from (SELECT DISTINCT(JSONExtractKeys(labels)) tagKeys from %s.%s WHERE metric_name=$1 %s)) WHERE distinctTagKeys ILIKE $2;", signozMetricDBName, signozTSTableName, tagsWhereClause)

		rows, err = r.db.Query(ctx, query, params.MetricName, fmt.Sprintf("%%%s%%", params.Match))

	} else {
		query = fmt.Sprintf("select distinctTagKeys from (SELECT DISTINCT arrayJoin(tagKeys) distinctTagKeys from (SELECT DISTINCT(JSONExtractKeys(labels)) tagKeys from %s.%s WHERE metric_name=$1 %s ));", signozMetricDBName, signozTSTableName, tagsWhereClause)

		rows, err = r.db.Query(ctx, query, params.MetricName)
	}

	if err != nil {
		zap.S().Error(err)
		return nil, &model.ApiError{Typ: model.ErrorExec, Err: err}
	}

	defer rows.Close()
	var tagKey string
	for rows.Next() {
		if err := rows.Scan(&tagKey); err != nil {
			return nil, &model.ApiError{Typ: model.ErrorExec, Err: err}
		}
		tagKeyList = append(tagKeyList, tagKey)
	}
	return &tagKeyList, nil
}

func (r *ClickHouseReader) GetMetricAutocompleteTagValue(ctx context.Context, params *model.MetricAutocompleteTagParams) (*[]string, *model.ApiError) {

	var query string
	var err error
	var tagValueList []string
	var rows driver.Rows
	tagsWhereClause := ""

	for key, val := range params.MetricTags {
		tagsWhereClause += fmt.Sprintf(" AND labels_object.%s = '%s' ", key, val)
	}

	if len(params.Match) != 0 {
		query = fmt.Sprintf("SELECT DISTINCT(labels_object.%s) from %s.%s WHERE metric_name=$1 %s AND labels_object.%s ILIKE $2;", params.TagKey, signozMetricDBName, signozTSTableName, tagsWhereClause, params.TagKey)

		rows, err = r.db.Query(ctx, query, params.TagKey, params.MetricName, fmt.Sprintf("%%%s%%", params.Match))

	} else {
		query = fmt.Sprintf("SELECT DISTINCT(labels_object.%s) FROM %s.%s WHERE metric_name=$2 %s;", params.TagKey, signozMetricDBName, signozTSTableName, tagsWhereClause)
		rows, err = r.db.Query(ctx, query, params.TagKey, params.MetricName)

	}

	if err != nil {
		zap.S().Error(err)
		return nil, &model.ApiError{Typ: model.ErrorExec, Err: err}
	}

	defer rows.Close()
	var tagValue string
	for rows.Next() {
		if err := rows.Scan(&tagValue); err != nil {
			return nil, &model.ApiError{Typ: model.ErrorExec, Err: err}
		}
		tagValueList = append(tagValueList, tagValue)
	}

	return &tagValueList, nil
}

func (r *ClickHouseReader) GetMetricAutocompleteMetricNames(ctx context.Context, matchText string, limit int) (*[]string, *model.ApiError) {

	var query string
	var err error
	var metricNameList []string
	var rows driver.Rows

	query = fmt.Sprintf("SELECT DISTINCT(metric_name) from %s.%s WHERE metric_name ILIKE $1", signozMetricDBName, signozTSTableName)
	if limit != 0 {
		query = query + fmt.Sprintf(" LIMIT %d;", limit)
	}
	rows, err = r.db.Query(ctx, query, fmt.Sprintf("%%%s%%", matchText))

	if err != nil {
		zap.S().Error(err)
		return nil, &model.ApiError{Typ: model.ErrorExec, Err: err}
	}

	defer rows.Close()
	var metricName string
	for rows.Next() {
		if err := rows.Scan(&metricName); err != nil {
			return nil, &model.ApiError{Typ: model.ErrorExec, Err: err}
		}
		metricNameList = append(metricNameList, metricName)
	}

	return &metricNameList, nil

}

// GetMetricResult runs the query and returns list of time series
func (r *ClickHouseReader) GetMetricResult(ctx context.Context, query string) ([]*model.Series, error) {

	defer utils.Elapsed("GetMetricResult")()

	zap.S().Infof("Executing metric result query: %s", query)

	rows, err := r.db.Query(ctx, query)

	if err != nil {
		zap.S().Debug("Error in processing query: ", err)
		return nil, fmt.Errorf("error in processing query")
	}

	var (
		columnTypes = rows.ColumnTypes()
		columnNames = rows.Columns()
		vars        = make([]interface{}, len(columnTypes))
	)
	for i := range columnTypes {
		vars[i] = reflect.New(columnTypes[i].ScanType()).Interface()
	}
	// when group by is applied, each combination of cartesian product
	// of attributes is separate series. each item in metricPointsMap
	// represent a unique series.
	metricPointsMap := make(map[string][]model.MetricPoint)
	// attribute key-value pairs for each group selection
	attributesMap := make(map[string]map[string]string)

	defer rows.Close()
	for rows.Next() {
		if err := rows.Scan(vars...); err != nil {
			return nil, err
		}
		var groupBy []string
		var metricPoint model.MetricPoint
		groupAttributes := make(map[string]string)
		// Assuming that the end result row contains a timestamp, value and option labels
		// Label key and value are both strings.
		for idx, v := range vars {
			colName := columnNames[idx]
			switch v := v.(type) {
			case *string:
				// special case for returning all labels
				if colName == "fullLabels" {
					var metric map[string]string
					err := json.Unmarshal([]byte(*v), &metric)
					if err != nil {
						return nil, err
					}
					for key, val := range metric {
						groupBy = append(groupBy, val)
						groupAttributes[key] = val
					}
				} else {
					groupBy = append(groupBy, *v)
					groupAttributes[colName] = *v
				}
			case *time.Time:
				metricPoint.Timestamp = v.UnixMilli()
			case *float64:
				metricPoint.Value = *v
			}
		}
		sort.Strings(groupBy)
		key := strings.Join(groupBy, "")
		attributesMap[key] = groupAttributes
		metricPointsMap[key] = append(metricPointsMap[key], metricPoint)
	}

	var seriesList []*model.Series
	for key := range metricPointsMap {
		points := metricPointsMap[key]
		// first point in each series could be invalid since the
		// aggregations are applied with point from prev series
		if len(points) != 0 && len(points) > 1 {
			points = points[1:]
		}
		attributes := attributesMap[key]
		series := model.Series{Labels: attributes, Points: points}
		seriesList = append(seriesList, &series)
	}
	return seriesList, nil
}

func (r *ClickHouseReader) GetTotalSpans(ctx context.Context) (uint64, error) {

	var totalSpans uint64

	queryStr := fmt.Sprintf("SELECT count() from %s.%s;", signozTraceDBName, signozTraceTableName)
	r.db.QueryRow(ctx, queryStr).Scan(&totalSpans)

	return totalSpans, nil
}

func (r *ClickHouseReader) GetSpansInLastHeartBeatInterval(ctx context.Context) (uint64, error) {

	var spansInLastHeartBeatInterval uint64

	queryStr := fmt.Sprintf("SELECT count() from %s.%s where timestamp > toUnixTimestamp(now()-toIntervalMinute(%d));", signozTraceDBName, signozSpansTable, 30)

	r.db.QueryRow(ctx, queryStr).Scan(&spansInLastHeartBeatInterval)

	return spansInLastHeartBeatInterval, nil
}

// func sum(array []tsByMetricName) uint64 {
// 	var result uint64
// 	result = 0
// 	for _, v := range array {
// 		result += v.count
// 	}
// 	return result
// }

func (r *ClickHouseReader) GetTimeSeriesInfo(ctx context.Context) (map[string]interface{}, error) {

	queryStr := fmt.Sprintf("SELECT count() as count from %s.%s group by metric_name order by count desc;", signozMetricDBName, signozTSTableName)

	// r.db.Select(ctx, &tsByMetricName, queryStr)

	rows, _ := r.db.Query(ctx, queryStr)

	var totalTS uint64
	totalTS = 0

	var maxTS uint64
	maxTS = 0

	count := 0
	for rows.Next() {

		var value uint64
		rows.Scan(&value)
		totalTS += value
		if count == 0 {
			maxTS = value
		}
		count += 1
	}

	timeSeriesData := map[string]interface{}{}
	timeSeriesData["totalTS"] = totalTS
	timeSeriesData["maxTS"] = maxTS

	return timeSeriesData, nil
}

func (r *ClickHouseReader) GetSamplesInfoInLastHeartBeatInterval(ctx context.Context) (uint64, error) {

	var totalSamples uint64

	queryStr := fmt.Sprintf("select count() from %s.%s where timestamp_ms > toUnixTimestamp(now()-toIntervalMinute(%d))*1000;", signozMetricDBName, signozSampleTableName, 30)

	r.db.QueryRow(ctx, queryStr).Scan(&totalSamples)

	return totalSamples, nil
}<|MERGE_RESOLUTION|>--- conflicted
+++ resolved
@@ -75,19 +75,6 @@
 
 // SpanWriter for reading spans from ClickHouse
 type ClickHouseReader struct {
-<<<<<<< HEAD
-	db                   clickhouse.Conn
-	localDB              *sqlx.DB
-	traceDB              string
-	operationsTable      string
-	durationTable        string
-	indexTable           string
-	errorTable           string
-	spansTable           string
-	dependencyGraphTable string
-	queryEngine          *promql.Engine
-	remoteStorage        *remote.Storage
-=======
 	db                      clickhouse.Conn
 	localDB                 *sqlx.DB
 	traceDB                 string
@@ -96,10 +83,10 @@
 	indexTable              string
 	errorTable              string
 	spansTable              string
+	dependencyGraphTable    string
 	topLevelOperationsTable string
 	queryEngine             *promql.Engine
 	remoteStorage           *remote.Storage
->>>>>>> 5bfc2af5
 
 	promConfigFile string
 	promConfig     *config.Config
@@ -126,19 +113,6 @@
 	}
 
 	return &ClickHouseReader{
-<<<<<<< HEAD
-		db:                   db,
-		localDB:              localDB,
-		traceDB:              options.primary.TraceDB,
-		alertManager:         alertManager,
-		operationsTable:      options.primary.OperationsTable,
-		indexTable:           options.primary.IndexTable,
-		errorTable:           options.primary.ErrorTable,
-		durationTable:        options.primary.DurationTable,
-		spansTable:           options.primary.SpansTable,
-		dependencyGraphTable: options.primary.DependencyGraphTable,
-		promConfigFile:       configFile,
-=======
 		db:                      db,
 		localDB:                 localDB,
 		traceDB:                 options.primary.TraceDB,
@@ -148,9 +122,9 @@
 		errorTable:              options.primary.ErrorTable,
 		durationTable:           options.primary.DurationTable,
 		spansTable:              options.primary.SpansTable,
+		dependencyGraphTable:    options.primary.DependencyGraphTable,
 		topLevelOperationsTable: options.primary.TopLevelOperationsTable,
 		promConfigFile:          configFile,
->>>>>>> 5bfc2af5
 	}
 }
 
