--- conflicted
+++ resolved
@@ -4,7 +4,6 @@
 	"context"
 	"encoding/json"
 	"sort"
-	"strings"
 	"time"
 
 	"go.uber.org/zap"
@@ -268,11 +267,7 @@
 		relatedMetric := metrics_explorer.RelatedMetrics{
 			Name:       ms.Name,
 			Dashboards: dashboardsList,
-<<<<<<< HEAD
 			Query:      getQueryRangeForRelateMetricsList(ms.Name, relatedMetricsMap[ms.Name]),
-=======
-			Query:      GetQueryRangeForRelateMetricsList(ms.Name, relatedMetricsMap[ms.Name]),
->>>>>>> a70cf322
 		}
 
 		relatedMetricsResponse.RelatedMetrics = append(relatedMetricsResponse.RelatedMetrics, relatedMetric)
@@ -281,11 +276,7 @@
 	return &relatedMetricsResponse, nil
 }
 
-<<<<<<< HEAD
 func getQueryRangeForRelateMetricsList(metricName string, scores metrics_explorer.RelatedMetricsScore) *v3.BuilderQuery {
-=======
-func GetQueryRangeForRelateMetricsList(metricName string, scores metrics_explorer.RelatedMetricsScore) *v3.BuilderQuery {
->>>>>>> a70cf322
 	var filterItems []v3.FilterItem
 	for _, pair := range scores.Filters {
 		if len(pair) < 2 {
@@ -315,14 +306,13 @@
 	// Create the BuilderQuery. Here we set the QueryName to the metric name.
 	query := v3.BuilderQuery{
 		QueryName:  metricName,
-<<<<<<< HEAD
 		DataSource: v3.DataSourceMetrics,
 		Expression: metricName, // Using metric name as expression
 		Filters:    filters,
 	}
 
-	if scores.MetricType == "Sum" && !scores.IsMonotonic && scores.Temporality == v3.Cumulative {
-		scores.MetricType = "Gauge"
+	if scores.MetricType == v3.MetricTypeSum && !scores.IsMonotonic && scores.Temporality == v3.Cumulative {
+		scores.MetricType = v3.MetricTypeGauge
 	}
 
 	switch scores.MetricType {
@@ -339,24 +329,6 @@
 	query.AggregateAttribute = v3.AttributeKey{
 		Key:  metricName,
 		Type: v3.AttributeKeyType(scores.MetricType),
-=======
-		DataSource: v3.DataSourceMetrics, // Assuming the data source is metrics.
-		Expression: metricName,           // Using metric name as expression (can be adjusted as needed).
-		Filters:    filters,
-	}
-
-	if strings.EqualFold(scores.MetricType, "Gauge") {
-		query.TimeAggregation = v3.TimeAggregationAvg
-		query.SpaceAggregation = v3.SpaceAggregationAvg
-	} else if strings.EqualFold(scores.MetricType, "Sum") {
-		query.TimeAggregation = v3.TimeAggregationRate
-		query.SpaceAggregation = v3.SpaceAggregationSum
-	}
-
-	query.AggregateAttribute = v3.AttributeKey{
-		Key:  metricName,                             // Use the metric name as the attribute key. // Assuming a numeric value.
-		Type: v3.AttributeKeyType(scores.MetricType), // "Gauge" or "Sum" as provided.
->>>>>>> a70cf322
 	}
 
 	query.StepInterval = 60
