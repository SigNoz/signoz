--- conflicted
+++ resolved
@@ -42,19 +42,9 @@
 		return nil, &model.ApiError{Typ: model.ErrorBadData, Err: fmt.Errorf("cannot parse the request body: %v", err)}
 	}
 
-<<<<<<< HEAD
-	if len(listMetricsParams.OrderBy) > 1 {
-		return nil, &model.ApiError{Typ: model.ErrorBadData, Err: fmt.Errorf("cannot parse the request body: more than 1 order")}
-	} else if len(listMetricsParams.OrderBy) == 0 {
-		var defaultOrderBy v3.OrderBy
-		defaultOrderBy.ColumnName = "timeSeries" // DEFAULT ORDER BY
-		defaultOrderBy.Order = v3.DirectionDesc
-		listMetricsParams.OrderBy = append(listMetricsParams.OrderBy, defaultOrderBy)
-=======
 	if listMetricsParams.OrderBy.ColumnName == "" || listMetricsParams.OrderBy.Order == "" {
 		listMetricsParams.OrderBy.ColumnName = "timeseries" // DEFAULT ORDER BY
 		listMetricsParams.OrderBy.Order = v3.DirectionDesc
->>>>>>> 5f355287
 	}
 
 	if listMetricsParams.Limit == 0 {
@@ -77,7 +67,6 @@
 	}
 
 	return treeMapMetricParams, nil
-<<<<<<< HEAD
 }
 
 func ParseRelatedMetricsParams(r *http.Request) (*metrics_explorer.RelatedMetricsRequest, *model.ApiError) {
@@ -95,6 +84,4 @@
 	relatedMetricParams.End = end
 
 	return &relatedMetricParams, nil
-=======
->>>>>>> 5f355287
 }