package metricsexplorer

import (
	"encoding/json"
	"fmt"
	"net/http"
	"strconv"

	"go.signoz.io/signoz/pkg/query-service/model"
	"go.signoz.io/signoz/pkg/query-service/model/metrics_explorer"
)

func ParseFilterKeySuggestions(r *http.Request) (*metrics_explorer.FilterKeyRequest, *model.ApiError) {

	searchText := r.URL.Query().Get("searchText")
	limit, err := strconv.Atoi(r.URL.Query().Get("limit"))
	if err != nil {
		limit = 50
	}

	return &metrics_explorer.FilterKeyRequest{Limit: limit, SearchText: searchText}, nil
}

func ParseFilterValueSuggestions(r *http.Request) (*metrics_explorer.FilterValueRequest, *model.ApiError) {
	var filterValueRequest metrics_explorer.FilterValueRequest

	// parse the request body
	if err := json.NewDecoder(r.Body).Decode(&filterValueRequest); err != nil {
		return nil, &model.ApiError{Typ: model.ErrorBadData, Err: fmt.Errorf("cannot parse the request body: %v", err)}
	}

<<<<<<< HEAD
	return filterValueRequest, nil
}

func ParseSummaryListMetricsParams(r *http.Request) (*metrics_explorer.SummaryListMetricsRequest, *model.ApiError) {
	var listMetricsParams *metrics_explorer.SummaryListMetricsRequest

	// parse the request body
	if err := json.NewDecoder(r.Body).Decode(&listMetricsParams); err != nil {
		return nil, &model.ApiError{Typ: model.ErrorBadData, Err: fmt.Errorf("cannot parse the request body: %v", err)}
	}

	return listMetricsParams, nil
=======
	return &filterValueRequest, nil
>>>>>>> 2a53b953
}<|MERGE_RESOLUTION|>--- conflicted
+++ resolved
@@ -29,8 +29,7 @@
 		return nil, &model.ApiError{Typ: model.ErrorBadData, Err: fmt.Errorf("cannot parse the request body: %v", err)}
 	}
 
-<<<<<<< HEAD
-	return filterValueRequest, nil
+	return &filterValueRequest, nil
 }
 
 func ParseSummaryListMetricsParams(r *http.Request) (*metrics_explorer.SummaryListMetricsRequest, *model.ApiError) {
@@ -42,7 +41,4 @@
 	}
 
 	return listMetricsParams, nil
-=======
-	return &filterValueRequest, nil
->>>>>>> 2a53b953
 }