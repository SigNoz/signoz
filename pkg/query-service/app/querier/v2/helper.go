--- conflicted
+++ resolved
@@ -219,26 +219,9 @@
 		return
 	}
 
-<<<<<<< HEAD
-	cacheKey := cacheKeys[queryName]
-	var cachedData []byte
-	if !params.NoCache && q.cache != nil {
-		var retrieveStatus status.RetrieveStatus
-		data, retrieveStatus, err := q.cache.Retrieve(cacheKey, true)
-		zap.L().Info("cache retrieve status", zap.String("status", retrieveStatus.String()))
-		if err == nil {
-			cachedData = data
-		}
-	}
-	misses, replaceCachedData := q.findMissingTimeRanges(start, end, builderQuery.StepInterval, cachedData)
-	fmt.Println("misses", misses, "replaceCachedData", replaceCachedData, "cachedData", string(cachedData), "start", start, "end", end, "builderQuery.StepInterval", builderQuery.StepInterval)
-	missedSeries := make([]*v3.Series, 0)
-	cachedSeries := make([]*v3.Series, 0)
-=======
 	misses := q.queryCache.FindMissingTimeRanges(start, end, builderQuery.StepInterval, cacheKeys[queryName])
 	zap.L().Info("cache misses for metrics query", zap.Any("misses", misses))
 	missedSeries := make([]querycache.CachedSeriesData, 0)
->>>>>>> 033b64a6
 	for _, miss := range misses {
 		query, err := metricsV4.PrepareMetricQuery(
 			miss.Start,
