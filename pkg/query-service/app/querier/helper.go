--- conflicted
+++ resolved
@@ -360,10 +360,6 @@
 		}
 	}
 	step := postprocess.StepIntervalForFunction(params, queryName)
-<<<<<<< HEAD
-
-=======
->>>>>>> f01b4f2c
 	misses := q.findMissingTimeRanges(params.Start, params.End, step, cachedData)
 	missedSeries := make([]*v3.Series, 0)
 	cachedSeries := make([]*v3.Series, 0)
