--- conflicted
+++ resolved
@@ -404,22 +404,14 @@
 		{
 			Start: 1675115596722,
 			End:   1675115596722 + 120*60*1000,
-<<<<<<< HEAD
-			Step:  5 * time.Minute.Milliseconds(),
-=======
->>>>>>> a38ca109
 			CompositeQuery: &v3.CompositeQuery{
 				QueryType: v3.QueryTypeBuilder,
 				PanelType: v3.PanelTypeGraph,
 				BuilderQueries: map[string]*v3.BuilderQuery{
 					"A": {
 						QueryName:          "A",
-<<<<<<< HEAD
-						StepInterval:       5 * time.Minute.Milliseconds(),
 						DataSource:         v3.DataSourceMetrics,
-=======
 						StepInterval:       60,
->>>>>>> a38ca109
 						AggregateAttribute: v3.AttributeKey{Key: "http_server_requests_seconds_count", Type: v3.AttributeKeyTypeUnspecified, DataType: "float64", IsColumn: true},
 						Filters: &v3.FilterSet{
 							Operator: "AND",
@@ -444,10 +436,6 @@
 		{
 			Start: 1675115596722 + 60*60*1000,
 			End:   1675115596722 + 180*60*1000,
-<<<<<<< HEAD
-			Step:  5 * time.Minute.Milliseconds(),
-=======
->>>>>>> a38ca109
 			CompositeQuery: &v3.CompositeQuery{
 				QueryType: v3.QueryTypeBuilder,
 				PanelType: v3.PanelTypeGraph,
@@ -456,7 +444,6 @@
 						QueryName:          "A",
 						StepInterval:       60,
 						AggregateAttribute: v3.AttributeKey{Key: "http_server_requests_seconds_count", Type: v3.AttributeKeyTypeUnspecified, DataType: "float64", IsColumn: true},
-						StepInterval:       5 * time.Minute.Milliseconds(),
 						DataSource:         v3.DataSourceMetrics,
 						Filters: &v3.FilterSet{
 							Operator: "AND",
@@ -571,7 +558,6 @@
 	}
 	q := NewQuerier(opts)
 	expectedTimeRangeInQueryString := []string{
-<<<<<<< HEAD
 		fmt.Sprintf("timestamp_ms >= %d AND timestamp_ms <= %d", 1675115596722, 1675115596722+120*60*1000),
 		fmt.Sprintf("timestamp_ms >= %d AND timestamp_ms <= %d", 1675115596722+120*60*1000+1, 1675115596722+180*60*1000),
 		fmt.Sprintf("timestamp >= '%d' AND timestamp <= '%d'", 1675115596722*1000000, (1675115596722+120*60*1000)*int64(1000000)),
@@ -790,10 +776,6 @@
 	expectedTimeRangeInQueryString := []string{
 		fmt.Sprintf("timestamp_ms >= %d AND timestamp_ms <= %d", 1675115596722, 1675115596722+120*60*1000),
 		fmt.Sprintf("timestamp_ms >= %d AND timestamp_ms <= %d", 1675115596722+60*60*1000, 1675115596722+180*60*1000),
-=======
-		fmt.Sprintf("timestamp_ms >= %d AND timestamp_ms <= %d", 1675115580000, 1675115580000+120*60*1000),
-		fmt.Sprintf("timestamp_ms >= %d AND timestamp_ms <= %d", 1675115580000+120*60*1000, 1675115580000+180*60*1000),
->>>>>>> a38ca109
 	}
 
 	for i, param := range params {
