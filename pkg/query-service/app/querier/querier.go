package querier

import (
	"context"
	"encoding/json"
	"fmt"
	"math"
	"sort"
	"strings"
	"sync"
	"time"

	logsV3 "go.signoz.io/signoz/pkg/query-service/app/logs/v3"
	logsV4 "go.signoz.io/signoz/pkg/query-service/app/logs/v4"
	metricsV3 "go.signoz.io/signoz/pkg/query-service/app/metrics/v3"
	"go.signoz.io/signoz/pkg/query-service/app/queryBuilder"
	tracesV3 "go.signoz.io/signoz/pkg/query-service/app/traces/v3"
	chErrors "go.signoz.io/signoz/pkg/query-service/errors"
	"go.signoz.io/signoz/pkg/query-service/utils"

	"go.signoz.io/signoz/pkg/query-service/cache"
	"go.signoz.io/signoz/pkg/query-service/interfaces"
	"go.signoz.io/signoz/pkg/query-service/model"
	v3 "go.signoz.io/signoz/pkg/query-service/model/v3"
	"go.uber.org/multierr"
	"go.uber.org/zap"
)

type channelResult struct {
	Series []*v3.Series
	List   []*v3.Row
	Err    error
	Name   string
	Query  string
}

type missInterval struct {
	start, end int64 // in milliseconds
}

type querier struct {
	cache        cache.Cache
	reader       interfaces.Reader
	keyGenerator cache.KeyGenerator

	fluxInterval time.Duration

	builder       *queryBuilder.QueryBuilder
	featureLookUp interfaces.FeatureLookup

	// used for testing
	// TODO(srikanthccv): remove this once we have a proper mock
	testingMode     bool
	queriesExecuted []string
	// tuple of start and end time in milliseconds
<<<<<<< HEAD
	timeRanges       [][]int
	returnedSeries   []*v3.Series
	returnedErr      error
=======
	timeRanges     [][]int
	returnedSeries []*v3.Series
	returnedErr    error

>>>>>>> 47bda324
	UseLogsNewSchema bool
}

type QuerierOptions struct {
	Reader        interfaces.Reader
	Cache         cache.Cache
	KeyGenerator  cache.KeyGenerator
	FluxInterval  time.Duration
	FeatureLookup interfaces.FeatureLookup

	// used for testing
	TestingMode      bool
	ReturnedSeries   []*v3.Series
	ReturnedErr      error
	UseLogsNewSchema bool
}

func NewQuerier(opts QuerierOptions) interfaces.Querier {
	logsQueryBuilder := logsV3.PrepareLogsQuery
	if opts.UseLogsNewSchema {
		logsQueryBuilder = logsV4.PrepareLogsQuery
	}

	return &querier{
		cache:        opts.Cache,
		reader:       opts.Reader,
		keyGenerator: opts.KeyGenerator,
		fluxInterval: opts.FluxInterval,

		builder: queryBuilder.NewQueryBuilder(queryBuilder.QueryBuilderOptions{
			BuildTraceQuery:  tracesV3.PrepareTracesQuery,
			BuildLogQuery:    logsQueryBuilder,
			BuildMetricQuery: metricsV3.PrepareMetricQuery,
		}, opts.FeatureLookup),
		featureLookUp: opts.FeatureLookup,

		testingMode:      opts.TestingMode,
		returnedSeries:   opts.ReturnedSeries,
		returnedErr:      opts.ReturnedErr,
		UseLogsNewSchema: opts.UseLogsNewSchema,
	}
}

func (q *querier) execClickHouseQuery(ctx context.Context, query string) ([]*v3.Series, error) {
	q.queriesExecuted = append(q.queriesExecuted, query)
	if q.testingMode && q.reader == nil {
		return q.returnedSeries, q.returnedErr
	}
	result, err := q.reader.GetTimeSeriesResultV3(ctx, query)
	var pointsWithNegativeTimestamps int
	// Filter out the points with negative or zero timestamps
	for idx := range result {
		series := result[idx]
		points := make([]v3.Point, 0)
		for pointIdx := range series.Points {
			point := series.Points[pointIdx]
			if point.Timestamp >= 0 {
				points = append(points, point)
			} else {
				pointsWithNegativeTimestamps++
			}
		}
		series.Points = points
	}
	if pointsWithNegativeTimestamps > 0 {
		zap.L().Error("found points with negative timestamps for query", zap.String("query", query))
	}
	return result, err
}

func (q *querier) execPromQuery(ctx context.Context, params *model.QueryRangeParams) ([]*v3.Series, error) {
	q.queriesExecuted = append(q.queriesExecuted, params.Query)
	if q.testingMode && q.reader == nil {
		q.timeRanges = append(q.timeRanges, []int{int(params.Start.UnixMilli()), int(params.End.UnixMilli())})
		return q.returnedSeries, q.returnedErr
	}
	promResult, _, err := q.reader.GetQueryRangeResult(ctx, params)
	if err != nil {
		return nil, err
	}
	matrix, promErr := promResult.Matrix()
	if promErr != nil {
		return nil, promErr
	}
	var seriesList []*v3.Series
	for _, v := range matrix {
		var s v3.Series
		s.Labels = v.Metric.Copy().Map()
		for idx := range v.Floats {
			p := v.Floats[idx]
			s.Points = append(s.Points, v3.Point{Timestamp: p.T, Value: p.F})
		}
		seriesList = append(seriesList, &s)
	}
	return seriesList, nil
}

// findMissingTimeRanges finds the missing time ranges in the seriesList
// and returns a list of miss structs, It takes the fluxInterval into
// account to find the missing time ranges.
//
// The [End - fluxInterval, End] is always added to the list of misses, because
// the data might still be in flux and not yet available in the database.
//
// replaceCacheData is used to indicate if the cache data should be replaced instead of merging
// with the new data
// TODO: Remove replaceCacheData with a better logic
func findMissingTimeRanges(start, end, step int64, seriesList []*v3.Series, fluxInterval time.Duration) (misses []missInterval, replaceCacheData bool) {
	replaceCacheData = false
	var cachedStart, cachedEnd int64
	for idx := range seriesList {
		series := seriesList[idx]
		for pointIdx := range series.Points {
			point := series.Points[pointIdx]
			if cachedStart == 0 || point.Timestamp < cachedStart {
				cachedStart = point.Timestamp
			}
			if cachedEnd == 0 || point.Timestamp > cachedEnd {
				cachedEnd = point.Timestamp
			}
		}
	}

	// time.Now is used because here we are considering the case where data might not
	// be fully ingested for last (fluxInterval) minutes
	endMillis := time.Now().UnixMilli()
	adjustStep := int64(math.Min(float64(step), 60))
	roundedMillis := endMillis - (endMillis % (adjustStep * 1000))

	// Exclude the flux interval from the cached end time
	cachedEnd = int64(
		math.Min(
			float64(cachedEnd),
			float64(roundedMillis-fluxInterval.Milliseconds()),
		),
	)

	// There are five cases to consider
	// 1. Cached time range is a subset of the requested time range
	// 2. Cached time range is a superset of the requested time range
	// 3. Cached time range is a left overlap of the requested time range
	// 4. Cached time range is a right overlap of the requested time range
	// 5. Cached time range is a disjoint of the requested time range
	if cachedStart >= start && cachedEnd <= end {
		// Case 1: Cached time range is a subset of the requested time range
		// Add misses for the left and right sides of the cached time range
		misses = append(misses, missInterval{start: start, end: cachedStart - 1})
		misses = append(misses, missInterval{start: cachedEnd + 1, end: end})
	} else if cachedStart <= start && cachedEnd >= end {
		// Case 2: Cached time range is a superset of the requested time range
		// No misses
	} else if cachedStart <= start && cachedEnd >= start {
		// Case 3: Cached time range is a left overlap of the requested time range
		// Add a miss for the left side of the cached time range
		misses = append(misses, missInterval{start: cachedEnd + 1, end: end})
	} else if cachedStart <= end && cachedEnd >= end {
		// Case 4: Cached time range is a right overlap of the requested time range
		// Add a miss for the right side of the cached time range
		misses = append(misses, missInterval{start: start, end: cachedStart - 1})
	} else {
		// Case 5: Cached time range is a disjoint of the requested time range
		// Add a miss for the entire requested time range
		misses = append(misses, missInterval{start: start, end: end})
		replaceCacheData = true
	}

	// remove the struts with start > end
	var validMisses []missInterval
	for idx := range misses {
		miss := misses[idx]
		if miss.start < miss.end {
			validMisses = append(validMisses, miss)
		}
	}
	return validMisses, replaceCacheData
}

// findMissingTimeRanges finds the missing time ranges in the cached data
// and returns them as a list of misses
func (q *querier) findMissingTimeRanges(start, end, step int64, cachedData []byte) (misses []missInterval, replaceCachedData bool) {
	var cachedSeriesList []*v3.Series
	if err := json.Unmarshal(cachedData, &cachedSeriesList); err != nil {
		// In case of error, we return the entire range as a miss
		return []missInterval{{start: start, end: end}}, true
	}
	return findMissingTimeRanges(start, end, step, cachedSeriesList, q.fluxInterval)
}

func labelsToString(labels map[string]string) string {
	type label struct {
		Key   string
		Value string
	}
	var labelsList []label
	for k, v := range labels {
		labelsList = append(labelsList, label{Key: k, Value: v})
	}
	sort.Slice(labelsList, func(i, j int) bool {
		return labelsList[i].Key < labelsList[j].Key
	})
	labelKVs := make([]string, len(labelsList))
	for idx := range labelsList {
		labelKVs[idx] = labelsList[idx].Key + "=" + labelsList[idx].Value
	}
	return fmt.Sprintf("{%s}", strings.Join(labelKVs, ","))
}

func filterCachedPoints(cachedSeries []*v3.Series, start, end int64) {
	for _, c := range cachedSeries {
		points := []v3.Point{}
		for _, p := range c.Points {
			if (p.Timestamp < start || p.Timestamp > end) && p.Timestamp != 0 {
				continue
			}
			points = append(points, p)
		}
		c.Points = points
	}
}

func mergeSerieses(cachedSeries, missedSeries []*v3.Series) []*v3.Series {
	// Merge the missed series with the cached series by timestamp
	mergedSeries := make([]*v3.Series, 0)
	seriesesByLabels := make(map[string]*v3.Series)
	for idx := range cachedSeries {
		series := cachedSeries[idx]
		seriesesByLabels[labelsToString(series.Labels)] = series
	}

	for idx := range missedSeries {
		series := missedSeries[idx]
		if _, ok := seriesesByLabels[labelsToString(series.Labels)]; !ok {
			seriesesByLabels[labelsToString(series.Labels)] = series
			continue
		}
		seriesesByLabels[labelsToString(series.Labels)].Points = append(seriesesByLabels[labelsToString(series.Labels)].Points, series.Points...)
	}
	// Sort the points in each series by timestamp
	for idx := range seriesesByLabels {
		series := seriesesByLabels[idx]
		series.SortPoints()
		series.RemoveDuplicatePoints()
		mergedSeries = append(mergedSeries, series)
	}
	return mergedSeries
}

func (q *querier) runBuilderQueries(ctx context.Context, params *v3.QueryRangeParamsV3, keys map[string]v3.AttributeKey) ([]*v3.Result, map[string]error, error) {

	cacheKeys := q.keyGenerator.GenerateKeys(params)

	ch := make(chan channelResult, len(params.CompositeQuery.BuilderQueries))
	var wg sync.WaitGroup

	for queryName, builderQuery := range params.CompositeQuery.BuilderQueries {
		if builderQuery.Disabled {
			continue
		}
		wg.Add(1)
		if queryName == builderQuery.Expression {
			go q.runBuilderQuery(ctx, builderQuery, params, keys, cacheKeys, ch, &wg)
		} else {
			go q.runBuilderExpression(ctx, builderQuery, params, keys, cacheKeys, ch, &wg)
		}
	}

	wg.Wait()
	close(ch)

	results := make([]*v3.Result, 0)
	errQueriesByName := make(map[string]error)
	var errs []error

	for result := range ch {
		if result.Err != nil {
			errs = append(errs, result.Err)
			errQueriesByName[result.Name] = result.Err
			continue
		}
		results = append(results, &v3.Result{
			QueryName: result.Name,
			Series:    result.Series,
		})
	}

	var err error
	if len(errs) > 0 {
		err = fmt.Errorf("error in builder queries")
	}

	return results, errQueriesByName, err
}

func (q *querier) runPromQueries(ctx context.Context, params *v3.QueryRangeParamsV3) ([]*v3.Result, map[string]error, error) {
	channelResults := make(chan channelResult, len(params.CompositeQuery.PromQueries))
	var wg sync.WaitGroup
	cacheKeys := q.keyGenerator.GenerateKeys(params)

	for queryName, promQuery := range params.CompositeQuery.PromQueries {
		if promQuery.Disabled {
			continue
		}
		wg.Add(1)
		go func(queryName string, promQuery *v3.PromQuery) {
			defer wg.Done()
			cacheKey, ok := cacheKeys[queryName]
			var cachedData []byte
			// Ensure NoCache is not set and cache is not nil
			if !params.NoCache && q.cache != nil && ok {
				data, retrieveStatus, err := q.cache.Retrieve(cacheKey, true)
				zap.L().Info("cache retrieve status", zap.String("status", retrieveStatus.String()))
				if err == nil {
					cachedData = data
				}
			}
			misses, replaceCachedData := q.findMissingTimeRanges(params.Start, params.End, params.Step, cachedData)
			missedSeries := make([]*v3.Series, 0)
			cachedSeries := make([]*v3.Series, 0)
			for _, miss := range misses {
				query := metricsV3.BuildPromQuery(promQuery, params.Step, miss.start, miss.end)
				series, err := q.execPromQuery(ctx, query)
				if err != nil {
					channelResults <- channelResult{Err: err, Name: queryName, Query: query.Query, Series: nil}
					return
				}
				missedSeries = append(missedSeries, series...)
			}
			if err := json.Unmarshal(cachedData, &cachedSeries); err != nil && cachedData != nil {
				// ideally we should not be getting an error here
				zap.L().Error("error unmarshalling cached data", zap.Error(err))
			}
			mergedSeries := mergeSerieses(cachedSeries, missedSeries)
			if replaceCachedData {
				mergedSeries = missedSeries
			}

			channelResults <- channelResult{Err: nil, Name: queryName, Query: promQuery.Query, Series: mergedSeries}

			// Cache the seriesList for future queries
			if len(missedSeries) > 0 && !params.NoCache && q.cache != nil && ok {
				mergedSeriesData, err := json.Marshal(mergedSeries)
				if err != nil {
					zap.L().Error("error marshalling merged series", zap.Error(err))
					return
				}
				err = q.cache.Store(cacheKey, mergedSeriesData, time.Hour)
				if err != nil {
					zap.L().Error("error storing merged series", zap.Error(err))
					return
				}
			}
		}(queryName, promQuery)
	}
	wg.Wait()
	close(channelResults)

	results := make([]*v3.Result, 0)
	errQueriesByName := make(map[string]error)
	var errs []error

	for result := range channelResults {
		if result.Err != nil {
			errs = append(errs, result.Err)
			errQueriesByName[result.Name] = result.Err
			continue
		}
		results = append(results, &v3.Result{
			QueryName: result.Name,
			Series:    result.Series,
		})
	}

	var err error
	if len(errs) > 0 {
		err = fmt.Errorf("error in prom queries")
	}

	return results, errQueriesByName, err
}

func (q *querier) runClickHouseQueries(ctx context.Context, params *v3.QueryRangeParamsV3) ([]*v3.Result, map[string]error, error) {
	channelResults := make(chan channelResult, len(params.CompositeQuery.ClickHouseQueries))
	var wg sync.WaitGroup
	for queryName, clickHouseQuery := range params.CompositeQuery.ClickHouseQueries {
		if clickHouseQuery.Disabled {
			continue
		}
		wg.Add(1)
		go func(queryName string, clickHouseQuery *v3.ClickHouseQuery) {
			defer wg.Done()
			series, err := q.execClickHouseQuery(ctx, clickHouseQuery.Query)
			channelResults <- channelResult{Err: err, Name: queryName, Query: clickHouseQuery.Query, Series: series}
		}(queryName, clickHouseQuery)
	}
	wg.Wait()
	close(channelResults)

	results := make([]*v3.Result, 0)
	errQueriesByName := make(map[string]error)
	var errs []error

	for result := range channelResults {
		if result.Err != nil {
			errs = append(errs, result.Err)
			errQueriesByName[result.Name] = result.Err
			continue
		}
		results = append(results, &v3.Result{
			QueryName: result.Name,
			Series:    result.Series,
		})
	}

	var err error
	if len(errs) > 0 {
		err = fmt.Errorf("error in clickhouse queries")
	}
	return results, errQueriesByName, err
}

type logsListTsRange struct {
	Start int64
	End   int64
}

const HOUR_NANO = int64(3600000000000)

func getLogsListTsRanges(start, end int64) []logsListTsRange {
	startNano := utils.GetEpochNanoSecs(start)
	endNano := utils.GetEpochNanoSecs(end)
	result := []logsListTsRange{}

	if endNano-startNano > HOUR_NANO {
		bucket := HOUR_NANO
		tStartNano := endNano - bucket

		complete := false
		for {
			result = append(result, logsListTsRange{Start: tStartNano, End: endNano})
			if complete {
				break
			}

			bucket = bucket * 2
			endNano = tStartNano
			tStartNano = tStartNano - bucket

			// break condition
			if tStartNano <= startNano {
				complete = true
				tStartNano = startNano
			}
		}
	}
	return result
}

func (q *querier) runLogsListQuery(ctx context.Context, params *v3.QueryRangeParamsV3, keys map[string]v3.AttributeKey, tsRanges []logsListTsRange) ([]*v3.Result, map[string]error, error) {
	res := make([]*v3.Result, 0)
	qName := ""
	pageSize := uint64(0)

	// se we are considering only one query
	for name, v := range params.CompositeQuery.BuilderQueries {
		qName = name
		pageSize = v.PageSize
	}
	data := []*v3.Row{}

	for _, v := range tsRanges {
		params.Start = v.Start
		params.End = v.End

		params.CompositeQuery.BuilderQueries[qName].PageSize = pageSize - uint64(len(data))
		queries, err := q.builder.PrepareQueries(params, keys)
		if err != nil {
			return nil, nil, err
		}

		// this will to run only once
		for name, query := range queries {
			rowList, err := q.reader.GetListResultV3(ctx, query)
			if err != nil {
				errs := []error{err}
				errQuriesByName := map[string]error{
					name: err,
				}
				return nil, errQuriesByName, fmt.Errorf("encountered multiple errors: %s", multierr.Combine(errs...))
			}
			data = append(data, rowList...)
		}

		// append a filter to the params
		if len(data) > 0 {
			params.CompositeQuery.BuilderQueries[qName].Filters.Items = append(params.CompositeQuery.BuilderQueries[qName].Filters.Items, v3.FilterItem{
				Key: v3.AttributeKey{
					Key:      "id",
					IsColumn: true,
					DataType: "string",
				},
				Operator: v3.FilterOperatorLessThan,
				Value:    data[len(data)-1].Data["id"],
			})
		}

		if uint64(len(data)) >= pageSize {
			break
		}
	}
	res = append(res, &v3.Result{
		QueryName: qName,
		List:      data,
	})
	return res, nil, nil
}

func (q *querier) runBuilderListQueries(ctx context.Context, params *v3.QueryRangeParamsV3, keys map[string]v3.AttributeKey) ([]*v3.Result, map[string]error, error) {
	// List query has support for only one query.
	if q.UseLogsNewSchema && params.CompositeQuery != nil {
		for _, v := range params.CompositeQuery.BuilderQueries {
			// only allow of logs queries with timestamp ordering desc
			if v.DataSource == v3.DataSourceLogs && len(v.OrderBy) == 1 && v.OrderBy[0].ColumnName == "timestamp" && v.OrderBy[0].Order == "desc" {
				startEndArr := getLogsListTsRanges(params.Start, params.End)
				if len(startEndArr) > 0 {
					return q.runLogsListQuery(ctx, params, keys, startEndArr)
				}
			}
		}
	}

	queries, err := q.builder.PrepareQueries(params, keys)

	if err != nil {
		return nil, nil, err
	}

	ch := make(chan channelResult, len(queries))
	var wg sync.WaitGroup

	for name, query := range queries {
		wg.Add(1)
		go func(name, query string) {
			defer wg.Done()
			rowList, err := q.reader.GetListResultV3(ctx, query)

			if err != nil {
				ch <- channelResult{Err: fmt.Errorf("error in query-%s: %v", name, err), Name: name, Query: query}
				return
			}
			ch <- channelResult{List: rowList, Name: name, Query: query}
		}(name, query)
	}

	wg.Wait()
	close(ch)

	var errs []error
	errQuriesByName := make(map[string]error)
	res := make([]*v3.Result, 0)
	// read values from the channel
	for r := range ch {
		if r.Err != nil {
			errs = append(errs, r.Err)
			errQuriesByName[r.Name] = r.Err
			continue
		}
		res = append(res, &v3.Result{
			QueryName: r.Name,
			List:      r.List,
		})
	}
	if len(errs) != 0 {
		return nil, errQuriesByName, fmt.Errorf("encountered multiple errors: %s", multierr.Combine(errs...))
	}
	return res, nil, nil
}

func (q *querier) QueryRange(ctx context.Context, params *v3.QueryRangeParamsV3, keys map[string]v3.AttributeKey) ([]*v3.Result, map[string]error, error) {
	var results []*v3.Result
	var err error
	var errQueriesByName map[string]error
	if params.CompositeQuery != nil {
		switch params.CompositeQuery.QueryType {
		case v3.QueryTypeBuilder:
			if params.CompositeQuery.PanelType == v3.PanelTypeList || params.CompositeQuery.PanelType == v3.PanelTypeTrace {
				results, errQueriesByName, err = q.runBuilderListQueries(ctx, params, keys)
			} else {
				results, errQueriesByName, err = q.runBuilderQueries(ctx, params, keys)
			}
			// in builder query, the only errors we expose are the ones that exceed the resource limits
			// everything else is internal error as they are not actionable by the user
			for name, err := range errQueriesByName {
				if !chErrors.IsResourceLimitError(err) {
					delete(errQueriesByName, name)
				}
			}
		case v3.QueryTypePromQL:
			results, errQueriesByName, err = q.runPromQueries(ctx, params)
		case v3.QueryTypeClickHouseSQL:
			results, errQueriesByName, err = q.runClickHouseQueries(ctx, params)
		default:
			err = fmt.Errorf("invalid query type")
		}
	}

	// return error if the number of series is more than one for value type panel
	if params.CompositeQuery.PanelType == v3.PanelTypeValue {
		if len(results) > 1 && params.CompositeQuery.EnabledQueries() > 1 {
			err = fmt.Errorf("there can be only one active query for value type panel")
		} else if len(results) == 1 && len(results[0].Series) > 1 {
			err = fmt.Errorf("there can be only one result series for value type panel but got %d", len(results[0].Series))
		}
	}

	return results, errQueriesByName, err
}

func (q *querier) QueriesExecuted() []string {
	return q.queriesExecuted
}

func (q *querier) TimeRanges() [][]int {
	return q.timeRanges
}<|MERGE_RESOLUTION|>--- conflicted
+++ resolved
@@ -53,16 +53,10 @@
 	testingMode     bool
 	queriesExecuted []string
 	// tuple of start and end time in milliseconds
-<<<<<<< HEAD
-	timeRanges       [][]int
-	returnedSeries   []*v3.Series
-	returnedErr      error
-=======
 	timeRanges     [][]int
 	returnedSeries []*v3.Series
 	returnedErr    error
 
->>>>>>> 47bda324
 	UseLogsNewSchema bool
 }
 
