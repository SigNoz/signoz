--- conflicted
+++ resolved
@@ -355,17 +355,10 @@
 				rowList, err := q.reader.GetListResultV3(ctx, query)
 				if err != nil {
 					errs := []error{err}
-<<<<<<< HEAD
-					errQuriesByName := map[string]error{
-						name: err,
-					}
-					return nil, errQuriesByName, fmt.Errorf("encountered multiple errors: %s", multierr.Combine(errs...))
-=======
 					errQueriesByName := map[string]error{
 						name: err,
 					}
 					return nil, errQueriesByName, fmt.Errorf("encountered multiple errors: %s", multierr.Combine(errs...))
->>>>>>> 656d1c2b
 				}
 				length += uint64(len(rowList))
 				data = append(data, rowList...)
@@ -402,15 +395,12 @@
 			// If we find 150 traces with limit=150 and offset=0 in [t1, t10] then we return immediately 100 traces
 			// If we find 50 in [t1, t10] with limit=150 and offset=0 then it will set limit = 100 and offset=0 and search in the next timerange of [t10, 20]
 			// if we don't find any trace in [t1, t10], then we search in [t10, 20] with limit=150 and offset=0
-<<<<<<< HEAD
-=======
 
 			// max limit + offset is 10k for pagination
 			if tracesLimit > constants.TRACE_V4_MAX_PAGINATION_LIMIT {
 				return nil, nil, fmt.Errorf("maximum traces that can be paginated is 10000")
 			}
 
->>>>>>> 656d1c2b
 			params.CompositeQuery.BuilderQueries[qName].Offset = 0
 			params.CompositeQuery.BuilderQueries[qName].Limit = tracesLimit
 			queries, err := q.builder.PrepareQueries(params)
@@ -421,17 +411,10 @@
 				rowList, err := q.reader.GetListResultV3(ctx, query)
 				if err != nil {
 					errs := []error{err}
-<<<<<<< HEAD
-					errQuriesByName := map[string]error{
-						name: err,
-					}
-					return nil, errQuriesByName, fmt.Errorf("encountered multiple errors: %s", multierr.Combine(errs...))
-=======
 					errQueriesByName := map[string]error{
 						name: err,
 					}
 					return nil, errQueriesByName, fmt.Errorf("encountered multiple errors: %s", multierr.Combine(errs...))
->>>>>>> 656d1c2b
 				}
 				length += uint64(len(rowList))
 
