--- conflicted
+++ resolved
@@ -6,11 +6,8 @@
 	"encoding/json"
 	"errors"
 	"fmt"
-<<<<<<< HEAD
 	"github.com/SigNoz/signoz/pkg/types/spanpercentiletypes"
 	"github.com/SigNoz/signoz/pkg/types/thirdpartyapitypes"
-=======
->>>>>>> 729bfb31
 	"math"
 	"net/http"
 	"sort"
@@ -991,9 +988,7 @@
 	if err := json.NewDecoder(r.Body).Decode(thirdPartApis); err != nil {
 		return nil, &model.ApiError{Typ: model.ErrorBadData, Err: fmt.Errorf("cannot parse the request body: %v", err)}
 	}
-<<<<<<< HEAD
-
-	return req, nil
+	return thirdPartApis, nil
 }
 
 // ParseSpanPercentileRequestBody parses the request body for span percentile requests
@@ -1008,7 +1003,4 @@
 	}
 
 	return req, nil
-=======
-	return thirdPartApis, nil
->>>>>>> 729bfb31
 }