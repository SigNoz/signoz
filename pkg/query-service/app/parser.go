--- conflicted
+++ resolved
@@ -6,12 +6,8 @@
 	"encoding/json"
 	"errors"
 	"fmt"
-<<<<<<< HEAD
-	errorsV2 "github.com/SigNoz/signoz/pkg/errors"
 	"github.com/SigNoz/signoz/pkg/types/spanpercentiletypes"
-=======
 	"github.com/SigNoz/signoz/pkg/types/thirdpartyapitypes"
->>>>>>> 3c364149
 	"math"
 	"net/http"
 	"sort"
@@ -991,8 +987,12 @@
 	if err := json.NewDecoder(r.Body).Decode(req); err != nil {
 		return nil, errorsV2.Newf(errorsV2.TypeInvalidInput, errorsV2.CodeInvalidInput, "cannot parse the request body: %v", err)
 	}
-<<<<<<< HEAD
-	return thirdPartApis, nil
+
+	if err := req.Validate(); err != nil {
+		return nil, err
+	}
+
+	return req, nil
 }
 
 // ParseSpanPercentileRequestBody parses the request body for span percentile requests
@@ -1001,8 +1001,6 @@
 	if err := json.NewDecoder(r.Body).Decode(req); err != nil {
 		return nil, errorsV2.Newf(errorsV2.TypeInvalidInput, errorsV2.CodeInvalidInput, "cannot parse the request body: %v", err)
 	}
-=======
->>>>>>> 3c364149
 
 	if err := req.Validate(); err != nil {
 		return nil, err
