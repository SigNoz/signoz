package app

import (
	"bufio"
	"bytes"
	"context"
	"encoding/json"
	"errors"
	"fmt"
	"io"
	"net"
	"net/http"
	_ "net/http/pprof" // http profiler
	"net/url"
	"os"
	"regexp"
	"strings"
	"time"

	"github.com/gorilla/handlers"
	"github.com/gorilla/mux"
	"github.com/jmoiron/sqlx"

	"github.com/rs/cors"
	"github.com/soheilhy/cmux"
	"go.signoz.io/signoz/pkg/http/middleware"
	"go.signoz.io/signoz/pkg/query-service/agentConf"
	"go.signoz.io/signoz/pkg/query-service/app/clickhouseReader"
	"go.signoz.io/signoz/pkg/query-service/app/cloudintegrations"
	"go.signoz.io/signoz/pkg/query-service/app/dashboards"
	"go.signoz.io/signoz/pkg/query-service/app/integrations"
	"go.signoz.io/signoz/pkg/query-service/app/logparsingpipeline"
	"go.signoz.io/signoz/pkg/query-service/app/opamp"
	opAmpModel "go.signoz.io/signoz/pkg/query-service/app/opamp/model"
	"go.signoz.io/signoz/pkg/query-service/app/preferences"
	"go.signoz.io/signoz/pkg/query-service/common"
	v3 "go.signoz.io/signoz/pkg/query-service/model/v3"
	"go.signoz.io/signoz/pkg/signoz"
	"go.signoz.io/signoz/pkg/web"

	"go.signoz.io/signoz/pkg/query-service/app/explorer"
	"go.signoz.io/signoz/pkg/query-service/auth"
	"go.signoz.io/signoz/pkg/query-service/cache"
	"go.signoz.io/signoz/pkg/query-service/constants"
	"go.signoz.io/signoz/pkg/query-service/dao"
	"go.signoz.io/signoz/pkg/query-service/featureManager"
	"go.signoz.io/signoz/pkg/query-service/healthcheck"
	am "go.signoz.io/signoz/pkg/query-service/integrations/alertManager"
	"go.signoz.io/signoz/pkg/query-service/interfaces"
	"go.signoz.io/signoz/pkg/query-service/model"
	pqle "go.signoz.io/signoz/pkg/query-service/pqlEngine"
	"go.signoz.io/signoz/pkg/query-service/rules"
	"go.signoz.io/signoz/pkg/query-service/telemetry"
	"go.signoz.io/signoz/pkg/query-service/utils"
	"go.uber.org/zap"
)

type ServerOptions struct {
	PromConfigPath    string
	SkipTopLvlOpsPath string
	HTTPHostPort      string
	PrivateHostPort   string
	// alert specific params
	DisableRules      bool
	RuleRepoURL       string
	PreferSpanMetrics bool
	MaxIdleConns      int
	MaxOpenConns      int
	DialTimeout       time.Duration
	CacheConfigPath   string
	FluxInterval      string
	Cluster           string
	UseLogsNewSchema  bool
	UseTraceNewSchema bool
	SigNoz            *signoz.SigNoz
}

// Server runs HTTP, Mux and a grpc server
type Server struct {
	serverOptions *ServerOptions
	ruleManager   *rules.Manager

	// public http router
	httpConn   net.Listener
	httpServer *http.Server

	// private http
	privateConn net.Listener
	privateHTTP *http.Server

	opampServer *opamp.Server

	unavailableChannel chan healthcheck.Status
}

// HealthCheckStatus returns health check status channel a client can subscribe to
func (s Server) HealthCheckStatus() chan healthcheck.Status {
	return s.unavailableChannel
}

// NewServer creates and initializes Server
func NewServer(serverOptions *ServerOptions) (*Server, error) {
	var err error
	if err := dao.InitDao(serverOptions.SigNoz.SQLStore.SQLxDB()); err != nil {
		return nil, err
	}

	if err := preferences.InitDB(serverOptions.SigNoz.SQLStore.SQLxDB()); err != nil {
		return nil, err
	}

	if err := dashboards.InitDB(serverOptions.SigNoz.SQLStore.SQLxDB()); err != nil {
		return nil, err
	}

	if err := explorer.InitWithDSN(serverOptions.SigNoz.SQLStore.SQLxDB()); err != nil {
		return nil, err
	}

	// initiate feature manager
	fm := featureManager.StartManager()

	readerReady := make(chan bool)

	var c cache.Cache
	if serverOptions.CacheConfigPath != "" {
		cacheOpts, err := cache.LoadFromYAMLCacheConfigFile(serverOptions.CacheConfigPath)
		if err != nil {
			return nil, err
		}
		c = cache.NewCache(cacheOpts)
	}

	fluxInterval, err := time.ParseDuration(serverOptions.FluxInterval)
	if err != nil {
		return nil, err
	}

	var reader interfaces.Reader
	storage := os.Getenv("STORAGE")
	if storage == "clickhouse" {
		zap.L().Info("Using ClickHouse as datastore ...")
		clickhouseReader := clickhouseReader.NewReader(
			serverOptions.SigNoz.SQLStore.SQLxDB(),
			serverOptions.PromConfigPath,
			fm,
			serverOptions.MaxIdleConns,
			serverOptions.MaxOpenConns,
			serverOptions.DialTimeout,
			serverOptions.Cluster,
			serverOptions.UseLogsNewSchema,
			serverOptions.UseTraceNewSchema,
			fluxInterval,
			nil,
		)
		go clickhouseReader.Start(readerReady)
		reader = clickhouseReader
	} else {
		return nil, fmt.Errorf("storage type: %s is not supported in query service", storage)
	}
	skipConfig := &model.SkipConfig{}
	if serverOptions.SkipTopLvlOpsPath != "" {
		// read skip config
		skipConfig, err = model.ReadSkipConfig(serverOptions.SkipTopLvlOpsPath)
		if err != nil {
			return nil, err
		}
	}

	<-readerReady
	rm, err := makeRulesManager(
		serverOptions.PromConfigPath,
		constants.GetAlertManagerApiPrefix(),
		serverOptions.RuleRepoURL, serverOptions.SigNoz.SQLStore.SQLxDB(), reader, c, serverOptions.DisableRules, fm, serverOptions.UseLogsNewSchema, serverOptions.UseTraceNewSchema)
	if err != nil {
		return nil, err
	}

<<<<<<< HEAD
	integrationsController, err := integrations.NewController(localDB)
=======
	fluxInterval, err := time.ParseDuration(serverOptions.FluxInterval)
	if err != nil {
		return nil, err
	}

	integrationsController, err := integrations.NewController(serverOptions.SigNoz.SQLStore.SQLxDB())
>>>>>>> 726f2b0f
	if err != nil {
		return nil, fmt.Errorf("couldn't create integrations controller: %w", err)
	}

	cloudIntegrationsController, err := cloudintegrations.NewController(serverOptions.SigNoz.SQLStore.SQLxDB())
	if err != nil {
		return nil, fmt.Errorf("couldn't create cloud provider integrations controller: %w", err)
	}

	logParsingPipelineController, err := logparsingpipeline.NewLogParsingPipelinesController(
		serverOptions.SigNoz.SQLStore.SQLxDB(), integrationsController.GetPipelinesForInstalledIntegrations,
	)
	if err != nil {
		return nil, err
	}

	telemetry.GetInstance().SetReader(reader)
	apiHandler, err := NewAPIHandler(APIHandlerOpts{
		Reader:                        reader,
		SkipConfig:                    skipConfig,
		PreferSpanMetrics:             serverOptions.PreferSpanMetrics,
		MaxIdleConns:                  serverOptions.MaxIdleConns,
		MaxOpenConns:                  serverOptions.MaxOpenConns,
		DialTimeout:                   serverOptions.DialTimeout,
		AppDao:                        dao.DB(),
		RuleManager:                   rm,
		FeatureFlags:                  fm,
		IntegrationsController:        integrationsController,
		CloudIntegrationsController:   cloudIntegrationsController,
		LogsParsingPipelineController: logParsingPipelineController,
		Cache:                         c,
		FluxInterval:                  fluxInterval,
		UseLogsNewSchema:              serverOptions.UseLogsNewSchema,
		UseTraceNewSchema:             serverOptions.UseTraceNewSchema,
	})
	if err != nil {
		return nil, err
	}

	s := &Server{
		// logger: logger,
		// tracer: tracer,
		ruleManager:        rm,
		serverOptions:      serverOptions,
		unavailableChannel: make(chan healthcheck.Status),
	}

	httpServer, err := s.createPublicServer(apiHandler, serverOptions.SigNoz.Web)

	if err != nil {
		return nil, err
	}

	s.httpServer = httpServer

	privateServer, err := s.createPrivateServer(apiHandler)
	if err != nil {
		return nil, err
	}

	s.privateHTTP = privateServer

	_, err = opAmpModel.InitDB(serverOptions.SigNoz.SQLStore.SQLxDB())
	if err != nil {
		return nil, err
	}

	agentConfMgr, err := agentConf.Initiate(&agentConf.ManagerOptions{
		DB: serverOptions.SigNoz.SQLStore.SQLxDB(),
		AgentFeatures: []agentConf.AgentFeature{
			logParsingPipelineController,
		},
	})
	if err != nil {
		return nil, err
	}

	s.opampServer = opamp.InitializeServer(
		&opAmpModel.AllAgents, agentConfMgr,
	)

	return s, nil
}

func (s *Server) createPrivateServer(api *APIHandler) (*http.Server, error) {

	r := NewRouter()

	r.Use(setTimeoutMiddleware)
	r.Use(s.analyticsMiddleware)
	r.Use(middleware.NewLogging(zap.L()).Wrap)

	api.RegisterPrivateRoutes(r)

	c := cors.New(cors.Options{
		//todo(amol): find out a way to add exact domain or
		// ip here for alert manager
		AllowedOrigins: []string{"*"},
		AllowedMethods: []string{"GET", "DELETE", "POST", "PUT", "PATCH"},
		AllowedHeaders: []string{"Accept", "Authorization", "Content-Type", "X-SIGNOZ-QUERY-ID", "Sec-WebSocket-Protocol"},
	})

	handler := c.Handler(r)
	handler = handlers.CompressHandler(handler)

	return &http.Server{
		Handler: handler,
	}, nil
}

func (s *Server) createPublicServer(api *APIHandler, web web.Web) (*http.Server, error) {

	r := NewRouter()

	r.Use(setTimeoutMiddleware)
	r.Use(s.analyticsMiddleware)
	r.Use(middleware.NewLogging(zap.L()).Wrap)
	r.Use(LogCommentEnricher)

	// add auth middleware
	getUserFromRequest := func(r *http.Request) (*model.UserPayload, error) {
		user, err := auth.GetUserFromRequest(r)

		if err != nil {
			return nil, err
		}

		if user.User.OrgId == "" {
			return nil, model.UnauthorizedError(errors.New("orgId is missing in the claims"))
		}

		return user, nil
	}
	am := NewAuthMiddleware(getUserFromRequest)

	api.RegisterRoutes(r, am)
	api.RegisterLogsRoutes(r, am)
	api.RegisterIntegrationRoutes(r, am)
	api.RegisterCloudIntegrationsRoutes(r, am)
	api.RegisterQueryRangeV3Routes(r, am)
	api.RegisterInfraMetricsRoutes(r, am)
	api.RegisterWebSocketPaths(r, am)
	api.RegisterQueryRangeV4Routes(r, am)
	api.RegisterMessagingQueuesRoutes(r, am)

	c := cors.New(cors.Options{
		AllowedOrigins: []string{"*"},
		AllowedMethods: []string{"GET", "DELETE", "POST", "PUT", "PATCH", "OPTIONS"},
		AllowedHeaders: []string{"Accept", "Authorization", "Content-Type", "cache-control", "X-SIGNOZ-QUERY-ID", "Sec-WebSocket-Protocol"},
	})

	handler := c.Handler(r)

	handler = handlers.CompressHandler(handler)

	err := web.AddToRouter(r)
	if err != nil {
		return nil, err
	}

	return &http.Server{
		Handler: handler,
	}, nil
}

func LogCommentEnricher(next http.Handler) http.Handler {
	return http.HandlerFunc(func(w http.ResponseWriter, r *http.Request) {
		referrer := r.Header.Get("Referer")

		var path, dashboardID, alertID, page, client, viewName, tab string

		if referrer != "" {
			referrerURL, _ := url.Parse(referrer)
			client = "browser"
			path = referrerURL.Path

			if strings.Contains(path, "/dashboard") {
				// Split the path into segments
				pathSegments := strings.Split(referrerURL.Path, "/")
				// The dashboard ID should be the segment after "/dashboard/"
				// Loop through pathSegments to find "dashboard" and then take the next segment as the ID
				for i, segment := range pathSegments {
					if segment == "dashboard" && i < len(pathSegments)-1 {
						// Return the next segment, which should be the dashboard ID
						dashboardID = pathSegments[i+1]
					}
				}
				page = "dashboards"
			} else if strings.Contains(path, "/alerts") {
				urlParams := referrerURL.Query()
				alertID = urlParams.Get("ruleId")
				page = "alerts"
			} else if strings.Contains(path, "logs") && strings.Contains(path, "explorer") {
				page = "logs-explorer"
				viewName = referrerURL.Query().Get("viewName")
			} else if strings.Contains(path, "/trace") || strings.Contains(path, "traces-explorer") {
				page = "traces-explorer"
				viewName = referrerURL.Query().Get("viewName")
			} else if strings.Contains(path, "/services") {
				page = "services"
				tab = referrerURL.Query().Get("tab")
				if tab == "" {
					tab = "OVER_METRICS"
				}
			}
		} else {
			client = "api"
		}

		email, _ := auth.GetEmailFromJwt(r.Context())

		kvs := map[string]string{
			"path":        path,
			"dashboardID": dashboardID,
			"alertID":     alertID,
			"source":      page,
			"client":      client,
			"viewName":    viewName,
			"servicesTab": tab,
			"email":       email,
		}

		r = r.WithContext(context.WithValue(r.Context(), common.LogCommentKey, kvs))
		next.ServeHTTP(w, r)
	})
}

// TODO(remove): Implemented at pkg/http/middleware/logging.go
type loggingResponseWriter struct {
	http.ResponseWriter
	statusCode int
}

// TODO(remove): Implemented at pkg/http/middleware/logging.go
func NewLoggingResponseWriter(w http.ResponseWriter) *loggingResponseWriter {
	// WriteHeader(int) is not called if our response implicitly returns 200 OK, so
	// we default to that status code.
	return &loggingResponseWriter{w, http.StatusOK}
}

// TODO(remove): Implemented at pkg/http/middleware/logging.go
func (lrw *loggingResponseWriter) WriteHeader(code int) {
	lrw.statusCode = code
	lrw.ResponseWriter.WriteHeader(code)
}

// TODO(remove): Implemented at pkg/http/middleware/logging.go
// Flush implements the http.Flush interface.
func (lrw *loggingResponseWriter) Flush() {
	lrw.ResponseWriter.(http.Flusher).Flush()
}

// TODO(remove): Implemented at pkg/http/middleware/logging.go
// Support websockets
func (lrw *loggingResponseWriter) Hijack() (net.Conn, *bufio.ReadWriter, error) {
	h, ok := lrw.ResponseWriter.(http.Hijacker)
	if !ok {
		return nil, nil, errors.New("hijack not supported")
	}
	return h.Hijack()
}

func extractQueryRangeV3Data(path string, r *http.Request) (map[string]interface{}, bool) {
	pathToExtractBodyFromV3 := "/api/v3/query_range"
	pathToExtractBodyFromV4 := "/api/v4/query_range"

	data := map[string]interface{}{}
	var postData *v3.QueryRangeParamsV3

	if (r.Method == "POST") && ((path == pathToExtractBodyFromV3) || (path == pathToExtractBodyFromV4)) {
		if r.Body != nil {
			bodyBytes, err := io.ReadAll(r.Body)
			if err != nil {
				return nil, false
			}
			r.Body.Close() //  must close
			r.Body = io.NopCloser(bytes.NewBuffer(bodyBytes))
			json.Unmarshal(bodyBytes, &postData)

		} else {
			return nil, false
		}

	} else {
		return nil, false
	}

	referrer := r.Header.Get("Referer")

	dashboardMatched, err := regexp.MatchString(`/dashboard/[a-zA-Z0-9\-]+/(new|edit)(?:\?.*)?$`, referrer)
	if err != nil {
		zap.L().Error("error while matching the referrer", zap.Error(err))
	}
	alertMatched, err := regexp.MatchString(`/alerts/(new|edit)(?:\?.*)?$`, referrer)
	if err != nil {
		zap.L().Error("error while matching the alert: ", zap.Error(err))
	}
	logsExplorerMatched, err := regexp.MatchString(`/logs/logs-explorer(?:\?.*)?$`, referrer)
	if err != nil {
		zap.L().Error("error while matching the logs explorer: ", zap.Error(err))
	}
	traceExplorerMatched, err := regexp.MatchString(`/traces-explorer(?:\?.*)?$`, referrer)
	if err != nil {
		zap.L().Error("error while matching the trace explorer: ", zap.Error(err))
	}

	queryInfoResult := telemetry.GetInstance().CheckQueryInfo(postData)

	if (queryInfoResult.MetricsUsed || queryInfoResult.LogsUsed || queryInfoResult.TracesUsed) && (queryInfoResult.FilterApplied) {
		if queryInfoResult.MetricsUsed {
			telemetry.GetInstance().AddActiveMetricsUser()
		}
		if queryInfoResult.LogsUsed {
			telemetry.GetInstance().AddActiveLogsUser()
		}
		if queryInfoResult.TracesUsed {
			telemetry.GetInstance().AddActiveTracesUser()
		}
		data["metricsUsed"] = queryInfoResult.MetricsUsed
		data["logsUsed"] = queryInfoResult.LogsUsed
		data["tracesUsed"] = queryInfoResult.TracesUsed
		data["filterApplied"] = queryInfoResult.FilterApplied
		data["groupByApplied"] = queryInfoResult.GroupByApplied
		data["aggregateOperator"] = queryInfoResult.AggregateOperator
		data["aggregateAttributeKey"] = queryInfoResult.AggregateAttributeKey
		data["numberOfQueries"] = queryInfoResult.NumberOfQueries
		data["queryType"] = queryInfoResult.QueryType
		data["panelType"] = queryInfoResult.PanelType

		userEmail, err := auth.GetEmailFromJwt(r.Context())
		if err == nil {
			// switch case to set data["screen"] based on the referrer
			switch {
			case dashboardMatched:
				data["screen"] = "panel"
			case alertMatched:
				data["screen"] = "alert"
			case logsExplorerMatched:
				data["screen"] = "logs-explorer"
			case traceExplorerMatched:
				data["screen"] = "traces-explorer"
			default:
				data["screen"] = "unknown"
				return data, true
			}
			telemetry.GetInstance().SendEvent(telemetry.TELEMETRY_EVENT_QUERY_RANGE_API, data, userEmail, true, false)
		}
	}
	return data, true
}

func getActiveLogs(path string, r *http.Request) {
	// if path == "/api/v1/dashboards/{uuid}" {
	// 	telemetry.GetInstance().AddActiveMetricsUser()
	// }
	if path == "/api/v1/logs" {
		hasFilters := len(r.URL.Query().Get("q"))
		if hasFilters > 0 {
			telemetry.GetInstance().AddActiveLogsUser()
		}

	}

}

func (s *Server) analyticsMiddleware(next http.Handler) http.Handler {
	return http.HandlerFunc(func(w http.ResponseWriter, r *http.Request) {
		ctx := auth.AttachJwtToContext(r.Context(), r)
		r = r.WithContext(ctx)
		route := mux.CurrentRoute(r)
		path, _ := route.GetPathTemplate()

		queryRangeV3data, metadataExists := extractQueryRangeV3Data(path, r)
		getActiveLogs(path, r)

		lrw := NewLoggingResponseWriter(w)
		next.ServeHTTP(lrw, r)

		data := map[string]interface{}{"path": path, "statusCode": lrw.statusCode}
		if metadataExists {
			for key, value := range queryRangeV3data {
				data[key] = value
			}
		}

		// if telemetry.GetInstance().IsSampled() {
		if _, ok := telemetry.EnabledPaths()[path]; ok {
			userEmail, err := auth.GetEmailFromJwt(r.Context())
			if err == nil {
				telemetry.GetInstance().SendEvent(telemetry.TELEMETRY_EVENT_PATH, data, userEmail, true, false)
			}
		}
		// }

	})
}

// TODO(remove): Implemented at pkg/http/middleware/timeout.go
func getRouteContextTimeout(overrideTimeout string) time.Duration {
	var timeout time.Duration
	var err error
	if overrideTimeout != "" {
		timeout, err = time.ParseDuration(overrideTimeout + "s")
		if err != nil {
			timeout = constants.ContextTimeout
		}
		if timeout > constants.ContextTimeoutMaxAllowed {
			timeout = constants.ContextTimeoutMaxAllowed
		}
		return timeout
	}
	return constants.ContextTimeout
}

// TODO(remove): Implemented at pkg/http/middleware/timeout.go
func setTimeoutMiddleware(next http.Handler) http.Handler {
	return http.HandlerFunc(func(w http.ResponseWriter, r *http.Request) {
		ctx := r.Context()
		var cancel context.CancelFunc
		// check if route is not excluded
		url := r.URL.Path
		if _, ok := constants.TimeoutExcludedRoutes[url]; !ok {
			ctx, cancel = context.WithTimeout(r.Context(), getRouteContextTimeout(r.Header.Get("timeout")))
			defer cancel()
		}

		r = r.WithContext(ctx)
		next.ServeHTTP(w, r)
	})
}

// initListeners initialises listeners of the server
func (s *Server) initListeners() error {
	// listen on public port
	var err error
	publicHostPort := s.serverOptions.HTTPHostPort
	if publicHostPort == "" {
		return fmt.Errorf("constants.HTTPHostPort is required")
	}

	s.httpConn, err = net.Listen("tcp", publicHostPort)
	if err != nil {
		return err
	}

	zap.L().Info(fmt.Sprintf("Query server started listening on %s...", s.serverOptions.HTTPHostPort))

	// listen on private port to support internal services
	privateHostPort := s.serverOptions.PrivateHostPort

	if privateHostPort == "" {
		return fmt.Errorf("constants.PrivateHostPort is required")
	}

	s.privateConn, err = net.Listen("tcp", privateHostPort)
	if err != nil {
		return err
	}
	zap.L().Info(fmt.Sprintf("Query server started listening on private port %s...", s.serverOptions.PrivateHostPort))

	return nil
}

// Start listening on http and private http port concurrently
func (s *Server) Start() error {

	// initiate rule manager first
	if !s.serverOptions.DisableRules {
		s.ruleManager.Start()
	} else {
		zap.L().Info("msg: Rules disabled as rules.disable is set to TRUE")
	}

	err := s.initListeners()
	if err != nil {
		return err
	}

	var httpPort int
	if port, err := utils.GetPort(s.httpConn.Addr()); err == nil {
		httpPort = port
	}

	go func() {
		zap.L().Info("Starting HTTP server", zap.Int("port", httpPort), zap.String("addr", s.serverOptions.HTTPHostPort))

		switch err := s.httpServer.Serve(s.httpConn); err {
		case nil, http.ErrServerClosed, cmux.ErrListenerClosed:
			// normal exit, nothing to do
		default:
			zap.L().Error("Could not start HTTP server", zap.Error(err))
		}
		s.unavailableChannel <- healthcheck.Unavailable
	}()

	go func() {
		zap.L().Info("Starting pprof server", zap.String("addr", constants.DebugHttpPort))

		err = http.ListenAndServe(constants.DebugHttpPort, nil)
		if err != nil {
			zap.L().Error("Could not start pprof server", zap.Error(err))
		}
	}()

	var privatePort int
	if port, err := utils.GetPort(s.privateConn.Addr()); err == nil {
		privatePort = port
	}
	fmt.Println("starting private http")
	go func() {
		zap.L().Info("Starting Private HTTP server", zap.Int("port", privatePort), zap.String("addr", s.serverOptions.PrivateHostPort))

		switch err := s.privateHTTP.Serve(s.privateConn); err {
		case nil, http.ErrServerClosed, cmux.ErrListenerClosed:
			// normal exit, nothing to do
			zap.L().Info("private http server closed")
		default:
			zap.L().Error("Could not start private HTTP server", zap.Error(err))
		}

		s.unavailableChannel <- healthcheck.Unavailable

	}()

	go func() {
		zap.L().Info("Starting OpAmp Websocket server", zap.String("addr", constants.OpAmpWsEndpoint))
		err := s.opampServer.Start(constants.OpAmpWsEndpoint)
		if err != nil {
			zap.L().Info("opamp ws server failed to start", zap.Error(err))
			s.unavailableChannel <- healthcheck.Unavailable
		}
	}()

	return nil
}

func (s *Server) Stop() error {
	if s.httpServer != nil {
		if err := s.httpServer.Shutdown(context.Background()); err != nil {
			return err
		}
	}

	if s.privateHTTP != nil {
		if err := s.privateHTTP.Shutdown(context.Background()); err != nil {
			return err
		}
	}

	s.opampServer.Stop()

	if s.ruleManager != nil {
		s.ruleManager.Stop()
	}

	return nil
}

func makeRulesManager(
	_,
	alertManagerURL string,
	ruleRepoURL string,
	db *sqlx.DB,
	ch interfaces.Reader,
	cache cache.Cache,
	disableRules bool,
	fm interfaces.FeatureLookup,
	useLogsNewSchema bool,
	useTraceNewSchema bool) (*rules.Manager, error) {

	// create engine
	pqle, err := pqle.FromReader(ch)
	if err != nil {
		return nil, fmt.Errorf("failed to create pql engine : %v", err)
	}

	// notifier opts
	notifierOpts := am.NotifierOptions{
		QueueCapacity:    10000,
		Timeout:          1 * time.Second,
		AlertManagerURLs: []string{alertManagerURL},
	}

	// create manager opts
	managerOpts := &rules.ManagerOptions{
		NotifierOpts:      notifierOpts,
		PqlEngine:         pqle,
		RepoURL:           ruleRepoURL,
		DBConn:            db,
		Context:           context.Background(),
		Logger:            zap.L(),
		DisableRules:      disableRules,
		FeatureFlags:      fm,
		Reader:            ch,
		Cache:             cache,
		EvalDelay:         constants.GetEvalDelay(),
		UseLogsNewSchema:  useLogsNewSchema,
		UseTraceNewSchema: useTraceNewSchema,
	}

	// create Manager
	manager, err := rules.NewManager(managerOpts)
	if err != nil {
		return nil, fmt.Errorf("rule manager error: %v", err)
	}

	zap.L().Info("rules manager is ready")

	return manager, nil
}<|MERGE_RESOLUTION|>--- conflicted
+++ resolved
@@ -176,16 +176,7 @@
 		return nil, err
 	}
 
-<<<<<<< HEAD
-	integrationsController, err := integrations.NewController(localDB)
-=======
-	fluxInterval, err := time.ParseDuration(serverOptions.FluxInterval)
-	if err != nil {
-		return nil, err
-	}
-
 	integrationsController, err := integrations.NewController(serverOptions.SigNoz.SQLStore.SQLxDB())
->>>>>>> 726f2b0f
 	if err != nil {
 		return nil, fmt.Errorf("couldn't create integrations controller: %w", err)
 	}
