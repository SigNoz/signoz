--- conflicted
+++ resolved
@@ -25,12 +25,8 @@
 )
 
 type ServerOptions struct {
-<<<<<<< HEAD
 	HTTPHostPort    string
 	PrivateHostPort string
-=======
-	HTTPHostPort string
->>>>>>> b107902c
 }
 
 // Server runs HTTP, Mux and a grpc server
@@ -71,10 +67,6 @@
 
 	var reader Reader
 	storage := os.Getenv("STORAGE")
-<<<<<<< HEAD
-
-=======
->>>>>>> b107902c
 	if storage == "clickhouse" {
 		zap.S().Info("Using ClickHouse as datastore ...")
 		clickhouseReader := clickhouseReader.NewReader(localDB)
@@ -176,16 +168,6 @@
 	})
 }
 
-<<<<<<< HEAD
-func loggingMiddlewarePrivate(next http.Handler) http.Handler {
-	return http.HandlerFunc(func(w http.ResponseWriter, r *http.Request) {
-		route := mux.CurrentRoute(r)
-		path, _ := route.GetPathTemplate()
-		startTime := time.Now()
-		next.ServeHTTP(w, r)
-		zap.S().Info(path, "\tprivatePort: true", "\ttimeTaken: ", time.Now().Sub(startTime))
-	})
-=======
 type loggingResponseWriter struct {
 	http.ResponseWriter
 	statusCode int
@@ -200,7 +182,6 @@
 func (lrw *loggingResponseWriter) WriteHeader(code int) {
 	lrw.statusCode = code
 	lrw.ResponseWriter.WriteHeader(code)
->>>>>>> b107902c
 }
 
 func (s *Server) analyticsMiddleware(next http.Handler) http.Handler {
