package app

import (
	"context"
	"errors"
	"fmt"
	"net"
	"net/http"
	_ "net/http/pprof" // http profiler
	"time"

	"github.com/gorilla/handlers"
	"github.com/jmoiron/sqlx"

	"github.com/rs/cors"
	"github.com/soheilhy/cmux"
	"go.signoz.io/signoz/pkg/http/middleware"
	"go.signoz.io/signoz/pkg/query-service/agentConf"
	"go.signoz.io/signoz/pkg/query-service/app/clickhouseReader"
	"go.signoz.io/signoz/pkg/query-service/app/cloudintegrations"
	"go.signoz.io/signoz/pkg/query-service/app/dashboards"
	"go.signoz.io/signoz/pkg/query-service/app/integrations"
	"go.signoz.io/signoz/pkg/query-service/app/logparsingpipeline"
	"go.signoz.io/signoz/pkg/query-service/app/opamp"
	opAmpModel "go.signoz.io/signoz/pkg/query-service/app/opamp/model"
	"go.signoz.io/signoz/pkg/query-service/app/preferences"
	"go.signoz.io/signoz/pkg/signoz"
	"go.signoz.io/signoz/pkg/types/authtypes"
	"go.signoz.io/signoz/pkg/web"

	"go.signoz.io/signoz/pkg/query-service/app/explorer"
	"go.signoz.io/signoz/pkg/query-service/auth"
	"go.signoz.io/signoz/pkg/query-service/cache"
	"go.signoz.io/signoz/pkg/query-service/constants"
	"go.signoz.io/signoz/pkg/query-service/dao"
	"go.signoz.io/signoz/pkg/query-service/featureManager"
	"go.signoz.io/signoz/pkg/query-service/healthcheck"
	am "go.signoz.io/signoz/pkg/query-service/integrations/alertManager"
	"go.signoz.io/signoz/pkg/query-service/interfaces"
	"go.signoz.io/signoz/pkg/query-service/model"
	pqle "go.signoz.io/signoz/pkg/query-service/pqlEngine"
	"go.signoz.io/signoz/pkg/query-service/rules"
	"go.signoz.io/signoz/pkg/query-service/telemetry"
	"go.signoz.io/signoz/pkg/query-service/utils"
	"go.uber.org/zap"
)

type ServerOptions struct {
	Config            signoz.Config
	PromConfigPath    string
	SkipTopLvlOpsPath string
	HTTPHostPort      string
	PrivateHostPort   string
	// alert specific params
	DisableRules               bool
	RuleRepoURL                string
	PreferSpanMetrics          bool
	CacheConfigPath            string
	FluxInterval               string
	FluxIntervalForTraceDetail string
	Cluster                    string
	UseLogsNewSchema           bool
	UseTraceNewSchema          bool
	SigNoz                     *signoz.SigNoz
	Jwt                        *authtypes.JWT
}

// Server runs HTTP, Mux and a grpc server
type Server struct {
	serverOptions *ServerOptions
	ruleManager   *rules.Manager

	// public http router
	httpConn   net.Listener
	httpServer *http.Server

	// private http
	privateConn net.Listener
	privateHTTP *http.Server

	opampServer *opamp.Server

	unavailableChannel chan healthcheck.Status
}

// HealthCheckStatus returns health check status channel a client can subscribe to
func (s Server) HealthCheckStatus() chan healthcheck.Status {
	return s.unavailableChannel
}

// NewServer creates and initializes Server
func NewServer(serverOptions *ServerOptions) (*Server, error) {
	var err error
	if err := dao.InitDao(serverOptions.SigNoz.SQLStore.SQLxDB()); err != nil {
		return nil, err
	}

	if err := preferences.InitDB(serverOptions.SigNoz.SQLStore.SQLxDB()); err != nil {
		return nil, err
	}

	if err := dashboards.InitDB(serverOptions.SigNoz.SQLStore.SQLxDB()); err != nil {
		return nil, err
	}

	if err := explorer.InitWithDSN(serverOptions.SigNoz.SQLStore.SQLxDB()); err != nil {
		return nil, err
	}

	// initiate feature manager
	fm := featureManager.StartManager()

	readerReady := make(chan bool)

	fluxIntervalForTraceDetail, err := time.ParseDuration(serverOptions.FluxIntervalForTraceDetail)
	if err != nil {
		return nil, err
	}

	clickhouseReader := clickhouseReader.NewReader(
		serverOptions.SigNoz.SQLStore.SQLxDB(),
		serverOptions.SigNoz.TelemetryStore.ClickHouseDB(),
		serverOptions.PromConfigPath,
		fm,
		serverOptions.Cluster,
		serverOptions.UseLogsNewSchema,
		serverOptions.UseTraceNewSchema,
		fluxIntervalForTraceDetail,
		serverOptions.SigNoz.Cache,
	)
	go clickhouseReader.Start(readerReady)
	reader := clickhouseReader

	skipConfig := &model.SkipConfig{}
	if serverOptions.SkipTopLvlOpsPath != "" {
		// read skip config
		skipConfig, err = model.ReadSkipConfig(serverOptions.SkipTopLvlOpsPath)
		if err != nil {
			return nil, err
		}
	}

	var c cache.Cache
	if serverOptions.CacheConfigPath != "" {
		cacheOpts, err := cache.LoadFromYAMLCacheConfigFile(serverOptions.CacheConfigPath)
		if err != nil {
			return nil, err
		}
		c = cache.NewCache(cacheOpts)
	}

	<-readerReady
	rm, err := makeRulesManager(
		serverOptions.PromConfigPath,
		constants.GetAlertManagerApiPrefix(),
		serverOptions.RuleRepoURL, serverOptions.SigNoz.SQLStore.SQLxDB(), reader, c, serverOptions.DisableRules, fm, serverOptions.UseLogsNewSchema, serverOptions.UseTraceNewSchema)
	if err != nil {
		return nil, err
	}

	fluxInterval, err := time.ParseDuration(serverOptions.FluxInterval)
	if err != nil {
		return nil, err
	}

	integrationsController, err := integrations.NewController(serverOptions.SigNoz.SQLStore.SQLxDB())
	if err != nil {
		return nil, fmt.Errorf("couldn't create integrations controller: %w", err)
	}

	cloudIntegrationsController, err := cloudintegrations.NewController(serverOptions.SigNoz.SQLStore.SQLxDB())
	if err != nil {
		return nil, fmt.Errorf("couldn't create cloud provider integrations controller: %w", err)
	}

	logParsingPipelineController, err := logparsingpipeline.NewLogParsingPipelinesController(
		serverOptions.SigNoz.SQLStore.SQLxDB(), integrationsController.GetPipelinesForInstalledIntegrations,
	)
	if err != nil {
		return nil, err
	}

	telemetry.GetInstance().SetReader(reader)
	apiHandler, err := NewAPIHandler(APIHandlerOpts{
		Reader:                        reader,
		SkipConfig:                    skipConfig,
		PreferSpanMetrics:             serverOptions.PreferSpanMetrics,
		AppDao:                        dao.DB(),
		RuleManager:                   rm,
		FeatureFlags:                  fm,
		IntegrationsController:        integrationsController,
		CloudIntegrationsController:   cloudIntegrationsController,
		LogsParsingPipelineController: logParsingPipelineController,
		Cache:                         c,
		FluxInterval:                  fluxInterval,
		UseLogsNewSchema:              serverOptions.UseLogsNewSchema,
		UseTraceNewSchema:             serverOptions.UseTraceNewSchema,
		JWT:                           serverOptions.Jwt,
	})
	if err != nil {
		return nil, err
	}

	s := &Server{
		// logger: logger,
		// tracer: tracer,
		ruleManager:        rm,
		serverOptions:      serverOptions,
		unavailableChannel: make(chan healthcheck.Status),
	}

	httpServer, err := s.createPublicServer(apiHandler, serverOptions.SigNoz.Web)

	if err != nil {
		return nil, err
	}

	s.httpServer = httpServer

	privateServer, err := s.createPrivateServer(apiHandler)
	if err != nil {
		return nil, err
	}

	s.privateHTTP = privateServer

	_, err = opAmpModel.InitDB(serverOptions.SigNoz.SQLStore.SQLxDB())
	if err != nil {
		return nil, err
	}

	agentConfMgr, err := agentConf.Initiate(&agentConf.ManagerOptions{
		DB: serverOptions.SigNoz.SQLStore.SQLxDB(),
		AgentFeatures: []agentConf.AgentFeature{
			logParsingPipelineController,
		},
	})
	if err != nil {
		return nil, err
	}

	s.opampServer = opamp.InitializeServer(
		&opAmpModel.AllAgents, agentConfMgr,
	)

	return s, nil
}

func (s *Server) createPrivateServer(api *APIHandler) (*http.Server, error) {

	r := NewRouter()

	r.Use(middleware.NewAuth(zap.L(), s.serverOptions.Jwt).Wrap)
	r.Use(middleware.NewTimeout(zap.L(),
		s.serverOptions.Config.APIServer.Timeout.ExcludedRoutes,
		s.serverOptions.Config.APIServer.Timeout.Default,
		s.serverOptions.Config.APIServer.Timeout.Max,
	).Wrap)
	r.Use(middleware.NewAnalytics(zap.L()).Wrap)
	r.Use(middleware.NewLogging(zap.L(), s.serverOptions.Config.APIServer.Logging.ExcludedRoutes).Wrap)

	api.RegisterPrivateRoutes(r)

	c := cors.New(cors.Options{
		//todo(amol): find out a way to add exact domain or
		// ip here for alert manager
		AllowedOrigins: []string{"*"},
		AllowedMethods: []string{"GET", "DELETE", "POST", "PUT", "PATCH"},
		AllowedHeaders: []string{"Accept", "Authorization", "Content-Type", "X-SIGNOZ-QUERY-ID", "Sec-WebSocket-Protocol"},
	})

	handler := c.Handler(r)
	handler = handlers.CompressHandler(handler)

	return &http.Server{
		Handler: handler,
	}, nil
}

func (s *Server) createPublicServer(api *APIHandler, web web.Web) (*http.Server, error) {

	r := NewRouter()

	r.Use(middleware.NewAuth(zap.L(), s.serverOptions.Jwt).Wrap)
	r.Use(middleware.NewTimeout(zap.L(),
		s.serverOptions.Config.APIServer.Timeout.ExcludedRoutes,
		s.serverOptions.Config.APIServer.Timeout.Default,
		s.serverOptions.Config.APIServer.Timeout.Max,
	).Wrap)
	r.Use(middleware.NewAnalytics(zap.L()).Wrap)
	r.Use(middleware.NewLogging(zap.L(), s.serverOptions.Config.APIServer.Logging.ExcludedRoutes).Wrap)

	// add auth middleware
	getUserFromRequest := func(ctx context.Context) (*model.UserPayload, error) {
		user, err := auth.GetUserFromReqContext(ctx)

		if err != nil {
			return nil, err
		}

		if user.User.OrgId == "" {
			return nil, model.UnauthorizedError(errors.New("orgId is missing in the claims"))
		}

		return user, nil
	}
	am := NewAuthMiddleware(getUserFromRequest)

	api.RegisterRoutes(r, am)
	api.RegisterLogsRoutes(r, am)
	api.RegisterIntegrationRoutes(r, am)
	api.RegisterCloudIntegrationsRoutes(r, am)
	api.RegisterQueryRangeV3Routes(r, am)
	api.RegisterInfraMetricsRoutes(r, am)
	api.RegisterWebSocketPaths(r, am)
	api.RegisterQueryRangeV4Routes(r, am)
	api.RegisterMessagingQueuesRoutes(r, am)

	c := cors.New(cors.Options{
		AllowedOrigins: []string{"*"},
		AllowedMethods: []string{"GET", "DELETE", "POST", "PUT", "PATCH", "OPTIONS"},
		AllowedHeaders: []string{"Accept", "Authorization", "Content-Type", "cache-control", "X-SIGNOZ-QUERY-ID", "Sec-WebSocket-Protocol"},
	})

	handler := c.Handler(r)

	handler = handlers.CompressHandler(handler)

	err := web.AddToRouter(r)
	if err != nil {
		return nil, err
	}

	return &http.Server{
		Handler: handler,
	}, nil
}

<<<<<<< HEAD
// TODO(remove): Implemented at pkg/http/middleware/logging.go
type loggingResponseWriter struct {
	http.ResponseWriter
	statusCode int
}

// TODO(remove): Implemented at pkg/http/middleware/logging.go
func NewLoggingResponseWriter(w http.ResponseWriter) *loggingResponseWriter {
	// WriteHeader(int) is not called if our response implicitly returns 200 OK, so
	// we default to that status code.
	return &loggingResponseWriter{w, http.StatusOK}
}

// TODO(remove): Implemented at pkg/http/middleware/logging.go
func (lrw *loggingResponseWriter) WriteHeader(code int) {
	lrw.statusCode = code
	lrw.ResponseWriter.WriteHeader(code)
}

// TODO(remove): Implemented at pkg/http/middleware/logging.go
// Flush implements the http.Flush interface.
func (lrw *loggingResponseWriter) Flush() {
	lrw.ResponseWriter.(http.Flusher).Flush()
}

// TODO(remove): Implemented at pkg/http/middleware/logging.go
// Support websockets
func (lrw *loggingResponseWriter) Hijack() (net.Conn, *bufio.ReadWriter, error) {
	h, ok := lrw.ResponseWriter.(http.Hijacker)
	if !ok {
		return nil, nil, errors.New("hijack not supported")
	}
	return h.Hijack()
}

func extractQueryRangeV3Data(path string, r *http.Request) (map[string]interface{}, bool) {
	pathToExtractBodyFromV3 := "/api/v3/query_range"
	pathToExtractBodyFromV4 := "/api/v4/query_range"

	data := map[string]interface{}{}
	var postData *v3.QueryRangeParamsV3

	if (r.Method == "POST") && ((path == pathToExtractBodyFromV3) || (path == pathToExtractBodyFromV4)) {
		if r.Body != nil {
			bodyBytes, err := io.ReadAll(r.Body)
			if err != nil {
				return nil, false
			}
			r.Body.Close() //  must close
			r.Body = io.NopCloser(bytes.NewBuffer(bodyBytes))
			json.Unmarshal(bodyBytes, &postData)

		} else {
			return nil, false
		}

	} else {
		return nil, false
	}

	referrer := r.Header.Get("Referer")

	dashboardMatched, err := regexp.MatchString(`/dashboard/[a-zA-Z0-9\-]+/(new|edit)(?:\?.*)?$`, referrer)
	if err != nil {
		zap.L().Error("error while matching the referrer", zap.Error(err))
	}
	alertMatched, err := regexp.MatchString(`/alerts/(new|edit)(?:\?.*)?$`, referrer)
	if err != nil {
		zap.L().Error("error while matching the alert: ", zap.Error(err))
	}
	logsExplorerMatched, err := regexp.MatchString(`/logs/logs-explorer(?:\?.*)?$`, referrer)
	if err != nil {
		zap.L().Error("error while matching the logs explorer: ", zap.Error(err))
	}
	traceExplorerMatched, err := regexp.MatchString(`/traces-explorer(?:\?.*)?$`, referrer)
	if err != nil {
		zap.L().Error("error while matching the trace explorer: ", zap.Error(err))
	}

	queryInfoResult := telemetry.GetInstance().CheckQueryInfo(postData)

	if (queryInfoResult.MetricsUsed || queryInfoResult.LogsUsed || queryInfoResult.TracesUsed) && (queryInfoResult.FilterApplied) {
		if queryInfoResult.MetricsUsed {
			telemetry.GetInstance().AddActiveMetricsUser()
		}
		if queryInfoResult.LogsUsed {
			telemetry.GetInstance().AddActiveLogsUser()
		}
		if queryInfoResult.TracesUsed {
			telemetry.GetInstance().AddActiveTracesUser()
		}
		data["metricsUsed"] = queryInfoResult.MetricsUsed
		data["logsUsed"] = queryInfoResult.LogsUsed
		data["tracesUsed"] = queryInfoResult.TracesUsed
		data["filterApplied"] = queryInfoResult.FilterApplied
		data["groupByApplied"] = queryInfoResult.GroupByApplied
		data["aggregateOperator"] = queryInfoResult.AggregateOperator
		data["aggregateAttributeKey"] = queryInfoResult.AggregateAttributeKey
		data["numberOfQueries"] = queryInfoResult.NumberOfQueries
		data["queryType"] = queryInfoResult.QueryType
		data["panelType"] = queryInfoResult.PanelType

		claims, ok := authtypes.NewClaimsFromContext(r.Context())
		if ok {
			// switch case to set data["screen"] based on the referrer
			switch {
			case dashboardMatched:
				data["screen"] = "panel"
			case alertMatched:
				data["screen"] = "alert"
			case logsExplorerMatched:
				data["screen"] = "logs-explorer"
			case traceExplorerMatched:
				data["screen"] = "traces-explorer"
			default:
				data["screen"] = "unknown"
				return data, true
			}
			telemetry.GetInstance().SendEvent(telemetry.TELEMETRY_EVENT_QUERY_RANGE_API, data, claims.Email, true, false)
		}
	}
	return data, true
}

func getActiveLogs(path string, r *http.Request) {
	// if path == "/api/v1/dashboards/{uuid}" {
	// 	telemetry.GetInstance().AddActiveMetricsUser()
	// }
	if path == "/api/v1/logs" {
		hasFilters := len(r.URL.Query().Get("q"))
		if hasFilters > 0 {
			telemetry.GetInstance().AddActiveLogsUser()
		}

	}

}

func (s *Server) analyticsMiddleware(next http.Handler) http.Handler {
	return http.HandlerFunc(func(w http.ResponseWriter, r *http.Request) {
		route := mux.CurrentRoute(r)
		path, _ := route.GetPathTemplate()

		queryRangeV3data, metadataExists := extractQueryRangeV3Data(path, r)
		getActiveLogs(path, r)

		lrw := NewLoggingResponseWriter(w)
		next.ServeHTTP(lrw, r)

		data := map[string]interface{}{"path": path, "statusCode": lrw.statusCode}
		if metadataExists {
			for key, value := range queryRangeV3data {
				data[key] = value
			}
		}

		// if telemetry.GetInstance().IsSampled() {
		if _, ok := telemetry.EnabledPaths()[path]; ok {
			claims, ok := authtypes.NewClaimsFromContext(r.Context())
			if ok {
				telemetry.GetInstance().SendEvent(telemetry.TELEMETRY_EVENT_PATH, data, claims.Email, true, false)
			}
		}
		// }

	})
}

=======
>>>>>>> 8bfca9b5
// initListeners initialises listeners of the server
func (s *Server) initListeners() error {
	// listen on public port
	var err error
	publicHostPort := s.serverOptions.HTTPHostPort
	if publicHostPort == "" {
		return fmt.Errorf("constants.HTTPHostPort is required")
	}

	s.httpConn, err = net.Listen("tcp", publicHostPort)
	if err != nil {
		return err
	}

	zap.L().Info(fmt.Sprintf("Query server started listening on %s...", s.serverOptions.HTTPHostPort))

	// listen on private port to support internal services
	privateHostPort := s.serverOptions.PrivateHostPort

	if privateHostPort == "" {
		return fmt.Errorf("constants.PrivateHostPort is required")
	}

	s.privateConn, err = net.Listen("tcp", privateHostPort)
	if err != nil {
		return err
	}
	zap.L().Info(fmt.Sprintf("Query server started listening on private port %s...", s.serverOptions.PrivateHostPort))

	return nil
}

// Start listening on http and private http port concurrently
func (s *Server) Start() error {

	// initiate rule manager first
	if !s.serverOptions.DisableRules {
		s.ruleManager.Start()
	} else {
		zap.L().Info("msg: Rules disabled as rules.disable is set to TRUE")
	}

	err := s.initListeners()
	if err != nil {
		return err
	}

	var httpPort int
	if port, err := utils.GetPort(s.httpConn.Addr()); err == nil {
		httpPort = port
	}

	go func() {
		zap.L().Info("Starting HTTP server", zap.Int("port", httpPort), zap.String("addr", s.serverOptions.HTTPHostPort))

		switch err := s.httpServer.Serve(s.httpConn); err {
		case nil, http.ErrServerClosed, cmux.ErrListenerClosed:
			// normal exit, nothing to do
		default:
			zap.L().Error("Could not start HTTP server", zap.Error(err))
		}
		s.unavailableChannel <- healthcheck.Unavailable
	}()

	go func() {
		zap.L().Info("Starting pprof server", zap.String("addr", constants.DebugHttpPort))

		err = http.ListenAndServe(constants.DebugHttpPort, nil)
		if err != nil {
			zap.L().Error("Could not start pprof server", zap.Error(err))
		}
	}()

	var privatePort int
	if port, err := utils.GetPort(s.privateConn.Addr()); err == nil {
		privatePort = port
	}
	fmt.Println("starting private http")
	go func() {
		zap.L().Info("Starting Private HTTP server", zap.Int("port", privatePort), zap.String("addr", s.serverOptions.PrivateHostPort))

		switch err := s.privateHTTP.Serve(s.privateConn); err {
		case nil, http.ErrServerClosed, cmux.ErrListenerClosed:
			// normal exit, nothing to do
			zap.L().Info("private http server closed")
		default:
			zap.L().Error("Could not start private HTTP server", zap.Error(err))
		}

		s.unavailableChannel <- healthcheck.Unavailable

	}()

	go func() {
		zap.L().Info("Starting OpAmp Websocket server", zap.String("addr", constants.OpAmpWsEndpoint))
		err := s.opampServer.Start(constants.OpAmpWsEndpoint)
		if err != nil {
			zap.L().Info("opamp ws server failed to start", zap.Error(err))
			s.unavailableChannel <- healthcheck.Unavailable
		}
	}()

	return nil
}

func (s *Server) Stop() error {
	if s.httpServer != nil {
		if err := s.httpServer.Shutdown(context.Background()); err != nil {
			return err
		}
	}

	if s.privateHTTP != nil {
		if err := s.privateHTTP.Shutdown(context.Background()); err != nil {
			return err
		}
	}

	s.opampServer.Stop()

	if s.ruleManager != nil {
		s.ruleManager.Stop()
	}

	return nil
}

func makeRulesManager(
	_,
	alertManagerURL string,
	ruleRepoURL string,
	db *sqlx.DB,
	ch interfaces.Reader,
	cache cache.Cache,
	disableRules bool,
	fm interfaces.FeatureLookup,
	useLogsNewSchema bool,
	useTraceNewSchema bool) (*rules.Manager, error) {

	// create engine
	pqle, err := pqle.FromReader(ch)
	if err != nil {
		return nil, fmt.Errorf("failed to create pql engine : %v", err)
	}

	// notifier opts
	notifierOpts := am.NotifierOptions{
		QueueCapacity:    10000,
		Timeout:          1 * time.Second,
		AlertManagerURLs: []string{alertManagerURL},
	}

	// create manager opts
	managerOpts := &rules.ManagerOptions{
		NotifierOpts:      notifierOpts,
		PqlEngine:         pqle,
		RepoURL:           ruleRepoURL,
		DBConn:            db,
		Context:           context.Background(),
		Logger:            zap.L(),
		DisableRules:      disableRules,
		FeatureFlags:      fm,
		Reader:            ch,
		Cache:             cache,
		EvalDelay:         constants.GetEvalDelay(),
		UseLogsNewSchema:  useLogsNewSchema,
		UseTraceNewSchema: useTraceNewSchema,
	}

	// create Manager
	manager, err := rules.NewManager(managerOpts)
	if err != nil {
		return nil, fmt.Errorf("rule manager error: %v", err)
	}

	zap.L().Info("rules manager is ready")

	return manager, nil
}<|MERGE_RESOLUTION|>--- conflicted
+++ resolved
@@ -336,177 +336,6 @@
 	}, nil
 }
 
-<<<<<<< HEAD
-// TODO(remove): Implemented at pkg/http/middleware/logging.go
-type loggingResponseWriter struct {
-	http.ResponseWriter
-	statusCode int
-}
-
-// TODO(remove): Implemented at pkg/http/middleware/logging.go
-func NewLoggingResponseWriter(w http.ResponseWriter) *loggingResponseWriter {
-	// WriteHeader(int) is not called if our response implicitly returns 200 OK, so
-	// we default to that status code.
-	return &loggingResponseWriter{w, http.StatusOK}
-}
-
-// TODO(remove): Implemented at pkg/http/middleware/logging.go
-func (lrw *loggingResponseWriter) WriteHeader(code int) {
-	lrw.statusCode = code
-	lrw.ResponseWriter.WriteHeader(code)
-}
-
-// TODO(remove): Implemented at pkg/http/middleware/logging.go
-// Flush implements the http.Flush interface.
-func (lrw *loggingResponseWriter) Flush() {
-	lrw.ResponseWriter.(http.Flusher).Flush()
-}
-
-// TODO(remove): Implemented at pkg/http/middleware/logging.go
-// Support websockets
-func (lrw *loggingResponseWriter) Hijack() (net.Conn, *bufio.ReadWriter, error) {
-	h, ok := lrw.ResponseWriter.(http.Hijacker)
-	if !ok {
-		return nil, nil, errors.New("hijack not supported")
-	}
-	return h.Hijack()
-}
-
-func extractQueryRangeV3Data(path string, r *http.Request) (map[string]interface{}, bool) {
-	pathToExtractBodyFromV3 := "/api/v3/query_range"
-	pathToExtractBodyFromV4 := "/api/v4/query_range"
-
-	data := map[string]interface{}{}
-	var postData *v3.QueryRangeParamsV3
-
-	if (r.Method == "POST") && ((path == pathToExtractBodyFromV3) || (path == pathToExtractBodyFromV4)) {
-		if r.Body != nil {
-			bodyBytes, err := io.ReadAll(r.Body)
-			if err != nil {
-				return nil, false
-			}
-			r.Body.Close() //  must close
-			r.Body = io.NopCloser(bytes.NewBuffer(bodyBytes))
-			json.Unmarshal(bodyBytes, &postData)
-
-		} else {
-			return nil, false
-		}
-
-	} else {
-		return nil, false
-	}
-
-	referrer := r.Header.Get("Referer")
-
-	dashboardMatched, err := regexp.MatchString(`/dashboard/[a-zA-Z0-9\-]+/(new|edit)(?:\?.*)?$`, referrer)
-	if err != nil {
-		zap.L().Error("error while matching the referrer", zap.Error(err))
-	}
-	alertMatched, err := regexp.MatchString(`/alerts/(new|edit)(?:\?.*)?$`, referrer)
-	if err != nil {
-		zap.L().Error("error while matching the alert: ", zap.Error(err))
-	}
-	logsExplorerMatched, err := regexp.MatchString(`/logs/logs-explorer(?:\?.*)?$`, referrer)
-	if err != nil {
-		zap.L().Error("error while matching the logs explorer: ", zap.Error(err))
-	}
-	traceExplorerMatched, err := regexp.MatchString(`/traces-explorer(?:\?.*)?$`, referrer)
-	if err != nil {
-		zap.L().Error("error while matching the trace explorer: ", zap.Error(err))
-	}
-
-	queryInfoResult := telemetry.GetInstance().CheckQueryInfo(postData)
-
-	if (queryInfoResult.MetricsUsed || queryInfoResult.LogsUsed || queryInfoResult.TracesUsed) && (queryInfoResult.FilterApplied) {
-		if queryInfoResult.MetricsUsed {
-			telemetry.GetInstance().AddActiveMetricsUser()
-		}
-		if queryInfoResult.LogsUsed {
-			telemetry.GetInstance().AddActiveLogsUser()
-		}
-		if queryInfoResult.TracesUsed {
-			telemetry.GetInstance().AddActiveTracesUser()
-		}
-		data["metricsUsed"] = queryInfoResult.MetricsUsed
-		data["logsUsed"] = queryInfoResult.LogsUsed
-		data["tracesUsed"] = queryInfoResult.TracesUsed
-		data["filterApplied"] = queryInfoResult.FilterApplied
-		data["groupByApplied"] = queryInfoResult.GroupByApplied
-		data["aggregateOperator"] = queryInfoResult.AggregateOperator
-		data["aggregateAttributeKey"] = queryInfoResult.AggregateAttributeKey
-		data["numberOfQueries"] = queryInfoResult.NumberOfQueries
-		data["queryType"] = queryInfoResult.QueryType
-		data["panelType"] = queryInfoResult.PanelType
-
-		claims, ok := authtypes.NewClaimsFromContext(r.Context())
-		if ok {
-			// switch case to set data["screen"] based on the referrer
-			switch {
-			case dashboardMatched:
-				data["screen"] = "panel"
-			case alertMatched:
-				data["screen"] = "alert"
-			case logsExplorerMatched:
-				data["screen"] = "logs-explorer"
-			case traceExplorerMatched:
-				data["screen"] = "traces-explorer"
-			default:
-				data["screen"] = "unknown"
-				return data, true
-			}
-			telemetry.GetInstance().SendEvent(telemetry.TELEMETRY_EVENT_QUERY_RANGE_API, data, claims.Email, true, false)
-		}
-	}
-	return data, true
-}
-
-func getActiveLogs(path string, r *http.Request) {
-	// if path == "/api/v1/dashboards/{uuid}" {
-	// 	telemetry.GetInstance().AddActiveMetricsUser()
-	// }
-	if path == "/api/v1/logs" {
-		hasFilters := len(r.URL.Query().Get("q"))
-		if hasFilters > 0 {
-			telemetry.GetInstance().AddActiveLogsUser()
-		}
-
-	}
-
-}
-
-func (s *Server) analyticsMiddleware(next http.Handler) http.Handler {
-	return http.HandlerFunc(func(w http.ResponseWriter, r *http.Request) {
-		route := mux.CurrentRoute(r)
-		path, _ := route.GetPathTemplate()
-
-		queryRangeV3data, metadataExists := extractQueryRangeV3Data(path, r)
-		getActiveLogs(path, r)
-
-		lrw := NewLoggingResponseWriter(w)
-		next.ServeHTTP(lrw, r)
-
-		data := map[string]interface{}{"path": path, "statusCode": lrw.statusCode}
-		if metadataExists {
-			for key, value := range queryRangeV3data {
-				data[key] = value
-			}
-		}
-
-		// if telemetry.GetInstance().IsSampled() {
-		if _, ok := telemetry.EnabledPaths()[path]; ok {
-			claims, ok := authtypes.NewClaimsFromContext(r.Context())
-			if ok {
-				telemetry.GetInstance().SendEvent(telemetry.TELEMETRY_EVENT_PATH, data, claims.Email, true, false)
-			}
-		}
-		// }
-
-	})
-}
-
-=======
->>>>>>> 8bfca9b5
 // initListeners initialises listeners of the server
 func (s *Server) initListeners() error {
 	// listen on public port
