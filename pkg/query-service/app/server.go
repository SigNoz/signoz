--- conflicted
+++ resolved
@@ -734,16 +734,8 @@
 
 	// create manager opts
 	managerOpts := &rules.ManagerOptions{
-<<<<<<< HEAD
-		NotifierOpts: notifierOpts,
-		Queriers: &rules.Queriers{
-			PqlEngine: pqle,
-			Ch:        ch.GetConn(),
-		},
-=======
 		NotifierOpts:     notifierOpts,
 		PqlEngine:        pqle,
->>>>>>> 47bda324
 		RepoURL:          ruleRepoURL,
 		DBConn:           db,
 		Context:          context.Background(),
