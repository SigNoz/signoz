--- conflicted
+++ resolved
@@ -734,18 +734,6 @@
 
 	// create manager opts
 	managerOpts := &rules.ManagerOptions{
-<<<<<<< HEAD
-		NotifierOpts: notifierOpts,
-		PqlEngine:    pqle,
-		RepoURL:      ruleRepoURL,
-		DBConn:       db,
-		Context:      context.Background(),
-		Logger:       nil,
-		DisableRules: disableRules,
-		FeatureFlags: fm,
-		Reader:       ch,
-		EvalDelay:    constants.GetEvalDelay(),
-=======
 		NotifierOpts:     notifierOpts,
 		PqlEngine:        pqle,
 		RepoURL:          ruleRepoURL,
@@ -757,7 +745,6 @@
 		Reader:           ch,
 		EvalDelay:        constants.GetEvalDelay(),
 		UseLogsNewSchema: useLogsNewSchema,
->>>>>>> b444c1e6
 	}
 
 	// create Manager
