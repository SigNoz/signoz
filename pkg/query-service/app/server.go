--- conflicted
+++ resolved
@@ -1,21 +1,22 @@
 package app
 
 import (
+	"bufio"
+	"bytes"
 	"context"
+	"encoding/json"
 	"errors"
 	"fmt"
+	"io"
 	"net"
 	"net/http"
 	_ "net/http/pprof" // http profiler
 	"os"
-<<<<<<< HEAD
-	"strings"
-=======
 	"regexp"
->>>>>>> 7f256746
 	"time"
 
 	"github.com/gorilla/handlers"
+	"github.com/gorilla/mux"
 	"github.com/jmoiron/sqlx"
 
 	"github.com/rs/cors"
@@ -30,11 +31,7 @@
 	"go.signoz.io/signoz/pkg/query-service/app/opamp"
 	opAmpModel "go.signoz.io/signoz/pkg/query-service/app/opamp/model"
 	"go.signoz.io/signoz/pkg/query-service/app/preferences"
-<<<<<<< HEAD
-	"go.signoz.io/signoz/pkg/query-service/common"
-=======
 	v3 "go.signoz.io/signoz/pkg/query-service/model/v3"
->>>>>>> 7f256746
 	"go.signoz.io/signoz/pkg/signoz"
 	"go.signoz.io/signoz/pkg/web"
 
@@ -263,17 +260,12 @@
 
 	r := NewRouter()
 
-<<<<<<< HEAD
-	r.Use(setTimeoutMiddleware)
-	r.Use(middleware.NewAnalyticsMiddleware(zap.L()).Wrap)
-=======
 	r.Use(middleware.NewTimeout(zap.L(),
 		s.serverOptions.Config.APIServer.Timeout.ExcludedRoutes,
 		s.serverOptions.Config.APIServer.Timeout.Default,
 		s.serverOptions.Config.APIServer.Timeout.Max,
 	).Wrap)
-	r.Use(s.analyticsMiddleware)
->>>>>>> 7f256746
+	r.Use(middleware.NewAnalyticsMiddleware(zap.L()).Wrap)
 	r.Use(middleware.NewLogging(zap.L()).Wrap)
 
 	api.RegisterPrivateRoutes(r)
@@ -298,17 +290,12 @@
 
 	r := NewRouter()
 
-<<<<<<< HEAD
-	r.Use(setTimeoutMiddleware)
-	r.Use(middleware.NewAnalyticsMiddleware(zap.L()).Wrap)
-=======
 	r.Use(middleware.NewTimeout(zap.L(),
 		s.serverOptions.Config.APIServer.Timeout.ExcludedRoutes,
 		s.serverOptions.Config.APIServer.Timeout.Default,
 		s.serverOptions.Config.APIServer.Timeout.Max,
 	).Wrap)
-	r.Use(s.analyticsMiddleware)
->>>>>>> 7f256746
+	r.Use(middleware.NewAnalyticsMiddleware(zap.L()).Wrap)
 	r.Use(middleware.NewLogging(zap.L()).Wrap)
 
 	// add auth middleware
@@ -357,101 +344,6 @@
 	}, nil
 }
 
-<<<<<<< HEAD
-func LogCommentEnricher(next http.Handler) http.Handler {
-	return http.HandlerFunc(func(w http.ResponseWriter, r *http.Request) {
-		referrer := r.Header.Get("Referer")
-
-		var path, dashboardID, alertID, page, client, viewName, tab string
-
-		if referrer != "" {
-			referrerURL, _ := url.Parse(referrer)
-			client = "browser"
-			path = referrerURL.Path
-
-			if strings.Contains(path, "/dashboard") {
-				// Split the path into segments
-				pathSegments := strings.Split(referrerURL.Path, "/")
-				// The dashboard ID should be the segment after "/dashboard/"
-				// Loop through pathSegments to find "dashboard" and then take the next segment as the ID
-				for i, segment := range pathSegments {
-					if segment == "dashboard" && i < len(pathSegments)-1 {
-						// Return the next segment, which should be the dashboard ID
-						dashboardID = pathSegments[i+1]
-					}
-				}
-				page = "dashboards"
-			} else if strings.Contains(path, "/alerts") {
-				urlParams := referrerURL.Query()
-				alertID = urlParams.Get("ruleId")
-				page = "alerts"
-			} else if strings.Contains(path, "logs") && strings.Contains(path, "explorer") {
-				page = "logs-explorer"
-				viewName = referrerURL.Query().Get("viewName")
-			} else if strings.Contains(path, "/trace") || strings.Contains(path, "traces-explorer") {
-				page = "traces-explorer"
-				viewName = referrerURL.Query().Get("viewName")
-			} else if strings.Contains(path, "/services") {
-				page = "services"
-				tab = referrerURL.Query().Get("tab")
-				if tab == "" {
-					tab = "OVER_METRICS"
-				}
-			}
-		} else {
-			client = "api"
-		}
-
-		email, _ := auth.GetEmailFromJwt(r.Context())
-
-		kvs := map[string]string{
-			"path":        path,
-			"dashboardID": dashboardID,
-			"alertID":     alertID,
-			"source":      page,
-			"client":      client,
-			"viewName":    viewName,
-			"servicesTab": tab,
-			"email":       email,
-		}
-
-		r = r.WithContext(context.WithValue(r.Context(), common.LogCommentKey, kvs))
-		next.ServeHTTP(w, r)
-	})
-}
-
-// TODO(remove): Implemented at pkg/http/middleware/timeout.go
-func getRouteContextTimeout(overrideTimeout string) time.Duration {
-	var timeout time.Duration
-	var err error
-	if overrideTimeout != "" {
-		timeout, err = time.ParseDuration(overrideTimeout + "s")
-		if err != nil {
-			timeout = constants.ContextTimeout
-		}
-		if timeout > constants.ContextTimeoutMaxAllowed {
-			timeout = constants.ContextTimeoutMaxAllowed
-		}
-		return timeout
-	}
-	return constants.ContextTimeout
-}
-
-// TODO(remove): Implemented at pkg/http/middleware/timeout.go
-func setTimeoutMiddleware(next http.Handler) http.Handler {
-	return http.HandlerFunc(func(w http.ResponseWriter, r *http.Request) {
-		ctx := r.Context()
-		var cancel context.CancelFunc
-		// check if route is not excluded
-		url := r.URL.Path
-		if _, ok := constants.TimeoutExcludedRoutes[url]; !ok {
-			ctx, cancel = context.WithTimeout(r.Context(), getRouteContextTimeout(r.Header.Get("timeout")))
-			defer cancel()
-		}
-
-		r = r.WithContext(ctx)
-		next.ServeHTTP(w, r)
-=======
 // TODO(remove): Implemented at pkg/http/middleware/logging.go
 type loggingResponseWriter struct {
 	http.ResponseWriter
@@ -619,7 +511,6 @@
 		}
 		// }
 
->>>>>>> 7f256746
 	})
 }
 
