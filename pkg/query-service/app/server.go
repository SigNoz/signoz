package app

import (
	"context"
	"fmt"
	"net"
	"net/http"
	_ "net/http/pprof" // http profiler
	"slices"

	"github.com/SigNoz/signoz/pkg/cache/memorycache"
	"github.com/SigNoz/signoz/pkg/factory"
	"github.com/SigNoz/signoz/pkg/queryparser"
	"github.com/SigNoz/signoz/pkg/ruler/rulestore/sqlrulestore"

	"github.com/gorilla/handlers"

	"github.com/SigNoz/signoz/pkg/alertmanager"
	"github.com/SigNoz/signoz/pkg/apis/fields"
	"github.com/SigNoz/signoz/pkg/cache"
	"github.com/SigNoz/signoz/pkg/http/middleware"
	"github.com/SigNoz/signoz/pkg/licensing/nooplicensing"
	"github.com/SigNoz/signoz/pkg/modules/organization"
	"github.com/SigNoz/signoz/pkg/prometheus"
	"github.com/SigNoz/signoz/pkg/querier"
	querierAPI "github.com/SigNoz/signoz/pkg/querier"
	"github.com/SigNoz/signoz/pkg/query-service/agentConf"
	"github.com/SigNoz/signoz/pkg/query-service/app/clickhouseReader"
	"github.com/SigNoz/signoz/pkg/query-service/app/cloudintegrations"
	"github.com/SigNoz/signoz/pkg/query-service/app/integrations"
	"github.com/SigNoz/signoz/pkg/query-service/app/logparsingpipeline"
	"github.com/SigNoz/signoz/pkg/query-service/app/opamp"
	opAmpModel "github.com/SigNoz/signoz/pkg/query-service/app/opamp/model"
	"github.com/SigNoz/signoz/pkg/query-service/interfaces"
	"github.com/SigNoz/signoz/pkg/signoz"
	"github.com/SigNoz/signoz/pkg/sqlstore"
	"github.com/SigNoz/signoz/pkg/telemetrystore"
	"github.com/SigNoz/signoz/pkg/web"
	"github.com/rs/cors"
	"github.com/soheilhy/cmux"

	"github.com/SigNoz/signoz/pkg/query-service/constants"
	"github.com/SigNoz/signoz/pkg/query-service/healthcheck"
	"github.com/SigNoz/signoz/pkg/query-service/rules"
	"github.com/SigNoz/signoz/pkg/query-service/utils"
	"go.opentelemetry.io/contrib/instrumentation/github.com/gorilla/mux/otelmux"
	"go.opentelemetry.io/otel/propagation"
	"go.uber.org/zap"
)

// Server runs HTTP, Mux and a grpc server
type Server struct {
	config      signoz.Config
	signoz      *signoz.SigNoz
	ruleManager *rules.Manager

	// public http router
	httpConn     net.Listener
	httpServer   *http.Server
	httpHostPort string

	opampServer *opamp.Server

	unavailableChannel chan healthcheck.Status
}

// NewServer creates and initializes Server
func NewServer(config signoz.Config, signoz *signoz.SigNoz) (*Server, error) {
	integrationsController, err := integrations.NewController(signoz.SQLStore)
	if err != nil {
		return nil, err
	}

	cloudIntegrationsController, err := cloudintegrations.NewController(signoz.SQLStore)
	if err != nil {
		return nil, err
	}

	cacheForTraceDetail, err := memorycache.New(context.TODO(), signoz.Instrumentation.ToProviderSettings(), cache.Config{
		Provider: "memory",
		Memory: cache.Memory{
			NumCounters: 10 * 10000,
			MaxCost:     1 << 27, // 128 MB
		},
	})
	if err != nil {
		return nil, err
	}

	reader := clickhouseReader.NewReader(
		signoz.SQLStore,
		signoz.TelemetryStore,
		signoz.Prometheus,
		signoz.TelemetryStore.Cluster(),
		config.Querier.FluxInterval,
		cacheForTraceDetail,
		signoz.Cache,
		nil,
	)

	rm, err := makeRulesManager(
		reader,
		signoz.Cache,
		signoz.Alertmanager,
		signoz.SQLStore,
		signoz.TelemetryStore,
		signoz.Prometheus,
		signoz.Modules.OrgGetter,
		signoz.Querier,
<<<<<<< HEAD
		signoz.Instrumentation.Logger(),
=======
		signoz.Instrumentation.ToProviderSettings(),
>>>>>>> 8acfc3c9
		signoz.QueryParser,
	)
	if err != nil {
		return nil, err
	}

	logParsingPipelineController, err := logparsingpipeline.NewLogParsingPipelinesController(
		signoz.SQLStore,
		integrationsController.GetPipelinesForInstalledIntegrations,
	)
	if err != nil {
		return nil, err
	}

	apiHandler, err := NewAPIHandler(APIHandlerOpts{
		Reader:                        reader,
		RuleManager:                   rm,
		IntegrationsController:        integrationsController,
		CloudIntegrationsController:   cloudIntegrationsController,
		LogsParsingPipelineController: logParsingPipelineController,
		FluxInterval:                  config.Querier.FluxInterval,
		AlertmanagerAPI:               alertmanager.NewAPI(signoz.Alertmanager),
		LicensingAPI:                  nooplicensing.NewLicenseAPI(),
		FieldsAPI:                     fields.NewAPI(signoz.Instrumentation.ToProviderSettings(), signoz.TelemetryStore),
		Signoz:                        signoz,
		QuerierAPI:                    querierAPI.NewAPI(signoz.Instrumentation.ToProviderSettings(), signoz.Querier, signoz.Analytics),
		QueryParserAPI:                queryparser.NewAPI(signoz.Instrumentation.ToProviderSettings(), signoz.QueryParser),
	})
	if err != nil {
		return nil, err
	}

	s := &Server{
		config:             config,
		signoz:             signoz,
		ruleManager:        rm,
		httpHostPort:       constants.HTTPHostPort,
		unavailableChannel: make(chan healthcheck.Status),
	}

	httpServer, err := s.createPublicServer(apiHandler, signoz.Web)

	if err != nil {
		return nil, err
	}

	s.httpServer = httpServer

	opAmpModel.Init(signoz.SQLStore, signoz.Instrumentation.Logger(), signoz.Modules.OrgGetter)

	agentConfMgr, err := agentConf.Initiate(
		&agentConf.ManagerOptions{
			Store: signoz.SQLStore,
			AgentFeatures: []agentConf.AgentFeature{
				logParsingPipelineController,
			},
		},
	)
	if err != nil {
		return nil, err
	}

	s.opampServer = opamp.InitializeServer(
		&opAmpModel.AllAgents,
		agentConfMgr,
		signoz.Instrumentation,
	)

	return s, nil
}

// HealthCheckStatus returns health check status channel a client can subscribe to
func (s Server) HealthCheckStatus() chan healthcheck.Status {
	return s.unavailableChannel
}

func (s *Server) createPublicServer(api *APIHandler, web web.Web) (*http.Server, error) {
	r := NewRouter()

	r.Use(otelmux.Middleware(
		"apiserver",
		otelmux.WithMeterProvider(s.signoz.Instrumentation.MeterProvider()),
		otelmux.WithTracerProvider(s.signoz.Instrumentation.TracerProvider()),
		otelmux.WithPropagators(propagation.NewCompositeTextMapPropagator(propagation.Baggage{}, propagation.TraceContext{})),
		otelmux.WithFilter(func(r *http.Request) bool {
			return !slices.Contains([]string{"/api/v1/health"}, r.URL.Path)
		}),
		otelmux.WithPublicEndpoint(),
	))
	r.Use(middleware.NewAuthN([]string{"Authorization", "Sec-WebSocket-Protocol"}, s.signoz.Sharder, s.signoz.Tokenizer, s.signoz.Instrumentation.Logger()).Wrap)
	r.Use(middleware.NewTimeout(s.signoz.Instrumentation.Logger(),
		s.config.APIServer.Timeout.ExcludedRoutes,
		s.config.APIServer.Timeout.Default,
		s.config.APIServer.Timeout.Max,
	).Wrap)
	r.Use(middleware.NewAPIKey(s.signoz.SQLStore, []string{"SIGNOZ-API-KEY"}, s.signoz.Instrumentation.Logger(), s.signoz.Sharder).Wrap)
	r.Use(middleware.NewLogging(s.signoz.Instrumentation.Logger(), s.config.APIServer.Logging.ExcludedRoutes).Wrap)
	r.Use(middleware.NewComment().Wrap)

	am := middleware.NewAuthZ(s.signoz.Instrumentation.Logger(), s.signoz.Modules.OrgGetter, s.signoz.Authz)

	api.RegisterRoutes(r, am)
	api.RegisterLogsRoutes(r, am)
	api.RegisterIntegrationRoutes(r, am)
	api.RegisterCloudIntegrationsRoutes(r, am)
	api.RegisterFieldsRoutes(r, am)
	api.RegisterQueryRangeV3Routes(r, am)
	api.RegisterInfraMetricsRoutes(r, am)
	api.RegisterWebSocketPaths(r, am)
	api.RegisterQueryRangeV4Routes(r, am)
	api.RegisterQueryRangeV5Routes(r, am)
	api.RegisterMessagingQueuesRoutes(r, am)
	api.RegisterThirdPartyApiRoutes(r, am)
	api.MetricExplorerRoutes(r, am)
	api.RegisterTraceFunnelsRoutes(r, am)

	err := s.signoz.APIServer.AddToRouter(r)
	if err != nil {
		return nil, err
	}

	c := cors.New(cors.Options{
		AllowedOrigins: []string{"*"},
		AllowedMethods: []string{"GET", "DELETE", "POST", "PUT", "PATCH", "OPTIONS"},
		AllowedHeaders: []string{"Accept", "Authorization", "Content-Type", "cache-control", "X-SIGNOZ-QUERY-ID", "Sec-WebSocket-Protocol"},
	})

	handler := c.Handler(r)

	handler = handlers.CompressHandler(handler)

	err = web.AddToRouter(r)
	if err != nil {
		return nil, err
	}

	return &http.Server{
		Handler: handler,
	}, nil
}

// initListeners initialises listeners of the server
func (s *Server) initListeners() error {
	// listen on public port
	var err error
	publicHostPort := s.httpHostPort
	if publicHostPort == "" {
		return fmt.Errorf("constants.HTTPHostPort is required")
	}

	s.httpConn, err = net.Listen("tcp", publicHostPort)
	if err != nil {
		return err
	}

	zap.L().Info(fmt.Sprintf("Query server started listening on %s...", s.httpHostPort))

	return nil
}

// Start listening on http and private http port concurrently
func (s *Server) Start(ctx context.Context) error {
	s.ruleManager.Start(ctx)

	err := s.initListeners()
	if err != nil {
		return err
	}

	var httpPort int
	if port, err := utils.GetPort(s.httpConn.Addr()); err == nil {
		httpPort = port
	}

	go func() {
		zap.L().Info("Starting HTTP server", zap.Int("port", httpPort), zap.String("addr", s.httpHostPort))

		switch err := s.httpServer.Serve(s.httpConn); err {
		case nil, http.ErrServerClosed, cmux.ErrListenerClosed:
			// normal exit, nothing to do
		default:
			zap.L().Error("Could not start HTTP server", zap.Error(err))
		}
		s.unavailableChannel <- healthcheck.Unavailable
	}()

	go func() {
		zap.L().Info("Starting pprof server", zap.String("addr", constants.DebugHttpPort))

		err = http.ListenAndServe(constants.DebugHttpPort, nil)
		if err != nil {
			zap.L().Error("Could not start pprof server", zap.Error(err))
		}
	}()

	go func() {
		zap.L().Info("Starting OpAmp Websocket server", zap.String("addr", constants.OpAmpWsEndpoint))
		err := s.opampServer.Start(constants.OpAmpWsEndpoint)
		if err != nil {
			zap.L().Info("opamp ws server failed to start", zap.Error(err))
			s.unavailableChannel <- healthcheck.Unavailable
		}
	}()

	return nil
}

func (s *Server) Stop(ctx context.Context) error {
	if s.httpServer != nil {
		if err := s.httpServer.Shutdown(context.Background()); err != nil {
			return err
		}
	}

	s.opampServer.Stop()

	if s.ruleManager != nil {
		s.ruleManager.Stop(ctx)
	}

	return nil
}

func makeRulesManager(
	ch interfaces.Reader,
	cache cache.Cache,
	alertmanager alertmanager.Alertmanager,
	sqlstore sqlstore.SQLStore,
	telemetryStore telemetrystore.TelemetryStore,
	prometheus prometheus.Prometheus,
	orgGetter organization.Getter,
	querier querier.Querier,
<<<<<<< HEAD
	logger *slog.Logger,
=======
	providerSettings factory.ProviderSettings,
>>>>>>> 8acfc3c9
	queryParser queryparser.QueryParser,
) (*rules.Manager, error) {
	ruleStore := sqlrulestore.NewRuleStore(sqlstore, queryParser, providerSettings)
	maintenanceStore := sqlrulestore.NewMaintenanceStore(sqlstore)
	// create manager opts
	managerOpts := &rules.ManagerOptions{
		TelemetryStore:   telemetryStore,
		Prometheus:       prometheus,
		Context:          context.Background(),
		Logger:           zap.L(),
		Reader:           ch,
		Querier:          querier,
		SLogger:          providerSettings.Logger,
		Cache:            cache,
		EvalDelay:        constants.GetEvalDelay(),
		OrgGetter:        orgGetter,
		Alertmanager:     alertmanager,
		RuleStore:        ruleStore,
		MaintenanceStore: maintenanceStore,
		SqlStore:         sqlstore,
		QueryParser:      queryParser,
	}

	// create Manager
	manager, err := rules.NewManager(managerOpts)
	if err != nil {
		return nil, fmt.Errorf("rule manager error: %v", err)
	}

	zap.L().Info("rules manager is ready")

	return manager, nil
}<|MERGE_RESOLUTION|>--- conflicted
+++ resolved
@@ -107,11 +107,7 @@
 		signoz.Prometheus,
 		signoz.Modules.OrgGetter,
 		signoz.Querier,
-<<<<<<< HEAD
-		signoz.Instrumentation.Logger(),
-=======
 		signoz.Instrumentation.ToProviderSettings(),
->>>>>>> 8acfc3c9
 		signoz.QueryParser,
 	)
 	if err != nil {
@@ -344,11 +340,7 @@
 	prometheus prometheus.Prometheus,
 	orgGetter organization.Getter,
 	querier querier.Querier,
-<<<<<<< HEAD
-	logger *slog.Logger,
-=======
 	providerSettings factory.ProviderSettings,
->>>>>>> 8acfc3c9
 	queryParser queryparser.QueryParser,
 ) (*rules.Manager, error) {
 	ruleStore := sqlrulestore.NewRuleStore(sqlstore, queryParser, providerSettings)
