--- conflicted
+++ resolved
@@ -18,7 +18,6 @@
 	"github.com/SigNoz/signoz/pkg/http/middleware"
 	"github.com/SigNoz/signoz/pkg/licensing/nooplicensing"
 	"github.com/SigNoz/signoz/pkg/modules/organization"
-	"github.com/SigNoz/signoz/pkg/nfgrouping"
 	"github.com/SigNoz/signoz/pkg/prometheus"
 	"github.com/SigNoz/signoz/pkg/querier"
 	querierAPI "github.com/SigNoz/signoz/pkg/querier"
@@ -94,7 +93,6 @@
 		signoz.Modules.OrgGetter,
 		signoz.Querier,
 		signoz.Instrumentation.Logger(),
-		signoz.NotificationGroups,
 	)
 	if err != nil {
 		return nil, err
@@ -313,27 +311,11 @@
 	orgGetter organization.Getter,
 	querier querier.Querier,
 	logger *slog.Logger,
-	groups nfgrouping.NotificationGroups,
 ) (*rules.Manager, error) {
 	ruleStore := sqlrulestore.NewRuleStore(sqlstore)
 	maintenanceStore := sqlrulestore.NewMaintenanceStore(sqlstore)
 	// create manager opts
 	managerOpts := &rules.ManagerOptions{
-<<<<<<< HEAD
-		TelemetryStore:     telemetryStore,
-		Prometheus:         prometheus,
-		Context:            context.Background(),
-		Logger:             zap.L(),
-		Reader:             ch,
-		Querier:            querier,
-		SLogger:            logger,
-		Cache:              cache,
-		EvalDelay:          constants.GetEvalDelay(),
-		SQLStore:           sqlstore,
-		OrgGetter:          orgGetter,
-		Alertmanager:       alertmanager,
-		NotificationGroups: groups,
-=======
 		TelemetryStore:   telemetryStore,
 		Prometheus:       prometheus,
 		Context:          context.Background(),
@@ -348,7 +330,6 @@
 		RuleStore:        ruleStore,
 		MaintenanceStore: maintenanceStore,
 		SqlStore:         sqlstore,
->>>>>>> be42059d
 	}
 
 	// create Manager
