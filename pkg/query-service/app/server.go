--- conflicted
+++ resolved
@@ -154,12 +154,9 @@
 		return nil, err
 	}
 
-<<<<<<< HEAD
-=======
 	if err := agentConf.Initiate(localDB, "sqlite"); err != nil {
 		return nil, err
 	}
->>>>>>> d9514835
 	return s, nil
 }
 
