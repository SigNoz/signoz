package app

import (
	"bytes"
	"context"
	"encoding/json"
	"errors"
	"fmt"
	"io/ioutil"
	"net/http"
	"strconv"
	"strings"
	"sync"
	"text/template"
	"time"

	"github.com/gorilla/mux"
	jsoniter "github.com/json-iterator/go"
	_ "github.com/mattn/go-sqlite3"
	"github.com/prometheus/prometheus/promql"
	"go.signoz.io/signoz/pkg/query-service/app/dashboards"
	"go.signoz.io/signoz/pkg/query-service/app/logs"
	"go.signoz.io/signoz/pkg/query-service/app/metrics"
	"go.signoz.io/signoz/pkg/query-service/app/parser"
	"go.signoz.io/signoz/pkg/query-service/auth"
	"go.signoz.io/signoz/pkg/query-service/constants"

	"go.signoz.io/signoz/pkg/query-service/dao"
	am "go.signoz.io/signoz/pkg/query-service/integrations/alertManager"
	"go.signoz.io/signoz/pkg/query-service/interfaces"
	"go.signoz.io/signoz/pkg/query-service/model"
	"go.signoz.io/signoz/pkg/query-service/rules"
	"go.signoz.io/signoz/pkg/query-service/telemetry"
	"go.signoz.io/signoz/pkg/query-service/version"
	"go.uber.org/zap"
)

type status string

const (
	statusSuccess status = "success"
	statusError   status = "error"
)

// NewRouter creates and configures a Gorilla Router.
func NewRouter() *mux.Router {
	return mux.NewRouter().UseEncodedPath()
}

// APIHandler implements the query service public API by registering routes at httpPrefix
type APIHandler struct {
	// queryService *querysvc.QueryService
	// queryParser  queryParser
	basePath     string
	apiPrefix    string
	reader       interfaces.Reader
	appDao       dao.ModelDao
	alertManager am.Manager
	ruleManager  *rules.Manager
	featureFlags interfaces.FeatureLookup
	ready        func(http.HandlerFunc) http.HandlerFunc
}

type APIHandlerOpts struct {

	// business data reader e.g. clickhouse
	Reader interfaces.Reader

	// dao layer to perform crud on app objects like dashboard, alerts etc
	AppDao dao.ModelDao

	// rule manager handles rule crud operations
	RuleManager *rules.Manager

	// feature flags querier
	FeatureFlags interfaces.FeatureLookup
}

// NewAPIHandler returns an APIHandler
func NewAPIHandler(opts APIHandlerOpts) (*APIHandler, error) {

	alertManager, err := am.New("")
	if err != nil {
		return nil, err
	}

	aH := &APIHandler{
		reader:       opts.Reader,
		appDao:       opts.AppDao,
		alertManager: alertManager,
		ruleManager:  opts.RuleManager,
		featureFlags: opts.FeatureFlags,
	}

	aH.ready = aH.testReady

	dashboards.LoadDashboardFiles()
	// if errReadingDashboards != nil {
	// 	return nil, errReadingDashboards
	// }
	return aH, nil
}

type structuredResponse struct {
	Data   interface{}       `json:"data"`
	Total  int               `json:"total"`
	Limit  int               `json:"limit"`
	Offset int               `json:"offset"`
	Errors []structuredError `json:"errors"`
}

type structuredError struct {
	Code int    `json:"code,omitempty"`
	Msg  string `json:"msg"`
	// TraceID ui.TraceID `json:"traceID,omitempty"`
}

var corsHeaders = map[string]string{
	"Access-Control-Allow-Headers":  "Accept, Authorization, Content-Type, Origin",
	"Access-Control-Allow-Methods":  "GET, OPTIONS",
	"Access-Control-Allow-Origin":   "*",
	"Access-Control-Expose-Headers": "Date",
}

// Enables cross-site script calls.
func setCORS(w http.ResponseWriter) {
	for h, v := range corsHeaders {
		w.Header().Set(h, v)
	}
}

type apiFunc func(r *http.Request) (interface{}, *model.ApiError, func())

// Checks if server is ready, calls f if it is, returns 503 if it is not.
func (aH *APIHandler) testReady(f http.HandlerFunc) http.HandlerFunc {
	return func(w http.ResponseWriter, r *http.Request) {

		f(w, r)

	}
}

type response struct {
	Status    status          `json:"status"`
	Data      interface{}     `json:"data,omitempty"`
	ErrorType model.ErrorType `json:"errorType,omitempty"`
	Error     string          `json:"error,omitempty"`
}

func RespondError(w http.ResponseWriter, apiErr model.BaseApiError, data interface{}) {
	json := jsoniter.ConfigCompatibleWithStandardLibrary
	b, err := json.Marshal(&response{
		Status:    statusError,
		ErrorType: apiErr.Type(),
		Error:     apiErr.Error(),
		Data:      data,
	})
	if err != nil {
		zap.S().Error("msg", "error marshalling json response", "err", err)
		http.Error(w, err.Error(), http.StatusInternalServerError)
		return
	}

	var code int
	switch apiErr.Type() {
	case model.ErrorBadData:
		code = http.StatusBadRequest
	case model.ErrorExec:
		code = 422
	case model.ErrorCanceled, model.ErrorTimeout:
		code = http.StatusServiceUnavailable
	case model.ErrorInternal:
		code = http.StatusInternalServerError
	case model.ErrorNotFound:
		code = http.StatusNotFound
	case model.ErrorNotImplemented:
		code = http.StatusNotImplemented
	case model.ErrorUnauthorized:
		code = http.StatusUnauthorized
	case model.ErrorForbidden:
		code = http.StatusForbidden
	default:
		code = http.StatusInternalServerError
	}

	w.Header().Set("Content-Type", "application/json")
	w.WriteHeader(code)
	if n, err := w.Write(b); err != nil {
		zap.S().Error("msg", "error writing response", "bytesWritten", n, "err", err)
	}
}

func writeHttpResponse(w http.ResponseWriter, data interface{}) {
	json := jsoniter.ConfigCompatibleWithStandardLibrary
	b, err := json.Marshal(&response{
		Status: statusSuccess,
		Data:   data,
	})
	if err != nil {
		zap.S().Error("msg", "error marshalling json response", "err", err)
		http.Error(w, err.Error(), http.StatusInternalServerError)
		return
	}

	w.Header().Set("Content-Type", "application/json")
	w.WriteHeader(http.StatusOK)
	if n, err := w.Write(b); err != nil {
		zap.S().Error("msg", "error writing response", "bytesWritten", n, "err", err)
	}
}

func (aH *APIHandler) RegisterMetricsRoutes(router *mux.Router) {
	subRouter := router.PathPrefix("/api/v2/metrics").Subrouter()
	subRouter.HandleFunc("/query_range", ViewAccess(aH.queryRangeMetricsV2)).Methods(http.MethodPost)
	subRouter.HandleFunc("/autocomplete/list", ViewAccess(aH.metricAutocompleteMetricName)).Methods(http.MethodGet)
	subRouter.HandleFunc("/autocomplete/tagKey", ViewAccess(aH.metricAutocompleteTagKey)).Methods(http.MethodGet)
	subRouter.HandleFunc("/autocomplete/tagValue", ViewAccess(aH.metricAutocompleteTagValue)).Methods(http.MethodGet)
}

func (aH *APIHandler) Respond(w http.ResponseWriter, data interface{}) {
	writeHttpResponse(w, data)
}

func OpenAccess(f func(http.ResponseWriter, *http.Request)) http.HandlerFunc {
	return func(w http.ResponseWriter, r *http.Request) {
		f(w, r)
	}
}

func ViewAccess(f func(http.ResponseWriter, *http.Request)) http.HandlerFunc {
	return func(w http.ResponseWriter, r *http.Request) {
		user, err := auth.GetUserFromRequest(r)
		if err != nil {
			RespondError(w, &model.ApiError{
				Typ: model.ErrorUnauthorized,
				Err: err,
			}, nil)
			return
		}

		if !(auth.IsViewer(user) || auth.IsEditor(user) || auth.IsAdmin(user)) {
			RespondError(w, &model.ApiError{
				Typ: model.ErrorForbidden,
				Err: errors.New("API is accessible to viewers/editors/admins."),
			}, nil)
			return
		}
		f(w, r)
	}
}

func EditAccess(f func(http.ResponseWriter, *http.Request)) http.HandlerFunc {
	return func(w http.ResponseWriter, r *http.Request) {
		user, err := auth.GetUserFromRequest(r)
		if err != nil {
			RespondError(w, &model.ApiError{
				Typ: model.ErrorUnauthorized,
				Err: err,
			}, nil)
			return
		}
		if !(auth.IsEditor(user) || auth.IsAdmin(user)) {
			RespondError(w, &model.ApiError{
				Typ: model.ErrorForbidden,
				Err: errors.New("API is accessible to editors/admins."),
			}, nil)
			return
		}
		f(w, r)
	}
}

func SelfAccess(f func(http.ResponseWriter, *http.Request)) http.HandlerFunc {
	return func(w http.ResponseWriter, r *http.Request) {
		user, err := auth.GetUserFromRequest(r)
		if err != nil {
			RespondError(w, &model.ApiError{
				Typ: model.ErrorUnauthorized,
				Err: err,
			}, nil)
			return
		}
		id := mux.Vars(r)["id"]
		if !(auth.IsSelfAccessRequest(user, id) || auth.IsAdmin(user)) {
			RespondError(w, &model.ApiError{
				Typ: model.ErrorForbidden,
				Err: errors.New("API is accessible for self access or to the admins."),
			}, nil)
			return
		}
		f(w, r)
	}
}

func AdminAccess(f func(http.ResponseWriter, *http.Request)) http.HandlerFunc {
	return func(w http.ResponseWriter, r *http.Request) {
		user, err := auth.GetUserFromRequest(r)
		if err != nil {
			RespondError(w, &model.ApiError{
				Typ: model.ErrorUnauthorized,
				Err: err,
			}, nil)
			return
		}
		if !auth.IsAdmin(user) {
			RespondError(w, &model.ApiError{
				Typ: model.ErrorForbidden,
				Err: errors.New("API is accessible to admins only"),
			}, nil)
			return
		}
		f(w, r)
	}
}

// RegisterPrivateRoutes registers routes for this handler on the given router
func (aH *APIHandler) RegisterPrivateRoutes(router *mux.Router) {
	router.HandleFunc("/api/v1/channels", aH.listChannels).Methods(http.MethodGet)
}

// RegisterRoutes registers routes for this handler on the given router
func (aH *APIHandler) RegisterRoutes(router *mux.Router) {
	router.HandleFunc("/api/v1/query_range", ViewAccess(aH.queryRangeMetrics)).Methods(http.MethodGet)
	router.HandleFunc("/api/v1/query", ViewAccess(aH.queryMetrics)).Methods(http.MethodGet)
	router.HandleFunc("/api/v1/channels", ViewAccess(aH.listChannels)).Methods(http.MethodGet)
	router.HandleFunc("/api/v1/channels/{id}", ViewAccess(aH.getChannel)).Methods(http.MethodGet)
	router.HandleFunc("/api/v1/channels/{id}", AdminAccess(aH.editChannel)).Methods(http.MethodPut)
	router.HandleFunc("/api/v1/channels/{id}", AdminAccess(aH.deleteChannel)).Methods(http.MethodDelete)
	router.HandleFunc("/api/v1/channels", EditAccess(aH.createChannel)).Methods(http.MethodPost)
	router.HandleFunc("/api/v1/testChannel", EditAccess(aH.testChannel)).Methods(http.MethodPost)

	router.HandleFunc("/api/v1/rules", ViewAccess(aH.listRules)).Methods(http.MethodGet)
	router.HandleFunc("/api/v1/rules/{id}", ViewAccess(aH.getRule)).Methods(http.MethodGet)
	router.HandleFunc("/api/v1/rules", EditAccess(aH.createRule)).Methods(http.MethodPost)
	router.HandleFunc("/api/v1/rules/{id}", EditAccess(aH.editRule)).Methods(http.MethodPut)
	router.HandleFunc("/api/v1/rules/{id}", EditAccess(aH.deleteRule)).Methods(http.MethodDelete)
	router.HandleFunc("/api/v1/rules/{id}", EditAccess(aH.patchRule)).Methods(http.MethodPatch)
	router.HandleFunc("/api/v1/testRule", EditAccess(aH.testRule)).Methods(http.MethodPost)

	router.HandleFunc("/api/v1/dashboards", ViewAccess(aH.getDashboards)).Methods(http.MethodGet)
	router.HandleFunc("/api/v1/dashboards", EditAccess(aH.createDashboards)).Methods(http.MethodPost)
	router.HandleFunc("/api/v1/dashboards/{uuid}", ViewAccess(aH.getDashboard)).Methods(http.MethodGet)
	router.HandleFunc("/api/v1/dashboards/{uuid}", EditAccess(aH.updateDashboard)).Methods(http.MethodPut)
	router.HandleFunc("/api/v1/dashboards/{uuid}", EditAccess(aH.deleteDashboard)).Methods(http.MethodDelete)
	router.HandleFunc("/api/v1/variables/query", ViewAccess(aH.queryDashboardVars)).Methods(http.MethodGet)

	router.HandleFunc("/api/v1/feedback", OpenAccess(aH.submitFeedback)).Methods(http.MethodPost)
	// router.HandleFunc("/api/v1/get_percentiles", aH.getApplicationPercentiles).Methods(http.MethodGet)
	router.HandleFunc("/api/v1/services", ViewAccess(aH.getServices)).Methods(http.MethodPost)
	router.HandleFunc("/api/v1/services/list", aH.getServicesList).Methods(http.MethodGet)
	router.HandleFunc("/api/v1/service/overview", ViewAccess(aH.getServiceOverview)).Methods(http.MethodPost)
	router.HandleFunc("/api/v1/service/top_operations", ViewAccess(aH.getTopOperations)).Methods(http.MethodPost)
	router.HandleFunc("/api/v1/service/top_level_operations", ViewAccess(aH.getServicesTopLevelOps)).Methods(http.MethodPost)
	router.HandleFunc("/api/v1/traces/{traceId}", ViewAccess(aH.searchTraces)).Methods(http.MethodGet)
	router.HandleFunc("/api/v1/usage", ViewAccess(aH.getUsage)).Methods(http.MethodGet)
	router.HandleFunc("/api/v1/dependency_graph", ViewAccess(aH.dependencyGraph)).Methods(http.MethodPost)
	router.HandleFunc("/api/v1/settings/ttl", AdminAccess(aH.setTTL)).Methods(http.MethodPost)
	router.HandleFunc("/api/v1/settings/ttl", ViewAccess(aH.getTTL)).Methods(http.MethodGet)

	router.HandleFunc("/api/v1/version", OpenAccess(aH.getVersion)).Methods(http.MethodGet)

	router.HandleFunc("/api/v1/getSpanFilters", ViewAccess(aH.getSpanFilters)).Methods(http.MethodPost)
	router.HandleFunc("/api/v1/getTagFilters", ViewAccess(aH.getTagFilters)).Methods(http.MethodPost)
	router.HandleFunc("/api/v1/getFilteredSpans", ViewAccess(aH.getFilteredSpans)).Methods(http.MethodPost)
	router.HandleFunc("/api/v1/getFilteredSpans/aggregates", ViewAccess(aH.getFilteredSpanAggregates)).Methods(http.MethodPost)
	router.HandleFunc("/api/v1/getTagValues", ViewAccess(aH.getTagValues)).Methods(http.MethodPost)

	router.HandleFunc("/api/v1/listErrors", ViewAccess(aH.listErrors)).Methods(http.MethodGet)
	router.HandleFunc("/api/v1/countErrors", ViewAccess(aH.countErrors)).Methods(http.MethodGet)
	router.HandleFunc("/api/v1/errorFromErrorID", ViewAccess(aH.getErrorFromErrorID)).Methods(http.MethodGet)
	router.HandleFunc("/api/v1/errorFromGroupID", ViewAccess(aH.getErrorFromGroupID)).Methods(http.MethodGet)
	router.HandleFunc("/api/v1/nextPrevErrorIDs", ViewAccess(aH.getNextPrevErrorIDs)).Methods(http.MethodGet)

	router.HandleFunc("/api/v1/disks", ViewAccess(aH.getDisks)).Methods(http.MethodGet)

	// === Authentication APIs ===
	router.HandleFunc("/api/v1/invite", AdminAccess(aH.inviteUser)).Methods(http.MethodPost)
	router.HandleFunc("/api/v1/invite/{token}", OpenAccess(aH.getInvite)).Methods(http.MethodGet)
	router.HandleFunc("/api/v1/invite/{email}", AdminAccess(aH.revokeInvite)).Methods(http.MethodDelete)
	router.HandleFunc("/api/v1/invite", AdminAccess(aH.listPendingInvites)).Methods(http.MethodGet)

	router.HandleFunc("/api/v1/register", OpenAccess(aH.registerUser)).Methods(http.MethodPost)
	router.HandleFunc("/api/v1/login", OpenAccess(aH.loginUser)).Methods(http.MethodPost)

	router.HandleFunc("/api/v1/user", AdminAccess(aH.listUsers)).Methods(http.MethodGet)
	router.HandleFunc("/api/v1/user/{id}", SelfAccess(aH.getUser)).Methods(http.MethodGet)
	router.HandleFunc("/api/v1/user/{id}", SelfAccess(aH.editUser)).Methods(http.MethodPut)
	router.HandleFunc("/api/v1/user/{id}", AdminAccess(aH.deleteUser)).Methods(http.MethodDelete)

	router.HandleFunc("/api/v1/rbac/role/{id}", SelfAccess(aH.getRole)).Methods(http.MethodGet)
	router.HandleFunc("/api/v1/rbac/role/{id}", AdminAccess(aH.editRole)).Methods(http.MethodPut)

	router.HandleFunc("/api/v1/org", AdminAccess(aH.getOrgs)).Methods(http.MethodGet)
	router.HandleFunc("/api/v1/org/{id}", AdminAccess(aH.getOrg)).Methods(http.MethodGet)
	router.HandleFunc("/api/v1/org/{id}", AdminAccess(aH.editOrg)).Methods(http.MethodPut)
	router.HandleFunc("/api/v1/orgUsers/{id}", AdminAccess(aH.getOrgUsers)).Methods(http.MethodGet)

	router.HandleFunc("/api/v1/getResetPasswordToken/{id}", AdminAccess(aH.getResetPasswordToken)).Methods(http.MethodGet)
	router.HandleFunc("/api/v1/resetPassword", OpenAccess(aH.resetPassword)).Methods(http.MethodPost)
	router.HandleFunc("/api/v1/changePassword/{id}", SelfAccess(aH.changePassword)).Methods(http.MethodPost)
}

func Intersection(a, b []int) (c []int) {
	m := make(map[int]bool)

	for _, item := range a {
		m[item] = true
	}

	for _, item := range b {
		if _, ok := m[item]; ok {
			c = append(c, item)
		}
	}
	return
}

func (aH *APIHandler) getRule(w http.ResponseWriter, r *http.Request) {
	id := mux.Vars(r)["id"]
	ruleResponse, err := aH.ruleManager.GetRule(id)
	if err != nil {
		RespondError(w, &model.ApiError{Typ: model.ErrorInternal, Err: err}, nil)
		return
	}
	aH.Respond(w, ruleResponse)
}

func (aH *APIHandler) metricAutocompleteMetricName(w http.ResponseWriter, r *http.Request) {
	matchText := r.URL.Query().Get("match")
	limit, err := strconv.Atoi(r.URL.Query().Get("limit"))
	if err != nil {
		limit = 0 // no limit
	}

	metricNameList, apiErrObj := aH.reader.GetMetricAutocompleteMetricNames(r.Context(), matchText, limit)

	if apiErrObj != nil {
		RespondError(w, apiErrObj, nil)
		return
	}
	aH.Respond(w, metricNameList)

}

func (aH *APIHandler) metricAutocompleteTagKey(w http.ResponseWriter, r *http.Request) {
	metricsAutocompleteTagKeyParams, apiErrorObj := parser.ParseMetricAutocompleteTagParams(r)
	if apiErrorObj != nil {
		RespondError(w, apiErrorObj, nil)
		return
	}

	tagKeyList, apiErrObj := aH.reader.GetMetricAutocompleteTagKey(r.Context(), metricsAutocompleteTagKeyParams)

	if apiErrObj != nil {
		RespondError(w, apiErrObj, nil)
		return
	}
	aH.Respond(w, tagKeyList)
}

func (aH *APIHandler) metricAutocompleteTagValue(w http.ResponseWriter, r *http.Request) {
	metricsAutocompleteTagValueParams, apiErrorObj := parser.ParseMetricAutocompleteTagParams(r)

	if len(metricsAutocompleteTagValueParams.TagKey) == 0 {
		apiErrObj := &model.ApiError{Typ: model.ErrorBadData, Err: fmt.Errorf("tagKey not present in params")}
		RespondError(w, apiErrObj, nil)
		return
	}
	if apiErrorObj != nil {
		RespondError(w, apiErrorObj, nil)
		return
	}

	tagValueList, apiErrObj := aH.reader.GetMetricAutocompleteTagValue(r.Context(), metricsAutocompleteTagValueParams)

	if apiErrObj != nil {
		RespondError(w, apiErrObj, nil)
		return
	}

	aH.Respond(w, tagValueList)
}

func (aH *APIHandler) queryRangeMetricsV2(w http.ResponseWriter, r *http.Request) {
	metricsQueryRangeParams, apiErrorObj := parser.ParseMetricQueryRangeParams(r)

	if apiErrorObj != nil {
		zap.S().Errorf(apiErrorObj.Err.Error())
		RespondError(w, apiErrorObj, nil)
		return
	}

	// prometheus instant query needs same timestamp
	if metricsQueryRangeParams.CompositeMetricQuery.PanelType == model.QUERY_VALUE &&
		metricsQueryRangeParams.CompositeMetricQuery.QueryType == model.PROM {
		metricsQueryRangeParams.Start = metricsQueryRangeParams.End
	}

	// round up the end to nearest multiple
	if metricsQueryRangeParams.CompositeMetricQuery.QueryType == model.QUERY_BUILDER {
		end := (metricsQueryRangeParams.End) / 1000
		step := metricsQueryRangeParams.Step
		metricsQueryRangeParams.End = (end / step * step) * 1000
	}

	type channelResult struct {
<<<<<<< HEAD
		Series    []*model.Series
		TableName string
		Err       error
	}

	execClickHouseQueries := func(queries map[string]string) ([]*model.Series, []string, error) {
=======
		Series []*model.Series
		Err    error
		Name   string
		Query  string
	}

	execClickHouseQueries := func(queries map[string]string) ([]*model.Series, error, map[string]string) {
>>>>>>> 5eed384f
		var seriesList []*model.Series
		var tableName []string
		ch := make(chan channelResult, len(queries))
		var wg sync.WaitGroup

		for name, query := range queries {
			wg.Add(1)
			go func(name, query string) {
				defer wg.Done()
<<<<<<< HEAD
				seriesList, tableName, err := (*aH.reader).GetMetricResult(context.Background(), query)
=======
				seriesList, err := aH.reader.GetMetricResult(r.Context(), query)
>>>>>>> 5eed384f
				for _, series := range seriesList {
					series.QueryName = name
				}

				if err != nil {
					ch <- channelResult{Err: fmt.Errorf("error in query-%s: %v", name, err), Name: name, Query: query}
					return
				}
				ch <- channelResult{Series: seriesList, TableName: tableName}
			}(name, query)
		}

		wg.Wait()
		close(ch)

		var errs []error
		errQuriesByName := make(map[string]string)
		// read values from the channel
		for r := range ch {
			if r.Err != nil {
				errs = append(errs, r.Err)
				errQuriesByName[r.Name] = r.Query
				continue
			}
			seriesList = append(seriesList, r.Series...)
			tableName = append(tableName, r.TableName)
		}
		if len(errs) != 0 {
<<<<<<< HEAD
			return nil, nil, fmt.Errorf("encountered multiple errors: %s", metrics.FormatErrs(errs, "\n"))
		}
		return seriesList, tableName, nil
=======
			return nil, fmt.Errorf("encountered multiple errors: %s", metrics.FormatErrs(errs, "\n")), errQuriesByName
		}
		return seriesList, nil, nil
>>>>>>> 5eed384f
	}

	execPromQueries := func(metricsQueryRangeParams *model.QueryRangeParamsV2) ([]*model.Series, error, map[string]string) {
		var seriesList []*model.Series
		ch := make(chan channelResult, len(metricsQueryRangeParams.CompositeMetricQuery.PromQueries))
		var wg sync.WaitGroup

		for name, query := range metricsQueryRangeParams.CompositeMetricQuery.PromQueries {
			if query.Disabled {
				continue
			}
			wg.Add(1)
			go func(name string, query *model.PromQuery) {
				var seriesList []*model.Series
				defer wg.Done()
				tmpl := template.New("promql-query")
				tmpl, tmplErr := tmpl.Parse(query.Query)
				if tmplErr != nil {
					ch <- channelResult{Err: fmt.Errorf("error in parsing query-%s: %v", name, tmplErr), Name: name, Query: query.Query}
					return
				}
				var queryBuf bytes.Buffer
				tmplErr = tmpl.Execute(&queryBuf, metricsQueryRangeParams.Variables)
				if tmplErr != nil {
					ch <- channelResult{Err: fmt.Errorf("error in parsing query-%s: %v", name, tmplErr), Name: name, Query: query.Query}
					return
				}
				query.Query = queryBuf.String()
				queryModel := model.QueryRangeParams{
					Start: time.UnixMilli(metricsQueryRangeParams.Start),
					End:   time.UnixMilli(metricsQueryRangeParams.End),
					Step:  time.Duration(metricsQueryRangeParams.Step * int64(time.Second)),
					Query: query.Query,
				}
				promResult, _, err := aH.reader.GetQueryRangeResult(r.Context(), &queryModel)
				if err != nil {
					ch <- channelResult{Err: fmt.Errorf("error in query-%s: %v", name, err), Name: name, Query: query.Query}
					return
				}
				matrix, _ := promResult.Matrix()
				for _, v := range matrix {
					var s model.Series
					s.QueryName = name
					s.Labels = v.Metric.Copy().Map()
					for _, p := range v.Points {
						s.Points = append(s.Points, model.MetricPoint{Timestamp: p.T, Value: p.V})
					}
					seriesList = append(seriesList, &s)
				}
				ch <- channelResult{Series: seriesList}
			}(name, query)
		}

		wg.Wait()
		close(ch)

		var errs []error
		errQuriesByName := make(map[string]string)
		// read values from the channel
		for r := range ch {
			if r.Err != nil {
				errs = append(errs, r.Err)
				errQuriesByName[r.Name] = r.Query
				continue
			}
			seriesList = append(seriesList, r.Series...)
		}
		if len(errs) != 0 {
			return nil, fmt.Errorf("encountered multiple errors: %s", metrics.FormatErrs(errs, "\n")), errQuriesByName
		}
		return seriesList, nil, nil
	}

	var seriesList []*model.Series
	var tableName []string
	var err error
	var errQuriesByName map[string]string
	switch metricsQueryRangeParams.CompositeMetricQuery.QueryType {
	case model.QUERY_BUILDER:
		runQueries := metrics.PrepareBuilderMetricQueries(metricsQueryRangeParams, constants.SIGNOZ_TIMESERIES_TABLENAME)
		if runQueries.Err != nil {
			RespondError(w, &model.ApiError{Typ: model.ErrorBadData, Err: runQueries.Err}, nil)
			return
		}
<<<<<<< HEAD
		seriesList, tableName, err = execClickHouseQueries(runQueries.Queries)
=======
		seriesList, err, errQuriesByName = execClickHouseQueries(runQueries.Queries)
>>>>>>> 5eed384f

	case model.CLICKHOUSE:
		queries := make(map[string]string)

		for name, chQuery := range metricsQueryRangeParams.CompositeMetricQuery.ClickHouseQueries {
			if chQuery.Disabled {
				continue
			}
			tmpl := template.New("clickhouse-query")
			tmpl, err := tmpl.Parse(chQuery.Query)
			if err != nil {
				RespondError(w, &model.ApiError{Typ: model.ErrorBadData, Err: err}, nil)
				return
			}
			var query bytes.Buffer
			err = tmpl.Execute(&query, metricsQueryRangeParams.Variables)
			if err != nil {
				RespondError(w, &model.ApiError{Typ: model.ErrorBadData, Err: err}, nil)
				return
			}
			queries[name] = query.String()
		}
<<<<<<< HEAD
		seriesList, tableName, err = execClickHouseQueries(queries)
=======
		seriesList, err, errQuriesByName = execClickHouseQueries(queries)
>>>>>>> 5eed384f
	case model.PROM:
		seriesList, err, errQuriesByName = execPromQueries(metricsQueryRangeParams)
	default:
		err = fmt.Errorf("invalid query type")
		RespondError(w, &model.ApiError{Typ: model.ErrorBadData, Err: err}, errQuriesByName)
		return
	}

	if err != nil {
		apiErrObj := &model.ApiError{Typ: model.ErrorBadData, Err: err}
		RespondError(w, apiErrObj, errQuriesByName)
		return
	}
	if metricsQueryRangeParams.CompositeMetricQuery.PanelType == model.QUERY_VALUE &&
		len(seriesList) > 1 &&
		(metricsQueryRangeParams.CompositeMetricQuery.QueryType == model.QUERY_BUILDER ||
			metricsQueryRangeParams.CompositeMetricQuery.QueryType == model.CLICKHOUSE) {
		RespondError(w, &model.ApiError{Typ: model.ErrorBadData, Err: fmt.Errorf("invalid: query resulted in more than one series for value type")}, nil)
		return
	}

	type ResponseFormat struct {
		ResultType string          `json:"resultType"`
		Result     []*model.Series `json:"result"`
		TableName  []string        `json:"tableName"`
	}
<<<<<<< HEAD
	resp := ResponseFormat{ResultType: "matrix", Result: seriesList, TableName: tableName}
	aH.respond(w, resp)
=======
	resp := ResponseFormat{ResultType: "matrix", Result: seriesList}
	aH.Respond(w, resp)
>>>>>>> 5eed384f
}

func (aH *APIHandler) listRules(w http.ResponseWriter, r *http.Request) {

	rules, err := aH.ruleManager.ListRuleStates()
	if err != nil {
		RespondError(w, &model.ApiError{Typ: model.ErrorInternal, Err: err}, nil)
		return
	}

	// todo(amol): need to add sorter

	aH.Respond(w, rules)
}

func (aH *APIHandler) getDashboards(w http.ResponseWriter, r *http.Request) {

	allDashboards, err := dashboards.GetDashboards()

	if err != nil {
		RespondError(w, err, nil)
		return
	}
	tagsFromReq, ok := r.URL.Query()["tags"]
	if !ok || len(tagsFromReq) == 0 || tagsFromReq[0] == "" {
		aH.Respond(w, allDashboards)
		return
	}

	tags2Dash := make(map[string][]int)
	for i := 0; i < len(allDashboards); i++ {
		tags, ok := (allDashboards)[i].Data["tags"].([]interface{})
		if !ok {
			continue
		}

		tagsArray := make([]string, len(tags))
		for i, v := range tags {
			tagsArray[i] = v.(string)
		}

		for _, tag := range tagsArray {
			tags2Dash[tag] = append(tags2Dash[tag], i)
		}

	}

	inter := make([]int, len(allDashboards))
	for i := range inter {
		inter[i] = i
	}

	for _, tag := range tagsFromReq {
		inter = Intersection(inter, tags2Dash[tag])
	}

	filteredDashboards := []dashboards.Dashboard{}
	for _, val := range inter {
		dash := (allDashboards)[val]
		filteredDashboards = append(filteredDashboards, dash)
	}

	aH.Respond(w, filteredDashboards)

}
func (aH *APIHandler) deleteDashboard(w http.ResponseWriter, r *http.Request) {

	uuid := mux.Vars(r)["uuid"]
	err := dashboards.DeleteDashboard(uuid)

	if err != nil {
		RespondError(w, err, nil)
		return
	}

	aH.Respond(w, nil)

}

func (aH *APIHandler) queryDashboardVars(w http.ResponseWriter, r *http.Request) {

	query := r.URL.Query().Get("query")
	if query == "" {
		RespondError(w, &model.ApiError{Typ: model.ErrorBadData, Err: fmt.Errorf("query is required")}, nil)
		return
	}
	if strings.Contains(strings.ToLower(query), "alter table") {
		RespondError(w, &model.ApiError{Typ: model.ErrorBadData, Err: fmt.Errorf("query shouldn't alter data")}, nil)
		return
	}
	dashboardVars, err := aH.reader.QueryDashboardVars(r.Context(), query)
	if err != nil {
		RespondError(w, &model.ApiError{Typ: model.ErrorBadData, Err: err}, nil)
		return
	}
	aH.Respond(w, dashboardVars)
}

func (aH *APIHandler) updateDashboard(w http.ResponseWriter, r *http.Request) {

	uuid := mux.Vars(r)["uuid"]

	var postData map[string]interface{}
	err := json.NewDecoder(r.Body).Decode(&postData)
	if err != nil {
		RespondError(w, &model.ApiError{Typ: model.ErrorBadData, Err: err}, "Error reading request body")
		return
	}
	err = dashboards.IsPostDataSane(&postData)
	if err != nil {
		RespondError(w, &model.ApiError{Typ: model.ErrorBadData, Err: err}, "Error reading request body")
		return
	}

	dashboard, apiError := dashboards.UpdateDashboard(uuid, postData)
	if apiError != nil {
		RespondError(w, apiError, nil)
		return
	}

	aH.Respond(w, dashboard)

}

func (aH *APIHandler) getDashboard(w http.ResponseWriter, r *http.Request) {

	uuid := mux.Vars(r)["uuid"]

	dashboard, apiError := dashboards.GetDashboard(uuid)

	if apiError != nil {
		RespondError(w, apiError, nil)
		return
	}

	aH.Respond(w, dashboard)

}

func (aH *APIHandler) createDashboards(w http.ResponseWriter, r *http.Request) {

	var postData map[string]interface{}

	err := json.NewDecoder(r.Body).Decode(&postData)
	if err != nil {
		RespondError(w, &model.ApiError{Typ: model.ErrorInternal, Err: err}, "Error reading request body")
		return
	}

	err = dashboards.IsPostDataSane(&postData)
	if err != nil {
		RespondError(w, &model.ApiError{Typ: model.ErrorInternal, Err: err}, "Error reading request body")
		return
	}

	dash, apiErr := dashboards.CreateDashboard(postData)

	if apiErr != nil {
		RespondError(w, apiErr, nil)
		return
	}

	aH.Respond(w, dash)

}

func (aH *APIHandler) testRule(w http.ResponseWriter, r *http.Request) {

	defer r.Body.Close()
	body, err := ioutil.ReadAll(r.Body)
	if err != nil {
		zap.S().Errorf("Error in getting req body in test rule API\n", err)
		RespondError(w, &model.ApiError{Typ: model.ErrorBadData, Err: err}, nil)
		return
	}

	ctx, cancel := context.WithTimeout(context.Background(), 1*time.Minute)
	defer cancel()

	alertCount, apiRrr := aH.ruleManager.TestNotification(ctx, string(body))
	if apiRrr != nil {
		RespondError(w, apiRrr, nil)
		return
	}

	response := map[string]interface{}{
		"alertCount": alertCount,
		"message":    "notification sent",
	}
	aH.Respond(w, response)
}

func (aH *APIHandler) deleteRule(w http.ResponseWriter, r *http.Request) {

	id := mux.Vars(r)["id"]

	err := aH.ruleManager.DeleteRule(id)

	if err != nil {
		RespondError(w, &model.ApiError{Typ: model.ErrorInternal, Err: err}, nil)
		return
	}

	aH.Respond(w, "rule successfully deleted")

}

// patchRule updates only requested changes in the rule
func (aH *APIHandler) patchRule(w http.ResponseWriter, r *http.Request) {
	id := mux.Vars(r)["id"]

	defer r.Body.Close()
	body, err := ioutil.ReadAll(r.Body)
	if err != nil {
		zap.S().Errorf("msg: error in getting req body of patch rule API\n", "\t error:", err)
		RespondError(w, &model.ApiError{Typ: model.ErrorBadData, Err: err}, nil)
		return
	}

	gettableRule, err := aH.ruleManager.PatchRule(string(body), id)

	if err != nil {
		RespondError(w, &model.ApiError{Typ: model.ErrorInternal, Err: err}, nil)
		return
	}

	aH.Respond(w, gettableRule)
}

func (aH *APIHandler) editRule(w http.ResponseWriter, r *http.Request) {
	id := mux.Vars(r)["id"]

	defer r.Body.Close()
	body, err := ioutil.ReadAll(r.Body)
	if err != nil {
		zap.S().Errorf("msg: error in getting req body of edit rule API\n", "\t error:", err)
		RespondError(w, &model.ApiError{Typ: model.ErrorBadData, Err: err}, nil)
		return
	}

	err = aH.ruleManager.EditRule(string(body), id)

	if err != nil {
		RespondError(w, &model.ApiError{Typ: model.ErrorInternal, Err: err}, nil)
		return
	}

	aH.Respond(w, "rule successfully edited")

}

func (aH *APIHandler) getChannel(w http.ResponseWriter, r *http.Request) {
	id := mux.Vars(r)["id"]
	channel, apiErrorObj := aH.reader.GetChannel(id)
	if apiErrorObj != nil {
		RespondError(w, apiErrorObj, nil)
		return
	}
	aH.Respond(w, channel)
}

func (aH *APIHandler) deleteChannel(w http.ResponseWriter, r *http.Request) {
	id := mux.Vars(r)["id"]
	apiErrorObj := aH.reader.DeleteChannel(id)
	if apiErrorObj != nil {
		RespondError(w, apiErrorObj, nil)
		return
	}
	aH.Respond(w, "notification channel successfully deleted")
}

func (aH *APIHandler) listChannels(w http.ResponseWriter, r *http.Request) {
	channels, apiErrorObj := aH.reader.GetChannels()
	if apiErrorObj != nil {
		RespondError(w, apiErrorObj, nil)
		return
	}
	aH.Respond(w, channels)
}

// testChannels sends test alert to all registered channels
func (aH *APIHandler) testChannel(w http.ResponseWriter, r *http.Request) {

	defer r.Body.Close()
	body, err := ioutil.ReadAll(r.Body)
	if err != nil {
		zap.S().Errorf("Error in getting req body of testChannel API\n", err)
		RespondError(w, &model.ApiError{Typ: model.ErrorBadData, Err: err}, nil)
		return
	}

	receiver := &am.Receiver{}
	if err := json.Unmarshal(body, receiver); err != nil { // Parse []byte to go struct pointer
		zap.S().Errorf("Error in parsing req body of testChannel API\n", err)
		RespondError(w, &model.ApiError{Typ: model.ErrorBadData, Err: err}, nil)
		return
	}

	// send alert
	apiErrorObj := aH.alertManager.TestReceiver(receiver)
	if apiErrorObj != nil {
		RespondError(w, apiErrorObj, nil)
		return
	}
	aH.Respond(w, "test alert sent")
}

func (aH *APIHandler) editChannel(w http.ResponseWriter, r *http.Request) {

	id := mux.Vars(r)["id"]

	defer r.Body.Close()
	body, err := ioutil.ReadAll(r.Body)
	if err != nil {
		zap.S().Errorf("Error in getting req body of editChannel API\n", err)
		RespondError(w, &model.ApiError{Typ: model.ErrorBadData, Err: err}, nil)
		return
	}

	receiver := &am.Receiver{}
	if err := json.Unmarshal(body, receiver); err != nil { // Parse []byte to go struct pointer
		zap.S().Errorf("Error in parsing req body of editChannel API\n", err)
		RespondError(w, &model.ApiError{Typ: model.ErrorBadData, Err: err}, nil)
		return
	}

	_, apiErrorObj := aH.reader.EditChannel(receiver, id)

	if apiErrorObj != nil {
		RespondError(w, apiErrorObj, nil)
		return
	}

	aH.Respond(w, nil)

}

func (aH *APIHandler) createChannel(w http.ResponseWriter, r *http.Request) {

	defer r.Body.Close()
	body, err := ioutil.ReadAll(r.Body)
	if err != nil {
		zap.S().Errorf("Error in getting req body of createChannel API\n", err)
		RespondError(w, &model.ApiError{Typ: model.ErrorBadData, Err: err}, nil)
		return
	}

	receiver := &am.Receiver{}
	if err := json.Unmarshal(body, receiver); err != nil { // Parse []byte to go struct pointer
		zap.S().Errorf("Error in parsing req body of createChannel API\n", err)
		RespondError(w, &model.ApiError{Typ: model.ErrorBadData, Err: err}, nil)
		return
	}

	_, apiErrorObj := aH.reader.CreateChannel(receiver)

	if apiErrorObj != nil {
		RespondError(w, apiErrorObj, nil)
		return
	}

	aH.Respond(w, nil)

}

func (aH *APIHandler) createRule(w http.ResponseWriter, r *http.Request) {

	defer r.Body.Close()
	body, err := ioutil.ReadAll(r.Body)
	if err != nil {
		zap.S().Errorf("Error in getting req body for create rule API\n", err)
		RespondError(w, &model.ApiError{Typ: model.ErrorBadData, Err: err}, nil)
		return
	}

	err = aH.ruleManager.CreateRule(string(body))
	if err != nil {
		RespondError(w, &model.ApiError{Typ: model.ErrorBadData, Err: err}, nil)
		return
	}

	aH.Respond(w, "rule successfully added")

}

func (aH *APIHandler) queryRangeMetricsFromClickhouse(w http.ResponseWriter, r *http.Request) {

}
func (aH *APIHandler) queryRangeMetrics(w http.ResponseWriter, r *http.Request) {

	query, apiErrorObj := parseQueryRangeRequest(r)

	if apiErrorObj != nil {
		RespondError(w, apiErrorObj, nil)
		return
	}

	// zap.S().Info(query, apiError)

	ctx := r.Context()
	if to := r.FormValue("timeout"); to != "" {
		var cancel context.CancelFunc
		timeout, err := parseMetricsDuration(to)
		if aH.HandleError(w, err, http.StatusBadRequest) {
			return
		}

		ctx, cancel = context.WithTimeout(ctx, timeout)
		defer cancel()
	}

	res, qs, apiError := aH.reader.GetQueryRangeResult(ctx, query)

	if apiError != nil {
		RespondError(w, apiError, nil)
		return
	}

	if res.Err != nil {
		zap.S().Error(res.Err)
	}

	if res.Err != nil {
		switch res.Err.(type) {
		case promql.ErrQueryCanceled:
			RespondError(w, &model.ApiError{model.ErrorCanceled, res.Err}, nil)
		case promql.ErrQueryTimeout:
			RespondError(w, &model.ApiError{model.ErrorTimeout, res.Err}, nil)
		}
		RespondError(w, &model.ApiError{model.ErrorExec, res.Err}, nil)
	}

	response_data := &model.QueryData{
		ResultType: res.Value.Type(),
		Result:     res.Value,
		Stats:      qs,
	}

	aH.Respond(w, response_data)

}

func (aH *APIHandler) queryMetrics(w http.ResponseWriter, r *http.Request) {

	queryParams, apiErrorObj := parseInstantQueryMetricsRequest(r)

	if apiErrorObj != nil {
		RespondError(w, apiErrorObj, nil)
		return
	}

	// zap.S().Info(query, apiError)

	ctx := r.Context()
	if to := r.FormValue("timeout"); to != "" {
		var cancel context.CancelFunc
		timeout, err := parseMetricsDuration(to)
		if aH.HandleError(w, err, http.StatusBadRequest) {
			return
		}

		ctx, cancel = context.WithTimeout(ctx, timeout)
		defer cancel()
	}

	res, qs, apiError := aH.reader.GetInstantQueryMetricsResult(ctx, queryParams)

	if apiError != nil {
		RespondError(w, apiError, nil)
		return
	}

	if res.Err != nil {
		zap.S().Error(res.Err)
	}

	if res.Err != nil {
		switch res.Err.(type) {
		case promql.ErrQueryCanceled:
			RespondError(w, &model.ApiError{model.ErrorCanceled, res.Err}, nil)
		case promql.ErrQueryTimeout:
			RespondError(w, &model.ApiError{model.ErrorTimeout, res.Err}, nil)
		}
		RespondError(w, &model.ApiError{model.ErrorExec, res.Err}, nil)
	}

	response_data := &model.QueryData{
		ResultType: res.Value.Type(),
		Result:     res.Value,
		Stats:      qs,
	}

	aH.Respond(w, response_data)

}

func (aH *APIHandler) submitFeedback(w http.ResponseWriter, r *http.Request) {

	var postData map[string]interface{}
	err := json.NewDecoder(r.Body).Decode(&postData)
	if err != nil {
		RespondError(w, &model.ApiError{Typ: model.ErrorBadData, Err: err}, "Error reading request body")
		return
	}

	message, ok := postData["message"]
	if !ok {
		RespondError(w, &model.ApiError{Typ: model.ErrorBadData, Err: fmt.Errorf("message not present in request body")}, "Error reading message from request body")
		return
	}
	messageStr := fmt.Sprintf("%s", message)
	if len(messageStr) == 0 {
		RespondError(w, &model.ApiError{Typ: model.ErrorBadData, Err: fmt.Errorf("empty message in request body")}, "empty message in request body")
		return
	}

	email := postData["email"]

	data := map[string]interface{}{
		"email":   email,
		"message": message,
	}
	telemetry.GetInstance().SendEvent(telemetry.TELEMETRY_EVENT_INPRODUCT_FEEDBACK, data)

}

func (aH *APIHandler) getTopOperations(w http.ResponseWriter, r *http.Request) {

	query, err := parseGetTopOperationsRequest(r)
	if aH.HandleError(w, err, http.StatusBadRequest) {
		return
	}

	result, apiErr := aH.reader.GetTopOperations(r.Context(), query)

	if apiErr != nil && aH.HandleError(w, apiErr.Err, http.StatusInternalServerError) {
		return
	}

	aH.WriteJSON(w, r, result)

}

func (aH *APIHandler) getUsage(w http.ResponseWriter, r *http.Request) {

	query, err := parseGetUsageRequest(r)
	if aH.HandleError(w, err, http.StatusBadRequest) {
		return
	}

	result, err := aH.reader.GetUsage(r.Context(), query)
	if aH.HandleError(w, err, http.StatusBadRequest) {
		return
	}

	aH.WriteJSON(w, r, result)

}

func (aH *APIHandler) getServiceOverview(w http.ResponseWriter, r *http.Request) {

	query, err := parseGetServiceOverviewRequest(r)
	if aH.HandleError(w, err, http.StatusBadRequest) {
		return
	}

	result, apiErr := aH.reader.GetServiceOverview(r.Context(), query)
	if apiErr != nil && aH.HandleError(w, apiErr.Err, http.StatusInternalServerError) {
		return
	}

	aH.WriteJSON(w, r, result)

}

func (aH *APIHandler) getServicesTopLevelOps(w http.ResponseWriter, r *http.Request) {

	result, apiErr := aH.reader.GetTopLevelOperations(r.Context())
	if apiErr != nil {
		RespondError(w, apiErr, nil)
		return
	}

	aH.WriteJSON(w, r, result)
}

func (aH *APIHandler) getServices(w http.ResponseWriter, r *http.Request) {

	query, err := parseGetServicesRequest(r)
	if aH.HandleError(w, err, http.StatusBadRequest) {
		return
	}

	result, apiErr := aH.reader.GetServices(r.Context(), query)
	if apiErr != nil && aH.HandleError(w, apiErr.Err, http.StatusInternalServerError) {
		return
	}

	data := map[string]interface{}{
		"number": len(*result),
	}

	telemetry.GetInstance().SendEvent(telemetry.TELEMETRY_EVENT_NUMBER_OF_SERVICES, data)

	aH.WriteJSON(w, r, result)
}

func (aH *APIHandler) dependencyGraph(w http.ResponseWriter, r *http.Request) {

	query, err := parseGetServicesRequest(r)
	if aH.HandleError(w, err, http.StatusBadRequest) {
		return
	}

	result, err := aH.reader.GetDependencyGraph(r.Context(), query)
	if aH.HandleError(w, err, http.StatusBadRequest) {
		return
	}

	aH.WriteJSON(w, r, result)
}

func (aH *APIHandler) getServicesList(w http.ResponseWriter, r *http.Request) {

	result, err := aH.reader.GetServicesList(r.Context())
	if aH.HandleError(w, err, http.StatusBadRequest) {
		return
	}

	aH.WriteJSON(w, r, result)

}

func (aH *APIHandler) searchTraces(w http.ResponseWriter, r *http.Request) {

	vars := mux.Vars(r)
	traceId := vars["traceId"]
	spanId := r.URL.Query().Get("spanId")
	levelUp := r.URL.Query().Get("levelUp")
	levelDown := r.URL.Query().Get("levelDown")
	if levelUp == "" || levelUp == "null" {
		levelUp = "0"
	}
	if levelDown == "" || levelDown == "null" {
		levelDown = "0"
	}

	levelUpInt, err := strconv.Atoi(levelUp)
	if err != nil {
		respondError(w, &model.ApiError{Typ: model.ErrorBadData, Err: err}, "Error reading levelUp")
		return
	}
	levelDownInt, err := strconv.Atoi(levelDown)
	if err != nil {
		respondError(w, &model.ApiError{Typ: model.ErrorBadData, Err: err}, "Error reading levelDown")
		return
	}

<<<<<<< HEAD
	result, err := (*aH.reader).SearchTraces(r.Context(), traceId, spanId, levelUpInt, levelDownInt)
	if aH.handleError(w, err, http.StatusBadRequest) {
=======
	result, err := aH.reader.SearchTraces(r.Context(), traceId)
	if aH.HandleError(w, err, http.StatusBadRequest) {
>>>>>>> 5eed384f
		return
	}

	aH.WriteJSON(w, r, result)

}

func (aH *APIHandler) listErrors(w http.ResponseWriter, r *http.Request) {

	query, err := parseListErrorsRequest(r)
	if aH.HandleError(w, err, http.StatusBadRequest) {
		return
	}
	result, apiErr := aH.reader.ListErrors(r.Context(), query)
	if apiErr != nil && aH.HandleError(w, apiErr.Err, http.StatusInternalServerError) {
		return
	}

	aH.WriteJSON(w, r, result)
}

func (aH *APIHandler) countErrors(w http.ResponseWriter, r *http.Request) {

	query, err := parseCountErrorsRequest(r)
	if aH.HandleError(w, err, http.StatusBadRequest) {
		return
	}
	result, apiErr := aH.reader.CountErrors(r.Context(), query)
	if apiErr != nil {
		RespondError(w, apiErr, nil)
		return
	}

	aH.WriteJSON(w, r, result)
}

func (aH *APIHandler) getErrorFromErrorID(w http.ResponseWriter, r *http.Request) {

	query, err := parseGetErrorRequest(r)
	if aH.HandleError(w, err, http.StatusBadRequest) {
		return
	}
	result, apiErr := aH.reader.GetErrorFromErrorID(r.Context(), query)
	if apiErr != nil {
		RespondError(w, apiErr, nil)
		return
	}

	aH.WriteJSON(w, r, result)
}

func (aH *APIHandler) getNextPrevErrorIDs(w http.ResponseWriter, r *http.Request) {

	query, err := parseGetErrorRequest(r)
	if aH.HandleError(w, err, http.StatusBadRequest) {
		return
	}
	result, apiErr := aH.reader.GetNextPrevErrorIDs(r.Context(), query)
	if apiErr != nil {
		RespondError(w, apiErr, nil)
		return
	}

	aH.WriteJSON(w, r, result)
}

func (aH *APIHandler) getErrorFromGroupID(w http.ResponseWriter, r *http.Request) {

	query, err := parseGetErrorRequest(r)
	if aH.HandleError(w, err, http.StatusBadRequest) {
		return
	}
	result, apiErr := aH.reader.GetErrorFromGroupID(r.Context(), query)
	if apiErr != nil {
		RespondError(w, apiErr, nil)
		return
	}

	aH.WriteJSON(w, r, result)
}

func (aH *APIHandler) getSpanFilters(w http.ResponseWriter, r *http.Request) {

	query, err := parseSpanFilterRequestBody(r)
	if aH.HandleError(w, err, http.StatusBadRequest) {
		return
	}

	result, apiErr := aH.reader.GetSpanFilters(r.Context(), query)

	if apiErr != nil && aH.HandleError(w, apiErr.Err, http.StatusInternalServerError) {
		return
	}

	aH.WriteJSON(w, r, result)
}

func (aH *APIHandler) getFilteredSpans(w http.ResponseWriter, r *http.Request) {

	query, err := parseFilteredSpansRequest(r)
	if aH.HandleError(w, err, http.StatusBadRequest) {
		return
	}

	result, apiErr := aH.reader.GetFilteredSpans(r.Context(), query)

	if apiErr != nil && aH.HandleError(w, apiErr.Err, http.StatusInternalServerError) {
		return
	}

	aH.WriteJSON(w, r, result)
}

func (aH *APIHandler) getFilteredSpanAggregates(w http.ResponseWriter, r *http.Request) {

	query, err := parseFilteredSpanAggregatesRequest(r)
	if aH.HandleError(w, err, http.StatusBadRequest) {
		return
	}

	result, apiErr := aH.reader.GetFilteredSpansAggregates(r.Context(), query)

	if apiErr != nil && aH.HandleError(w, apiErr.Err, http.StatusInternalServerError) {
		return
	}

	aH.WriteJSON(w, r, result)
}

func (aH *APIHandler) getTagFilters(w http.ResponseWriter, r *http.Request) {

	query, err := parseTagFilterRequest(r)
	if aH.HandleError(w, err, http.StatusBadRequest) {
		return
	}

	result, apiErr := aH.reader.GetTagFilters(r.Context(), query)

	if apiErr != nil && aH.HandleError(w, apiErr.Err, http.StatusInternalServerError) {
		return
	}

	aH.WriteJSON(w, r, result)
}

func (aH *APIHandler) getTagValues(w http.ResponseWriter, r *http.Request) {

	query, err := parseTagValueRequest(r)
	if aH.HandleError(w, err, http.StatusBadRequest) {
		return
	}

	result, apiErr := aH.reader.GetTagValues(r.Context(), query)

	if apiErr != nil && aH.HandleError(w, apiErr.Err, http.StatusInternalServerError) {
		return
	}

	aH.WriteJSON(w, r, result)
}

func (aH *APIHandler) setTTL(w http.ResponseWriter, r *http.Request) {
	ttlParams, err := parseTTLParams(r)
	if aH.HandleError(w, err, http.StatusBadRequest) {
		return
	}

	// Context is not used here as TTL is long duration DB operation
	result, apiErr := aH.reader.SetTTL(context.Background(), ttlParams)
	if apiErr != nil {
		if apiErr.Typ == model.ErrorConflict {
			aH.HandleError(w, apiErr.Err, http.StatusConflict)
		} else {
			aH.HandleError(w, apiErr.Err, http.StatusInternalServerError)
		}
		return
	}

	aH.WriteJSON(w, r, result)

}

func (aH *APIHandler) getTTL(w http.ResponseWriter, r *http.Request) {
	ttlParams, err := parseGetTTL(r)
	if aH.HandleError(w, err, http.StatusBadRequest) {
		return
	}

	result, apiErr := aH.reader.GetTTL(r.Context(), ttlParams)
	if apiErr != nil && aH.HandleError(w, apiErr.Err, http.StatusInternalServerError) {
		return
	}

	aH.WriteJSON(w, r, result)
}

func (aH *APIHandler) getDisks(w http.ResponseWriter, r *http.Request) {
	result, apiErr := aH.reader.GetDisks(context.Background())
	if apiErr != nil && aH.HandleError(w, apiErr.Err, http.StatusInternalServerError) {
		return
	}

	aH.WriteJSON(w, r, result)
}

func (aH *APIHandler) getVersion(w http.ResponseWriter, r *http.Request) {
	version := version.GetVersion()
	aH.WriteJSON(w, r, map[string]string{"version": version, "ee": "N"})
}

// inviteUser is used to invite a user. It is used by an admin api.
func (aH *APIHandler) inviteUser(w http.ResponseWriter, r *http.Request) {
	req, err := parseInviteRequest(r)
	if aH.HandleError(w, err, http.StatusBadRequest) {
		return
	}

	ctx := auth.AttachJwtToContext(context.Background(), r)
	resp, err := auth.Invite(ctx, req)
	if err != nil {
		RespondError(w, &model.ApiError{Err: err, Typ: model.ErrorInternal}, nil)
		return
	}
	aH.WriteJSON(w, r, resp)
}

// getInvite returns the invite object details for the given invite token. We do not need to
// protect this API because invite token itself is meant to be private.
func (aH *APIHandler) getInvite(w http.ResponseWriter, r *http.Request) {
	token := mux.Vars(r)["token"]

	resp, err := auth.GetInvite(context.Background(), token)
	if err != nil {
		RespondError(w, &model.ApiError{Err: err, Typ: model.ErrorNotFound}, nil)
		return
	}
	aH.WriteJSON(w, r, resp)
}

// revokeInvite is used to revoke an invite.
func (aH *APIHandler) revokeInvite(w http.ResponseWriter, r *http.Request) {
	email := mux.Vars(r)["email"]

	ctx := auth.AttachJwtToContext(context.Background(), r)
	if err := auth.RevokeInvite(ctx, email); err != nil {
		RespondError(w, &model.ApiError{Err: err, Typ: model.ErrorInternal}, nil)
		return
	}
	aH.WriteJSON(w, r, map[string]string{"data": "invite revoked successfully"})
}

// listPendingInvites is used to list the pending invites.
func (aH *APIHandler) listPendingInvites(w http.ResponseWriter, r *http.Request) {

	ctx := context.Background()
	invites, err := dao.DB().GetInvites(ctx)
	if err != nil {
		RespondError(w, err, nil)
		return
	}

	// TODO(Ahsan): Querying org name based on orgId for each invite is not a good idea. Either
	// we should include org name field in the invite table, or do a join query.
	var resp []*model.InvitationResponseObject
	for _, inv := range invites {

		org, apiErr := dao.DB().GetOrg(ctx, inv.OrgId)
		if apiErr != nil {
			RespondError(w, apiErr, nil)
		}
		resp = append(resp, &model.InvitationResponseObject{
			Name:         inv.Name,
			Email:        inv.Email,
			Token:        inv.Token,
			CreatedAt:    inv.CreatedAt,
			Role:         inv.Role,
			Organization: org.Name,
		})
	}
	aH.WriteJSON(w, r, resp)
}

// Register extends registerUser for non-internal packages
func (aH *APIHandler) Register(w http.ResponseWriter, r *http.Request) {
	aH.registerUser(w, r)
}

func (aH *APIHandler) registerUser(w http.ResponseWriter, r *http.Request) {
	req, err := parseRegisterRequest(r)
	if aH.HandleError(w, err, http.StatusBadRequest) {
		return
	}

	_, apiErr := auth.Register(context.Background(), req)
	if apiErr != nil {
		RespondError(w, apiErr, nil)
		return
	}

	aH.Respond(w, nil)
}

func (aH *APIHandler) loginUser(w http.ResponseWriter, r *http.Request) {
	req, err := parseLoginRequest(r)
	if aH.HandleError(w, err, http.StatusBadRequest) {
		return
	}

	// c, err := r.Cookie("refresh-token")
	// if err != nil {
	// 	if err != http.ErrNoCookie {
	// 		w.WriteHeader(http.StatusBadRequest)
	// 		return
	// 	}
	// }

	// if c != nil {
	// 	req.RefreshToken = c.Value
	// }

	resp, err := auth.Login(context.Background(), req)
	if aH.HandleError(w, err, http.StatusUnauthorized) {
		return
	}

	// http.SetCookie(w, &http.Cookie{
	// 	Name:     "refresh-token",
	// 	Value:    resp.RefreshJwt,
	// 	Expires:  time.Unix(resp.RefreshJwtExpiry, 0),
	// 	HttpOnly: true,
	// })

	aH.WriteJSON(w, r, resp)
}

func (aH *APIHandler) listUsers(w http.ResponseWriter, r *http.Request) {
	users, err := dao.DB().GetUsers(context.Background())
	if err != nil {
		zap.S().Debugf("[listUsers] Failed to query list of users, err: %v", err)
		RespondError(w, err, nil)
		return
	}
	// mask the password hash
	for i := range users {
		users[i].Password = ""
	}
	aH.WriteJSON(w, r, users)
}

func (aH *APIHandler) getUser(w http.ResponseWriter, r *http.Request) {
	id := mux.Vars(r)["id"]

	ctx := context.Background()
	user, err := dao.DB().GetUser(ctx, id)
	if err != nil {
		zap.S().Debugf("[getUser] Failed to query user, err: %v", err)
		RespondError(w, err, "Failed to get user")
		return
	}
	if user == nil {
		RespondError(w, &model.ApiError{
			Typ: model.ErrorInternal,
			Err: errors.New("User not found"),
		}, nil)
		return
	}

	// No need to send password hash for the user object.
	user.Password = ""
	aH.WriteJSON(w, r, user)
}

// editUser only changes the user's Name and ProfilePictureURL. It is intentionally designed
// to not support update of orgId, Password, createdAt for the sucurity reasons.
func (aH *APIHandler) editUser(w http.ResponseWriter, r *http.Request) {
	id := mux.Vars(r)["id"]

	update, err := parseUserRequest(r)
	if aH.HandleError(w, err, http.StatusBadRequest) {
		return
	}

	ctx := context.Background()
	old, apiErr := dao.DB().GetUser(ctx, id)
	if apiErr != nil {
		zap.S().Debugf("[editUser] Failed to query user, err: %v", err)
		RespondError(w, apiErr, nil)
		return
	}

	if len(update.Name) > 0 {
		old.Name = update.Name
	}
	if len(update.ProfilePirctureURL) > 0 {
		old.ProfilePirctureURL = update.ProfilePirctureURL
	}

	_, apiErr = dao.DB().EditUser(ctx, &model.User{
		Id:                 old.Id,
		Name:               old.Name,
		OrgId:              old.OrgId,
		Email:              old.Email,
		Password:           old.Password,
		CreatedAt:          old.CreatedAt,
		ProfilePirctureURL: old.ProfilePirctureURL,
	})
	if apiErr != nil {
		RespondError(w, apiErr, nil)
		return
	}
	aH.WriteJSON(w, r, map[string]string{"data": "user updated successfully"})
}

func (aH *APIHandler) deleteUser(w http.ResponseWriter, r *http.Request) {
	id := mux.Vars(r)["id"]

	// Query for the user's group, and the admin's group. If the user belongs to the admin group
	// and is the last user then don't let the deletion happen. Otherwise, the system will become
	// admin less and hence inaccessible.
	ctx := context.Background()
	user, apiErr := dao.DB().GetUser(ctx, id)
	if apiErr != nil {
		RespondError(w, apiErr, "Failed to get user's group")
		return
	}

	if user == nil {
		RespondError(w, &model.ApiError{
			Typ: model.ErrorNotFound,
			Err: errors.New("User not found"),
		}, nil)
		return
	}

	adminGroup, apiErr := dao.DB().GetGroupByName(ctx, constants.AdminGroup)
	if apiErr != nil {
		RespondError(w, apiErr, "Failed to get admin group")
		return
	}
	adminUsers, apiErr := dao.DB().GetUsersByGroup(ctx, adminGroup.Id)
	if apiErr != nil {
		RespondError(w, apiErr, "Failed to get admin group users")
		return
	}

	if user.GroupId == adminGroup.Id && len(adminUsers) == 1 {
		RespondError(w, &model.ApiError{
			Typ: model.ErrorInternal,
			Err: errors.New("cannot delete the last admin user")}, nil)
		return
	}

	err := dao.DB().DeleteUser(ctx, id)
	if err != nil {
		RespondError(w, err, "Failed to delete user")
		return
	}
	aH.WriteJSON(w, r, map[string]string{"data": "user deleted successfully"})
}

func (aH *APIHandler) getRole(w http.ResponseWriter, r *http.Request) {
	id := mux.Vars(r)["id"]

	user, err := dao.DB().GetUser(context.Background(), id)
	if err != nil {
		RespondError(w, err, "Failed to get user's group")
		return
	}
	if user == nil {
		RespondError(w, &model.ApiError{
			Typ: model.ErrorNotFound,
			Err: errors.New("No user found"),
		}, nil)
		return
	}
	group, err := dao.DB().GetGroup(context.Background(), user.GroupId)
	if err != nil {
		RespondError(w, err, "Failed to get group")
		return
	}

	aH.WriteJSON(w, r, &model.UserRole{UserId: id, GroupName: group.Name})
}

func (aH *APIHandler) editRole(w http.ResponseWriter, r *http.Request) {
	id := mux.Vars(r)["id"]

	req, err := parseUserRoleRequest(r)
	if aH.HandleError(w, err, http.StatusBadRequest) {
		return
	}

	ctx := context.Background()
	newGroup, apiErr := dao.DB().GetGroupByName(ctx, req.GroupName)
	if apiErr != nil {
		RespondError(w, apiErr, "Failed to get user's group")
		return
	}

	if newGroup == nil {
		RespondError(w, apiErr, "Specified group is not present")
		return
	}

	user, apiErr := dao.DB().GetUser(ctx, id)
	if apiErr != nil {
		RespondError(w, apiErr, "Failed to fetch user group")
		return
	}

	// Make sure that the request is not demoting the last admin user.
	if user.GroupId == auth.AuthCacheObj.AdminGroupId {
		adminUsers, apiErr := dao.DB().GetUsersByGroup(ctx, auth.AuthCacheObj.AdminGroupId)
		if apiErr != nil {
			RespondError(w, apiErr, "Failed to fetch adminUsers")
			return
		}

		if len(adminUsers) == 1 {
			RespondError(w, &model.ApiError{
				Err: errors.New("Cannot demote the last admin"),
				Typ: model.ErrorInternal}, nil)
			return
		}
	}

	apiErr = dao.DB().UpdateUserGroup(context.Background(), user.Id, newGroup.Id)
	if apiErr != nil {
		RespondError(w, apiErr, "Failed to add user to group")
		return
	}
	aH.WriteJSON(w, r, map[string]string{"data": "user group updated successfully"})
}

func (aH *APIHandler) getOrgs(w http.ResponseWriter, r *http.Request) {
	orgs, apiErr := dao.DB().GetOrgs(context.Background())
	if apiErr != nil {
		RespondError(w, apiErr, "Failed to fetch orgs from the DB")
		return
	}
	aH.WriteJSON(w, r, orgs)
}

func (aH *APIHandler) getOrg(w http.ResponseWriter, r *http.Request) {
	id := mux.Vars(r)["id"]
	org, apiErr := dao.DB().GetOrg(context.Background(), id)
	if apiErr != nil {
		RespondError(w, apiErr, "Failed to fetch org from the DB")
		return
	}
	aH.WriteJSON(w, r, org)
}

func (aH *APIHandler) editOrg(w http.ResponseWriter, r *http.Request) {
	id := mux.Vars(r)["id"]
	req, err := parseEditOrgRequest(r)
	if aH.HandleError(w, err, http.StatusBadRequest) {
		return
	}

	req.Id = id
	if apiErr := dao.DB().EditOrg(context.Background(), req); apiErr != nil {
		RespondError(w, apiErr, "Failed to update org in the DB")
		return
	}

	data := map[string]interface{}{
		"hasOptedUpdates":  req.HasOptedUpdates,
		"isAnonymous":      req.IsAnonymous,
		"organizationName": req.Name,
	}

	telemetry.GetInstance().SendEvent(telemetry.TELEMETRY_EVENT_ORG_SETTINGS, data)

	aH.WriteJSON(w, r, map[string]string{"data": "org updated successfully"})
}

func (aH *APIHandler) getOrgUsers(w http.ResponseWriter, r *http.Request) {
	id := mux.Vars(r)["id"]
	users, apiErr := dao.DB().GetUsersByOrg(context.Background(), id)
	if apiErr != nil {
		RespondError(w, apiErr, "Failed to fetch org users from the DB")
		return
	}
	// mask the password hash
	for i := range users {
		users[i].Password = ""
	}
	aH.WriteJSON(w, r, users)
}

func (aH *APIHandler) getResetPasswordToken(w http.ResponseWriter, r *http.Request) {
	id := mux.Vars(r)["id"]
	resp, err := auth.CreateResetPasswordToken(context.Background(), id)
	if err != nil {
		RespondError(w, &model.ApiError{
			Typ: model.ErrorInternal,
			Err: err}, "Failed to create reset token entry in the DB")
		return
	}
	aH.WriteJSON(w, r, resp)
}

func (aH *APIHandler) resetPassword(w http.ResponseWriter, r *http.Request) {
	req, err := parseResetPasswordRequest(r)
	if aH.HandleError(w, err, http.StatusBadRequest) {
		return
	}

	if err := auth.ResetPassword(context.Background(), req); err != nil {
		zap.S().Debugf("resetPassword failed, err: %v\n", err)
		if aH.HandleError(w, err, http.StatusInternalServerError) {
			return
		}

	}
	aH.WriteJSON(w, r, map[string]string{"data": "password reset successfully"})
}

func (aH *APIHandler) changePassword(w http.ResponseWriter, r *http.Request) {
	req, err := parseChangePasswordRequest(r)
	if aH.HandleError(w, err, http.StatusBadRequest) {
		return
	}

	if err := auth.ChangePassword(context.Background(), req); err != nil {
		if aH.HandleError(w, err, http.StatusInternalServerError) {
			return
		}

	}
	aH.WriteJSON(w, r, map[string]string{"data": "password changed successfully"})
}

// func (aH *APIHandler) getApplicationPercentiles(w http.ResponseWriter, r *http.Request) {
// 	// vars := mux.Vars(r)

// 	query, err := parseApplicationPercentileRequest(r)
// 	if aH.HandleError(w, err, http.StatusBadRequest) {
// 		return
// 	}

// 	result, err := aH.reader.GetApplicationPercentiles(context.Background(), query)
// 	if aH.HandleError(w, err, http.StatusBadRequest) {
// 		return
// 	}
// 	aH.WriteJSON(w, r, result)
// }

func (aH *APIHandler) HandleError(w http.ResponseWriter, err error, statusCode int) bool {
	if err == nil {
		return false
	}
	if statusCode == http.StatusInternalServerError {
		zap.S().Error("HTTP handler, Internal Server Error", zap.Error(err))
	}
	structuredResp := structuredResponse{
		Errors: []structuredError{
			{
				Code: statusCode,
				Msg:  err.Error(),
			},
		},
	}
	resp, _ := json.Marshal(&structuredResp)
	http.Error(w, string(resp), statusCode)
	return true
}

func (aH *APIHandler) WriteJSON(w http.ResponseWriter, r *http.Request, response interface{}) {
	marshall := json.Marshal
	if prettyPrint := r.FormValue("pretty"); prettyPrint != "" && prettyPrint != "false" {
		marshall = func(v interface{}) ([]byte, error) {
			return json.MarshalIndent(v, "", "    ")
		}
	}
	resp, _ := marshall(response)
	w.Header().Set("Content-Type", "application/json")
	w.Write(resp)
}

// logs
func (aH *APIHandler) RegisterLogsRoutes(router *mux.Router) {
	subRouter := router.PathPrefix("/api/v1/logs").Subrouter()
	subRouter.HandleFunc("", ViewAccess(aH.getLogs)).Methods(http.MethodGet)
	subRouter.HandleFunc("/tail", ViewAccess(aH.tailLogs)).Methods(http.MethodGet)
	subRouter.HandleFunc("/fields", ViewAccess(aH.logFields)).Methods(http.MethodGet)
	subRouter.HandleFunc("/fields", EditAccess(aH.logFieldUpdate)).Methods(http.MethodPost)
	subRouter.HandleFunc("/aggregate", ViewAccess(aH.logAggregate)).Methods(http.MethodGet)
}

func (aH *APIHandler) logFields(w http.ResponseWriter, r *http.Request) {
	fields, apiErr := aH.reader.GetLogFields(r.Context())
	if apiErr != nil {
		RespondError(w, apiErr, "Failed to fetch fields from the DB")
		return
	}
	aH.WriteJSON(w, r, fields)
}

func (aH *APIHandler) logFieldUpdate(w http.ResponseWriter, r *http.Request) {
	field := model.UpdateField{}
	if err := json.NewDecoder(r.Body).Decode(&field); err != nil {
		apiErr := &model.ApiError{Typ: model.ErrorBadData, Err: err}
		RespondError(w, apiErr, "Failed to decode payload")
		return
	}

	err := logs.ValidateUpdateFieldPayload(&field)
	if err != nil {
		apiErr := &model.ApiError{Typ: model.ErrorBadData, Err: err}
		RespondError(w, apiErr, "Incorrect payload")
		return
	}

	apiErr := aH.reader.UpdateLogField(r.Context(), &field)
	if apiErr != nil {
		RespondError(w, apiErr, "Failed to update filed in the DB")
		return
	}
	aH.WriteJSON(w, r, field)
}

func (aH *APIHandler) getLogs(w http.ResponseWriter, r *http.Request) {
	params, err := logs.ParseLogFilterParams(r)
	if err != nil {
		apiErr := &model.ApiError{Typ: model.ErrorBadData, Err: err}
		RespondError(w, apiErr, "Incorrect params")
		return
	}

	res, apiErr := aH.reader.GetLogs(r.Context(), params)
	if apiErr != nil {
		RespondError(w, apiErr, "Failed to fetch logs from the DB")
		return
	}
	aH.WriteJSON(w, r, map[string]interface{}{"results": res})
}

func (aH *APIHandler) tailLogs(w http.ResponseWriter, r *http.Request) {
	params, err := logs.ParseLogFilterParams(r)
	if err != nil {
		apiErr := &model.ApiError{Typ: model.ErrorBadData, Err: err}
		RespondError(w, apiErr, "Incorrect params")
		return
	}

	// create the client
	client := &model.LogsTailClient{Name: r.RemoteAddr, Logs: make(chan *model.GetLogsResponse, 1000), Done: make(chan *bool), Error: make(chan error), Filter: *params}
	go aH.reader.TailLogs(r.Context(), client)

	w.Header().Set("Connection", "keep-alive")
	w.Header().Set("Content-Type", "text/event-stream")
	w.Header().Set("Cache-Control", "no-cache")
	w.Header().Set("Access-Control-Allow-Origin", "*")
	w.WriteHeader(200)

	flusher, ok := w.(http.Flusher)
	if !ok {
		err := model.ApiError{Typ: model.ErrorStreamingNotSupported, Err: nil}
		RespondError(w, &err, "streaming is not supported")
		return
	}

	for {
		select {
		case log := <-client.Logs:
			var buf bytes.Buffer
			enc := json.NewEncoder(&buf)
			enc.Encode(log)
			fmt.Fprintf(w, "data: %v\n\n", buf.String())
			flusher.Flush()
		case <-client.Done:
			zap.S().Debug("done!")
			return
		case err := <-client.Error:
			zap.S().Error("error occured!", err)
			return
		}
	}
}

func (aH *APIHandler) logAggregate(w http.ResponseWriter, r *http.Request) {
	params, err := logs.ParseLogAggregateParams(r)
	if err != nil {
		apiErr := &model.ApiError{Typ: model.ErrorBadData, Err: err}
		RespondError(w, apiErr, "Incorrect params")
		return
	}

	res, apiErr := aH.reader.AggregateLogs(r.Context(), params)
	if apiErr != nil {
		RespondError(w, apiErr, "Failed to fetch logs aggregate from the DB")
		return
	}
	aH.WriteJSON(w, r, res)
}<|MERGE_RESOLUTION|>--- conflicted
+++ resolved
@@ -504,22 +504,14 @@
 	}
 
 	type channelResult struct {
-<<<<<<< HEAD
 		Series    []*model.Series
 		TableName string
 		Err       error
-	}
-
-	execClickHouseQueries := func(queries map[string]string) ([]*model.Series, []string, error) {
-=======
-		Series []*model.Series
-		Err    error
-		Name   string
-		Query  string
-	}
-
-	execClickHouseQueries := func(queries map[string]string) ([]*model.Series, error, map[string]string) {
->>>>>>> 5eed384f
+		Name      string
+		Query     string
+	}
+
+	execClickHouseQueries := func(queries map[string]string) ([]*model.Series, []string, error, map[string]string) {
 		var seriesList []*model.Series
 		var tableName []string
 		ch := make(chan channelResult, len(queries))
@@ -529,11 +521,7 @@
 			wg.Add(1)
 			go func(name, query string) {
 				defer wg.Done()
-<<<<<<< HEAD
-				seriesList, tableName, err := (*aH.reader).GetMetricResult(context.Background(), query)
-=======
-				seriesList, err := aH.reader.GetMetricResult(r.Context(), query)
->>>>>>> 5eed384f
+				seriesList, tableName, err := (*aH.reader).GetMetricResult(r.Context(), query)
 				for _, series := range seriesList {
 					series.QueryName = name
 				}
@@ -562,15 +550,9 @@
 			tableName = append(tableName, r.TableName)
 		}
 		if len(errs) != 0 {
-<<<<<<< HEAD
-			return nil, nil, fmt.Errorf("encountered multiple errors: %s", metrics.FormatErrs(errs, "\n"))
-		}
-		return seriesList, tableName, nil
-=======
-			return nil, fmt.Errorf("encountered multiple errors: %s", metrics.FormatErrs(errs, "\n")), errQuriesByName
-		}
-		return seriesList, nil, nil
->>>>>>> 5eed384f
+			return nil, nil, fmt.Errorf("encountered multiple errors: %s", metrics.FormatErrs(errs, "\n")), errQuriesByName
+		}
+		return seriesList, tableName, nil, nil
 	}
 
 	execPromQueries := func(metricsQueryRangeParams *model.QueryRangeParamsV2) ([]*model.Series, error, map[string]string) {
@@ -655,11 +637,7 @@
 			RespondError(w, &model.ApiError{Typ: model.ErrorBadData, Err: runQueries.Err}, nil)
 			return
 		}
-<<<<<<< HEAD
-		seriesList, tableName, err = execClickHouseQueries(runQueries.Queries)
-=======
-		seriesList, err, errQuriesByName = execClickHouseQueries(runQueries.Queries)
->>>>>>> 5eed384f
+		seriesList, tableName, err, errQuriesByName = execClickHouseQueries(runQueries.Queries)
 
 	case model.CLICKHOUSE:
 		queries := make(map[string]string)
@@ -682,11 +660,7 @@
 			}
 			queries[name] = query.String()
 		}
-<<<<<<< HEAD
-		seriesList, tableName, err = execClickHouseQueries(queries)
-=======
-		seriesList, err, errQuriesByName = execClickHouseQueries(queries)
->>>>>>> 5eed384f
+		seriesList, tableName, err, errQuriesByName = execClickHouseQueries(queries)
 	case model.PROM:
 		seriesList, err, errQuriesByName = execPromQueries(metricsQueryRangeParams)
 	default:
@@ -713,13 +687,8 @@
 		Result     []*model.Series `json:"result"`
 		TableName  []string        `json:"tableName"`
 	}
-<<<<<<< HEAD
 	resp := ResponseFormat{ResultType: "matrix", Result: seriesList, TableName: tableName}
 	aH.respond(w, resp)
-=======
-	resp := ResponseFormat{ResultType: "matrix", Result: seriesList}
-	aH.Respond(w, resp)
->>>>>>> 5eed384f
 }
 
 func (aH *APIHandler) listRules(w http.ResponseWriter, r *http.Request) {
@@ -1378,13 +1347,8 @@
 		return
 	}
 
-<<<<<<< HEAD
 	result, err := (*aH.reader).SearchTraces(r.Context(), traceId, spanId, levelUpInt, levelDownInt)
 	if aH.handleError(w, err, http.StatusBadRequest) {
-=======
-	result, err := aH.reader.SearchTraces(r.Context(), traceId)
-	if aH.HandleError(w, err, http.StatusBadRequest) {
->>>>>>> 5eed384f
 		return
 	}
 
