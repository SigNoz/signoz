--- conflicted
+++ resolved
@@ -110,13 +110,7 @@
 		BuildTraceQuery: func(start, end int64, queryType v3.QueryType, panelType v3.PanelType, bq *v3.BuilderQuery) (string, error) {
 			return "", errors.New("not implemented")
 		},
-<<<<<<< HEAD
 		BuildLogQuery: logsv3.PrepareLogsQuery,
-=======
-		BuildLogQuery: func(start, end int64, queryType v3.QueryType, panelType v3.PanelType, bq *v3.BuilderQuery) (string, error) {
-			return "", errors.New("not implemented")
-		},
->>>>>>> 4db109cb
 	}
 	aH.queryBuilder = NewQueryBuilder(builderOpts)
 
