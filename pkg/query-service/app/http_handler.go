--- conflicted
+++ resolved
@@ -5047,27 +5047,8 @@
 		return
 	}
 
-<<<<<<< HEAD
 	// Build the v5 query range request for domain listing
 	queryRangeRequest, err := thirdpartyapi.BuildDomainList(thirdPartyQueryRequest)
-=======
-	queryRangeParams, err := thirdPartyApi.BuildDomainList(thirdPartyQueryRequest)
-	if err != nil {
-		RespondError(w, model.BadRequest(err), nil)
-		return
-	}
-
-	if err := validateQueryRangeParamsV3(queryRangeParams); err != nil {
-		zap.L().Error(err.Error())
-		RespondError(w, apiErr, nil)
-		return
-	}
-
-	var result []*v3.Result
-	var errQuriesByName map[string]error
-
-	result, errQuriesByName, err = aH.querierV2.QueryRange(r.Context(), orgID, queryRangeParams)
->>>>>>> c0a99481
 	if err != nil {
 		zap.L().Error("Failed to build domain list query", zap.Error(err))
 		apiErrObj := errorsV2.Newf(errorsV2.TypeInvalidInput, errorsV2.CodeInvalidInput, err.Error())
@@ -5122,24 +5103,12 @@
 		return
 	}
 
-<<<<<<< HEAD
 	// Build the v5 query range request for domain info
 	queryRangeRequest, err := thirdpartyapi.BuildDomainInfo(thirdPartyQueryRequest)
 	if err != nil {
 		zap.L().Error("Failed to build domain info query", zap.Error(err))
 		apiErrObj := errorsV2.Newf(errorsV2.TypeInvalidInput, errorsV2.CodeInvalidInput, err.Error())
 		render.Error(w, apiErrObj)
-=======
-	queryRangeParams, err := thirdPartyApi.BuildDomainInfo(thirdPartyQueryRequest)
-	if err != nil {
-		RespondError(w, model.BadRequest(err), nil)
-		return
-	}
-
-	if err := validateQueryRangeParamsV3(queryRangeParams); err != nil {
-		zap.L().Error(err.Error())
-		RespondError(w, apiErr, nil)
->>>>>>> c0a99481
 		return
 	}
 
