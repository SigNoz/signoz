package app

import (
	"bytes"
	"context"
	"encoding/json"
	"errors"
	"fmt"
	"io"
	"net/http"
	"strconv"
	"strings"
	"sync"
	"text/template"
	"time"

	"github.com/SigNoz/govaluate"
	"github.com/gorilla/mux"
	jsoniter "github.com/json-iterator/go"
	_ "github.com/mattn/go-sqlite3"
	"github.com/prometheus/prometheus/promql"

	"go.signoz.io/signoz/pkg/query-service/agentConf"
	"go.signoz.io/signoz/pkg/query-service/app/dashboards"
	"go.signoz.io/signoz/pkg/query-service/app/explorer"
	"go.signoz.io/signoz/pkg/query-service/app/logs"
	logsv3 "go.signoz.io/signoz/pkg/query-service/app/logs/v3"
	"go.signoz.io/signoz/pkg/query-service/app/metrics"
	metricsv3 "go.signoz.io/signoz/pkg/query-service/app/metrics/v3"
	"go.signoz.io/signoz/pkg/query-service/app/parser"
	"go.signoz.io/signoz/pkg/query-service/app/querier"
	querierV2 "go.signoz.io/signoz/pkg/query-service/app/querier/v2"
	"go.signoz.io/signoz/pkg/query-service/app/queryBuilder"
	tracesV3 "go.signoz.io/signoz/pkg/query-service/app/traces/v3"
	"go.signoz.io/signoz/pkg/query-service/auth"
	"go.signoz.io/signoz/pkg/query-service/cache"
	"go.signoz.io/signoz/pkg/query-service/constants"
	v3 "go.signoz.io/signoz/pkg/query-service/model/v3"
	querytemplate "go.signoz.io/signoz/pkg/query-service/utils/queryTemplate"

	"go.uber.org/multierr"
	"go.uber.org/zap"

	"go.signoz.io/signoz/pkg/query-service/app/logparsingpipeline"
	"go.signoz.io/signoz/pkg/query-service/dao"
	am "go.signoz.io/signoz/pkg/query-service/integrations/alertManager"
	signozio "go.signoz.io/signoz/pkg/query-service/integrations/signozio"
	"go.signoz.io/signoz/pkg/query-service/interfaces"
	"go.signoz.io/signoz/pkg/query-service/model"
	"go.signoz.io/signoz/pkg/query-service/rules"
	"go.signoz.io/signoz/pkg/query-service/telemetry"
	"go.signoz.io/signoz/pkg/query-service/version"
)

type status string

const (
	statusSuccess       status = "success"
	statusError         status = "error"
	defaultFluxInterval        = 5 * time.Minute
)

// NewRouter creates and configures a Gorilla Router.
func NewRouter() *mux.Router {
	return mux.NewRouter().UseEncodedPath()
}

// APIHandler implements the query service public API by registering routes at httpPrefix
type APIHandler struct {
	// queryService *querysvc.QueryService
	// queryParser  queryParser
	basePath          string
	apiPrefix         string
	reader            interfaces.Reader
	skipConfig        *model.SkipConfig
	appDao            dao.ModelDao
	alertManager      am.Manager
	ruleManager       *rules.Manager
	featureFlags      interfaces.FeatureLookup
	ready             func(http.HandlerFunc) http.HandlerFunc
	querier           interfaces.Querier
	querierV2         interfaces.Querier
	queryBuilder      *queryBuilder.QueryBuilder
	preferDelta       bool
	preferSpanMetrics bool

	// temporalityMap is a map of metric name to temporality
	// to avoid fetching temporality for the same metric multiple times
	// querying the v4 table on low cardinal temporality column
	// should be fast but we can still avoid the query if we have the data in memory
	temporalityMap map[string]map[v3.Temporality]bool

	maxIdleConns int
	maxOpenConns int
	dialTimeout  time.Duration

	LogsParsingPipelineController *logparsingpipeline.LogParsingPipelineController

	// SetupCompleted indicates if SigNoz is ready for general use.
	// at the moment, we mark the app ready when the first user
	// is registers.
	SetupCompleted bool
}

type APIHandlerOpts struct {

	// business data reader e.g. clickhouse
	Reader interfaces.Reader

	SkipConfig *model.SkipConfig

	PerferDelta       bool
	PreferSpanMetrics bool

	MaxIdleConns int
	MaxOpenConns int
	DialTimeout  time.Duration

	// dao layer to perform crud on app objects like dashboard, alerts etc
	AppDao dao.ModelDao

	// rule manager handles rule crud operations
	RuleManager *rules.Manager

	// feature flags querier
	FeatureFlags interfaces.FeatureLookup

	// Log parsing pipelines
	LogsParsingPipelineController *logparsingpipeline.LogParsingPipelineController
	// cache
	Cache cache.Cache

	// Querier Influx Interval
	FluxInterval time.Duration
}

// NewAPIHandler returns an APIHandler
func NewAPIHandler(opts APIHandlerOpts) (*APIHandler, error) {

	alertManager, err := am.New("")
	if err != nil {
		return nil, err
	}

	querierOpts := querier.QuerierOptions{
		Reader:        opts.Reader,
		Cache:         opts.Cache,
		KeyGenerator:  queryBuilder.NewKeyGenerator(),
		FluxInterval:  opts.FluxInterval,
		FeatureLookup: opts.FeatureFlags,
	}

	querierOptsV2 := querierV2.QuerierOptions{
		Reader:        opts.Reader,
		Cache:         opts.Cache,
		KeyGenerator:  queryBuilder.NewKeyGenerator(),
		FluxInterval:  opts.FluxInterval,
		FeatureLookup: opts.FeatureFlags,
	}

	querier := querier.NewQuerier(querierOpts)
	querierv2 := querierV2.NewQuerier(querierOptsV2)

	aH := &APIHandler{
		reader:                        opts.Reader,
		appDao:                        opts.AppDao,
		skipConfig:                    opts.SkipConfig,
		preferDelta:                   opts.PerferDelta,
		preferSpanMetrics:             opts.PreferSpanMetrics,
<<<<<<< HEAD
=======
		temporalityMap:                make(map[string]map[v3.Temporality]bool),
		maxIdleConns:                  opts.MaxIdleConns,
		maxOpenConns:                  opts.MaxOpenConns,
		dialTimeout:                   opts.DialTimeout,
>>>>>>> 17de5836
		alertManager:                  alertManager,
		ruleManager:                   opts.RuleManager,
		featureFlags:                  opts.FeatureFlags,
		LogsParsingPipelineController: opts.LogsParsingPipelineController,
		querier:                       querier,
		querierV2:                     querierv2,
	}

	builderOpts := queryBuilder.QueryBuilderOptions{
		BuildMetricQuery: metricsv3.PrepareMetricQuery,
		BuildTraceQuery:  tracesV3.PrepareTracesQuery,
		BuildLogQuery:    logsv3.PrepareLogsQuery,
	}
	aH.queryBuilder = queryBuilder.NewQueryBuilder(builderOpts, aH.featureFlags)

	aH.ready = aH.testReady

	dashboards.LoadDashboardFiles(aH.featureFlags)
	// if errReadingDashboards != nil {
	// 	return nil, errReadingDashboards
	// }

	// check if at least one user is created
	hasUsers, err := aH.appDao.GetUsersWithOpts(context.Background(), 1)
	if err.Error() != "" {
		// raise warning but no panic as this is a recoverable condition
		zap.S().Warnf("unexpected error while fetch user count while initializing base api handler", err.Error())
	}
	if len(hasUsers) != 0 {
		// first user is already created, we can mark the app ready for general use.
		// this means, we disable self-registration and expect new users
		// to signup signoz through invite link only.
		aH.SetupCompleted = true
	}
	return aH, nil
}

type structuredResponse struct {
	Data   interface{}       `json:"data"`
	Total  int               `json:"total"`
	Limit  int               `json:"limit"`
	Offset int               `json:"offset"`
	Errors []structuredError `json:"errors"`
}

type structuredError struct {
	Code int    `json:"code,omitempty"`
	Msg  string `json:"msg"`
	// TraceID ui.TraceID `json:"traceID,omitempty"`
}

var corsHeaders = map[string]string{
	"Access-Control-Allow-Headers":  "Accept, Authorization, Content-Type, Origin",
	"Access-Control-Allow-Methods":  "GET, OPTIONS",
	"Access-Control-Allow-Origin":   "*",
	"Access-Control-Expose-Headers": "Date",
}

// Enables cross-site script calls.
func setCORS(w http.ResponseWriter) {
	for h, v := range corsHeaders {
		w.Header().Set(h, v)
	}
}

type apiFunc func(r *http.Request) (interface{}, *model.ApiError, func())

// Checks if server is ready, calls f if it is, returns 503 if it is not.
func (aH *APIHandler) testReady(f http.HandlerFunc) http.HandlerFunc {
	return func(w http.ResponseWriter, r *http.Request) {

		f(w, r)

	}
}

type ApiResponse struct {
	Status    status          `json:"status"`
	Data      interface{}     `json:"data,omitempty"`
	ErrorType model.ErrorType `json:"errorType,omitempty"`
	Error     string          `json:"error,omitempty"`
}

func RespondError(w http.ResponseWriter, apiErr model.BaseApiError, data interface{}) {
	json := jsoniter.ConfigCompatibleWithStandardLibrary
	b, err := json.Marshal(&ApiResponse{
		Status:    statusError,
		ErrorType: apiErr.Type(),
		Error:     apiErr.Error(),
		Data:      data,
	})
	if err != nil {
		zap.S().Error("msg", "error marshalling json response", "err", err)
		http.Error(w, err.Error(), http.StatusInternalServerError)
		return
	}

	var code int
	switch apiErr.Type() {
	case model.ErrorBadData:
		code = http.StatusBadRequest
	case model.ErrorExec:
		code = 422
	case model.ErrorCanceled, model.ErrorTimeout:
		code = http.StatusServiceUnavailable
	case model.ErrorInternal:
		code = http.StatusInternalServerError
	case model.ErrorNotFound:
		code = http.StatusNotFound
	case model.ErrorNotImplemented:
		code = http.StatusNotImplemented
	case model.ErrorUnauthorized:
		code = http.StatusUnauthorized
	case model.ErrorForbidden:
		code = http.StatusForbidden
	default:
		code = http.StatusInternalServerError
	}

	w.Header().Set("Content-Type", "application/json")
	w.WriteHeader(code)
	if n, err := w.Write(b); err != nil {
		zap.S().Error("msg", "error writing response", "bytesWritten", n, "err", err)
	}
}

func writeHttpResponse(w http.ResponseWriter, data interface{}) {
	json := jsoniter.ConfigCompatibleWithStandardLibrary
	b, err := json.Marshal(&ApiResponse{
		Status: statusSuccess,
		Data:   data,
	})
	if err != nil {
		zap.S().Error("msg", "error marshalling json response", "err", err)
		http.Error(w, err.Error(), http.StatusInternalServerError)
		return
	}

	w.Header().Set("Content-Type", "application/json")
	w.WriteHeader(http.StatusOK)
	if n, err := w.Write(b); err != nil {
		zap.S().Error("msg", "error writing response", "bytesWritten", n, "err", err)
	}
}

func (aH *APIHandler) RegisterMetricsRoutes(router *mux.Router, am *AuthMiddleware) {
	subRouter := router.PathPrefix("/api/v2/metrics").Subrouter()
	subRouter.HandleFunc("/query_range", am.ViewAccess(aH.QueryRangeMetricsV2)).Methods(http.MethodPost)
	subRouter.HandleFunc("/autocomplete/list", am.ViewAccess(aH.metricAutocompleteMetricName)).Methods(http.MethodGet)
	subRouter.HandleFunc("/autocomplete/tagKey", am.ViewAccess(aH.metricAutocompleteTagKey)).Methods(http.MethodGet)
	subRouter.HandleFunc("/autocomplete/tagValue", am.ViewAccess(aH.metricAutocompleteTagValue)).Methods(http.MethodGet)
}

func (aH *APIHandler) RegisterQueryRangeV3Routes(router *mux.Router, am *AuthMiddleware) {
	subRouter := router.PathPrefix("/api/v3").Subrouter()
	subRouter.HandleFunc("/autocomplete/aggregate_attributes", am.ViewAccess(
		withCacheControl(AutoCompleteCacheControlAge, aH.autocompleteAggregateAttributes))).Methods(http.MethodGet)
	subRouter.HandleFunc("/autocomplete/attribute_keys", am.ViewAccess(
		withCacheControl(AutoCompleteCacheControlAge, aH.autoCompleteAttributeKeys))).Methods(http.MethodGet)
	subRouter.HandleFunc("/autocomplete/attribute_values", am.ViewAccess(
		withCacheControl(AutoCompleteCacheControlAge, aH.autoCompleteAttributeValues))).Methods(http.MethodGet)
	subRouter.HandleFunc("/query_range", am.ViewAccess(aH.QueryRangeV3)).Methods(http.MethodPost)
	subRouter.HandleFunc("/query_range/format", am.ViewAccess(aH.QueryRangeV3Format)).Methods(http.MethodPost)

	// live logs
	subRouter.HandleFunc("/logs/livetail", am.ViewAccess(aH.liveTailLogs)).Methods(http.MethodGet)
}

func (aH *APIHandler) RegisterQueryRangeV4Routes(router *mux.Router, am *AuthMiddleware) {
	subRouter := router.PathPrefix("/api/v4").Subrouter()
	subRouter.HandleFunc("/query_range", am.ViewAccess(aH.QueryRangeV4)).Methods(http.MethodPost)
	subRouter.HandleFunc("/metric/metric_metadata", am.ViewAccess(aH.getMetricMetadata)).Methods(http.MethodGet)
}

func (aH *APIHandler) Respond(w http.ResponseWriter, data interface{}) {
	writeHttpResponse(w, data)
}

// RegisterPrivateRoutes registers routes for this handler on the given router
func (aH *APIHandler) RegisterPrivateRoutes(router *mux.Router) {
	router.HandleFunc("/api/v1/channels", aH.listChannels).Methods(http.MethodGet)
}

// RegisterRoutes registers routes for this handler on the given router
func (aH *APIHandler) RegisterRoutes(router *mux.Router, am *AuthMiddleware) {
	router.HandleFunc("/api/v1/query_range", am.ViewAccess(aH.queryRangeMetrics)).Methods(http.MethodGet)
	router.HandleFunc("/api/v1/query", am.ViewAccess(aH.queryMetrics)).Methods(http.MethodGet)
	router.HandleFunc("/api/v1/channels", am.ViewAccess(aH.listChannels)).Methods(http.MethodGet)
	router.HandleFunc("/api/v1/channels/{id}", am.ViewAccess(aH.getChannel)).Methods(http.MethodGet)
	router.HandleFunc("/api/v1/channels/{id}", am.AdminAccess(aH.editChannel)).Methods(http.MethodPut)
	router.HandleFunc("/api/v1/channels/{id}", am.AdminAccess(aH.deleteChannel)).Methods(http.MethodDelete)
	router.HandleFunc("/api/v1/channels", am.EditAccess(aH.createChannel)).Methods(http.MethodPost)
	router.HandleFunc("/api/v1/testChannel", am.EditAccess(aH.testChannel)).Methods(http.MethodPost)

	router.HandleFunc("/api/v1/alerts", am.ViewAccess(aH.getAlerts)).Methods(http.MethodGet)

	router.HandleFunc("/api/v1/rules", am.ViewAccess(aH.listRules)).Methods(http.MethodGet)
	router.HandleFunc("/api/v1/rules/{id}", am.ViewAccess(aH.getRule)).Methods(http.MethodGet)
	router.HandleFunc("/api/v1/rules", am.EditAccess(aH.createRule)).Methods(http.MethodPost)
	router.HandleFunc("/api/v1/rules/{id}", am.EditAccess(aH.editRule)).Methods(http.MethodPut)
	router.HandleFunc("/api/v1/rules/{id}", am.EditAccess(aH.deleteRule)).Methods(http.MethodDelete)
	router.HandleFunc("/api/v1/rules/{id}", am.EditAccess(aH.patchRule)).Methods(http.MethodPatch)
	router.HandleFunc("/api/v1/testRule", am.EditAccess(aH.testRule)).Methods(http.MethodPost)

	router.HandleFunc("/api/v1/dashboards", am.ViewAccess(aH.getDashboards)).Methods(http.MethodGet)
	router.HandleFunc("/api/v1/dashboards", am.EditAccess(aH.createDashboards)).Methods(http.MethodPost)
	router.HandleFunc("/api/v1/dashboards/grafana", am.EditAccess(aH.createDashboardsTransform)).Methods(http.MethodPost)
	router.HandleFunc("/api/v1/dashboards/{uuid}", am.ViewAccess(aH.getDashboard)).Methods(http.MethodGet)
	router.HandleFunc("/api/v1/dashboards/{uuid}", am.EditAccess(aH.updateDashboard)).Methods(http.MethodPut)
	router.HandleFunc("/api/v1/dashboards/{uuid}", am.EditAccess(aH.deleteDashboard)).Methods(http.MethodDelete)
	router.HandleFunc("/api/v1/variables/query", am.ViewAccess(aH.queryDashboardVars)).Methods(http.MethodGet)
	router.HandleFunc("/api/v2/variables/query", am.ViewAccess(aH.queryDashboardVarsV2)).Methods(http.MethodPost)

	router.HandleFunc("/api/v1/explorer/views", am.ViewAccess(aH.getSavedViews)).Methods(http.MethodGet)
	router.HandleFunc("/api/v1/explorer/views", am.EditAccess(aH.createSavedViews)).Methods(http.MethodPost)
	router.HandleFunc("/api/v1/explorer/views/{viewId}", am.ViewAccess(aH.getSavedView)).Methods(http.MethodGet)
	router.HandleFunc("/api/v1/explorer/views/{viewId}", am.EditAccess(aH.updateSavedView)).Methods(http.MethodPut)
	router.HandleFunc("/api/v1/explorer/views/{viewId}", am.EditAccess(aH.deleteSavedView)).Methods(http.MethodDelete)

	router.HandleFunc("/api/v1/feedback", am.OpenAccess(aH.submitFeedback)).Methods(http.MethodPost)
	// router.HandleFunc("/api/v1/get_percentiles", aH.getApplicationPercentiles).Methods(http.MethodGet)
	router.HandleFunc("/api/v1/services", am.ViewAccess(aH.getServices)).Methods(http.MethodPost)
	router.HandleFunc("/api/v1/services/list", am.ViewAccess(aH.getServicesList)).Methods(http.MethodGet)
	router.HandleFunc("/api/v1/service/overview", am.ViewAccess(aH.getServiceOverview)).Methods(http.MethodPost)
	router.HandleFunc("/api/v1/service/top_operations", am.ViewAccess(aH.getTopOperations)).Methods(http.MethodPost)
	router.HandleFunc("/api/v1/service/top_level_operations", am.ViewAccess(aH.getServicesTopLevelOps)).Methods(http.MethodPost)
	router.HandleFunc("/api/v1/traces/{traceId}", am.ViewAccess(aH.SearchTraces)).Methods(http.MethodGet)
	router.HandleFunc("/api/v1/usage", am.ViewAccess(aH.getUsage)).Methods(http.MethodGet)
	router.HandleFunc("/api/v1/dependency_graph", am.ViewAccess(aH.dependencyGraph)).Methods(http.MethodPost)
	router.HandleFunc("/api/v1/settings/ttl", am.AdminAccess(aH.setTTL)).Methods(http.MethodPost)
	router.HandleFunc("/api/v1/settings/ttl", am.ViewAccess(aH.getTTL)).Methods(http.MethodGet)
	router.HandleFunc("/api/v1/settings/apdex", am.AdminAccess(aH.setApdexSettings)).Methods(http.MethodPost)
	router.HandleFunc("/api/v1/settings/apdex", am.ViewAccess(aH.getApdexSettings)).Methods(http.MethodGet)
	router.HandleFunc("/api/v1/settings/ingestion_key", am.AdminAccess(aH.insertIngestionKey)).Methods(http.MethodPost)
	router.HandleFunc("/api/v1/settings/ingestion_key", am.ViewAccess(aH.getIngestionKeys)).Methods(http.MethodGet)

	router.HandleFunc("/api/v1/metric_meta", am.ViewAccess(aH.getLatencyMetricMetadata)).Methods(http.MethodGet)

	router.HandleFunc("/api/v1/version", am.OpenAccess(aH.getVersion)).Methods(http.MethodGet)
	router.HandleFunc("/api/v1/featureFlags", am.OpenAccess(aH.getFeatureFlags)).Methods(http.MethodGet)
	router.HandleFunc("/api/v1/configs", am.OpenAccess(aH.getConfigs)).Methods(http.MethodGet)
	router.HandleFunc("/api/v1/health", am.OpenAccess(aH.getHealth)).Methods(http.MethodGet)

	router.HandleFunc("/api/v1/getSpanFilters", am.ViewAccess(aH.getSpanFilters)).Methods(http.MethodPost)
	router.HandleFunc("/api/v1/getTagFilters", am.ViewAccess(aH.getTagFilters)).Methods(http.MethodPost)
	router.HandleFunc("/api/v1/getFilteredSpans", am.ViewAccess(aH.getFilteredSpans)).Methods(http.MethodPost)
	router.HandleFunc("/api/v1/getFilteredSpans/aggregates", am.ViewAccess(aH.getFilteredSpanAggregates)).Methods(http.MethodPost)
	router.HandleFunc("/api/v1/getTagValues", am.ViewAccess(aH.getTagValues)).Methods(http.MethodPost)

	router.HandleFunc("/api/v1/listErrors", am.ViewAccess(aH.listErrors)).Methods(http.MethodPost)
	router.HandleFunc("/api/v1/countErrors", am.ViewAccess(aH.countErrors)).Methods(http.MethodPost)
	router.HandleFunc("/api/v1/errorFromErrorID", am.ViewAccess(aH.getErrorFromErrorID)).Methods(http.MethodGet)
	router.HandleFunc("/api/v1/errorFromGroupID", am.ViewAccess(aH.getErrorFromGroupID)).Methods(http.MethodGet)
	router.HandleFunc("/api/v1/nextPrevErrorIDs", am.ViewAccess(aH.getNextPrevErrorIDs)).Methods(http.MethodGet)

	router.HandleFunc("/api/v1/disks", am.ViewAccess(aH.getDisks)).Methods(http.MethodGet)

	// === Authentication APIs ===
	router.HandleFunc("/api/v1/invite", am.AdminAccess(aH.inviteUser)).Methods(http.MethodPost)
	router.HandleFunc("/api/v1/invite/{token}", am.OpenAccess(aH.getInvite)).Methods(http.MethodGet)
	router.HandleFunc("/api/v1/invite/{email}", am.AdminAccess(aH.revokeInvite)).Methods(http.MethodDelete)
	router.HandleFunc("/api/v1/invite", am.AdminAccess(aH.listPendingInvites)).Methods(http.MethodGet)

	router.HandleFunc("/api/v1/register", am.OpenAccess(aH.registerUser)).Methods(http.MethodPost)
	router.HandleFunc("/api/v1/login", am.OpenAccess(aH.loginUser)).Methods(http.MethodPost)
	router.HandleFunc("/api/v1/loginPrecheck", am.OpenAccess(aH.precheckLogin)).Methods(http.MethodGet)

	router.HandleFunc("/api/v1/user", am.AdminAccess(aH.listUsers)).Methods(http.MethodGet)
	router.HandleFunc("/api/v1/user/{id}", am.SelfAccess(aH.getUser)).Methods(http.MethodGet)
	router.HandleFunc("/api/v1/user/{id}", am.SelfAccess(aH.editUser)).Methods(http.MethodPut)
	router.HandleFunc("/api/v1/user/{id}", am.AdminAccess(aH.deleteUser)).Methods(http.MethodDelete)

	router.HandleFunc("/api/v1/user/{id}/flags", am.SelfAccess(aH.patchUserFlag)).Methods(http.MethodPatch)

	router.HandleFunc("/api/v1/rbac/role/{id}", am.SelfAccess(aH.getRole)).Methods(http.MethodGet)
	router.HandleFunc("/api/v1/rbac/role/{id}", am.AdminAccess(aH.editRole)).Methods(http.MethodPut)

	router.HandleFunc("/api/v1/org", am.AdminAccess(aH.getOrgs)).Methods(http.MethodGet)
	router.HandleFunc("/api/v1/org/{id}", am.AdminAccess(aH.getOrg)).Methods(http.MethodGet)
	router.HandleFunc("/api/v1/org/{id}", am.AdminAccess(aH.editOrg)).Methods(http.MethodPut)
	router.HandleFunc("/api/v1/orgUsers/{id}", am.AdminAccess(aH.getOrgUsers)).Methods(http.MethodGet)

	router.HandleFunc("/api/v1/getResetPasswordToken/{id}", am.AdminAccess(aH.getResetPasswordToken)).Methods(http.MethodGet)
	router.HandleFunc("/api/v1/resetPassword", am.OpenAccess(aH.resetPassword)).Methods(http.MethodPost)
	router.HandleFunc("/api/v1/changePassword/{id}", am.SelfAccess(aH.changePassword)).Methods(http.MethodPost)
}

func Intersection(a, b []int) (c []int) {
	m := make(map[int]bool)

	for _, item := range a {
		m[item] = true
	}

	for _, item := range b {
		if _, ok := m[item]; ok {
			c = append(c, item)
		}
	}
	return
}

func (aH *APIHandler) getRule(w http.ResponseWriter, r *http.Request) {
	id := mux.Vars(r)["id"]
	ruleResponse, err := aH.ruleManager.GetRule(r.Context(), id)
	if err != nil {
		RespondError(w, &model.ApiError{Typ: model.ErrorInternal, Err: err}, nil)
		return
	}
	aH.Respond(w, ruleResponse)
}

func (aH *APIHandler) metricAutocompleteMetricName(w http.ResponseWriter, r *http.Request) {
	matchText := r.URL.Query().Get("match")
	limit, err := strconv.Atoi(r.URL.Query().Get("limit"))
	if err != nil {
		limit = 0 // no limit
	}

	metricNameList, apiErrObj := aH.reader.GetMetricAutocompleteMetricNames(r.Context(), matchText, limit)

	if apiErrObj != nil {
		RespondError(w, apiErrObj, nil)
		return
	}
	aH.Respond(w, metricNameList)

}

func (aH *APIHandler) metricAutocompleteTagKey(w http.ResponseWriter, r *http.Request) {
	metricsAutocompleteTagKeyParams, apiErrorObj := parser.ParseMetricAutocompleteTagParams(r)
	if apiErrorObj != nil {
		RespondError(w, apiErrorObj, nil)
		return
	}

	tagKeyList, apiErrObj := aH.reader.GetMetricAutocompleteTagKey(r.Context(), metricsAutocompleteTagKeyParams)

	if apiErrObj != nil {
		RespondError(w, apiErrObj, nil)
		return
	}
	aH.Respond(w, tagKeyList)
}

func (aH *APIHandler) metricAutocompleteTagValue(w http.ResponseWriter, r *http.Request) {
	metricsAutocompleteTagValueParams, apiErrorObj := parser.ParseMetricAutocompleteTagParams(r)

	if len(metricsAutocompleteTagValueParams.TagKey) == 0 {
		apiErrObj := &model.ApiError{Typ: model.ErrorBadData, Err: fmt.Errorf("tagKey not present in params")}
		RespondError(w, apiErrObj, nil)
		return
	}
	if apiErrorObj != nil {
		RespondError(w, apiErrorObj, nil)
		return
	}

	tagValueList, apiErrObj := aH.reader.GetMetricAutocompleteTagValue(r.Context(), metricsAutocompleteTagValueParams)

	if apiErrObj != nil {
		RespondError(w, apiErrObj, nil)
		return
	}

	aH.Respond(w, tagValueList)
}

func (aH *APIHandler) addTemporality(ctx context.Context, qp *v3.QueryRangeParamsV3) error {

	metricNames := make([]string, 0)
	metricNameToTemporality := make(map[string]map[v3.Temporality]bool)
	if qp.CompositeQuery != nil && len(qp.CompositeQuery.BuilderQueries) > 0 {
		for _, query := range qp.CompositeQuery.BuilderQueries {
			if query.DataSource == v3.DataSourceMetrics && query.Temporality == "" {
				metricNames = append(metricNames, query.AggregateAttribute.Key)
				if _, ok := metricNameToTemporality[query.AggregateAttribute.Key]; !ok {
					metricNameToTemporality[query.AggregateAttribute.Key] = make(map[v3.Temporality]bool)
				}
			}
		}
	}

	var err error

	if aH.preferDelta {
		zap.S().Debug("fetching metric temporality")
		metricNameToTemporality, err = aH.reader.FetchTemporality(ctx, metricNames)
		if err != nil {
			return err
		}
	}

	if qp.CompositeQuery != nil && len(qp.CompositeQuery.BuilderQueries) > 0 {
		for name := range qp.CompositeQuery.BuilderQueries {
			query := qp.CompositeQuery.BuilderQueries[name]
			if query.DataSource == v3.DataSourceMetrics && query.Temporality == "" {
				if aH.preferDelta && metricNameToTemporality[query.AggregateAttribute.Key][v3.Delta] {
					query.Temporality = v3.Delta
				} else if metricNameToTemporality[query.AggregateAttribute.Key][v3.Cumulative] {
					query.Temporality = v3.Cumulative
				} else {
					query.Temporality = v3.Unspecified
				}
			}
		}
	}
	return nil
}

func (aH *APIHandler) QueryRangeMetricsV2(w http.ResponseWriter, r *http.Request) {
	metricsQueryRangeParams, apiErrorObj := parser.ParseMetricQueryRangeParams(r)

	if apiErrorObj != nil {
		zap.S().Errorf(apiErrorObj.Err.Error())
		RespondError(w, apiErrorObj, nil)
		return
	}

	// prometheus instant query needs same timestamp
	if metricsQueryRangeParams.CompositeMetricQuery.PanelType == model.QUERY_VALUE &&
		metricsQueryRangeParams.CompositeMetricQuery.QueryType == model.PROM {
		metricsQueryRangeParams.Start = metricsQueryRangeParams.End
	}

	// round up the end to neaerest multiple
	if metricsQueryRangeParams.CompositeMetricQuery.QueryType == model.QUERY_BUILDER {
		end := (metricsQueryRangeParams.End) / 1000
		step := metricsQueryRangeParams.Step
		metricsQueryRangeParams.End = (end / step * step) * 1000
	}

	type channelResult struct {
		Series []*model.Series
		Err    error
		Name   string
		Query  string
	}

	execClickHouseQueries := func(queries map[string]string) ([]*model.Series, error, map[string]string) {
		var seriesList []*model.Series
		ch := make(chan channelResult, len(queries))
		var wg sync.WaitGroup

		for name, query := range queries {
			wg.Add(1)
			go func(name, query string) {
				defer wg.Done()
				seriesList, err := aH.reader.GetMetricResult(r.Context(), query)
				for _, series := range seriesList {
					series.QueryName = name
				}

				if err != nil {
					ch <- channelResult{Err: fmt.Errorf("error in query-%s: %v", name, err), Name: name, Query: query}
					return
				}
				ch <- channelResult{Series: seriesList}
			}(name, query)
		}

		wg.Wait()
		close(ch)

		var errs []error
		errQuriesByName := make(map[string]string)
		// read values from the channel
		for r := range ch {
			if r.Err != nil {
				errs = append(errs, r.Err)
				errQuriesByName[r.Name] = r.Query
				continue
			}
			seriesList = append(seriesList, r.Series...)
		}
		if len(errs) != 0 {
			return nil, fmt.Errorf("encountered multiple errors: %s", metrics.FormatErrs(errs, "\n")), errQuriesByName
		}
		return seriesList, nil, nil
	}

	execPromQueries := func(metricsQueryRangeParams *model.QueryRangeParamsV2) ([]*model.Series, error, map[string]string) {
		var seriesList []*model.Series
		ch := make(chan channelResult, len(metricsQueryRangeParams.CompositeMetricQuery.PromQueries))
		var wg sync.WaitGroup

		for name, query := range metricsQueryRangeParams.CompositeMetricQuery.PromQueries {
			if query.Disabled {
				continue
			}
			wg.Add(1)
			go func(name string, query *model.PromQuery) {
				var seriesList []*model.Series
				defer wg.Done()
				tmpl := template.New("promql-query")
				tmpl, tmplErr := tmpl.Parse(query.Query)
				if tmplErr != nil {
					ch <- channelResult{Err: fmt.Errorf("error in parsing query-%s: %v", name, tmplErr), Name: name, Query: query.Query}
					return
				}
				var queryBuf bytes.Buffer
				tmplErr = tmpl.Execute(&queryBuf, metricsQueryRangeParams.Variables)
				if tmplErr != nil {
					ch <- channelResult{Err: fmt.Errorf("error in parsing query-%s: %v", name, tmplErr), Name: name, Query: query.Query}
					return
				}
				query.Query = queryBuf.String()
				queryModel := model.QueryRangeParams{
					Start: time.UnixMilli(metricsQueryRangeParams.Start),
					End:   time.UnixMilli(metricsQueryRangeParams.End),
					Step:  time.Duration(metricsQueryRangeParams.Step * int64(time.Second)),
					Query: query.Query,
				}
				promResult, _, err := aH.reader.GetQueryRangeResult(r.Context(), &queryModel)
				if err != nil {
					ch <- channelResult{Err: fmt.Errorf("error in query-%s: %v", name, err), Name: name, Query: query.Query}
					return
				}
				matrix, _ := promResult.Matrix()
				for _, v := range matrix {
					var s model.Series
					s.QueryName = name
					s.Labels = v.Metric.Copy().Map()
					for _, p := range v.Floats {
						s.Points = append(s.Points, model.MetricPoint{Timestamp: p.T, Value: p.F})
					}
					seriesList = append(seriesList, &s)
				}
				ch <- channelResult{Series: seriesList}
			}(name, query)
		}

		wg.Wait()
		close(ch)

		var errs []error
		errQuriesByName := make(map[string]string)
		// read values from the channel
		for r := range ch {
			if r.Err != nil {
				errs = append(errs, r.Err)
				errQuriesByName[r.Name] = r.Query
				continue
			}
			seriesList = append(seriesList, r.Series...)
		}
		if len(errs) != 0 {
			return nil, fmt.Errorf("encountered multiple errors: %s", metrics.FormatErrs(errs, "\n")), errQuriesByName
		}
		return seriesList, nil, nil
	}

	var seriesList []*model.Series
	var err error
	var errQuriesByName map[string]string
	switch metricsQueryRangeParams.CompositeMetricQuery.QueryType {
	case model.QUERY_BUILDER:
		runQueries := metrics.PrepareBuilderMetricQueries(metricsQueryRangeParams, constants.SIGNOZ_TIMESERIES_TABLENAME)
		if runQueries.Err != nil {
			RespondError(w, &model.ApiError{Typ: model.ErrorBadData, Err: runQueries.Err}, nil)
			return
		}
		seriesList, err, errQuriesByName = execClickHouseQueries(runQueries.Queries)

	case model.CLICKHOUSE:
		queries := make(map[string]string)
		for name, chQuery := range metricsQueryRangeParams.CompositeMetricQuery.ClickHouseQueries {
			if chQuery.Disabled {
				continue
			}
			tmpl := template.New("clickhouse-query")
			tmpl, err := tmpl.Parse(chQuery.Query)
			if err != nil {
				RespondError(w, &model.ApiError{Typ: model.ErrorBadData, Err: err}, nil)
				return
			}
			var query bytes.Buffer

			// replace go template variables
			querytemplate.AssignReservedVars(metricsQueryRangeParams)

			err = tmpl.Execute(&query, metricsQueryRangeParams.Variables)
			if err != nil {
				RespondError(w, &model.ApiError{Typ: model.ErrorBadData, Err: err}, nil)
				return
			}

			queries[name] = query.String()
		}
		seriesList, err, errQuriesByName = execClickHouseQueries(queries)
	case model.PROM:
		seriesList, err, errQuriesByName = execPromQueries(metricsQueryRangeParams)
	default:
		err = fmt.Errorf("invalid query type")
		RespondError(w, &model.ApiError{Typ: model.ErrorBadData, Err: err}, errQuriesByName)
		return
	}

	if err != nil {
		apiErrObj := &model.ApiError{Typ: model.ErrorBadData, Err: err}
		RespondError(w, apiErrObj, errQuriesByName)
		return
	}
	if metricsQueryRangeParams.CompositeMetricQuery.PanelType == model.QUERY_VALUE &&
		len(seriesList) > 1 &&
		(metricsQueryRangeParams.CompositeMetricQuery.QueryType == model.QUERY_BUILDER ||
			metricsQueryRangeParams.CompositeMetricQuery.QueryType == model.CLICKHOUSE) {
		RespondError(w, &model.ApiError{Typ: model.ErrorBadData, Err: fmt.Errorf("invalid: query resulted in more than one series for value type")}, nil)
		return
	}

	type ResponseFormat struct {
		ResultType string          `json:"resultType"`
		Result     []*model.Series `json:"result"`
	}
	resp := ResponseFormat{ResultType: "matrix", Result: seriesList}
	aH.Respond(w, resp)
}

// populateTemporality same as addTemporality but for v4 and better
func (aH *APIHandler) populateTemporality(ctx context.Context, qp *v3.QueryRangeParamsV3) error {

	missingTemporality := make([]string, 0)
	metricNameToTemporality := make(map[string]map[v3.Temporality]bool)
	if qp.CompositeQuery != nil && len(qp.CompositeQuery.BuilderQueries) > 0 {
		for _, query := range qp.CompositeQuery.BuilderQueries {
			// if there is no temporality specified in the query but we have it in the map
			// then use the value from the map
			if query.Temporality == "" && aH.temporalityMap[query.AggregateAttribute.Key] != nil {
				// We prefer delta if it is available
				if aH.temporalityMap[query.AggregateAttribute.Key][v3.Delta] {
					query.Temporality = v3.Delta
				} else if aH.temporalityMap[query.AggregateAttribute.Key][v3.Cumulative] {
					query.Temporality = v3.Cumulative
				} else {
					query.Temporality = v3.Unspecified
				}
			}
			// we don't have temporality for this metric
			if query.DataSource == v3.DataSourceMetrics && query.Temporality == "" {
				missingTemporality = append(missingTemporality, query.AggregateAttribute.Key)
			}
			if _, ok := metricNameToTemporality[query.AggregateAttribute.Key]; !ok {
				metricNameToTemporality[query.AggregateAttribute.Key] = make(map[v3.Temporality]bool)
			}
		}
	}

	nameToTemporality, err := aH.reader.FetchTemporality(ctx, missingTemporality)
	if err != nil {
		return err
	}

	if qp.CompositeQuery != nil && len(qp.CompositeQuery.BuilderQueries) > 0 {
		for name := range qp.CompositeQuery.BuilderQueries {
			query := qp.CompositeQuery.BuilderQueries[name]
			if query.DataSource == v3.DataSourceMetrics && query.Temporality == "" {
				if nameToTemporality[query.AggregateAttribute.Key][v3.Delta] {
					query.Temporality = v3.Delta
				} else if nameToTemporality[query.AggregateAttribute.Key][v3.Cumulative] {
					query.Temporality = v3.Cumulative
				} else {
					query.Temporality = v3.Unspecified
				}
				aH.temporalityMap[query.AggregateAttribute.Key] = nameToTemporality[query.AggregateAttribute.Key]
			}
		}
	}
	return nil
}

func (aH *APIHandler) listRules(w http.ResponseWriter, r *http.Request) {

	rules, err := aH.ruleManager.ListRuleStates(r.Context())
	if err != nil {
		RespondError(w, &model.ApiError{Typ: model.ErrorInternal, Err: err}, nil)
		return
	}

	// todo(amol): need to add sorter

	aH.Respond(w, rules)
}

func (aH *APIHandler) getDashboards(w http.ResponseWriter, r *http.Request) {

	allDashboards, err := dashboards.GetDashboards(r.Context())

	if err != nil {
		RespondError(w, err, nil)
		return
	}
	tagsFromReq, ok := r.URL.Query()["tags"]
	if !ok || len(tagsFromReq) == 0 || tagsFromReq[0] == "" {
		aH.Respond(w, allDashboards)
		return
	}

	tags2Dash := make(map[string][]int)
	for i := 0; i < len(allDashboards); i++ {
		tags, ok := (allDashboards)[i].Data["tags"].([]interface{})
		if !ok {
			continue
		}

		tagsArray := make([]string, len(tags))
		for i, v := range tags {
			tagsArray[i] = v.(string)
		}

		for _, tag := range tagsArray {
			tags2Dash[tag] = append(tags2Dash[tag], i)
		}

	}

	inter := make([]int, len(allDashboards))
	for i := range inter {
		inter[i] = i
	}

	for _, tag := range tagsFromReq {
		inter = Intersection(inter, tags2Dash[tag])
	}

	filteredDashboards := []dashboards.Dashboard{}
	for _, val := range inter {
		dash := (allDashboards)[val]
		filteredDashboards = append(filteredDashboards, dash)
	}

	aH.Respond(w, filteredDashboards)

}
func (aH *APIHandler) deleteDashboard(w http.ResponseWriter, r *http.Request) {

	uuid := mux.Vars(r)["uuid"]
	err := dashboards.DeleteDashboard(r.Context(), uuid, aH.featureFlags)

	if err != nil {
		RespondError(w, err, nil)
		return
	}

	aH.Respond(w, nil)

}

func (aH *APIHandler) queryDashboardVars(w http.ResponseWriter, r *http.Request) {

	query := r.URL.Query().Get("query")
	if query == "" {
		RespondError(w, &model.ApiError{Typ: model.ErrorBadData, Err: fmt.Errorf("query is required")}, nil)
		return
	}
	if strings.Contains(strings.ToLower(query), "alter table") {
		RespondError(w, &model.ApiError{Typ: model.ErrorBadData, Err: fmt.Errorf("query shouldn't alter data")}, nil)
		return
	}
	dashboardVars, err := aH.reader.QueryDashboardVars(r.Context(), query)
	if err != nil {
		RespondError(w, &model.ApiError{Typ: model.ErrorBadData, Err: err}, nil)
		return
	}
	aH.Respond(w, dashboardVars)
}

func prepareQuery(r *http.Request) (string, error) {
	var postData *model.DashboardVars

	if err := json.NewDecoder(r.Body).Decode(&postData); err != nil {
		return "", fmt.Errorf("failed to decode request body: %v", err)
	}

	query := strings.TrimSpace(postData.Query)

	if query == "" {
		return "", fmt.Errorf("query is required")
	}

	notAllowedOps := []string{
		"alter table",
		"drop table",
		"truncate table",
		"drop database",
		"drop view",
		"drop function",
	}

	for _, op := range notAllowedOps {
		if strings.Contains(strings.ToLower(query), op) {
			return "", fmt.Errorf("Operation %s is not allowed", op)
		}
	}

	vars := make(map[string]string)
	for k, v := range postData.Variables {
		vars[k] = metrics.FormattedValue(v)
	}
	tmpl := template.New("dashboard-vars")
	tmpl, tmplErr := tmpl.Parse(query)
	if tmplErr != nil {
		return "", tmplErr
	}
	var queryBuf bytes.Buffer
	tmplErr = tmpl.Execute(&queryBuf, vars)
	if tmplErr != nil {
		return "", tmplErr
	}
	return queryBuf.String(), nil
}

func (aH *APIHandler) queryDashboardVarsV2(w http.ResponseWriter, r *http.Request) {
	query, err := prepareQuery(r)
	if err != nil {
		RespondError(w, &model.ApiError{Typ: model.ErrorBadData, Err: err}, nil)
		return
	}

	dashboardVars, err := aH.reader.QueryDashboardVars(r.Context(), query)
	if err != nil {
		RespondError(w, &model.ApiError{Typ: model.ErrorBadData, Err: err}, nil)
		return
	}
	aH.Respond(w, dashboardVars)
}

func (aH *APIHandler) updateDashboard(w http.ResponseWriter, r *http.Request) {

	uuid := mux.Vars(r)["uuid"]

	var postData map[string]interface{}
	err := json.NewDecoder(r.Body).Decode(&postData)
	if err != nil {
		RespondError(w, &model.ApiError{Typ: model.ErrorBadData, Err: err}, "Error reading request body")
		return
	}
	err = dashboards.IsPostDataSane(&postData)
	if err != nil {
		RespondError(w, &model.ApiError{Typ: model.ErrorBadData, Err: err}, "Error reading request body")
		return
	}

	dashboard, apiError := dashboards.UpdateDashboard(r.Context(), uuid, postData, aH.featureFlags)
	if apiError != nil {
		RespondError(w, apiError, nil)
		return
	}

	aH.Respond(w, dashboard)

}

func (aH *APIHandler) getDashboard(w http.ResponseWriter, r *http.Request) {

	uuid := mux.Vars(r)["uuid"]

	dashboard, apiError := dashboards.GetDashboard(r.Context(), uuid)

	if apiError != nil {
		RespondError(w, apiError, nil)
		return
	}

	aH.Respond(w, dashboard)

}

func (aH *APIHandler) saveAndReturn(w http.ResponseWriter, r *http.Request, signozDashboard model.DashboardData) {
	toSave := make(map[string]interface{})
	toSave["title"] = signozDashboard.Title
	toSave["description"] = signozDashboard.Description
	toSave["tags"] = signozDashboard.Tags
	toSave["layout"] = signozDashboard.Layout
	toSave["widgets"] = signozDashboard.Widgets
	toSave["variables"] = signozDashboard.Variables

	dashboard, apiError := dashboards.CreateDashboard(r.Context(), toSave, aH.featureFlags)
	if apiError != nil {
		RespondError(w, apiError, nil)
		return
	}
	aH.Respond(w, dashboard)
	return
}

func (aH *APIHandler) createDashboardsTransform(w http.ResponseWriter, r *http.Request) {

	defer r.Body.Close()
	b, err := io.ReadAll(r.Body)

	var importData model.GrafanaJSON

	err = json.Unmarshal(b, &importData)
	if err == nil {
		signozDashboard := dashboards.TransformGrafanaJSONToSignoz(importData)
		aH.saveAndReturn(w, r, signozDashboard)
		return
	}
	RespondError(w, &model.ApiError{Typ: model.ErrorInternal, Err: err}, "Error while creating dashboard from grafana json")
}

func (aH *APIHandler) createDashboards(w http.ResponseWriter, r *http.Request) {

	var postData map[string]interface{}

	err := json.NewDecoder(r.Body).Decode(&postData)
	if err != nil {
		RespondError(w, &model.ApiError{Typ: model.ErrorInternal, Err: err}, "Error reading request body")
		return
	}

	err = dashboards.IsPostDataSane(&postData)
	if err != nil {
		RespondError(w, &model.ApiError{Typ: model.ErrorInternal, Err: err}, "Error reading request body")
		return
	}

	dash, apiErr := dashboards.CreateDashboard(r.Context(), postData, aH.featureFlags)

	if apiErr != nil {
		RespondError(w, apiErr, nil)
		return
	}

	aH.Respond(w, dash)

}

func (aH *APIHandler) testRule(w http.ResponseWriter, r *http.Request) {

	defer r.Body.Close()
	body, err := io.ReadAll(r.Body)
	if err != nil {
		zap.S().Errorf("Error in getting req body in test rule API\n", err)
		RespondError(w, &model.ApiError{Typ: model.ErrorBadData, Err: err}, nil)
		return
	}

	ctx, cancel := context.WithTimeout(context.Background(), 1*time.Minute)
	defer cancel()

	alertCount, apiRrr := aH.ruleManager.TestNotification(ctx, string(body))
	if apiRrr != nil {
		RespondError(w, apiRrr, nil)
		return
	}

	response := map[string]interface{}{
		"alertCount": alertCount,
		"message":    "notification sent",
	}
	aH.Respond(w, response)
}

func (aH *APIHandler) deleteRule(w http.ResponseWriter, r *http.Request) {

	id := mux.Vars(r)["id"]

	err := aH.ruleManager.DeleteRule(r.Context(), id)

	if err != nil {
		RespondError(w, &model.ApiError{Typ: model.ErrorInternal, Err: err}, nil)
		return
	}

	aH.Respond(w, "rule successfully deleted")

}

// patchRule updates only requested changes in the rule
func (aH *APIHandler) patchRule(w http.ResponseWriter, r *http.Request) {
	id := mux.Vars(r)["id"]

	defer r.Body.Close()
	body, err := io.ReadAll(r.Body)
	if err != nil {
		zap.S().Errorf("msg: error in getting req body of patch rule API\n", "\t error:", err)
		RespondError(w, &model.ApiError{Typ: model.ErrorBadData, Err: err}, nil)
		return
	}

	gettableRule, err := aH.ruleManager.PatchRule(r.Context(), string(body), id)

	if err != nil {
		RespondError(w, &model.ApiError{Typ: model.ErrorInternal, Err: err}, nil)
		return
	}

	aH.Respond(w, gettableRule)
}

func (aH *APIHandler) editRule(w http.ResponseWriter, r *http.Request) {
	id := mux.Vars(r)["id"]

	defer r.Body.Close()
	body, err := io.ReadAll(r.Body)
	if err != nil {
		zap.S().Errorf("msg: error in getting req body of edit rule API\n", "\t error:", err)
		RespondError(w, &model.ApiError{Typ: model.ErrorBadData, Err: err}, nil)
		return
	}

	err = aH.ruleManager.EditRule(r.Context(), string(body), id)

	if err != nil {
		RespondError(w, &model.ApiError{Typ: model.ErrorInternal, Err: err}, nil)
		return
	}

	aH.Respond(w, "rule successfully edited")

}

func (aH *APIHandler) getChannel(w http.ResponseWriter, r *http.Request) {
	id := mux.Vars(r)["id"]
	channel, apiErrorObj := aH.reader.GetChannel(id)
	if apiErrorObj != nil {
		RespondError(w, apiErrorObj, nil)
		return
	}
	aH.Respond(w, channel)
}

func (aH *APIHandler) deleteChannel(w http.ResponseWriter, r *http.Request) {
	id := mux.Vars(r)["id"]
	apiErrorObj := aH.reader.DeleteChannel(id)
	if apiErrorObj != nil {
		RespondError(w, apiErrorObj, nil)
		return
	}
	aH.Respond(w, "notification channel successfully deleted")
}

func (aH *APIHandler) listChannels(w http.ResponseWriter, r *http.Request) {
	channels, apiErrorObj := aH.reader.GetChannels()
	if apiErrorObj != nil {
		RespondError(w, apiErrorObj, nil)
		return
	}
	aH.Respond(w, channels)
}

// testChannels sends test alert to all registered channels
func (aH *APIHandler) testChannel(w http.ResponseWriter, r *http.Request) {

	defer r.Body.Close()
	body, err := io.ReadAll(r.Body)
	if err != nil {
		zap.S().Errorf("Error in getting req body of testChannel API\n", err)
		RespondError(w, &model.ApiError{Typ: model.ErrorBadData, Err: err}, nil)
		return
	}

	receiver := &am.Receiver{}
	if err := json.Unmarshal(body, receiver); err != nil { // Parse []byte to go struct pointer
		zap.S().Errorf("Error in parsing req body of testChannel API\n", err)
		RespondError(w, &model.ApiError{Typ: model.ErrorBadData, Err: err}, nil)
		return
	}
	// send alert
	apiErrorObj := aH.alertManager.TestReceiver(receiver)
	if apiErrorObj != nil {
		RespondError(w, apiErrorObj, nil)
		return
	}
	aH.Respond(w, "test alert sent")
}

func (aH *APIHandler) editChannel(w http.ResponseWriter, r *http.Request) {

	id := mux.Vars(r)["id"]

	defer r.Body.Close()
	body, err := io.ReadAll(r.Body)
	if err != nil {
		zap.S().Errorf("Error in getting req body of editChannel API\n", err)
		RespondError(w, &model.ApiError{Typ: model.ErrorBadData, Err: err}, nil)
		return
	}

	receiver := &am.Receiver{}
	if err := json.Unmarshal(body, receiver); err != nil { // Parse []byte to go struct pointer
		zap.S().Errorf("Error in parsing req body of editChannel API\n", err)
		RespondError(w, &model.ApiError{Typ: model.ErrorBadData, Err: err}, nil)
		return
	}

	_, apiErrorObj := aH.reader.EditChannel(receiver, id)

	if apiErrorObj != nil {
		RespondError(w, apiErrorObj, nil)
		return
	}

	aH.Respond(w, nil)

}

func (aH *APIHandler) createChannel(w http.ResponseWriter, r *http.Request) {

	defer r.Body.Close()
	body, err := io.ReadAll(r.Body)
	if err != nil {
		zap.S().Errorf("Error in getting req body of createChannel API\n", err)
		RespondError(w, &model.ApiError{Typ: model.ErrorBadData, Err: err}, nil)
		return
	}

	receiver := &am.Receiver{}
	if err := json.Unmarshal(body, receiver); err != nil { // Parse []byte to go struct pointer
		zap.S().Errorf("Error in parsing req body of createChannel API\n", err)
		RespondError(w, &model.ApiError{Typ: model.ErrorBadData, Err: err}, nil)
		return
	}

	_, apiErrorObj := aH.reader.CreateChannel(receiver)

	if apiErrorObj != nil {
		RespondError(w, apiErrorObj, nil)
		return
	}

	aH.Respond(w, nil)

}

func (aH *APIHandler) getAlerts(w http.ResponseWriter, r *http.Request) {
	params := r.URL.Query()
	amEndpoint := constants.GetAlertManagerApiPrefix()
	resp, err := http.Get(amEndpoint + "v1/alerts" + "?" + params.Encode())
	if err != nil {
		RespondError(w, &model.ApiError{Typ: model.ErrorInternal, Err: err}, nil)
		return
	}

	defer resp.Body.Close()
	body, err := io.ReadAll(resp.Body)
	if err != nil {
		RespondError(w, &model.ApiError{Typ: model.ErrorInternal, Err: err}, nil)
		return
	}

	aH.Respond(w, string(body))
}

func (aH *APIHandler) createRule(w http.ResponseWriter, r *http.Request) {

	defer r.Body.Close()
	body, err := io.ReadAll(r.Body)
	if err != nil {
		zap.S().Errorf("Error in getting req body for create rule API\n", err)
		RespondError(w, &model.ApiError{Typ: model.ErrorBadData, Err: err}, nil)
		return
	}

	rule, err := aH.ruleManager.CreateRule(r.Context(), string(body))
	if err != nil {
		RespondError(w, &model.ApiError{Typ: model.ErrorBadData, Err: err}, nil)
		return
	}

	aH.Respond(w, rule)

}

func (aH *APIHandler) queryRangeMetricsFromClickhouse(w http.ResponseWriter, r *http.Request) {

}
func (aH *APIHandler) queryRangeMetrics(w http.ResponseWriter, r *http.Request) {

	query, apiErrorObj := parseQueryRangeRequest(r)

	if apiErrorObj != nil {
		RespondError(w, apiErrorObj, nil)
		return
	}

	// zap.S().Info(query, apiError)

	ctx := r.Context()
	if to := r.FormValue("timeout"); to != "" {
		var cancel context.CancelFunc
		timeout, err := parseMetricsDuration(to)
		if aH.HandleError(w, err, http.StatusBadRequest) {
			return
		}

		ctx, cancel = context.WithTimeout(ctx, timeout)
		defer cancel()
	}

	res, qs, apiError := aH.reader.GetQueryRangeResult(ctx, query)

	if apiError != nil {
		RespondError(w, apiError, nil)
		return
	}

	if res.Err != nil {
		zap.S().Error(res.Err)
	}

	if res.Err != nil {
		switch res.Err.(type) {
		case promql.ErrQueryCanceled:
			RespondError(w, &model.ApiError{model.ErrorCanceled, res.Err}, nil)
		case promql.ErrQueryTimeout:
			RespondError(w, &model.ApiError{model.ErrorTimeout, res.Err}, nil)
		}
		RespondError(w, &model.ApiError{model.ErrorExec, res.Err}, nil)
		return
	}

	response_data := &model.QueryData{
		ResultType: res.Value.Type(),
		Result:     res.Value,
		Stats:      qs,
	}

	aH.Respond(w, response_data)

}

func (aH *APIHandler) queryMetrics(w http.ResponseWriter, r *http.Request) {

	queryParams, apiErrorObj := parseInstantQueryMetricsRequest(r)

	if apiErrorObj != nil {
		RespondError(w, apiErrorObj, nil)
		return
	}

	// zap.S().Info(query, apiError)

	ctx := r.Context()
	if to := r.FormValue("timeout"); to != "" {
		var cancel context.CancelFunc
		timeout, err := parseMetricsDuration(to)
		if aH.HandleError(w, err, http.StatusBadRequest) {
			return
		}

		ctx, cancel = context.WithTimeout(ctx, timeout)
		defer cancel()
	}

	res, qs, apiError := aH.reader.GetInstantQueryMetricsResult(ctx, queryParams)

	if apiError != nil {
		RespondError(w, apiError, nil)
		return
	}

	if res.Err != nil {
		zap.S().Error(res.Err)
	}

	if res.Err != nil {
		switch res.Err.(type) {
		case promql.ErrQueryCanceled:
			RespondError(w, &model.ApiError{model.ErrorCanceled, res.Err}, nil)
		case promql.ErrQueryTimeout:
			RespondError(w, &model.ApiError{model.ErrorTimeout, res.Err}, nil)
		}
		RespondError(w, &model.ApiError{model.ErrorExec, res.Err}, nil)
	}

	response_data := &model.QueryData{
		ResultType: res.Value.Type(),
		Result:     res.Value,
		Stats:      qs,
	}

	aH.Respond(w, response_data)

}

func (aH *APIHandler) submitFeedback(w http.ResponseWriter, r *http.Request) {

	var postData map[string]interface{}
	err := json.NewDecoder(r.Body).Decode(&postData)
	if err != nil {
		RespondError(w, &model.ApiError{Typ: model.ErrorBadData, Err: err}, "Error reading request body")
		return
	}

	message, ok := postData["message"]
	if !ok {
		RespondError(w, &model.ApiError{Typ: model.ErrorBadData, Err: fmt.Errorf("message not present in request body")}, "Error reading message from request body")
		return
	}
	messageStr := fmt.Sprintf("%s", message)
	if len(messageStr) == 0 {
		RespondError(w, &model.ApiError{Typ: model.ErrorBadData, Err: fmt.Errorf("empty message in request body")}, "empty message in request body")
		return
	}

	email := postData["email"]

	data := map[string]interface{}{
		"email":   email,
		"message": message,
	}
	userEmail, err := auth.GetEmailFromJwt(r.Context())
	if err == nil {
		telemetry.GetInstance().SendEvent(telemetry.TELEMETRY_EVENT_INPRODUCT_FEEDBACK, data, userEmail)
	}
}

func (aH *APIHandler) getTopOperations(w http.ResponseWriter, r *http.Request) {

	query, err := parseGetTopOperationsRequest(r)
	if aH.HandleError(w, err, http.StatusBadRequest) {
		return
	}

	result, apiErr := aH.reader.GetTopOperations(r.Context(), query)

	if apiErr != nil && aH.HandleError(w, apiErr.Err, http.StatusInternalServerError) {
		return
	}

	aH.WriteJSON(w, r, result)

}

func (aH *APIHandler) getUsage(w http.ResponseWriter, r *http.Request) {

	query, err := parseGetUsageRequest(r)
	if aH.HandleError(w, err, http.StatusBadRequest) {
		return
	}

	result, err := aH.reader.GetUsage(r.Context(), query)
	if aH.HandleError(w, err, http.StatusBadRequest) {
		return
	}

	aH.WriteJSON(w, r, result)

}

func (aH *APIHandler) getServiceOverview(w http.ResponseWriter, r *http.Request) {

	query, err := parseGetServiceOverviewRequest(r)
	if aH.HandleError(w, err, http.StatusBadRequest) {
		return
	}

	result, apiErr := aH.reader.GetServiceOverview(r.Context(), query, aH.skipConfig)
	if apiErr != nil && aH.HandleError(w, apiErr.Err, http.StatusInternalServerError) {
		return
	}

	aH.WriteJSON(w, r, result)

}

func (aH *APIHandler) getServicesTopLevelOps(w http.ResponseWriter, r *http.Request) {

	result, apiErr := aH.reader.GetTopLevelOperations(r.Context(), aH.skipConfig)
	if apiErr != nil {
		RespondError(w, apiErr, nil)
		return
	}

	aH.WriteJSON(w, r, result)
}

func (aH *APIHandler) getServices(w http.ResponseWriter, r *http.Request) {

	query, err := parseGetServicesRequest(r)
	if aH.HandleError(w, err, http.StatusBadRequest) {
		return
	}

	result, apiErr := aH.reader.GetServices(r.Context(), query, aH.skipConfig)
	if apiErr != nil && aH.HandleError(w, apiErr.Err, http.StatusInternalServerError) {
		return
	}

	data := map[string]interface{}{
		"number": len(*result),
	}
	userEmail, err := auth.GetEmailFromJwt(r.Context())
	if err == nil {
		telemetry.GetInstance().SendEvent(telemetry.TELEMETRY_EVENT_NUMBER_OF_SERVICES, data, userEmail)
	}

	if (data["number"] != 0) && (data["number"] != telemetry.DEFAULT_NUMBER_OF_SERVICES) {
		telemetry.GetInstance().AddActiveTracesUser()
	}

	aH.WriteJSON(w, r, result)
}

func (aH *APIHandler) dependencyGraph(w http.ResponseWriter, r *http.Request) {

	query, err := parseGetServicesRequest(r)
	if aH.HandleError(w, err, http.StatusBadRequest) {
		return
	}

	result, err := aH.reader.GetDependencyGraph(r.Context(), query)
	if aH.HandleError(w, err, http.StatusBadRequest) {
		return
	}

	aH.WriteJSON(w, r, result)
}

func (aH *APIHandler) getServicesList(w http.ResponseWriter, r *http.Request) {

	result, err := aH.reader.GetServicesList(r.Context())
	if aH.HandleError(w, err, http.StatusBadRequest) {
		return
	}

	aH.WriteJSON(w, r, result)

}

func (aH *APIHandler) SearchTraces(w http.ResponseWriter, r *http.Request) {

	traceId, spanId, levelUpInt, levelDownInt, err := ParseSearchTracesParams(r)
	if err != nil {
		RespondError(w, &model.ApiError{Typ: model.ErrorBadData, Err: err}, "Error reading params")
		return
	}

	result, err := aH.reader.SearchTraces(r.Context(), traceId, spanId, levelUpInt, levelDownInt, 0, nil)
	if aH.HandleError(w, err, http.StatusBadRequest) {
		return
	}

	aH.WriteJSON(w, r, result)

}

func (aH *APIHandler) listErrors(w http.ResponseWriter, r *http.Request) {

	query, err := parseListErrorsRequest(r)
	if aH.HandleError(w, err, http.StatusBadRequest) {
		return
	}
	result, apiErr := aH.reader.ListErrors(r.Context(), query)
	if apiErr != nil && aH.HandleError(w, apiErr.Err, http.StatusInternalServerError) {
		return
	}

	aH.WriteJSON(w, r, result)
}

func (aH *APIHandler) countErrors(w http.ResponseWriter, r *http.Request) {

	query, err := parseCountErrorsRequest(r)
	if aH.HandleError(w, err, http.StatusBadRequest) {
		return
	}
	result, apiErr := aH.reader.CountErrors(r.Context(), query)
	if apiErr != nil {
		RespondError(w, apiErr, nil)
		return
	}

	aH.WriteJSON(w, r, result)
}

func (aH *APIHandler) getErrorFromErrorID(w http.ResponseWriter, r *http.Request) {

	query, err := parseGetErrorRequest(r)
	if aH.HandleError(w, err, http.StatusBadRequest) {
		return
	}
	result, apiErr := aH.reader.GetErrorFromErrorID(r.Context(), query)
	if apiErr != nil {
		RespondError(w, apiErr, nil)
		return
	}

	aH.WriteJSON(w, r, result)
}

func (aH *APIHandler) getNextPrevErrorIDs(w http.ResponseWriter, r *http.Request) {

	query, err := parseGetErrorRequest(r)
	if aH.HandleError(w, err, http.StatusBadRequest) {
		return
	}
	result, apiErr := aH.reader.GetNextPrevErrorIDs(r.Context(), query)
	if apiErr != nil {
		RespondError(w, apiErr, nil)
		return
	}

	aH.WriteJSON(w, r, result)
}

func (aH *APIHandler) getErrorFromGroupID(w http.ResponseWriter, r *http.Request) {

	query, err := parseGetErrorRequest(r)
	if aH.HandleError(w, err, http.StatusBadRequest) {
		return
	}
	result, apiErr := aH.reader.GetErrorFromGroupID(r.Context(), query)
	if apiErr != nil {
		RespondError(w, apiErr, nil)
		return
	}

	aH.WriteJSON(w, r, result)
}

func (aH *APIHandler) getSpanFilters(w http.ResponseWriter, r *http.Request) {

	query, err := parseSpanFilterRequestBody(r)
	if aH.HandleError(w, err, http.StatusBadRequest) {
		return
	}

	result, apiErr := aH.reader.GetSpanFilters(r.Context(), query)

	if apiErr != nil && aH.HandleError(w, apiErr.Err, http.StatusInternalServerError) {
		return
	}

	aH.WriteJSON(w, r, result)
}

func (aH *APIHandler) getFilteredSpans(w http.ResponseWriter, r *http.Request) {

	query, err := parseFilteredSpansRequest(r, aH)
	if aH.HandleError(w, err, http.StatusBadRequest) {
		return
	}

	result, apiErr := aH.reader.GetFilteredSpans(r.Context(), query)

	if apiErr != nil && aH.HandleError(w, apiErr.Err, http.StatusInternalServerError) {
		return
	}

	aH.WriteJSON(w, r, result)
}

func (aH *APIHandler) getFilteredSpanAggregates(w http.ResponseWriter, r *http.Request) {

	query, err := parseFilteredSpanAggregatesRequest(r)
	if aH.HandleError(w, err, http.StatusBadRequest) {
		return
	}

	result, apiErr := aH.reader.GetFilteredSpansAggregates(r.Context(), query)

	if apiErr != nil && aH.HandleError(w, apiErr.Err, http.StatusInternalServerError) {
		return
	}

	aH.WriteJSON(w, r, result)
}

func (aH *APIHandler) getTagFilters(w http.ResponseWriter, r *http.Request) {

	query, err := parseTagFilterRequest(r)
	if aH.HandleError(w, err, http.StatusBadRequest) {
		return
	}

	result, apiErr := aH.reader.GetTagFilters(r.Context(), query)

	if apiErr != nil && aH.HandleError(w, apiErr.Err, http.StatusInternalServerError) {
		return
	}

	aH.WriteJSON(w, r, result)
}

func (aH *APIHandler) getTagValues(w http.ResponseWriter, r *http.Request) {

	query, err := parseTagValueRequest(r)
	if aH.HandleError(w, err, http.StatusBadRequest) {
		return
	}

	result, apiErr := aH.reader.GetTagValues(r.Context(), query)

	if apiErr != nil && aH.HandleError(w, apiErr.Err, http.StatusInternalServerError) {
		return
	}

	aH.WriteJSON(w, r, result)
}

func (aH *APIHandler) setTTL(w http.ResponseWriter, r *http.Request) {
	ttlParams, err := parseTTLParams(r)
	if aH.HandleError(w, err, http.StatusBadRequest) {
		return
	}

	// Context is not used here as TTL is long duration DB operation
	result, apiErr := aH.reader.SetTTL(context.Background(), ttlParams)
	if apiErr != nil {
		if apiErr.Typ == model.ErrorConflict {
			aH.HandleError(w, apiErr.Err, http.StatusConflict)
		} else {
			aH.HandleError(w, apiErr.Err, http.StatusInternalServerError)
		}
		return
	}

	aH.WriteJSON(w, r, result)

}

func (aH *APIHandler) getTTL(w http.ResponseWriter, r *http.Request) {
	ttlParams, err := parseGetTTL(r)
	if aH.HandleError(w, err, http.StatusBadRequest) {
		return
	}

	result, apiErr := aH.reader.GetTTL(r.Context(), ttlParams)
	if apiErr != nil && aH.HandleError(w, apiErr.Err, http.StatusInternalServerError) {
		return
	}

	aH.WriteJSON(w, r, result)
}

func (aH *APIHandler) getDisks(w http.ResponseWriter, r *http.Request) {
	result, apiErr := aH.reader.GetDisks(context.Background())
	if apiErr != nil && aH.HandleError(w, apiErr.Err, http.StatusInternalServerError) {
		return
	}

	aH.WriteJSON(w, r, result)
}

func (aH *APIHandler) getVersion(w http.ResponseWriter, r *http.Request) {
	version := version.GetVersion()
	versionResponse := model.GetVersionResponse{
		Version:        version,
		EE:             "Y",
		SetupCompleted: aH.SetupCompleted,
	}

	aH.WriteJSON(w, r, versionResponse)
}

func (aH *APIHandler) getFeatureFlags(w http.ResponseWriter, r *http.Request) {
	featureSet, err := aH.FF().GetFeatureFlags()
	if err != nil {
		aH.HandleError(w, err, http.StatusInternalServerError)
		return
	}
	if aH.preferSpanMetrics {
		for idx := range featureSet {
			feature := &featureSet[idx]
			if feature.Name == model.UseSpanMetrics {
				featureSet[idx].Active = true
			}
		}
	}
	aH.Respond(w, featureSet)
}

func (aH *APIHandler) FF() interfaces.FeatureLookup {
	return aH.featureFlags
}

func (aH *APIHandler) CheckFeature(f string) bool {
	err := aH.FF().CheckFeature(f)
	return err == nil
}

func (aH *APIHandler) getConfigs(w http.ResponseWriter, r *http.Request) {

	configs, err := signozio.FetchDynamicConfigs()
	if err != nil {
		aH.HandleError(w, err, http.StatusInternalServerError)
		return
	}
	aH.Respond(w, configs)
}

// getHealth is used to check the health of the service.
// 'live' query param can be used to check liveliness of
// the service by checking the database connection.
func (aH *APIHandler) getHealth(w http.ResponseWriter, r *http.Request) {
	_, ok := r.URL.Query()["live"]
	if ok {
		err := aH.reader.CheckClickHouse(r.Context())
		if err != nil {
			RespondError(w, &model.ApiError{Err: err, Typ: model.ErrorStatusServiceUnavailable}, nil)
			return
		}
	}

	aH.WriteJSON(w, r, map[string]string{"status": "ok"})
}

// inviteUser is used to invite a user. It is used by an admin api.
func (aH *APIHandler) inviteUser(w http.ResponseWriter, r *http.Request) {
	req, err := parseInviteRequest(r)
	if aH.HandleError(w, err, http.StatusBadRequest) {
		return
	}

	resp, err := auth.Invite(r.Context(), req)
	if err != nil {
		RespondError(w, &model.ApiError{Err: err, Typ: model.ErrorInternal}, nil)
		return
	}
	aH.WriteJSON(w, r, resp)
}

// getInvite returns the invite object details for the given invite token. We do not need to
// protect this API because invite token itself is meant to be private.
func (aH *APIHandler) getInvite(w http.ResponseWriter, r *http.Request) {
	token := mux.Vars(r)["token"]

	resp, err := auth.GetInvite(context.Background(), token)
	if err != nil {
		RespondError(w, &model.ApiError{Err: err, Typ: model.ErrorNotFound}, nil)
		return
	}
	aH.WriteJSON(w, r, resp)
}

// revokeInvite is used to revoke an invite.
func (aH *APIHandler) revokeInvite(w http.ResponseWriter, r *http.Request) {
	email := mux.Vars(r)["email"]

	if err := auth.RevokeInvite(r.Context(), email); err != nil {
		RespondError(w, &model.ApiError{Err: err, Typ: model.ErrorInternal}, nil)
		return
	}
	aH.WriteJSON(w, r, map[string]string{"data": "invite revoked successfully"})
}

// listPendingInvites is used to list the pending invites.
func (aH *APIHandler) listPendingInvites(w http.ResponseWriter, r *http.Request) {

	ctx := context.Background()
	invites, err := dao.DB().GetInvites(ctx)
	if err != nil {
		RespondError(w, err, nil)
		return
	}

	// TODO(Ahsan): Querying org name based on orgId for each invite is not a good idea. Either
	// we should include org name field in the invite table, or do a join query.
	var resp []*model.InvitationResponseObject
	for _, inv := range invites {

		org, apiErr := dao.DB().GetOrg(ctx, inv.OrgId)
		if apiErr != nil {
			RespondError(w, apiErr, nil)
		}
		resp = append(resp, &model.InvitationResponseObject{
			Name:         inv.Name,
			Email:        inv.Email,
			Token:        inv.Token,
			CreatedAt:    inv.CreatedAt,
			Role:         inv.Role,
			Organization: org.Name,
		})
	}
	aH.WriteJSON(w, r, resp)
}

// Register extends registerUser for non-internal packages
func (aH *APIHandler) Register(w http.ResponseWriter, r *http.Request) {
	aH.registerUser(w, r)
}

func (aH *APIHandler) registerUser(w http.ResponseWriter, r *http.Request) {
	req, err := parseRegisterRequest(r)
	if aH.HandleError(w, err, http.StatusBadRequest) {
		return
	}

	_, apiErr := auth.Register(context.Background(), req)
	if apiErr != nil {
		RespondError(w, apiErr, nil)
		return
	}

	if !aH.SetupCompleted {
		// since the first user is now created, we can disable self-registration as
		// from here onwards, we expect admin (owner) to invite other users.
		aH.SetupCompleted = true
	}

	aH.Respond(w, nil)
}

func (aH *APIHandler) precheckLogin(w http.ResponseWriter, r *http.Request) {

	email := r.URL.Query().Get("email")
	sourceUrl := r.URL.Query().Get("ref")

	resp, apierr := aH.appDao.PrecheckLogin(context.Background(), email, sourceUrl)
	if apierr != nil {
		RespondError(w, apierr, resp)
		return
	}

	aH.Respond(w, resp)
}

func (aH *APIHandler) loginUser(w http.ResponseWriter, r *http.Request) {
	req, err := parseLoginRequest(r)
	if aH.HandleError(w, err, http.StatusBadRequest) {
		return
	}

	// c, err := r.Cookie("refresh-token")
	// if err != nil {
	// 	if err != http.ErrNoCookie {
	// 		w.WriteHeader(http.StatusBadRequest)
	// 		return
	// 	}
	// }

	// if c != nil {
	// 	req.RefreshToken = c.Value
	// }

	resp, err := auth.Login(context.Background(), req)
	if aH.HandleError(w, err, http.StatusUnauthorized) {
		return
	}

	// http.SetCookie(w, &http.Cookie{
	// 	Name:     "refresh-token",
	// 	Value:    resp.RefreshJwt,
	// 	Expires:  time.Unix(resp.RefreshJwtExpiry, 0),
	// 	HttpOnly: true,
	// })

	aH.WriteJSON(w, r, resp)
}

func (aH *APIHandler) listUsers(w http.ResponseWriter, r *http.Request) {
	users, err := dao.DB().GetUsers(context.Background())
	if err != nil {
		zap.S().Debugf("[listUsers] Failed to query list of users, err: %v", err)
		RespondError(w, err, nil)
		return
	}
	// mask the password hash
	for i := range users {
		users[i].Password = ""
	}
	aH.WriteJSON(w, r, users)
}

func (aH *APIHandler) getUser(w http.ResponseWriter, r *http.Request) {
	id := mux.Vars(r)["id"]

	ctx := context.Background()
	user, err := dao.DB().GetUser(ctx, id)
	if err != nil {
		zap.S().Debugf("[getUser] Failed to query user, err: %v", err)
		RespondError(w, err, "Failed to get user")
		return
	}
	if user == nil {
		RespondError(w, &model.ApiError{
			Typ: model.ErrorInternal,
			Err: errors.New("User not found"),
		}, nil)
		return
	}

	// No need to send password hash for the user object.
	user.Password = ""
	aH.WriteJSON(w, r, user)
}

// editUser only changes the user's Name and ProfilePictureURL. It is intentionally designed
// to not support update of orgId, Password, createdAt for the sucurity reasons.
func (aH *APIHandler) editUser(w http.ResponseWriter, r *http.Request) {
	id := mux.Vars(r)["id"]

	update, err := parseUserRequest(r)
	if aH.HandleError(w, err, http.StatusBadRequest) {
		return
	}

	ctx := context.Background()
	old, apiErr := dao.DB().GetUser(ctx, id)
	if apiErr != nil {
		zap.S().Debugf("[editUser] Failed to query user, err: %v", err)
		RespondError(w, apiErr, nil)
		return
	}

	if len(update.Name) > 0 {
		old.Name = update.Name
	}
	if len(update.ProfilePictureURL) > 0 {
		old.ProfilePictureURL = update.ProfilePictureURL
	}

	_, apiErr = dao.DB().EditUser(ctx, &model.User{
		Id:                old.Id,
		Name:              old.Name,
		OrgId:             old.OrgId,
		Email:             old.Email,
		Password:          old.Password,
		CreatedAt:         old.CreatedAt,
		ProfilePictureURL: old.ProfilePictureURL,
	})
	if apiErr != nil {
		RespondError(w, apiErr, nil)
		return
	}
	aH.WriteJSON(w, r, map[string]string{"data": "user updated successfully"})
}

func (aH *APIHandler) deleteUser(w http.ResponseWriter, r *http.Request) {
	id := mux.Vars(r)["id"]

	// Query for the user's group, and the admin's group. If the user belongs to the admin group
	// and is the last user then don't let the deletion happen. Otherwise, the system will become
	// admin less and hence inaccessible.
	ctx := context.Background()
	user, apiErr := dao.DB().GetUser(ctx, id)
	if apiErr != nil {
		RespondError(w, apiErr, "Failed to get user's group")
		return
	}

	if user == nil {
		RespondError(w, &model.ApiError{
			Typ: model.ErrorNotFound,
			Err: errors.New("User not found"),
		}, nil)
		return
	}

	adminGroup, apiErr := dao.DB().GetGroupByName(ctx, constants.AdminGroup)
	if apiErr != nil {
		RespondError(w, apiErr, "Failed to get admin group")
		return
	}
	adminUsers, apiErr := dao.DB().GetUsersByGroup(ctx, adminGroup.Id)
	if apiErr != nil {
		RespondError(w, apiErr, "Failed to get admin group users")
		return
	}

	if user.GroupId == adminGroup.Id && len(adminUsers) == 1 {
		RespondError(w, &model.ApiError{
			Typ: model.ErrorInternal,
			Err: errors.New("cannot delete the last admin user")}, nil)
		return
	}

	err := dao.DB().DeleteUser(ctx, id)
	if err != nil {
		RespondError(w, err, "Failed to delete user")
		return
	}
	aH.WriteJSON(w, r, map[string]string{"data": "user deleted successfully"})
}

// addUserFlag patches a user flags with the changes
func (aH *APIHandler) patchUserFlag(w http.ResponseWriter, r *http.Request) {
	// read user id from path var
	userId := mux.Vars(r)["id"]

	// read input into user flag
	defer r.Body.Close()
	b, err := io.ReadAll(r.Body)
	if err != nil {
		zap.S().Errorf("failed read user flags from http request for userId ", userId, "with error: ", err)
		RespondError(w, model.BadRequestStr("received user flags in invalid format"), nil)
		return
	}
	flags := make(map[string]string, 0)

	err = json.Unmarshal(b, &flags)
	if err != nil {
		zap.S().Errorf("failed parsing user flags for userId ", userId, "with error: ", err)
		RespondError(w, model.BadRequestStr("received user flags in invalid format"), nil)
		return
	}

	newflags, apiError := dao.DB().UpdateUserFlags(r.Context(), userId, flags)
	if !apiError.IsNil() {
		RespondError(w, apiError, nil)
		return
	}

	aH.Respond(w, newflags)
}

func (aH *APIHandler) getRole(w http.ResponseWriter, r *http.Request) {
	id := mux.Vars(r)["id"]

	user, err := dao.DB().GetUser(context.Background(), id)
	if err != nil {
		RespondError(w, err, "Failed to get user's group")
		return
	}
	if user == nil {
		RespondError(w, &model.ApiError{
			Typ: model.ErrorNotFound,
			Err: errors.New("No user found"),
		}, nil)
		return
	}
	group, err := dao.DB().GetGroup(context.Background(), user.GroupId)
	if err != nil {
		RespondError(w, err, "Failed to get group")
		return
	}

	aH.WriteJSON(w, r, &model.UserRole{UserId: id, GroupName: group.Name})
}

func (aH *APIHandler) editRole(w http.ResponseWriter, r *http.Request) {
	id := mux.Vars(r)["id"]

	req, err := parseUserRoleRequest(r)
	if aH.HandleError(w, err, http.StatusBadRequest) {
		return
	}

	ctx := context.Background()
	newGroup, apiErr := dao.DB().GetGroupByName(ctx, req.GroupName)
	if apiErr != nil {
		RespondError(w, apiErr, "Failed to get user's group")
		return
	}

	if newGroup == nil {
		RespondError(w, apiErr, "Specified group is not present")
		return
	}

	user, apiErr := dao.DB().GetUser(ctx, id)
	if apiErr != nil {
		RespondError(w, apiErr, "Failed to fetch user group")
		return
	}

	// Make sure that the request is not demoting the last admin user.
	if user.GroupId == auth.AuthCacheObj.AdminGroupId {
		adminUsers, apiErr := dao.DB().GetUsersByGroup(ctx, auth.AuthCacheObj.AdminGroupId)
		if apiErr != nil {
			RespondError(w, apiErr, "Failed to fetch adminUsers")
			return
		}

		if len(adminUsers) == 1 {
			RespondError(w, &model.ApiError{
				Err: errors.New("Cannot demote the last admin"),
				Typ: model.ErrorInternal}, nil)
			return
		}
	}

	apiErr = dao.DB().UpdateUserGroup(context.Background(), user.Id, newGroup.Id)
	if apiErr != nil {
		RespondError(w, apiErr, "Failed to add user to group")
		return
	}
	aH.WriteJSON(w, r, map[string]string{"data": "user group updated successfully"})
}

func (aH *APIHandler) getOrgs(w http.ResponseWriter, r *http.Request) {
	orgs, apiErr := dao.DB().GetOrgs(context.Background())
	if apiErr != nil {
		RespondError(w, apiErr, "Failed to fetch orgs from the DB")
		return
	}
	aH.WriteJSON(w, r, orgs)
}

func (aH *APIHandler) getOrg(w http.ResponseWriter, r *http.Request) {
	id := mux.Vars(r)["id"]
	org, apiErr := dao.DB().GetOrg(context.Background(), id)
	if apiErr != nil {
		RespondError(w, apiErr, "Failed to fetch org from the DB")
		return
	}
	aH.WriteJSON(w, r, org)
}

func (aH *APIHandler) editOrg(w http.ResponseWriter, r *http.Request) {
	id := mux.Vars(r)["id"]
	req, err := parseEditOrgRequest(r)
	if aH.HandleError(w, err, http.StatusBadRequest) {
		return
	}

	req.Id = id
	if apiErr := dao.DB().EditOrg(context.Background(), req); apiErr != nil {
		RespondError(w, apiErr, "Failed to update org in the DB")
		return
	}

	data := map[string]interface{}{
		"hasOptedUpdates":  req.HasOptedUpdates,
		"isAnonymous":      req.IsAnonymous,
		"organizationName": req.Name,
	}
	userEmail, err := auth.GetEmailFromJwt(r.Context())
	telemetry.GetInstance().SendEvent(telemetry.TELEMETRY_EVENT_ORG_SETTINGS, data, userEmail)

	aH.WriteJSON(w, r, map[string]string{"data": "org updated successfully"})
}

func (aH *APIHandler) getOrgUsers(w http.ResponseWriter, r *http.Request) {
	id := mux.Vars(r)["id"]
	users, apiErr := dao.DB().GetUsersByOrg(context.Background(), id)
	if apiErr != nil {
		RespondError(w, apiErr, "Failed to fetch org users from the DB")
		return
	}
	// mask the password hash
	for i := range users {
		users[i].Password = ""
	}
	aH.WriteJSON(w, r, users)
}

func (aH *APIHandler) getResetPasswordToken(w http.ResponseWriter, r *http.Request) {
	id := mux.Vars(r)["id"]
	resp, err := auth.CreateResetPasswordToken(context.Background(), id)
	if err != nil {
		RespondError(w, &model.ApiError{
			Typ: model.ErrorInternal,
			Err: err}, "Failed to create reset token entry in the DB")
		return
	}
	aH.WriteJSON(w, r, resp)
}

func (aH *APIHandler) resetPassword(w http.ResponseWriter, r *http.Request) {
	req, err := parseResetPasswordRequest(r)
	if aH.HandleError(w, err, http.StatusBadRequest) {
		return
	}

	if err := auth.ResetPassword(context.Background(), req); err != nil {
		zap.S().Debugf("resetPassword failed, err: %v\n", err)
		if aH.HandleError(w, err, http.StatusInternalServerError) {
			return
		}

	}
	aH.WriteJSON(w, r, map[string]string{"data": "password reset successfully"})
}

func (aH *APIHandler) changePassword(w http.ResponseWriter, r *http.Request) {
	req, err := parseChangePasswordRequest(r)
	if aH.HandleError(w, err, http.StatusBadRequest) {
		return
	}

	if err := auth.ChangePassword(context.Background(), req); err != nil {
		if aH.HandleError(w, err, http.StatusInternalServerError) {
			return
		}

	}
	aH.WriteJSON(w, r, map[string]string{"data": "password changed successfully"})
}

// func (aH *APIHandler) getApplicationPercentiles(w http.ResponseWriter, r *http.Request) {
// 	// vars := mux.Vars(r)

// 	query, err := parseApplicationPercentileRequest(r)
// 	if aH.HandleError(w, err, http.StatusBadRequest) {
// 		return
// 	}

// 	result, err := aH.reader.GetApplicationPercentiles(context.Background(), query)
// 	if aH.HandleError(w, err, http.StatusBadRequest) {
// 		return
// 	}
// 	aH.WriteJSON(w, r, result)
// }

func (aH *APIHandler) HandleError(w http.ResponseWriter, err error, statusCode int) bool {
	if err == nil {
		return false
	}
	if statusCode == http.StatusInternalServerError {
		zap.S().Error("HTTP handler, Internal Server Error", zap.Error(err))
	}
	structuredResp := structuredResponse{
		Errors: []structuredError{
			{
				Code: statusCode,
				Msg:  err.Error(),
			},
		},
	}
	resp, _ := json.Marshal(&structuredResp)
	http.Error(w, string(resp), statusCode)
	return true
}

func (aH *APIHandler) WriteJSON(w http.ResponseWriter, r *http.Request, response interface{}) {
	marshall := json.Marshal
	if prettyPrint := r.FormValue("pretty"); prettyPrint != "" && prettyPrint != "false" {
		marshall = func(v interface{}) ([]byte, error) {
			return json.MarshalIndent(v, "", "    ")
		}
	}
	resp, _ := marshall(response)
	w.Header().Set("Content-Type", "application/json")
	w.Write(resp)
}

// logs
func (aH *APIHandler) RegisterLogsRoutes(router *mux.Router, am *AuthMiddleware) {
	subRouter := router.PathPrefix("/api/v1/logs").Subrouter()
	subRouter.HandleFunc("", am.ViewAccess(aH.getLogs)).Methods(http.MethodGet)
	subRouter.HandleFunc("/tail", am.ViewAccess(aH.tailLogs)).Methods(http.MethodGet)
	subRouter.HandleFunc("/fields", am.ViewAccess(aH.logFields)).Methods(http.MethodGet)
	subRouter.HandleFunc("/fields", am.EditAccess(aH.logFieldUpdate)).Methods(http.MethodPost)
	subRouter.HandleFunc("/aggregate", am.ViewAccess(aH.logAggregate)).Methods(http.MethodGet)

	// log pipelines
	subRouter.HandleFunc("/pipelines/preview", am.ViewAccess(aH.PreviewLogsPipelinesHandler)).Methods(http.MethodPost)
	subRouter.HandleFunc("/pipelines/{version}", am.ViewAccess(aH.ListLogsPipelinesHandler)).Methods(http.MethodGet)
	subRouter.HandleFunc("/pipelines", am.EditAccess(aH.CreateLogsPipeline)).Methods(http.MethodPost)
}

func (aH *APIHandler) logFields(w http.ResponseWriter, r *http.Request) {
	fields, apiErr := aH.reader.GetLogFields(r.Context())
	if apiErr != nil {
		RespondError(w, apiErr, "Failed to fetch fields from the DB")
		return
	}
	aH.WriteJSON(w, r, fields)
}

func (aH *APIHandler) logFieldUpdate(w http.ResponseWriter, r *http.Request) {
	field := model.UpdateField{}
	if err := json.NewDecoder(r.Body).Decode(&field); err != nil {
		apiErr := &model.ApiError{Typ: model.ErrorBadData, Err: err}
		RespondError(w, apiErr, "Failed to decode payload")
		return
	}

	err := logs.ValidateUpdateFieldPayload(&field)
	if err != nil {
		apiErr := &model.ApiError{Typ: model.ErrorBadData, Err: err}
		RespondError(w, apiErr, "Incorrect payload")
		return
	}

	apiErr := aH.reader.UpdateLogField(r.Context(), &field)
	if apiErr != nil {
		RespondError(w, apiErr, "Failed to update filed in the DB")
		return
	}
	aH.WriteJSON(w, r, field)
}

func (aH *APIHandler) getLogs(w http.ResponseWriter, r *http.Request) {
	params, err := logs.ParseLogFilterParams(r)
	if err != nil {
		apiErr := &model.ApiError{Typ: model.ErrorBadData, Err: err}
		RespondError(w, apiErr, "Incorrect params")
		return
	}
	res, apiErr := aH.reader.GetLogs(r.Context(), params)
	if apiErr != nil {
		RespondError(w, apiErr, "Failed to fetch logs from the DB")
		return
	}
	aH.WriteJSON(w, r, map[string]interface{}{"results": res})
}

func (aH *APIHandler) tailLogs(w http.ResponseWriter, r *http.Request) {
	params, err := logs.ParseLogFilterParams(r)
	if err != nil {
		apiErr := &model.ApiError{Typ: model.ErrorBadData, Err: err}
		RespondError(w, apiErr, "Incorrect params")
		return
	}

	// create the client
	client := &model.LogsTailClient{Name: r.RemoteAddr, Logs: make(chan *model.SignozLog, 1000), Done: make(chan *bool), Error: make(chan error), Filter: *params}
	go aH.reader.TailLogs(r.Context(), client)

	w.Header().Set("Connection", "keep-alive")
	w.Header().Set("Content-Type", "text/event-stream")
	w.Header().Set("Cache-Control", "no-cache")
	w.Header().Set("Access-Control-Allow-Origin", "*")
	w.WriteHeader(200)

	flusher, ok := w.(http.Flusher)
	if !ok {
		err := model.ApiError{Typ: model.ErrorStreamingNotSupported, Err: nil}
		RespondError(w, &err, "streaming is not supported")
		return
	}
	// flush the headers
	flusher.Flush()

	for {
		select {
		case log := <-client.Logs:
			var buf bytes.Buffer
			enc := json.NewEncoder(&buf)
			enc.Encode(log)
			fmt.Fprintf(w, "data: %v\n\n", buf.String())
			flusher.Flush()
		case <-client.Done:
			zap.S().Debug("done!")
			return
		case err := <-client.Error:
			zap.S().Error("error occured!", err)
			return
		}
	}
}

func (aH *APIHandler) logAggregate(w http.ResponseWriter, r *http.Request) {
	params, err := logs.ParseLogAggregateParams(r)
	if err != nil {
		apiErr := &model.ApiError{Typ: model.ErrorBadData, Err: err}
		RespondError(w, apiErr, "Incorrect params")
		return
	}
	res, apiErr := aH.reader.AggregateLogs(r.Context(), params)
	if apiErr != nil {
		RespondError(w, apiErr, "Failed to fetch logs aggregate from the DB")
		return
	}
	aH.WriteJSON(w, r, res)
}

const logPipelines = "log_pipelines"

func parseAgentConfigVersion(r *http.Request) (int, *model.ApiError) {
	versionString := mux.Vars(r)["version"]

	if versionString == "latest" {
		return -1, nil
	}

	version64, err := strconv.ParseInt(versionString, 0, 8)

	if err != nil {
		return 0, model.BadRequestStr("invalid version number")
	}

	if version64 <= 0 {
		return 0, model.BadRequestStr("invalid version number")
	}

	return int(version64), nil
}

func (ah *APIHandler) PreviewLogsPipelinesHandler(w http.ResponseWriter, r *http.Request) {
	req := logparsingpipeline.PipelinesPreviewRequest{}

	if err := json.NewDecoder(r.Body).Decode(&req); err != nil {
		RespondError(w, model.BadRequest(err), nil)
		return
	}

	resultLogs, apiErr := ah.LogsParsingPipelineController.PreviewLogsPipelines(
		r.Context(), &req,
	)

	if apiErr != nil {
		RespondError(w, apiErr, nil)
		return
	}

	ah.Respond(w, resultLogs)
}

func (ah *APIHandler) ListLogsPipelinesHandler(w http.ResponseWriter, r *http.Request) {

	version, err := parseAgentConfigVersion(r)
	if err != nil {
		RespondError(w, model.WrapApiError(err, "Failed to parse agent config version"), nil)
		return
	}

	var payload *logparsingpipeline.PipelinesResponse
	var apierr *model.ApiError

	if version != -1 {
		payload, apierr = ah.listLogsPipelinesByVersion(context.Background(), version)
	} else {
		payload, apierr = ah.listLogsPipelines(context.Background())
	}

	if apierr != nil {
		RespondError(w, apierr, payload)
		return
	}
	ah.Respond(w, payload)
}

// listLogsPipelines lists logs piplines for latest version
func (ah *APIHandler) listLogsPipelines(ctx context.Context) (
	*logparsingpipeline.PipelinesResponse, *model.ApiError,
) {
	// get lateset agent config
	lastestConfig, err := agentConf.GetLatestVersion(ctx, logPipelines)
	if err != nil {
		if err.Type() != model.ErrorNotFound {
			return nil, model.WrapApiError(err, "failed to get latest agent config version")
		} else {
			return nil, nil
		}
	}

	payload, err := ah.LogsParsingPipelineController.GetPipelinesByVersion(ctx, lastestConfig.Version)
	if err != nil {
		return nil, model.WrapApiError(err, "failed to get pipelines")
	}

	// todo(Nitya): make a new API for history pagination
	limit := 10
	history, err := agentConf.GetConfigHistory(ctx, logPipelines, limit)
	if err != nil {
		return nil, model.WrapApiError(err, "failed to get config history")
	}
	payload.History = history
	return payload, nil
}

// listLogsPipelinesByVersion lists pipelines along with config version history
func (ah *APIHandler) listLogsPipelinesByVersion(ctx context.Context, version int) (
	*logparsingpipeline.PipelinesResponse, *model.ApiError,
) {
	payload, err := ah.LogsParsingPipelineController.GetPipelinesByVersion(ctx, version)
	if err != nil {
		return nil, model.WrapApiError(err, "failed to get pipelines by version")
	}

	// todo(Nitya): make a new API for history pagination
	limit := 10
	history, err := agentConf.GetConfigHistory(ctx, logPipelines, limit)
	if err != nil {
		return nil, model.WrapApiError(err, "failed to retrieve agent config history")
	}

	payload.History = history
	return payload, nil
}

func (ah *APIHandler) CreateLogsPipeline(w http.ResponseWriter, r *http.Request) {

	req := logparsingpipeline.PostablePipelines{}

	if err := json.NewDecoder(r.Body).Decode(&req); err != nil {
		RespondError(w, model.BadRequest(err), nil)
		return
	}

	createPipeline := func(
		ctx context.Context,
		postable []logparsingpipeline.PostablePipeline,
	) (*logparsingpipeline.PipelinesResponse, *model.ApiError) {
		if len(postable) == 0 {
			zap.S().Warnf("found no pipelines in the http request, this will delete all the pipelines")
		}

		for _, p := range postable {
			if err := p.IsValid(); err != nil {
				return nil, model.BadRequestStr(err.Error())
			}
		}

		return ah.LogsParsingPipelineController.ApplyPipelines(ctx, postable)
	}

	res, err := createPipeline(r.Context(), req.Pipelines)
	if err != nil {
		RespondError(w, err, nil)
		return
	}

	ah.Respond(w, res)
}

func (aH *APIHandler) getSavedViews(w http.ResponseWriter, r *http.Request) {
	// get sourcePage, name, and category from the query params
	sourcePage := r.URL.Query().Get("sourcePage")
	name := r.URL.Query().Get("name")
	category := r.URL.Query().Get("category")

	queries, err := explorer.GetViewsForFilters(sourcePage, name, category)
	if err != nil {
		RespondError(w, &model.ApiError{Typ: model.ErrorInternal, Err: err}, nil)
		return
	}
	aH.Respond(w, queries)
}

func (aH *APIHandler) createSavedViews(w http.ResponseWriter, r *http.Request) {
	var view v3.SavedView
	err := json.NewDecoder(r.Body).Decode(&view)
	if err != nil {
		RespondError(w, &model.ApiError{Typ: model.ErrorBadData, Err: err}, nil)
		return
	}
	// validate the query
	if err := view.Validate(); err != nil {
		RespondError(w, &model.ApiError{Typ: model.ErrorBadData, Err: err}, nil)
		return
	}
	uuid, err := explorer.CreateView(r.Context(), view)
	if err != nil {
		RespondError(w, &model.ApiError{Typ: model.ErrorInternal, Err: err}, nil)
		return
	}

	aH.Respond(w, uuid)
}

func (aH *APIHandler) getSavedView(w http.ResponseWriter, r *http.Request) {
	viewID := mux.Vars(r)["viewId"]
	view, err := explorer.GetView(viewID)
	if err != nil {
		RespondError(w, &model.ApiError{Typ: model.ErrorInternal, Err: err}, nil)
		return
	}

	aH.Respond(w, view)
}

func (aH *APIHandler) updateSavedView(w http.ResponseWriter, r *http.Request) {
	viewID := mux.Vars(r)["viewId"]
	var view v3.SavedView
	err := json.NewDecoder(r.Body).Decode(&view)
	if err != nil {
		RespondError(w, &model.ApiError{Typ: model.ErrorBadData, Err: err}, nil)
		return
	}
	// validate the query
	if err := view.Validate(); err != nil {
		RespondError(w, &model.ApiError{Typ: model.ErrorBadData, Err: err}, nil)
		return
	}

	err = explorer.UpdateView(r.Context(), viewID, view)
	if err != nil {
		RespondError(w, &model.ApiError{Typ: model.ErrorInternal, Err: err}, nil)
		return
	}

	aH.Respond(w, view)
}

func (aH *APIHandler) deleteSavedView(w http.ResponseWriter, r *http.Request) {

	viewID := mux.Vars(r)["viewId"]
	err := explorer.DeleteView(viewID)
	if err != nil {
		RespondError(w, &model.ApiError{Typ: model.ErrorInternal, Err: err}, nil)
		return
	}

	aH.Respond(w, nil)
}

func (aH *APIHandler) autocompleteAggregateAttributes(w http.ResponseWriter, r *http.Request) {
	var response *v3.AggregateAttributeResponse
	req, err := parseAggregateAttributeRequest(r)

	if err != nil {
		RespondError(w, &model.ApiError{Typ: model.ErrorBadData, Err: err}, nil)
		return
	}

	switch req.DataSource {
	case v3.DataSourceMetrics:
		response, err = aH.reader.GetMetricAggregateAttributes(r.Context(), req)
	case v3.DataSourceLogs:
		response, err = aH.reader.GetLogAggregateAttributes(r.Context(), req)
	case v3.DataSourceTraces:
		response, err = aH.reader.GetTraceAggregateAttributes(r.Context(), req)
	default:
		RespondError(w, &model.ApiError{Typ: model.ErrorBadData, Err: fmt.Errorf("invalid data source")}, nil)
		return
	}

	if err != nil {
		RespondError(w, &model.ApiError{Typ: model.ErrorBadData, Err: err}, nil)
		return
	}

	aH.Respond(w, response)
}

func (aH *APIHandler) autoCompleteAttributeKeys(w http.ResponseWriter, r *http.Request) {
	var response *v3.FilterAttributeKeyResponse
	req, err := parseFilterAttributeKeyRequest(r)

	if err != nil {
		RespondError(w, &model.ApiError{Typ: model.ErrorBadData, Err: err}, nil)
		return
	}

	switch req.DataSource {
	case v3.DataSourceMetrics:
		response, err = aH.reader.GetMetricAttributeKeys(r.Context(), req)
	case v3.DataSourceLogs:
		response, err = aH.reader.GetLogAttributeKeys(r.Context(), req)
	case v3.DataSourceTraces:
		response, err = aH.reader.GetTraceAttributeKeys(r.Context(), req)
	default:
		RespondError(w, &model.ApiError{Typ: model.ErrorBadData, Err: fmt.Errorf("invalid data source")}, nil)
		return
	}

	if err != nil {
		RespondError(w, &model.ApiError{Typ: model.ErrorBadData, Err: err}, nil)
		return
	}

	aH.Respond(w, response)
}

func (aH *APIHandler) autoCompleteAttributeValues(w http.ResponseWriter, r *http.Request) {
	var response *v3.FilterAttributeValueResponse
	req, err := parseFilterAttributeValueRequest(r)

	if err != nil {
		RespondError(w, &model.ApiError{Typ: model.ErrorBadData, Err: err}, nil)
		return
	}

	switch req.DataSource {
	case v3.DataSourceMetrics:
		response, err = aH.reader.GetMetricAttributeValues(r.Context(), req)
	case v3.DataSourceLogs:
		response, err = aH.reader.GetLogAttributeValues(r.Context(), req)
	case v3.DataSourceTraces:
		response, err = aH.reader.GetTraceAttributeValues(r.Context(), req)
	default:
		RespondError(w, &model.ApiError{Typ: model.ErrorBadData, Err: fmt.Errorf("invalid data source")}, nil)
		return
	}

	if err != nil {
		RespondError(w, &model.ApiError{Typ: model.ErrorBadData, Err: err}, nil)
		return
	}

	aH.Respond(w, response)
}

func (aH *APIHandler) execClickHouseGraphQueries(ctx context.Context, queries map[string]string) ([]*v3.Result, error, map[string]string) {
	type channelResult struct {
		Series []*v3.Series
		Err    error
		Name   string
		Query  string
	}

	ch := make(chan channelResult, len(queries))
	var wg sync.WaitGroup

	for name, query := range queries {
		wg.Add(1)
		go func(name, query string) {
			defer wg.Done()

			seriesList, err := aH.reader.GetTimeSeriesResultV3(ctx, query)

			if err != nil {
				ch <- channelResult{Err: fmt.Errorf("error in query-%s: %v", name, err), Name: name, Query: query}
				return
			}
			ch <- channelResult{Series: seriesList, Name: name, Query: query}
		}(name, query)
	}

	wg.Wait()
	close(ch)

	var errs []error
	errQuriesByName := make(map[string]string)
	res := make([]*v3.Result, 0)
	// read values from the channel
	for r := range ch {
		if r.Err != nil {
			errs = append(errs, r.Err)
			errQuriesByName[r.Name] = r.Query
			continue
		}
		res = append(res, &v3.Result{
			QueryName: r.Name,
			Series:    r.Series,
		})
	}
	if len(errs) != 0 {
		return nil, fmt.Errorf("encountered multiple errors: %s", multierr.Combine(errs...)), errQuriesByName
	}
	return res, nil, nil
}

func (aH *APIHandler) execClickHouseListQueries(ctx context.Context, queries map[string]string) ([]*v3.Result, error, map[string]string) {
	type channelResult struct {
		List  []*v3.Row
		Err   error
		Name  string
		Query string
	}

	ch := make(chan channelResult, len(queries))
	var wg sync.WaitGroup

	for name, query := range queries {
		wg.Add(1)
		go func(name, query string) {
			defer wg.Done()
			rowList, err := aH.reader.GetListResultV3(ctx, query)

			if err != nil {
				ch <- channelResult{Err: fmt.Errorf("error in query-%s: %v", name, err), Name: name, Query: query}
				return
			}
			ch <- channelResult{List: rowList, Name: name, Query: query}
		}(name, query)
	}

	wg.Wait()
	close(ch)

	var errs []error
	errQuriesByName := make(map[string]string)
	res := make([]*v3.Result, 0)
	// read values from the channel
	for r := range ch {
		if r.Err != nil {
			errs = append(errs, r.Err)
			errQuriesByName[r.Name] = r.Query
			continue
		}
		res = append(res, &v3.Result{
			QueryName: r.Name,
			List:      r.List,
		})
	}
	if len(errs) != 0 {
		return nil, fmt.Errorf("encountered multiple errors: %s", multierr.Combine(errs...)), errQuriesByName
	}
	return res, nil, nil
}

func (aH *APIHandler) execPromQueries(ctx context.Context, metricsQueryRangeParams *v3.QueryRangeParamsV3) ([]*v3.Result, error, map[string]string) {
	type channelResult struct {
		Series []*v3.Series
		Err    error
		Name   string
		Query  string
	}

	ch := make(chan channelResult, len(metricsQueryRangeParams.CompositeQuery.PromQueries))
	var wg sync.WaitGroup

	for name, query := range metricsQueryRangeParams.CompositeQuery.PromQueries {
		if query.Disabled {
			continue
		}
		wg.Add(1)
		go func(name string, query *v3.PromQuery) {
			var seriesList []*v3.Series
			defer wg.Done()
			tmpl := template.New("promql-query")
			tmpl, tmplErr := tmpl.Parse(query.Query)
			if tmplErr != nil {
				ch <- channelResult{Err: fmt.Errorf("error in parsing query-%s: %v", name, tmplErr), Name: name, Query: query.Query}
				return
			}
			var queryBuf bytes.Buffer
			tmplErr = tmpl.Execute(&queryBuf, metricsQueryRangeParams.Variables)
			if tmplErr != nil {
				ch <- channelResult{Err: fmt.Errorf("error in parsing query-%s: %v", name, tmplErr), Name: name, Query: query.Query}
				return
			}
			query.Query = queryBuf.String()
			queryModel := model.QueryRangeParams{
				Start: time.UnixMilli(metricsQueryRangeParams.Start),
				End:   time.UnixMilli(metricsQueryRangeParams.End),
				Step:  time.Duration(metricsQueryRangeParams.Step * int64(time.Second)),
				Query: query.Query,
			}
			promResult, _, err := aH.reader.GetQueryRangeResult(ctx, &queryModel)
			if err != nil {
				ch <- channelResult{Err: fmt.Errorf("error in query-%s: %v", name, err), Name: name, Query: query.Query}
				return
			}
			matrix, _ := promResult.Matrix()
			for _, v := range matrix {
				var s v3.Series
				s.Labels = v.Metric.Copy().Map()
				for _, p := range v.Floats {
					s.Points = append(s.Points, v3.Point{Timestamp: p.T, Value: p.F})
				}
				seriesList = append(seriesList, &s)
			}
			ch <- channelResult{Series: seriesList, Name: name, Query: query.Query}
		}(name, query)
	}

	wg.Wait()
	close(ch)

	var errs []error
	errQuriesByName := make(map[string]string)
	res := make([]*v3.Result, 0)
	// read values from the channel
	for r := range ch {
		if r.Err != nil {
			errs = append(errs, r.Err)
			errQuriesByName[r.Name] = r.Query
			continue
		}
		res = append(res, &v3.Result{
			QueryName: r.Name,
			Series:    r.Series,
		})
	}
	if len(errs) != 0 {
		return nil, fmt.Errorf("encountered multiple errors: %s", multierr.Combine(errs...)), errQuriesByName
	}
	return res, nil, nil
}

func (aH *APIHandler) getLogFieldsV3(ctx context.Context, queryRangeParams *v3.QueryRangeParamsV3) (map[string]v3.AttributeKey, error) {
	data := map[string]v3.AttributeKey{}
	for _, query := range queryRangeParams.CompositeQuery.BuilderQueries {
		if query.DataSource == v3.DataSourceLogs {
			fields, apiError := aH.reader.GetLogFields(ctx)
			if apiError != nil {
				return nil, apiError.Err
			}

			// top level fields meta will always be present in the frontend. (can be support for that as enchancement)
			getType := func(t string) (v3.AttributeKeyType, bool) {
				if t == "attributes" {
					return v3.AttributeKeyTypeTag, false
				} else if t == "resources" {
					return v3.AttributeKeyTypeResource, false
				}
				return "", true
			}

			for _, selectedField := range fields.Selected {
				fieldType, pass := getType(selectedField.Type)
				if pass {
					continue
				}
				data[selectedField.Name] = v3.AttributeKey{
					Key:      selectedField.Name,
					Type:     fieldType,
					DataType: v3.AttributeKeyDataType(strings.ToLower(selectedField.DataType)),
					IsColumn: true,
				}
			}
			for _, interestingField := range fields.Interesting {
				fieldType, pass := getType(interestingField.Type)
				if pass {
					continue
				}
				data[interestingField.Name] = v3.AttributeKey{
					Key:      interestingField.Name,
					Type:     fieldType,
					DataType: v3.AttributeKeyDataType(strings.ToLower(interestingField.DataType)),
					IsColumn: false,
				}
			}
			break
		}
	}
	return data, nil
}

func (aH *APIHandler) getSpanKeysV3(ctx context.Context, queryRangeParams *v3.QueryRangeParamsV3) (map[string]v3.AttributeKey, error) {
	data := map[string]v3.AttributeKey{}
	for _, query := range queryRangeParams.CompositeQuery.BuilderQueries {
		if query.DataSource == v3.DataSourceTraces {
			spanKeys, err := aH.reader.GetSpanAttributeKeys(ctx)
			if err != nil {
				return nil, err
			}
			// Add timestamp as a span key to allow ordering by timestamp
			spanKeys["timestamp"] = v3.AttributeKey{
				Key:      "timestamp",
				IsColumn: true,
			}
			return spanKeys, nil
		}
	}
	return data, nil
}

func (aH *APIHandler) QueryRangeV3Format(w http.ResponseWriter, r *http.Request) {
	queryRangeParams, apiErrorObj := ParseQueryRangeParams(r)

	if apiErrorObj != nil {
		zap.S().Errorf(apiErrorObj.Err.Error())
		RespondError(w, apiErrorObj, nil)
		return
	}

	aH.Respond(w, queryRangeParams)
}

func (aH *APIHandler) queryRangeV3(ctx context.Context, queryRangeParams *v3.QueryRangeParamsV3, w http.ResponseWriter, r *http.Request) {

	var result []*v3.Result
	var err error
	var errQuriesByName map[string]string
	var spanKeys map[string]v3.AttributeKey
	if queryRangeParams.CompositeQuery.QueryType == v3.QueryTypeBuilder {
		// check if any enrichment is required for logs if yes then enrich them
		if logsv3.EnrichmentRequired(queryRangeParams) {
			// get the fields if any logs query is present
			var fields map[string]v3.AttributeKey
			fields, err = aH.getLogFieldsV3(ctx, queryRangeParams)
			if err != nil {
				apiErrObj := &model.ApiError{Typ: model.ErrorInternal, Err: err}
				RespondError(w, apiErrObj, errQuriesByName)
				return
			}
			logsv3.Enrich(queryRangeParams, fields)
		}

		spanKeys, err = aH.getSpanKeysV3(ctx, queryRangeParams)
		if err != nil {
			apiErrObj := &model.ApiError{Typ: model.ErrorInternal, Err: err}
			RespondError(w, apiErrObj, errQuriesByName)
			return
		}
	}

	result, err, errQuriesByName = aH.querier.QueryRange(ctx, queryRangeParams, spanKeys)

	if err != nil {
		apiErrObj := &model.ApiError{Typ: model.ErrorBadData, Err: err}
		RespondError(w, apiErrObj, errQuriesByName)
		return
	}

	applyMetricLimit(result, queryRangeParams)

	resp := v3.QueryRangeResponse{
		Result: result,
	}

	// This checks if the time for context to complete has exceeded.
	// it adds flag to notify the user of incomplete respone
	select {
	case <-ctx.Done():
		resp.ContextTimeout = true
		resp.ContextTimeoutMessage = "result might contain incomplete data due to context timeout, for custom timeout set the timeout header eg:- timeout:120"
	default:
		break
	}

	aH.Respond(w, resp)
}

func (aH *APIHandler) QueryRangeV3(w http.ResponseWriter, r *http.Request) {
	queryRangeParams, apiErrorObj := ParseQueryRangeParams(r)

	if apiErrorObj != nil {
		zap.S().Errorf(apiErrorObj.Err.Error())
		RespondError(w, apiErrorObj, nil)
		return
	}

	// add temporality for each metric

	temporalityErr := aH.addTemporality(r.Context(), queryRangeParams)
	if temporalityErr != nil {
		zap.S().Errorf("Error while adding temporality for metrics: %v", temporalityErr)
		RespondError(w, &model.ApiError{Typ: model.ErrorInternal, Err: temporalityErr}, nil)
		return
	}

	aH.queryRangeV3(r.Context(), queryRangeParams, w, r)
}

func (aH *APIHandler) liveTailLogs(w http.ResponseWriter, r *http.Request) {

	// get the param from url and add it to body
	stringReader := strings.NewReader(r.URL.Query().Get("q"))
	r.Body = io.NopCloser(stringReader)

	queryRangeParams, apiErrorObj := ParseQueryRangeParams(r)
	if apiErrorObj != nil {
		zap.S().Errorf(apiErrorObj.Err.Error())
		RespondError(w, apiErrorObj, nil)
		return
	}

	var err error
	var queryString string
	switch queryRangeParams.CompositeQuery.QueryType {
	case v3.QueryTypeBuilder:
		// check if any enrichment is required for logs if yes then enrich them
		if logsv3.EnrichmentRequired(queryRangeParams) {
			// get the fields if any logs query is present
			var fields map[string]v3.AttributeKey
			fields, err = aH.getLogFieldsV3(r.Context(), queryRangeParams)
			if err != nil {
				apiErrObj := &model.ApiError{Typ: model.ErrorInternal, Err: err}
				RespondError(w, apiErrObj, nil)
				return
			}
			logsv3.Enrich(queryRangeParams, fields)
		}

		queryString, err = aH.queryBuilder.PrepareLiveTailQuery(queryRangeParams)
		if err != nil {
			RespondError(w, &model.ApiError{Typ: model.ErrorBadData, Err: err}, nil)
			return
		}

	default:
		err = fmt.Errorf("invalid query type")
		RespondError(w, &model.ApiError{Typ: model.ErrorBadData, Err: err}, nil)
		return
	}

	// create the client
	client := &v3.LogsLiveTailClient{Name: r.RemoteAddr, Logs: make(chan *model.SignozLog, 1000), Done: make(chan *bool), Error: make(chan error)}
	go aH.reader.LiveTailLogsV3(r.Context(), queryString, uint64(queryRangeParams.Start), "", client)

	w.Header().Set("Connection", "keep-alive")
	w.Header().Set("Content-Type", "text/event-stream")
	w.Header().Set("Cache-Control", "no-cache")
	w.Header().Set("Access-Control-Allow-Origin", "*")
	w.WriteHeader(200)

	flusher, ok := w.(http.Flusher)
	if !ok {
		err := model.ApiError{Typ: model.ErrorStreamingNotSupported, Err: nil}
		RespondError(w, &err, "streaming is not supported")
		return
	}
	// flush the headers
	flusher.Flush()
	for {
		select {
		case log := <-client.Logs:
			var buf bytes.Buffer
			enc := json.NewEncoder(&buf)
			enc.Encode(log)
			fmt.Fprintf(w, "data: %v\n\n", buf.String())
			flusher.Flush()
		case <-client.Done:
			zap.S().Debug("done!")
			return
		case err := <-client.Error:
			zap.S().Error("error occurred!", err)
			fmt.Fprintf(w, "event: error\ndata: %v\n\n", err.Error())
			flusher.Flush()
			return
		}
	}
}

func (aH *APIHandler) getMetricMetadata(w http.ResponseWriter, r *http.Request) {
	metricName := r.URL.Query().Get("metricName")
	serviceName := r.URL.Query().Get("serviceName")
	metricMetadata, err := aH.reader.GetMetricMetadata(r.Context(), metricName, serviceName)
	if err != nil {
		RespondError(w, &model.ApiError{Err: err, Typ: model.ErrorInternal}, nil)
		return
	}

	aH.WriteJSON(w, r, metricMetadata)
}

func (aH *APIHandler) queryRangeV4(ctx context.Context, queryRangeParams *v3.QueryRangeParamsV3, w http.ResponseWriter, r *http.Request) {

	var result []*v3.Result
	var err error
	var errQuriesByName map[string]string
	var spanKeys map[string]v3.AttributeKey
	if queryRangeParams.CompositeQuery.QueryType == v3.QueryTypeBuilder {
		// check if any enrichment is required for logs if yes then enrich them
		if logsv3.EnrichmentRequired(queryRangeParams) {
			// get the fields if any logs query is present
			var fields map[string]v3.AttributeKey
			fields, err = aH.getLogFieldsV3(ctx, queryRangeParams)
			if err != nil {
				apiErrObj := &model.ApiError{Typ: model.ErrorInternal, Err: err}
				RespondError(w, apiErrObj, errQuriesByName)
				return
			}
			logsv3.Enrich(queryRangeParams, fields)
		}

		spanKeys, err = aH.getSpanKeysV3(ctx, queryRangeParams)
		if err != nil {
			apiErrObj := &model.ApiError{Typ: model.ErrorInternal, Err: err}
			RespondError(w, apiErrObj, errQuriesByName)
			return
		}
	}

	result, err, errQuriesByName = aH.querierV2.QueryRange(ctx, queryRangeParams, spanKeys)

	if err != nil {
		apiErrObj := &model.ApiError{Typ: model.ErrorBadData, Err: err}
		RespondError(w, apiErrObj, errQuriesByName)
		return
	}

	if queryRangeParams.CompositeQuery.QueryType == v3.QueryTypeBuilder {
		result, err = postProcessResult(result, queryRangeParams)
	}

	if err != nil {
		apiErrObj := &model.ApiError{Typ: model.ErrorBadData, Err: err}
		RespondError(w, apiErrObj, errQuriesByName)
		return
	}

	resp := v3.QueryRangeResponse{
		Result: result,
	}

	aH.Respond(w, resp)
}

func (aH *APIHandler) QueryRangeV4(w http.ResponseWriter, r *http.Request) {
	queryRangeParams, apiErrorObj := ParseQueryRangeParams(r)

	if apiErrorObj != nil {
		zap.S().Errorf(apiErrorObj.Err.Error())
		RespondError(w, apiErrorObj, nil)
		return
	}

	// add temporality for each metric
	temporalityErr := aH.populateTemporality(r.Context(), queryRangeParams)
	if temporalityErr != nil {
		zap.S().Errorf("Error while adding temporality for metrics: %v", temporalityErr)
		RespondError(w, &model.ApiError{Typ: model.ErrorInternal, Err: temporalityErr}, nil)
		return
	}

	aH.queryRangeV4(r.Context(), queryRangeParams, w, r)
}

// postProcessResult applies having clause, metric limit, reduce function to the result
// This function is effective for metrics data source for now, but it can be extended to other data sources
// if needed
// Much of this work can be done in the ClickHouse query, but we decided to do it here because:
// 1. Effective use of caching
// 2. Easier to add new functions
func postProcessResult(result []*v3.Result, queryRangeParams *v3.QueryRangeParamsV3) ([]*v3.Result, error) {
	// Having clause is not part of the clickhouse query, so we need to apply it here
	// It's not included in the query because it doesn't work nicely with caching
	// With this change, if you have a query with a having clause, and then you change the having clause
	// to something else, the query will still be cached.
	applyHavingClause(result, queryRangeParams)
	// We apply the metric limit here because it's not part of the clickhouse query
	// The limit in the context of the time series query is the number of time series
	// So for the limit to work, we need to know what series to keep and what to discard
	// For us to know that, we need to execute the query first, and then apply the limit
	// which we found expensive, because we are executing the query twice on the same data
	// So we decided to apply the limit here, after the query is executed
	// The function is named applyMetricLimit because it only applies to metrics data source
	// In traces and logs, the limit is achieved using subqueries
	applyMetricLimit(result, queryRangeParams)
	// Each series in the result produces N number of points, where N is (end - start) / step
	// For the panel type table, we need to show one point for each series in the row
	// We do that by applying a reduce function to each series
	applyReduceTo(result, queryRangeParams)
	// We apply the functions here it's easier to add new functions
	applyFunctions(result, queryRangeParams)

	for _, query := range queryRangeParams.CompositeQuery.BuilderQueries {
		// The way we distinguish between a formula and a query is by checking if the expression
		// is the same as the query name
		// TODO(srikanthccv): Update the UI to send a flag to distinguish between a formula and a query
		if query.Expression != query.QueryName {
			expression, err := govaluate.NewEvaluableExpressionWithFunctions(query.Expression, evalFuncs())
			// This shouldn't happen here, because it should have been caught earlier in validation
			if err != nil {
				zap.S().Errorf("error in expression: %s", err.Error())
				return nil, err
			}
			formulaResult, err := processResults(result, expression)
			if err != nil {
				zap.S().Errorf("error in expression: %s", err.Error())
				return nil, err
			}
			formulaResult.QueryName = query.QueryName
			result = append(result, formulaResult)
		}
	}
	// we are done with the formula calculations, only send the results for enabled queries
	removeDisabledQueries := func(result []*v3.Result) []*v3.Result {
		var newResult []*v3.Result
		for _, res := range result {
			if queryRangeParams.CompositeQuery.BuilderQueries[res.QueryName].Disabled {
				continue
			}
			newResult = append(newResult, res)
		}
		return newResult
	}
	if queryRangeParams.CompositeQuery.QueryType == v3.QueryTypeBuilder {
		result = removeDisabledQueries(result)
	}
	return result, nil
}

// applyFunctions applies functions for each query in the composite query
// The functions can be more than one, and they are applied in the order they are defined
func applyFunctions(results []*v3.Result, queryRangeParams *v3.QueryRangeParamsV3) {
	for idx, result := range results {
		builderQueries := queryRangeParams.CompositeQuery.BuilderQueries

		if builderQueries != nil && (builderQueries[result.QueryName].DataSource == v3.DataSourceMetrics) {
			functions := builderQueries[result.QueryName].Functions

			for _, function := range functions {
				results[idx] = queryBuilder.ApplyFunction(function, result)
			}
		}
	}
}<|MERGE_RESOLUTION|>--- conflicted
+++ resolved
@@ -167,13 +167,10 @@
 		skipConfig:                    opts.SkipConfig,
 		preferDelta:                   opts.PerferDelta,
 		preferSpanMetrics:             opts.PreferSpanMetrics,
-<<<<<<< HEAD
-=======
 		temporalityMap:                make(map[string]map[v3.Temporality]bool),
 		maxIdleConns:                  opts.MaxIdleConns,
 		maxOpenConns:                  opts.MaxOpenConns,
 		dialTimeout:                   opts.DialTimeout,
->>>>>>> 17de5836
 		alertManager:                  alertManager,
 		ruleManager:                   opts.RuleManager,
 		featureFlags:                  opts.FeatureFlags,
