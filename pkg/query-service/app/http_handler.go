--- conflicted
+++ resolved
@@ -3257,21 +3257,6 @@
 	}
 }
 
-<<<<<<< HEAD
-func (aH *APIHandler) changeIssueStatus(w http.ResponseWriter, r *http.Request) {
-
-	query, err := parseChangeIssueStatusRequest(r)
-	if aH.HandleError(w, err, http.StatusBadRequest) {
-		return
-	}
-	fmt.Println(query)
-	result, apiErr := aH.reader.ChangeIssueStatus(r.Context(), query)
-	if apiErr != nil && aH.HandleError(w, apiErr.Err, http.StatusInternalServerError) {
-		return
-	}
-
-	aH.WriteJSON(w, r, result)
-=======
 func (aH *APIHandler) getMetricMetadata(w http.ResponseWriter, r *http.Request) {
 	metricName := r.URL.Query().Get("metricName")
 	serviceName := r.URL.Query().Get("serviceName")
@@ -3436,5 +3421,19 @@
 			}
 		}
 	}
->>>>>>> f069ecdb
+}
+
+func (aH *APIHandler) changeIssueStatus(w http.ResponseWriter, r *http.Request) {
+
+	query, err := parseChangeIssueStatusRequest(r)
+	if aH.HandleError(w, err, http.StatusBadRequest) {
+		return
+	}
+	fmt.Println(query)
+	result, apiErr := aH.reader.ChangeIssueStatus(r.Context(), query)
+	if apiErr != nil && aH.HandleError(w, apiErr.Err, http.StatusInternalServerError) {
+		return
+	}
+
+	aH.WriteJSON(w, r, result)
 }