package app

import (
	"bytes"
	"context"
	"encoding/json"
	"errors"
	"fmt"
	"io"
	"math"
	"net/http"
	"regexp"
	"slices"
	"sort"
	"strconv"
	"strings"
	"sync"
	"text/template"
	"time"

	"github.com/gorilla/mux"
	"github.com/gorilla/websocket"
	jsoniter "github.com/json-iterator/go"
	_ "github.com/mattn/go-sqlite3"
	"github.com/prometheus/prometheus/promql"

	"go.signoz.io/signoz/pkg/query-service/agentConf"
	"go.signoz.io/signoz/pkg/query-service/app/dashboards"
	"go.signoz.io/signoz/pkg/query-service/app/explorer"
	"go.signoz.io/signoz/pkg/query-service/app/inframetrics"
	"go.signoz.io/signoz/pkg/query-service/app/integrations"
	"go.signoz.io/signoz/pkg/query-service/app/logs"
	logsv3 "go.signoz.io/signoz/pkg/query-service/app/logs/v3"
	logsv4 "go.signoz.io/signoz/pkg/query-service/app/logs/v4"
	"go.signoz.io/signoz/pkg/query-service/app/metrics"
	metricsv3 "go.signoz.io/signoz/pkg/query-service/app/metrics/v3"
	"go.signoz.io/signoz/pkg/query-service/app/preferences"
	"go.signoz.io/signoz/pkg/query-service/app/querier"
	querierV2 "go.signoz.io/signoz/pkg/query-service/app/querier/v2"
	"go.signoz.io/signoz/pkg/query-service/app/queryBuilder"
	tracesV3 "go.signoz.io/signoz/pkg/query-service/app/traces/v3"
	"go.signoz.io/signoz/pkg/query-service/auth"
	"go.signoz.io/signoz/pkg/query-service/cache"
	"go.signoz.io/signoz/pkg/query-service/common"
	"go.signoz.io/signoz/pkg/query-service/constants"
	"go.signoz.io/signoz/pkg/query-service/contextlinks"
	v3 "go.signoz.io/signoz/pkg/query-service/model/v3"
	"go.signoz.io/signoz/pkg/query-service/postprocess"

	"go.uber.org/zap"

	mq "go.signoz.io/signoz/pkg/query-service/app/integrations/messagingQueues/kafka"
	"go.signoz.io/signoz/pkg/query-service/app/logparsingpipeline"
	"go.signoz.io/signoz/pkg/query-service/dao"
	am "go.signoz.io/signoz/pkg/query-service/integrations/alertManager"
	signozio "go.signoz.io/signoz/pkg/query-service/integrations/signozio"
	"go.signoz.io/signoz/pkg/query-service/interfaces"
	"go.signoz.io/signoz/pkg/query-service/model"
	"go.signoz.io/signoz/pkg/query-service/rules"
	"go.signoz.io/signoz/pkg/query-service/telemetry"
	"go.signoz.io/signoz/pkg/query-service/version"
)

type status string

const (
	statusSuccess       status = "success"
	statusError         status = "error"
	defaultFluxInterval        = 5 * time.Minute
)

// NewRouter creates and configures a Gorilla Router.
func NewRouter() *mux.Router {
	return mux.NewRouter().UseEncodedPath()
}

// APIHandler implements the query service public API
type APIHandler struct {
	reader            interfaces.Reader
	skipConfig        *model.SkipConfig
	appDao            dao.ModelDao
	alertManager      am.Manager
	ruleManager       *rules.Manager
	featureFlags      interfaces.FeatureLookup
	querier           interfaces.Querier
	querierV2         interfaces.Querier
	queryBuilder      *queryBuilder.QueryBuilder
	preferSpanMetrics bool

	// temporalityMap is a map of metric name to temporality
	// to avoid fetching temporality for the same metric multiple times
	// querying the v4 table on low cardinal temporality column
	// should be fast but we can still avoid the query if we have the data in memory
	temporalityMap map[string]map[v3.Temporality]bool
	temporalityMux sync.Mutex

	maxIdleConns int
	maxOpenConns int
	dialTimeout  time.Duration

	IntegrationsController *integrations.Controller

	LogsParsingPipelineController *logparsingpipeline.LogParsingPipelineController

	// SetupCompleted indicates if SigNoz is ready for general use.
	// at the moment, we mark the app ready when the first user
	// is registers.
	SetupCompleted bool

	// Websocket connection upgrader
	Upgrader *websocket.Upgrader

	UseLogsNewSchema bool

<<<<<<< HEAD
	hostsRepo     *inframetrics.HostsRepo
	processesRepo *inframetrics.ProcessesRepo
=======
	hostsRepo *inframetrics.HostsRepo
>>>>>>> 679b5db5
}

type APIHandlerOpts struct {

	// business data reader e.g. clickhouse
	Reader interfaces.Reader

	SkipConfig *model.SkipConfig

	PreferSpanMetrics bool

	MaxIdleConns int
	MaxOpenConns int
	DialTimeout  time.Duration

	// dao layer to perform crud on app objects like dashboard, alerts etc
	AppDao dao.ModelDao

	// rule manager handles rule crud operations
	RuleManager *rules.Manager

	// feature flags querier
	FeatureFlags interfaces.FeatureLookup

	// Integrations
	IntegrationsController *integrations.Controller

	// Log parsing pipelines
	LogsParsingPipelineController *logparsingpipeline.LogParsingPipelineController

	// cache
	Cache cache.Cache

	// Querier Influx Interval
	FluxInterval time.Duration

	// Use Logs New schema
	UseLogsNewSchema bool
}

// NewAPIHandler returns an APIHandler
func NewAPIHandler(opts APIHandlerOpts) (*APIHandler, error) {

	alertManager, err := am.New()
	if err != nil {
		return nil, err
	}

	querierOpts := querier.QuerierOptions{
		Reader:           opts.Reader,
		Cache:            opts.Cache,
		KeyGenerator:     queryBuilder.NewKeyGenerator(),
		FluxInterval:     opts.FluxInterval,
		FeatureLookup:    opts.FeatureFlags,
		UseLogsNewSchema: opts.UseLogsNewSchema,
	}

	querierOptsV2 := querierV2.QuerierOptions{
		Reader:           opts.Reader,
		Cache:            opts.Cache,
		KeyGenerator:     queryBuilder.NewKeyGenerator(),
		FluxInterval:     opts.FluxInterval,
		FeatureLookup:    opts.FeatureFlags,
		UseLogsNewSchema: opts.UseLogsNewSchema,
	}

	querier := querier.NewQuerier(querierOpts)
	querierv2 := querierV2.NewQuerier(querierOptsV2)

	hostsRepo := inframetrics.NewHostsRepo(opts.Reader, querierv2)
<<<<<<< HEAD
	processesRepo := inframetrics.NewProcessesRepo(opts.Reader, querierv2)
=======
>>>>>>> 679b5db5

	aH := &APIHandler{
		reader:                        opts.Reader,
		appDao:                        opts.AppDao,
		skipConfig:                    opts.SkipConfig,
		preferSpanMetrics:             opts.PreferSpanMetrics,
		temporalityMap:                make(map[string]map[v3.Temporality]bool),
		maxIdleConns:                  opts.MaxIdleConns,
		maxOpenConns:                  opts.MaxOpenConns,
		dialTimeout:                   opts.DialTimeout,
		alertManager:                  alertManager,
		ruleManager:                   opts.RuleManager,
		featureFlags:                  opts.FeatureFlags,
		IntegrationsController:        opts.IntegrationsController,
		LogsParsingPipelineController: opts.LogsParsingPipelineController,
		querier:                       querier,
		querierV2:                     querierv2,
		UseLogsNewSchema:              opts.UseLogsNewSchema,
		hostsRepo:                     hostsRepo,
<<<<<<< HEAD
		processesRepo:                 processesRepo,
=======
>>>>>>> 679b5db5
	}

	logsQueryBuilder := logsv3.PrepareLogsQuery
	if opts.UseLogsNewSchema {
		logsQueryBuilder = logsv4.PrepareLogsQuery
	}

	builderOpts := queryBuilder.QueryBuilderOptions{
		BuildMetricQuery: metricsv3.PrepareMetricQuery,
		BuildTraceQuery:  tracesV3.PrepareTracesQuery,
		BuildLogQuery:    logsQueryBuilder,
	}
	aH.queryBuilder = queryBuilder.NewQueryBuilder(builderOpts, aH.featureFlags)

	dashboards.LoadDashboardFiles(aH.featureFlags)
	// if errReadingDashboards != nil {
	// 	return nil, errReadingDashboards
	// }

	// check if at least one user is created
	hasUsers, err := aH.appDao.GetUsersWithOpts(context.Background(), 1)
	if err.Error() != "" {
		// raise warning but no panic as this is a recoverable condition
		zap.L().Warn("unexpected error while fetch user count while initializing base api handler", zap.Error(err))
	}
	if len(hasUsers) != 0 {
		// first user is already created, we can mark the app ready for general use.
		// this means, we disable self-registration and expect new users
		// to signup signoz through invite link only.
		aH.SetupCompleted = true
	}

	aH.Upgrader = &websocket.Upgrader{
		CheckOrigin: func(r *http.Request) bool {
			return true
		},
	}

	return aH, nil
}

// todo(remove): Implemented at render package (go.signoz.io/signoz/pkg/http/render) with the new error structure
type structuredResponse struct {
	Data   interface{}       `json:"data"`
	Total  int               `json:"total"`
	Limit  int               `json:"limit"`
	Offset int               `json:"offset"`
	Errors []structuredError `json:"errors"`
}

// todo(remove): Implemented at render package (go.signoz.io/signoz/pkg/http/render) with the new error structure
type structuredError struct {
	Code int    `json:"code,omitempty"`
	Msg  string `json:"msg"`
}

// todo(remove): Implemented at render package (go.signoz.io/signoz/pkg/http/render) with the new error structure
type ApiResponse struct {
	Status    status          `json:"status"`
	Data      interface{}     `json:"data,omitempty"`
	ErrorType model.ErrorType `json:"errorType,omitempty"`
	Error     string          `json:"error,omitempty"`
}

// todo(remove): Implemented at render package (go.signoz.io/signoz/pkg/http/render) with the new error structure
func RespondError(w http.ResponseWriter, apiErr model.BaseApiError, data interface{}) {
	json := jsoniter.ConfigCompatibleWithStandardLibrary
	b, err := json.Marshal(&ApiResponse{
		Status:    statusError,
		ErrorType: apiErr.Type(),
		Error:     apiErr.Error(),
		Data:      data,
	})
	if err != nil {
		zap.L().Error("error marshalling json response", zap.Error(err))
		http.Error(w, err.Error(), http.StatusInternalServerError)
		return
	}

	var code int
	switch apiErr.Type() {
	case model.ErrorBadData:
		code = http.StatusBadRequest
	case model.ErrorExec:
		code = 422
	case model.ErrorCanceled, model.ErrorTimeout:
		code = http.StatusServiceUnavailable
	case model.ErrorInternal:
		code = http.StatusInternalServerError
	case model.ErrorNotFound:
		code = http.StatusNotFound
	case model.ErrorNotImplemented:
		code = http.StatusNotImplemented
	case model.ErrorUnauthorized:
		code = http.StatusUnauthorized
	case model.ErrorForbidden:
		code = http.StatusForbidden
	default:
		code = http.StatusInternalServerError
	}

	w.Header().Set("Content-Type", "application/json")
	w.WriteHeader(code)
	if n, err := w.Write(b); err != nil {
		zap.L().Error("error writing response", zap.Int("bytesWritten", n), zap.Error(err))
	}
}

// todo(remove): Implemented at render package (go.signoz.io/signoz/pkg/http/render) with the new error structure
func writeHttpResponse(w http.ResponseWriter, data interface{}) {
	json := jsoniter.ConfigCompatibleWithStandardLibrary
	b, err := json.Marshal(&ApiResponse{
		Status: statusSuccess,
		Data:   data,
	})
	if err != nil {
		zap.L().Error("error marshalling json response", zap.Error(err))
		http.Error(w, err.Error(), http.StatusInternalServerError)
		return
	}

	w.Header().Set("Content-Type", "application/json")
	w.WriteHeader(http.StatusOK)
	if n, err := w.Write(b); err != nil {
		zap.L().Error("error writing response", zap.Int("bytesWritten", n), zap.Error(err))
	}
}

func (aH *APIHandler) RegisterQueryRangeV3Routes(router *mux.Router, am *AuthMiddleware) {
	subRouter := router.PathPrefix("/api/v3").Subrouter()
	subRouter.HandleFunc("/autocomplete/aggregate_attributes", am.ViewAccess(
		withCacheControl(AutoCompleteCacheControlAge, aH.autocompleteAggregateAttributes))).Methods(http.MethodGet)
	subRouter.HandleFunc("/autocomplete/attribute_keys", am.ViewAccess(
		withCacheControl(AutoCompleteCacheControlAge, aH.autoCompleteAttributeKeys))).Methods(http.MethodGet)
	subRouter.HandleFunc("/autocomplete/attribute_values", am.ViewAccess(
		withCacheControl(AutoCompleteCacheControlAge, aH.autoCompleteAttributeValues))).Methods(http.MethodGet)
	subRouter.HandleFunc("/query_range", am.ViewAccess(aH.QueryRangeV3)).Methods(http.MethodPost)
	subRouter.HandleFunc("/query_range/format", am.ViewAccess(aH.QueryRangeV3Format)).Methods(http.MethodPost)

	subRouter.HandleFunc("/filter_suggestions", am.ViewAccess(aH.getQueryBuilderSuggestions)).Methods(http.MethodGet)

	// TODO(Raj): Remove this handler after /ws based path has been completely rolled out.
	subRouter.HandleFunc("/query_progress", am.ViewAccess(aH.GetQueryProgressUpdates)).Methods(http.MethodGet)

	// live logs
	subRouter.HandleFunc("/logs/livetail", am.ViewAccess(aH.liveTailLogs)).Methods(http.MethodGet)
}

func (aH *APIHandler) RegisterInfraMetricsRoutes(router *mux.Router, am *AuthMiddleware) {
	subRouter := router.PathPrefix("/api/v1/hosts").Subrouter()
<<<<<<< HEAD
	subRouter.HandleFunc("/attribute_keys", am.ViewAccess(aH.getHostAttributeKeys)).Methods(http.MethodPost)
	subRouter.HandleFunc("/attribute_values", am.ViewAccess(aH.getHostAttributeValues)).Methods(http.MethodPost)
	subRouter.HandleFunc("/list", am.ViewAccess(aH.getHostList)).Methods(http.MethodPost)

	subRouter = router.PathPrefix("/api/v1/processes").Subrouter()
	subRouter.HandleFunc("/attribute_keys", am.ViewAccess(aH.getProcessAttributeKeys)).Methods(http.MethodPost)
	subRouter.HandleFunc("/attribute_values", am.ViewAccess(aH.getProcessAttributeValues)).Methods(http.MethodPost)
	subRouter.HandleFunc("/list", am.ViewAccess(aH.getProcesses)).Methods(http.MethodPost)
=======
	subRouter.HandleFunc("/attribute_keys", am.ViewAccess(aH.getHostAttributeKeys)).Methods(http.MethodGet)
	subRouter.HandleFunc("/attribute_values", am.ViewAccess(aH.getHostAttributeValues)).Methods(http.MethodGet)
	subRouter.HandleFunc("/list", am.ViewAccess(aH.getHostList)).Methods(http.MethodPost)
>>>>>>> 679b5db5
}

func (aH *APIHandler) RegisterWebSocketPaths(router *mux.Router, am *AuthMiddleware) {
	subRouter := router.PathPrefix("/ws").Subrouter()
	subRouter.HandleFunc("/query_progress", am.ViewAccess(aH.GetQueryProgressUpdates)).Methods(http.MethodGet)
}

func (aH *APIHandler) RegisterQueryRangeV4Routes(router *mux.Router, am *AuthMiddleware) {
	subRouter := router.PathPrefix("/api/v4").Subrouter()
	subRouter.HandleFunc("/query_range", am.ViewAccess(aH.QueryRangeV4)).Methods(http.MethodPost)
	subRouter.HandleFunc("/metric/metric_metadata", am.ViewAccess(aH.getMetricMetadata)).Methods(http.MethodGet)
}

// todo(remove): Implemented at render package (go.signoz.io/signoz/pkg/http/render) with the new error structure
func (aH *APIHandler) Respond(w http.ResponseWriter, data interface{}) {
	writeHttpResponse(w, data)
}

// RegisterPrivateRoutes registers routes for this handler on the given router
func (aH *APIHandler) RegisterPrivateRoutes(router *mux.Router) {
	router.HandleFunc("/api/v1/channels", aH.listChannels).Methods(http.MethodGet)
}

// RegisterRoutes registers routes for this handler on the given router
func (aH *APIHandler) RegisterRoutes(router *mux.Router, am *AuthMiddleware) {
	router.HandleFunc("/api/v1/query_range", am.ViewAccess(aH.queryRangeMetrics)).Methods(http.MethodGet)
	router.HandleFunc("/api/v1/query", am.ViewAccess(aH.queryMetrics)).Methods(http.MethodGet)
	router.HandleFunc("/api/v1/channels", am.ViewAccess(aH.listChannels)).Methods(http.MethodGet)
	router.HandleFunc("/api/v1/channels/{id}", am.ViewAccess(aH.getChannel)).Methods(http.MethodGet)
	router.HandleFunc("/api/v1/channels/{id}", am.AdminAccess(aH.editChannel)).Methods(http.MethodPut)
	router.HandleFunc("/api/v1/channels/{id}", am.AdminAccess(aH.deleteChannel)).Methods(http.MethodDelete)
	router.HandleFunc("/api/v1/channels", am.EditAccess(aH.createChannel)).Methods(http.MethodPost)
	router.HandleFunc("/api/v1/testChannel", am.EditAccess(aH.testChannel)).Methods(http.MethodPost)

	router.HandleFunc("/api/v1/alerts", am.ViewAccess(aH.getAlerts)).Methods(http.MethodGet)

	router.HandleFunc("/api/v1/rules", am.ViewAccess(aH.listRules)).Methods(http.MethodGet)
	router.HandleFunc("/api/v1/rules/{id}", am.ViewAccess(aH.getRule)).Methods(http.MethodGet)
	router.HandleFunc("/api/v1/rules", am.EditAccess(aH.createRule)).Methods(http.MethodPost)
	router.HandleFunc("/api/v1/rules/{id}", am.EditAccess(aH.editRule)).Methods(http.MethodPut)
	router.HandleFunc("/api/v1/rules/{id}", am.EditAccess(aH.deleteRule)).Methods(http.MethodDelete)
	router.HandleFunc("/api/v1/rules/{id}", am.EditAccess(aH.patchRule)).Methods(http.MethodPatch)
	router.HandleFunc("/api/v1/testRule", am.EditAccess(aH.testRule)).Methods(http.MethodPost)
	router.HandleFunc("/api/v1/rules/{id}/history/stats", am.ViewAccess(aH.getRuleStats)).Methods(http.MethodPost)
	router.HandleFunc("/api/v1/rules/{id}/history/timeline", am.ViewAccess(aH.getRuleStateHistory)).Methods(http.MethodPost)
	router.HandleFunc("/api/v1/rules/{id}/history/top_contributors", am.ViewAccess(aH.getRuleStateHistoryTopContributors)).Methods(http.MethodPost)
	router.HandleFunc("/api/v1/rules/{id}/history/overall_status", am.ViewAccess(aH.getOverallStateTransitions)).Methods(http.MethodPost)

	router.HandleFunc("/api/v1/downtime_schedules", am.OpenAccess(aH.listDowntimeSchedules)).Methods(http.MethodGet)
	router.HandleFunc("/api/v1/downtime_schedules/{id}", am.OpenAccess(aH.getDowntimeSchedule)).Methods(http.MethodGet)
	router.HandleFunc("/api/v1/downtime_schedules", am.OpenAccess(aH.createDowntimeSchedule)).Methods(http.MethodPost)
	router.HandleFunc("/api/v1/downtime_schedules/{id}", am.OpenAccess(aH.editDowntimeSchedule)).Methods(http.MethodPut)
	router.HandleFunc("/api/v1/downtime_schedules/{id}", am.OpenAccess(aH.deleteDowntimeSchedule)).Methods(http.MethodDelete)

	router.HandleFunc("/api/v1/dashboards", am.ViewAccess(aH.getDashboards)).Methods(http.MethodGet)
	router.HandleFunc("/api/v1/dashboards", am.EditAccess(aH.createDashboards)).Methods(http.MethodPost)
	router.HandleFunc("/api/v1/dashboards/{uuid}", am.ViewAccess(aH.getDashboard)).Methods(http.MethodGet)
	router.HandleFunc("/api/v1/dashboards/{uuid}", am.EditAccess(aH.updateDashboard)).Methods(http.MethodPut)
	router.HandleFunc("/api/v1/dashboards/{uuid}", am.EditAccess(aH.deleteDashboard)).Methods(http.MethodDelete)
	router.HandleFunc("/api/v2/variables/query", am.ViewAccess(aH.queryDashboardVarsV2)).Methods(http.MethodPost)

	router.HandleFunc("/api/v1/explorer/views", am.ViewAccess(aH.getSavedViews)).Methods(http.MethodGet)
	router.HandleFunc("/api/v1/explorer/views", am.EditAccess(aH.createSavedViews)).Methods(http.MethodPost)
	router.HandleFunc("/api/v1/explorer/views/{viewId}", am.ViewAccess(aH.getSavedView)).Methods(http.MethodGet)
	router.HandleFunc("/api/v1/explorer/views/{viewId}", am.EditAccess(aH.updateSavedView)).Methods(http.MethodPut)
	router.HandleFunc("/api/v1/explorer/views/{viewId}", am.EditAccess(aH.deleteSavedView)).Methods(http.MethodDelete)

	router.HandleFunc("/api/v1/feedback", am.OpenAccess(aH.submitFeedback)).Methods(http.MethodPost)
	router.HandleFunc("/api/v1/event", am.ViewAccess(aH.registerEvent)).Methods(http.MethodPost)

	// router.HandleFunc("/api/v1/get_percentiles", aH.getApplicationPercentiles).Methods(http.MethodGet)
	router.HandleFunc("/api/v1/services", am.ViewAccess(aH.getServices)).Methods(http.MethodPost)
	router.HandleFunc("/api/v1/services/list", am.ViewAccess(aH.getServicesList)).Methods(http.MethodGet)
	router.HandleFunc("/api/v1/service/overview", am.ViewAccess(aH.getServiceOverview)).Methods(http.MethodPost)
	router.HandleFunc("/api/v1/service/top_operations", am.ViewAccess(aH.getTopOperations)).Methods(http.MethodPost)
	router.HandleFunc("/api/v1/service/top_level_operations", am.ViewAccess(aH.getServicesTopLevelOps)).Methods(http.MethodPost)
	router.HandleFunc("/api/v1/traces/{traceId}", am.ViewAccess(aH.SearchTraces)).Methods(http.MethodGet)
	router.HandleFunc("/api/v1/usage", am.ViewAccess(aH.getUsage)).Methods(http.MethodGet)
	router.HandleFunc("/api/v1/dependency_graph", am.ViewAccess(aH.dependencyGraph)).Methods(http.MethodPost)
	router.HandleFunc("/api/v1/settings/ttl", am.AdminAccess(aH.setTTL)).Methods(http.MethodPost)
	router.HandleFunc("/api/v1/settings/ttl", am.ViewAccess(aH.getTTL)).Methods(http.MethodGet)
	router.HandleFunc("/api/v1/settings/apdex", am.AdminAccess(aH.setApdexSettings)).Methods(http.MethodPost)
	router.HandleFunc("/api/v1/settings/apdex", am.ViewAccess(aH.getApdexSettings)).Methods(http.MethodGet)
	router.HandleFunc("/api/v1/settings/ingestion_key", am.AdminAccess(aH.insertIngestionKey)).Methods(http.MethodPost)
	router.HandleFunc("/api/v1/settings/ingestion_key", am.ViewAccess(aH.getIngestionKeys)).Methods(http.MethodGet)

	router.HandleFunc("/api/v1/version", am.OpenAccess(aH.getVersion)).Methods(http.MethodGet)
	router.HandleFunc("/api/v1/featureFlags", am.OpenAccess(aH.getFeatureFlags)).Methods(http.MethodGet)
	router.HandleFunc("/api/v1/configs", am.OpenAccess(aH.getConfigs)).Methods(http.MethodGet)
	router.HandleFunc("/api/v1/health", am.OpenAccess(aH.getHealth)).Methods(http.MethodGet)

	router.HandleFunc("/api/v1/getSpanFilters", am.ViewAccess(aH.getSpanFilters)).Methods(http.MethodPost)
	router.HandleFunc("/api/v1/getTagFilters", am.ViewAccess(aH.getTagFilters)).Methods(http.MethodPost)
	router.HandleFunc("/api/v1/getFilteredSpans", am.ViewAccess(aH.getFilteredSpans)).Methods(http.MethodPost)
	router.HandleFunc("/api/v1/getFilteredSpans/aggregates", am.ViewAccess(aH.getFilteredSpanAggregates)).Methods(http.MethodPost)
	router.HandleFunc("/api/v1/getTagValues", am.ViewAccess(aH.getTagValues)).Methods(http.MethodPost)

	router.HandleFunc("/api/v1/listErrors", am.ViewAccess(aH.listErrors)).Methods(http.MethodPost)
	router.HandleFunc("/api/v1/countErrors", am.ViewAccess(aH.countErrors)).Methods(http.MethodPost)
	router.HandleFunc("/api/v1/errorFromErrorID", am.ViewAccess(aH.getErrorFromErrorID)).Methods(http.MethodGet)
	router.HandleFunc("/api/v1/errorFromGroupID", am.ViewAccess(aH.getErrorFromGroupID)).Methods(http.MethodGet)
	router.HandleFunc("/api/v1/nextPrevErrorIDs", am.ViewAccess(aH.getNextPrevErrorIDs)).Methods(http.MethodGet)

	router.HandleFunc("/api/v1/disks", am.ViewAccess(aH.getDisks)).Methods(http.MethodGet)

	// === Preference APIs ===

	// user actions
	router.HandleFunc("/api/v1/user/preferences", am.ViewAccess(aH.getAllUserPreferences)).Methods(http.MethodGet)

	router.HandleFunc("/api/v1/user/preferences/{preferenceId}", am.ViewAccess(aH.getUserPreference)).Methods(http.MethodGet)

	router.HandleFunc("/api/v1/user/preferences/{preferenceId}", am.ViewAccess(aH.updateUserPreference)).Methods(http.MethodPut)

	// org actions
	router.HandleFunc("/api/v1/org/preferences", am.AdminAccess(aH.getAllOrgPreferences)).Methods(http.MethodGet)

	router.HandleFunc("/api/v1/org/preferences/{preferenceId}", am.AdminAccess(aH.getOrgPreference)).Methods(http.MethodGet)

	router.HandleFunc("/api/v1/org/preferences/{preferenceId}", am.AdminAccess(aH.updateOrgPreference)).Methods(http.MethodPut)

	// === Authentication APIs ===
	router.HandleFunc("/api/v1/invite", am.AdminAccess(aH.inviteUser)).Methods(http.MethodPost)
	router.HandleFunc("/api/v1/invite/{token}", am.OpenAccess(aH.getInvite)).Methods(http.MethodGet)
	router.HandleFunc("/api/v1/invite/{email}", am.AdminAccess(aH.revokeInvite)).Methods(http.MethodDelete)
	router.HandleFunc("/api/v1/invite", am.AdminAccess(aH.listPendingInvites)).Methods(http.MethodGet)

	router.HandleFunc("/api/v1/register", am.OpenAccess(aH.registerUser)).Methods(http.MethodPost)
	router.HandleFunc("/api/v1/login", am.OpenAccess(aH.loginUser)).Methods(http.MethodPost)
	router.HandleFunc("/api/v1/loginPrecheck", am.OpenAccess(aH.precheckLogin)).Methods(http.MethodGet)

	router.HandleFunc("/api/v1/user", am.AdminAccess(aH.listUsers)).Methods(http.MethodGet)
	router.HandleFunc("/api/v1/user/{id}", am.SelfAccess(aH.getUser)).Methods(http.MethodGet)
	router.HandleFunc("/api/v1/user/{id}", am.SelfAccess(aH.editUser)).Methods(http.MethodPut)
	router.HandleFunc("/api/v1/user/{id}", am.AdminAccess(aH.deleteUser)).Methods(http.MethodDelete)

	router.HandleFunc("/api/v1/user/{id}/flags", am.SelfAccess(aH.patchUserFlag)).Methods(http.MethodPatch)

	router.HandleFunc("/api/v1/rbac/role/{id}", am.SelfAccess(aH.getRole)).Methods(http.MethodGet)
	router.HandleFunc("/api/v1/rbac/role/{id}", am.AdminAccess(aH.editRole)).Methods(http.MethodPut)

	router.HandleFunc("/api/v1/org", am.AdminAccess(aH.getOrgs)).Methods(http.MethodGet)
	router.HandleFunc("/api/v1/org/{id}", am.AdminAccess(aH.getOrg)).Methods(http.MethodGet)
	router.HandleFunc("/api/v1/org/{id}", am.AdminAccess(aH.editOrg)).Methods(http.MethodPut)
	router.HandleFunc("/api/v1/orgUsers/{id}", am.AdminAccess(aH.getOrgUsers)).Methods(http.MethodGet)

	router.HandleFunc("/api/v1/getResetPasswordToken/{id}", am.AdminAccess(aH.getResetPasswordToken)).Methods(http.MethodGet)
	router.HandleFunc("/api/v1/resetPassword", am.OpenAccess(aH.resetPassword)).Methods(http.MethodPost)
	router.HandleFunc("/api/v1/changePassword/{id}", am.SelfAccess(aH.changePassword)).Methods(http.MethodPost)
}

func Intersection(a, b []int) (c []int) {
	m := make(map[int]bool)

	for _, item := range a {
		m[item] = true
	}

	for _, item := range b {
		if _, ok := m[item]; ok {
			c = append(c, item)
		}
	}
	return
}

func (aH *APIHandler) getRule(w http.ResponseWriter, r *http.Request) {
	id := mux.Vars(r)["id"]
	ruleResponse, err := aH.ruleManager.GetRule(r.Context(), id)
	if err != nil {
		RespondError(w, &model.ApiError{Typ: model.ErrorInternal, Err: err}, nil)
		return
	}
	aH.Respond(w, ruleResponse)
}

// populateTemporality adds the temporality to the query if it is not present
func (aH *APIHandler) PopulateTemporality(ctx context.Context, qp *v3.QueryRangeParamsV3) error {

	aH.temporalityMux.Lock()
	defer aH.temporalityMux.Unlock()

	missingTemporality := make([]string, 0)
	metricNameToTemporality := make(map[string]map[v3.Temporality]bool)
	if qp.CompositeQuery != nil && len(qp.CompositeQuery.BuilderQueries) > 0 {
		for _, query := range qp.CompositeQuery.BuilderQueries {
			// if there is no temporality specified in the query but we have it in the map
			// then use the value from the map
			if query.Temporality == "" && aH.temporalityMap[query.AggregateAttribute.Key] != nil {
				// We prefer delta if it is available
				if aH.temporalityMap[query.AggregateAttribute.Key][v3.Delta] {
					query.Temporality = v3.Delta
				} else if aH.temporalityMap[query.AggregateAttribute.Key][v3.Cumulative] {
					query.Temporality = v3.Cumulative
				} else {
					query.Temporality = v3.Unspecified
				}
			}
			// we don't have temporality for this metric
			if query.DataSource == v3.DataSourceMetrics && query.Temporality == "" {
				missingTemporality = append(missingTemporality, query.AggregateAttribute.Key)
			}
			if _, ok := metricNameToTemporality[query.AggregateAttribute.Key]; !ok {
				metricNameToTemporality[query.AggregateAttribute.Key] = make(map[v3.Temporality]bool)
			}
		}
	}

	nameToTemporality, err := aH.reader.FetchTemporality(ctx, missingTemporality)
	if err != nil {
		return err
	}

	if qp.CompositeQuery != nil && len(qp.CompositeQuery.BuilderQueries) > 0 {
		for name := range qp.CompositeQuery.BuilderQueries {
			query := qp.CompositeQuery.BuilderQueries[name]
			if query.DataSource == v3.DataSourceMetrics && query.Temporality == "" {
				if nameToTemporality[query.AggregateAttribute.Key][v3.Delta] {
					query.Temporality = v3.Delta
				} else if nameToTemporality[query.AggregateAttribute.Key][v3.Cumulative] {
					query.Temporality = v3.Cumulative
				} else {
					query.Temporality = v3.Unspecified
				}
				aH.temporalityMap[query.AggregateAttribute.Key] = nameToTemporality[query.AggregateAttribute.Key]
			}
		}
	}
	return nil
}

func (aH *APIHandler) listDowntimeSchedules(w http.ResponseWriter, r *http.Request) {
	schedules, err := aH.ruleManager.RuleDB().GetAllPlannedMaintenance(r.Context())
	if err != nil {
		RespondError(w, &model.ApiError{Typ: model.ErrorInternal, Err: err}, nil)
		return
	}

	// The schedules are stored as JSON in the database, so we need to filter them here
	// Since the number of schedules is expected to be small, this should be fine

	if r.URL.Query().Get("active") != "" {
		activeSchedules := make([]rules.PlannedMaintenance, 0)
		active, _ := strconv.ParseBool(r.URL.Query().Get("active"))
		for _, schedule := range schedules {
			now := time.Now().In(time.FixedZone(schedule.Schedule.Timezone, 0))
			if schedule.IsActive(now) == active {
				activeSchedules = append(activeSchedules, schedule)
			}
		}
		schedules = activeSchedules
	}

	if r.URL.Query().Get("recurring") != "" {
		recurringSchedules := make([]rules.PlannedMaintenance, 0)
		recurring, _ := strconv.ParseBool(r.URL.Query().Get("recurring"))
		for _, schedule := range schedules {
			if schedule.IsRecurring() == recurring {
				recurringSchedules = append(recurringSchedules, schedule)
			}
		}
		schedules = recurringSchedules
	}

	aH.Respond(w, schedules)
}

func (aH *APIHandler) getDowntimeSchedule(w http.ResponseWriter, r *http.Request) {
	id := mux.Vars(r)["id"]
	schedule, err := aH.ruleManager.RuleDB().GetPlannedMaintenanceByID(r.Context(), id)
	if err != nil {
		RespondError(w, &model.ApiError{Typ: model.ErrorInternal, Err: err}, nil)
		return
	}
	aH.Respond(w, schedule)
}

func (aH *APIHandler) createDowntimeSchedule(w http.ResponseWriter, r *http.Request) {
	var schedule rules.PlannedMaintenance
	err := json.NewDecoder(r.Body).Decode(&schedule)
	if err != nil {
		RespondError(w, &model.ApiError{Typ: model.ErrorBadData, Err: err}, nil)
		return
	}
	if err := schedule.Validate(); err != nil {
		RespondError(w, &model.ApiError{Typ: model.ErrorBadData, Err: err}, nil)
		return
	}

	_, err = aH.ruleManager.RuleDB().CreatePlannedMaintenance(r.Context(), schedule)
	if err != nil {
		RespondError(w, &model.ApiError{Typ: model.ErrorInternal, Err: err}, nil)
		return
	}
	aH.Respond(w, nil)
}

func (aH *APIHandler) editDowntimeSchedule(w http.ResponseWriter, r *http.Request) {
	id := mux.Vars(r)["id"]
	var schedule rules.PlannedMaintenance
	err := json.NewDecoder(r.Body).Decode(&schedule)
	if err != nil {
		RespondError(w, &model.ApiError{Typ: model.ErrorBadData, Err: err}, nil)
		return
	}
	if err := schedule.Validate(); err != nil {
		RespondError(w, &model.ApiError{Typ: model.ErrorBadData, Err: err}, nil)
		return
	}
	_, err = aH.ruleManager.RuleDB().EditPlannedMaintenance(r.Context(), schedule, id)
	if err != nil {
		RespondError(w, &model.ApiError{Typ: model.ErrorInternal, Err: err}, nil)
		return
	}
	aH.Respond(w, nil)
}

func (aH *APIHandler) deleteDowntimeSchedule(w http.ResponseWriter, r *http.Request) {
	id := mux.Vars(r)["id"]
	_, err := aH.ruleManager.RuleDB().DeletePlannedMaintenance(r.Context(), id)
	if err != nil {
		RespondError(w, &model.ApiError{Typ: model.ErrorInternal, Err: err}, nil)
		return
	}
	aH.Respond(w, nil)
}

func (aH *APIHandler) getRuleStats(w http.ResponseWriter, r *http.Request) {
	ruleID := mux.Vars(r)["id"]
	params := model.QueryRuleStateHistory{}
	err := json.NewDecoder(r.Body).Decode(&params)
	if err != nil {
		RespondError(w, &model.ApiError{Typ: model.ErrorBadData, Err: err}, nil)
		return
	}

	totalCurrentTriggers, err := aH.reader.GetTotalTriggers(r.Context(), ruleID, &params)
	if err != nil {
		RespondError(w, &model.ApiError{Typ: model.ErrorInternal, Err: err}, nil)
		return
	}
	currentTriggersSeries, err := aH.reader.GetTriggersByInterval(r.Context(), ruleID, &params)
	if err != nil {
		RespondError(w, &model.ApiError{Typ: model.ErrorInternal, Err: err}, nil)
		return
	}

	currentAvgResolutionTime, err := aH.reader.GetAvgResolutionTime(r.Context(), ruleID, &params)
	if err != nil {
		RespondError(w, &model.ApiError{Typ: model.ErrorInternal, Err: err}, nil)
		return
	}
	currentAvgResolutionTimeSeries, err := aH.reader.GetAvgResolutionTimeByInterval(r.Context(), ruleID, &params)
	if err != nil {
		RespondError(w, &model.ApiError{Typ: model.ErrorInternal, Err: err}, nil)
		return
	}

	if params.End-params.Start >= 86400000 {
		days := int64(math.Ceil(float64(params.End-params.Start) / 86400000))
		params.Start -= days * 86400000
		params.End -= days * 86400000
	} else {
		params.Start -= 86400000
		params.End -= 86400000
	}

	totalPastTriggers, err := aH.reader.GetTotalTriggers(r.Context(), ruleID, &params)
	if err != nil {
		RespondError(w, &model.ApiError{Typ: model.ErrorInternal, Err: err}, nil)
		return
	}
	pastTriggersSeries, err := aH.reader.GetTriggersByInterval(r.Context(), ruleID, &params)
	if err != nil {
		RespondError(w, &model.ApiError{Typ: model.ErrorInternal, Err: err}, nil)
		return
	}

	pastAvgResolutionTime, err := aH.reader.GetAvgResolutionTime(r.Context(), ruleID, &params)
	if err != nil {
		RespondError(w, &model.ApiError{Typ: model.ErrorInternal, Err: err}, nil)
		return
	}
	pastAvgResolutionTimeSeries, err := aH.reader.GetAvgResolutionTimeByInterval(r.Context(), ruleID, &params)
	if err != nil {
		RespondError(w, &model.ApiError{Typ: model.ErrorInternal, Err: err}, nil)
		return
	}
	if math.IsNaN(currentAvgResolutionTime) || math.IsInf(currentAvgResolutionTime, 0) {
		currentAvgResolutionTime = 0
	}
	if math.IsNaN(pastAvgResolutionTime) || math.IsInf(pastAvgResolutionTime, 0) {
		pastAvgResolutionTime = 0
	}

	stats := model.Stats{
		TotalCurrentTriggers:           totalCurrentTriggers,
		TotalPastTriggers:              totalPastTriggers,
		CurrentTriggersSeries:          currentTriggersSeries,
		PastTriggersSeries:             pastTriggersSeries,
		CurrentAvgResolutionTime:       strconv.FormatFloat(currentAvgResolutionTime, 'f', -1, 64),
		PastAvgResolutionTime:          strconv.FormatFloat(pastAvgResolutionTime, 'f', -1, 64),
		CurrentAvgResolutionTimeSeries: currentAvgResolutionTimeSeries,
		PastAvgResolutionTimeSeries:    pastAvgResolutionTimeSeries,
	}

	aH.Respond(w, stats)
}

func (aH *APIHandler) getOverallStateTransitions(w http.ResponseWriter, r *http.Request) {
	ruleID := mux.Vars(r)["id"]
	params := model.QueryRuleStateHistory{}
	err := json.NewDecoder(r.Body).Decode(&params)
	if err != nil {
		RespondError(w, &model.ApiError{Typ: model.ErrorBadData, Err: err}, nil)
		return
	}

	stateItems, err := aH.reader.GetOverallStateTransitions(r.Context(), ruleID, &params)
	if err != nil {
		RespondError(w, &model.ApiError{Typ: model.ErrorInternal, Err: err}, nil)
		return
	}

	aH.Respond(w, stateItems)
}

func (aH *APIHandler) metaForLinks(ctx context.Context, rule *rules.GettableRule) ([]v3.FilterItem, []v3.AttributeKey, map[string]v3.AttributeKey) {
	filterItems := []v3.FilterItem{}
	groupBy := []v3.AttributeKey{}
	keys := make(map[string]v3.AttributeKey)

	if rule.AlertType == rules.AlertTypeLogs {
		logFields, err := aH.reader.GetLogFields(ctx)
		if err == nil {
			params := &v3.QueryRangeParamsV3{
				CompositeQuery: rule.RuleCondition.CompositeQuery,
			}
			keys = model.GetLogFieldsV3(ctx, params, logFields)
		} else {
			zap.L().Error("failed to get log fields using empty keys; the link might not work as expected", zap.Error(err))
		}
	} else if rule.AlertType == rules.AlertTypeTraces {
		traceFields, err := aH.reader.GetSpanAttributeKeys(ctx)
		if err == nil {
			keys = traceFields
		} else {
			zap.L().Error("failed to get span attributes using empty keys; the link might not work as expected", zap.Error(err))
		}
	}

	if rule.AlertType == rules.AlertTypeLogs || rule.AlertType == rules.AlertTypeTraces {
		if rule.RuleCondition.CompositeQuery != nil {
			if rule.RuleCondition.QueryType() == v3.QueryTypeBuilder {
				selectedQuery := rule.RuleCondition.GetSelectedQueryName()
				if rule.RuleCondition.CompositeQuery.BuilderQueries[selectedQuery] != nil &&
					rule.RuleCondition.CompositeQuery.BuilderQueries[selectedQuery].Filters != nil {
					filterItems = rule.RuleCondition.CompositeQuery.BuilderQueries[selectedQuery].Filters.Items
				}
				if rule.RuleCondition.CompositeQuery.BuilderQueries[selectedQuery] != nil &&
					rule.RuleCondition.CompositeQuery.BuilderQueries[selectedQuery].GroupBy != nil {
					groupBy = rule.RuleCondition.CompositeQuery.BuilderQueries[selectedQuery].GroupBy
				}
			}
		}
	}
	return filterItems, groupBy, keys
}

func (aH *APIHandler) getRuleStateHistory(w http.ResponseWriter, r *http.Request) {
	ruleID := mux.Vars(r)["id"]
	params := model.QueryRuleStateHistory{}
	err := json.NewDecoder(r.Body).Decode(&params)
	if err != nil {
		RespondError(w, &model.ApiError{Typ: model.ErrorBadData, Err: err}, nil)
		return
	}
	if err := params.Validate(); err != nil {
		RespondError(w, &model.ApiError{Typ: model.ErrorBadData, Err: err}, nil)
		return
	}

	res, err := aH.reader.ReadRuleStateHistoryByRuleID(r.Context(), ruleID, &params)
	if err != nil {
		RespondError(w, &model.ApiError{Typ: model.ErrorInternal, Err: err}, nil)
		return
	}

	rule, err := aH.ruleManager.GetRule(r.Context(), ruleID)
	if err == nil {
		for idx := range res.Items {
			lbls := make(map[string]string)
			err := json.Unmarshal([]byte(res.Items[idx].Labels), &lbls)
			if err != nil {
				continue
			}
			filterItems, groupBy, keys := aH.metaForLinks(r.Context(), rule)
			newFilters := contextlinks.PrepareFilters(lbls, filterItems, groupBy, keys)
			end := time.Unix(res.Items[idx].UnixMilli/1000, 0)
			// why are we subtracting 3 minutes?
			// the query range is calculated based on the rule's evalWindow and evalDelay
			// alerts have 2 minutes delay built in, so we need to subtract that from the start time
			// to get the correct query range
			start := end.Add(-time.Duration(rule.EvalWindow)).Add(-3 * time.Minute)
			if rule.AlertType == rules.AlertTypeLogs {
				res.Items[idx].RelatedLogsLink = contextlinks.PrepareLinksToLogs(start, end, newFilters)
			} else if rule.AlertType == rules.AlertTypeTraces {
				res.Items[idx].RelatedTracesLink = contextlinks.PrepareLinksToTraces(start, end, newFilters)
			}
		}
	}

	aH.Respond(w, res)
}

func (aH *APIHandler) getRuleStateHistoryTopContributors(w http.ResponseWriter, r *http.Request) {
	ruleID := mux.Vars(r)["id"]
	params := model.QueryRuleStateHistory{}
	err := json.NewDecoder(r.Body).Decode(&params)
	if err != nil {
		RespondError(w, &model.ApiError{Typ: model.ErrorBadData, Err: err}, nil)
		return
	}

	res, err := aH.reader.ReadRuleStateHistoryTopContributorsByRuleID(r.Context(), ruleID, &params)
	if err != nil {
		RespondError(w, &model.ApiError{Typ: model.ErrorInternal, Err: err}, nil)
		return
	}

	rule, err := aH.ruleManager.GetRule(r.Context(), ruleID)
	if err == nil {
		for idx := range res {
			lbls := make(map[string]string)
			err := json.Unmarshal([]byte(res[idx].Labels), &lbls)
			if err != nil {
				continue
			}
			filterItems, groupBy, keys := aH.metaForLinks(r.Context(), rule)
			newFilters := contextlinks.PrepareFilters(lbls, filterItems, groupBy, keys)
			end := time.Unix(params.End/1000, 0)
			start := time.Unix(params.Start/1000, 0)
			if rule.AlertType == rules.AlertTypeLogs {
				res[idx].RelatedLogsLink = contextlinks.PrepareLinksToLogs(start, end, newFilters)
			} else if rule.AlertType == rules.AlertTypeTraces {
				res[idx].RelatedTracesLink = contextlinks.PrepareLinksToTraces(start, end, newFilters)
			}
		}
	}

	aH.Respond(w, res)
}

func (aH *APIHandler) listRules(w http.ResponseWriter, r *http.Request) {

	rules, err := aH.ruleManager.ListRuleStates(r.Context())
	if err != nil {
		RespondError(w, &model.ApiError{Typ: model.ErrorInternal, Err: err}, nil)
		return
	}

	// todo(amol): need to add sorter

	aH.Respond(w, rules)
}

func (aH *APIHandler) getDashboards(w http.ResponseWriter, r *http.Request) {

	allDashboards, err := dashboards.GetDashboards(r.Context())
	if err != nil {
		RespondError(w, err, nil)
		return
	}

	ic := aH.IntegrationsController
	installedIntegrationDashboards, err := ic.GetDashboardsForInstalledIntegrations(r.Context())
	if err != nil {
		zap.L().Error("failed to get dashboards for installed integrations", zap.Error(err))
	}
	allDashboards = append(allDashboards, installedIntegrationDashboards...)

	tagsFromReq, ok := r.URL.Query()["tags"]
	if !ok || len(tagsFromReq) == 0 || tagsFromReq[0] == "" {
		aH.Respond(w, allDashboards)
		return
	}

	tags2Dash := make(map[string][]int)
	for i := 0; i < len(allDashboards); i++ {
		tags, ok := (allDashboards)[i].Data["tags"].([]interface{})
		if !ok {
			continue
		}

		tagsArray := make([]string, len(tags))
		for i, v := range tags {
			tagsArray[i] = v.(string)
		}

		for _, tag := range tagsArray {
			tags2Dash[tag] = append(tags2Dash[tag], i)
		}

	}

	inter := make([]int, len(allDashboards))
	for i := range inter {
		inter[i] = i
	}

	for _, tag := range tagsFromReq {
		inter = Intersection(inter, tags2Dash[tag])
	}

	filteredDashboards := []dashboards.Dashboard{}
	for _, val := range inter {
		dash := (allDashboards)[val]
		filteredDashboards = append(filteredDashboards, dash)
	}

	aH.Respond(w, filteredDashboards)

}
func (aH *APIHandler) deleteDashboard(w http.ResponseWriter, r *http.Request) {

	uuid := mux.Vars(r)["uuid"]
	err := dashboards.DeleteDashboard(r.Context(), uuid, aH.featureFlags)

	if err != nil {
		RespondError(w, err, nil)
		return
	}

	aH.Respond(w, nil)

}

func prepareQuery(r *http.Request) (string, error) {
	var postData *model.DashboardVars

	if err := json.NewDecoder(r.Body).Decode(&postData); err != nil {
		return "", fmt.Errorf("failed to decode request body: %v", err)
	}

	query := strings.TrimSpace(postData.Query)

	if query == "" {
		return "", fmt.Errorf("query is required")
	}

	notAllowedOps := []string{
		"alter table",
		"drop table",
		"truncate table",
		"drop database",
		"drop view",
		"drop function",
	}

	for _, op := range notAllowedOps {
		if strings.Contains(strings.ToLower(query), op) {
			return "", fmt.Errorf("operation %s is not allowed", op)
		}
	}

	vars := make(map[string]string)
	for k, v := range postData.Variables {
		vars[k] = metrics.FormattedValue(v)
	}
	tmpl := template.New("dashboard-vars")
	tmpl, tmplErr := tmpl.Parse(query)
	if tmplErr != nil {
		return "", tmplErr
	}
	var queryBuf bytes.Buffer
	tmplErr = tmpl.Execute(&queryBuf, vars)
	if tmplErr != nil {
		return "", tmplErr
	}
	return queryBuf.String(), nil
}

func (aH *APIHandler) queryDashboardVarsV2(w http.ResponseWriter, r *http.Request) {
	query, err := prepareQuery(r)
	if err != nil {
		RespondError(w, &model.ApiError{Typ: model.ErrorBadData, Err: err}, nil)
		return
	}

	dashboardVars, err := aH.reader.QueryDashboardVars(r.Context(), query)
	if err != nil {
		RespondError(w, &model.ApiError{Typ: model.ErrorBadData, Err: err}, nil)
		return
	}
	aH.Respond(w, dashboardVars)
}

func (aH *APIHandler) updateDashboard(w http.ResponseWriter, r *http.Request) {

	uuid := mux.Vars(r)["uuid"]

	var postData map[string]interface{}
	err := json.NewDecoder(r.Body).Decode(&postData)
	if err != nil {
		RespondError(w, &model.ApiError{Typ: model.ErrorBadData, Err: err}, "Error reading request body")
		return
	}
	err = dashboards.IsPostDataSane(&postData)
	if err != nil {
		RespondError(w, &model.ApiError{Typ: model.ErrorBadData, Err: err}, "Error reading request body")
		return
	}

	dashboard, apiError := dashboards.UpdateDashboard(r.Context(), uuid, postData, aH.featureFlags)
	if apiError != nil {
		RespondError(w, apiError, nil)
		return
	}

	aH.Respond(w, dashboard)

}

func (aH *APIHandler) getDashboard(w http.ResponseWriter, r *http.Request) {

	uuid := mux.Vars(r)["uuid"]

	dashboard, apiError := dashboards.GetDashboard(r.Context(), uuid)

	if apiError != nil {
		if apiError.Type() != model.ErrorNotFound {
			RespondError(w, apiError, nil)
			return
		}

		dashboard, apiError = aH.IntegrationsController.GetInstalledIntegrationDashboardById(
			r.Context(), uuid,
		)
		if apiError != nil {
			RespondError(w, apiError, nil)
			return
		}

	}

	aH.Respond(w, dashboard)

}

func (aH *APIHandler) createDashboards(w http.ResponseWriter, r *http.Request) {

	var postData map[string]interface{}

	err := json.NewDecoder(r.Body).Decode(&postData)
	if err != nil {
		RespondError(w, &model.ApiError{Typ: model.ErrorInternal, Err: err}, "Error reading request body")
		return
	}

	err = dashboards.IsPostDataSane(&postData)
	if err != nil {
		RespondError(w, &model.ApiError{Typ: model.ErrorInternal, Err: err}, "Error reading request body")
		return
	}

	dash, apiErr := dashboards.CreateDashboard(r.Context(), postData, aH.featureFlags)

	if apiErr != nil {
		RespondError(w, apiErr, nil)
		return
	}

	aH.Respond(w, dash)

}

func (aH *APIHandler) testRule(w http.ResponseWriter, r *http.Request) {

	defer r.Body.Close()
	body, err := io.ReadAll(r.Body)
	if err != nil {
		zap.L().Error("Error in getting req body in test rule API", zap.Error(err))
		RespondError(w, &model.ApiError{Typ: model.ErrorBadData, Err: err}, nil)
		return
	}

	ctx, cancel := context.WithTimeout(context.Background(), 1*time.Minute)
	defer cancel()

	alertCount, apiRrr := aH.ruleManager.TestNotification(ctx, string(body))
	if apiRrr != nil {
		RespondError(w, apiRrr, nil)
		return
	}

	response := map[string]interface{}{
		"alertCount": alertCount,
		"message":    "notification sent",
	}
	aH.Respond(w, response)
}

func (aH *APIHandler) deleteRule(w http.ResponseWriter, r *http.Request) {

	id := mux.Vars(r)["id"]

	err := aH.ruleManager.DeleteRule(r.Context(), id)

	if err != nil {
		RespondError(w, &model.ApiError{Typ: model.ErrorInternal, Err: err}, nil)
		return
	}

	aH.Respond(w, "rule successfully deleted")

}

// patchRule updates only requested changes in the rule
func (aH *APIHandler) patchRule(w http.ResponseWriter, r *http.Request) {
	id := mux.Vars(r)["id"]

	defer r.Body.Close()
	body, err := io.ReadAll(r.Body)
	if err != nil {
		zap.L().Error("error in getting req body of patch rule API\n", zap.Error(err))
		RespondError(w, &model.ApiError{Typ: model.ErrorBadData, Err: err}, nil)
		return
	}

	gettableRule, err := aH.ruleManager.PatchRule(r.Context(), string(body), id)

	if err != nil {
		RespondError(w, &model.ApiError{Typ: model.ErrorInternal, Err: err}, nil)
		return
	}

	aH.Respond(w, gettableRule)
}

func (aH *APIHandler) editRule(w http.ResponseWriter, r *http.Request) {
	id := mux.Vars(r)["id"]

	defer r.Body.Close()
	body, err := io.ReadAll(r.Body)
	if err != nil {
		zap.L().Error("error in getting req body of edit rule API", zap.Error(err))
		RespondError(w, &model.ApiError{Typ: model.ErrorBadData, Err: err}, nil)
		return
	}

	err = aH.ruleManager.EditRule(r.Context(), string(body), id)

	if err != nil {
		RespondError(w, &model.ApiError{Typ: model.ErrorInternal, Err: err}, nil)
		return
	}

	aH.Respond(w, "rule successfully edited")

}

func (aH *APIHandler) getChannel(w http.ResponseWriter, r *http.Request) {
	id := mux.Vars(r)["id"]
	channel, apiErrorObj := aH.ruleManager.RuleDB().GetChannel(id)
	if apiErrorObj != nil {
		RespondError(w, apiErrorObj, nil)
		return
	}
	aH.Respond(w, channel)
}

func (aH *APIHandler) deleteChannel(w http.ResponseWriter, r *http.Request) {
	id := mux.Vars(r)["id"]
	apiErrorObj := aH.ruleManager.RuleDB().DeleteChannel(id)
	if apiErrorObj != nil {
		RespondError(w, apiErrorObj, nil)
		return
	}
	aH.Respond(w, "notification channel successfully deleted")
}

func (aH *APIHandler) listChannels(w http.ResponseWriter, r *http.Request) {
	channels, apiErrorObj := aH.ruleManager.RuleDB().GetChannels()
	if apiErrorObj != nil {
		RespondError(w, apiErrorObj, nil)
		return
	}
	aH.Respond(w, channels)
}

// testChannels sends test alert to all registered channels
func (aH *APIHandler) testChannel(w http.ResponseWriter, r *http.Request) {

	defer r.Body.Close()
	body, err := io.ReadAll(r.Body)
	if err != nil {
		zap.L().Error("Error in getting req body of testChannel API", zap.Error(err))
		RespondError(w, &model.ApiError{Typ: model.ErrorBadData, Err: err}, nil)
		return
	}

	receiver := &am.Receiver{}
	if err := json.Unmarshal(body, receiver); err != nil { // Parse []byte to go struct pointer
		zap.L().Error("Error in parsing req body of testChannel API\n", zap.Error(err))
		RespondError(w, &model.ApiError{Typ: model.ErrorBadData, Err: err}, nil)
		return
	}
	// send alert
	apiErrorObj := aH.alertManager.TestReceiver(receiver)
	if apiErrorObj != nil {
		RespondError(w, apiErrorObj, nil)
		return
	}
	aH.Respond(w, "test alert sent")
}

func (aH *APIHandler) editChannel(w http.ResponseWriter, r *http.Request) {

	id := mux.Vars(r)["id"]

	defer r.Body.Close()
	body, err := io.ReadAll(r.Body)
	if err != nil {
		zap.L().Error("Error in getting req body of editChannel API", zap.Error(err))
		RespondError(w, &model.ApiError{Typ: model.ErrorBadData, Err: err}, nil)
		return
	}

	receiver := &am.Receiver{}
	if err := json.Unmarshal(body, receiver); err != nil { // Parse []byte to go struct pointer
		zap.L().Error("Error in parsing req body of editChannel API", zap.Error(err))
		RespondError(w, &model.ApiError{Typ: model.ErrorBadData, Err: err}, nil)
		return
	}

	_, apiErrorObj := aH.ruleManager.RuleDB().EditChannel(receiver, id)

	if apiErrorObj != nil {
		RespondError(w, apiErrorObj, nil)
		return
	}

	aH.Respond(w, nil)

}

func (aH *APIHandler) createChannel(w http.ResponseWriter, r *http.Request) {

	defer r.Body.Close()
	body, err := io.ReadAll(r.Body)
	if err != nil {
		zap.L().Error("Error in getting req body of createChannel API", zap.Error(err))
		RespondError(w, &model.ApiError{Typ: model.ErrorBadData, Err: err}, nil)
		return
	}

	receiver := &am.Receiver{}
	if err := json.Unmarshal(body, receiver); err != nil { // Parse []byte to go struct pointer
		zap.L().Error("Error in parsing req body of createChannel API", zap.Error(err))
		RespondError(w, &model.ApiError{Typ: model.ErrorBadData, Err: err}, nil)
		return
	}

	_, apiErrorObj := aH.ruleManager.RuleDB().CreateChannel(receiver)

	if apiErrorObj != nil {
		RespondError(w, apiErrorObj, nil)
		return
	}

	aH.Respond(w, nil)

}

func (aH *APIHandler) getAlerts(w http.ResponseWriter, r *http.Request) {
	params := r.URL.Query()
	amEndpoint := constants.GetAlertManagerApiPrefix()
	resp, err := http.Get(amEndpoint + "v1/alerts" + "?" + params.Encode())
	if err != nil {
		RespondError(w, &model.ApiError{Typ: model.ErrorInternal, Err: err}, nil)
		return
	}

	defer resp.Body.Close()
	body, err := io.ReadAll(resp.Body)
	if err != nil {
		RespondError(w, &model.ApiError{Typ: model.ErrorInternal, Err: err}, nil)
		return
	}

	aH.Respond(w, string(body))
}

func (aH *APIHandler) createRule(w http.ResponseWriter, r *http.Request) {

	defer r.Body.Close()
	body, err := io.ReadAll(r.Body)
	if err != nil {
		zap.L().Error("Error in getting req body for create rule API", zap.Error(err))
		RespondError(w, &model.ApiError{Typ: model.ErrorBadData, Err: err}, nil)
		return
	}

	rule, err := aH.ruleManager.CreateRule(r.Context(), string(body))
	if err != nil {
		RespondError(w, &model.ApiError{Typ: model.ErrorBadData, Err: err}, nil)
		return
	}

	aH.Respond(w, rule)

}

func (aH *APIHandler) queryRangeMetrics(w http.ResponseWriter, r *http.Request) {

	query, apiErrorObj := parseQueryRangeRequest(r)

	if apiErrorObj != nil {
		RespondError(w, apiErrorObj, nil)
		return
	}

	// zap.L().Info(query, apiError)

	ctx := r.Context()
	if to := r.FormValue("timeout"); to != "" {
		var cancel context.CancelFunc
		timeout, err := parseMetricsDuration(to)
		if aH.HandleError(w, err, http.StatusBadRequest) {
			return
		}

		ctx, cancel = context.WithTimeout(ctx, timeout)
		defer cancel()
	}

	res, qs, apiError := aH.reader.GetQueryRangeResult(ctx, query)

	if apiError != nil {
		RespondError(w, apiError, nil)
		return
	}

	if res.Err != nil {
		zap.L().Error("error in query range metrics", zap.Error(res.Err))
	}

	if res.Err != nil {
		switch res.Err.(type) {
		case promql.ErrQueryCanceled:
			RespondError(w, &model.ApiError{Typ: model.ErrorCanceled, Err: res.Err}, nil)
		case promql.ErrQueryTimeout:
			RespondError(w, &model.ApiError{Typ: model.ErrorTimeout, Err: res.Err}, nil)
		}
		RespondError(w, &model.ApiError{Typ: model.ErrorExec, Err: res.Err}, nil)
		return
	}

	response_data := &model.QueryData{
		ResultType: res.Value.Type(),
		Result:     res.Value,
		Stats:      qs,
	}

	aH.Respond(w, response_data)

}

func (aH *APIHandler) queryMetrics(w http.ResponseWriter, r *http.Request) {

	queryParams, apiErrorObj := parseInstantQueryMetricsRequest(r)

	if apiErrorObj != nil {
		RespondError(w, apiErrorObj, nil)
		return
	}

	// zap.L().Info(query, apiError)

	ctx := r.Context()
	if to := r.FormValue("timeout"); to != "" {
		var cancel context.CancelFunc
		timeout, err := parseMetricsDuration(to)
		if aH.HandleError(w, err, http.StatusBadRequest) {
			return
		}

		ctx, cancel = context.WithTimeout(ctx, timeout)
		defer cancel()
	}

	res, qs, apiError := aH.reader.GetInstantQueryMetricsResult(ctx, queryParams)

	if apiError != nil {
		RespondError(w, apiError, nil)
		return
	}

	if res.Err != nil {
		zap.L().Error("error in query range metrics", zap.Error(res.Err))
	}

	if res.Err != nil {
		switch res.Err.(type) {
		case promql.ErrQueryCanceled:
			RespondError(w, &model.ApiError{Typ: model.ErrorCanceled, Err: res.Err}, nil)
		case promql.ErrQueryTimeout:
			RespondError(w, &model.ApiError{Typ: model.ErrorTimeout, Err: res.Err}, nil)
		}
		RespondError(w, &model.ApiError{Typ: model.ErrorExec, Err: res.Err}, nil)
	}

	response_data := &model.QueryData{
		ResultType: res.Value.Type(),
		Result:     res.Value,
		Stats:      qs,
	}

	aH.Respond(w, response_data)

}

func (aH *APIHandler) submitFeedback(w http.ResponseWriter, r *http.Request) {

	var postData map[string]interface{}
	err := json.NewDecoder(r.Body).Decode(&postData)
	if err != nil {
		RespondError(w, &model.ApiError{Typ: model.ErrorBadData, Err: err}, "Error reading request body")
		return
	}

	message, ok := postData["message"]
	if !ok {
		RespondError(w, &model.ApiError{Typ: model.ErrorBadData, Err: fmt.Errorf("message not present in request body")}, "Error reading message from request body")
		return
	}
	messageStr := fmt.Sprintf("%s", message)
	if len(messageStr) == 0 {
		RespondError(w, &model.ApiError{Typ: model.ErrorBadData, Err: fmt.Errorf("empty message in request body")}, "empty message in request body")
		return
	}

	email := postData["email"]

	data := map[string]interface{}{
		"email":   email,
		"message": message,
	}
	userEmail, err := auth.GetEmailFromJwt(r.Context())
	if err == nil {
		telemetry.GetInstance().SendEvent(telemetry.TELEMETRY_EVENT_INPRODUCT_FEEDBACK, data, userEmail, true, false)
	}
}

func (aH *APIHandler) registerEvent(w http.ResponseWriter, r *http.Request) {

	request, err := parseRegisterEventRequest(r)
	if aH.HandleError(w, err, http.StatusBadRequest) {
		return
	}
	userEmail, err := auth.GetEmailFromJwt(r.Context())
	if err == nil {
		telemetry.GetInstance().SendEvent(request.EventName, request.Attributes, userEmail, request.RateLimited, true)
		aH.WriteJSON(w, r, map[string]string{"data": "Event Processed Successfully"})
	} else {
		RespondError(w, &model.ApiError{Typ: model.ErrorInternal, Err: err}, nil)
	}
}

func (aH *APIHandler) getTopOperations(w http.ResponseWriter, r *http.Request) {

	query, err := parseGetTopOperationsRequest(r)
	if aH.HandleError(w, err, http.StatusBadRequest) {
		return
	}

	result, apiErr := aH.reader.GetTopOperations(r.Context(), query)

	if apiErr != nil && aH.HandleError(w, apiErr.Err, http.StatusInternalServerError) {
		return
	}

	aH.WriteJSON(w, r, result)

}

func (aH *APIHandler) getUsage(w http.ResponseWriter, r *http.Request) {

	query, err := parseGetUsageRequest(r)
	if aH.HandleError(w, err, http.StatusBadRequest) {
		return
	}

	result, err := aH.reader.GetUsage(r.Context(), query)
	if aH.HandleError(w, err, http.StatusBadRequest) {
		return
	}

	aH.WriteJSON(w, r, result)

}

func (aH *APIHandler) getServiceOverview(w http.ResponseWriter, r *http.Request) {

	query, err := parseGetServiceOverviewRequest(r)
	if aH.HandleError(w, err, http.StatusBadRequest) {
		return
	}

	result, apiErr := aH.reader.GetServiceOverview(r.Context(), query, aH.skipConfig)
	if apiErr != nil && aH.HandleError(w, apiErr.Err, http.StatusInternalServerError) {
		return
	}

	aH.WriteJSON(w, r, result)

}

func (aH *APIHandler) getServicesTopLevelOps(w http.ResponseWriter, r *http.Request) {

	var start, end time.Time
	var services []string

	type topLevelOpsParams struct {
		Service string `json:"service"`
		Start   string `json:"start"`
		End     string `json:"end"`
	}

	var params topLevelOpsParams
	err := json.NewDecoder(r.Body).Decode(&params)
	if err != nil {
		zap.L().Error("Error in getting req body for get top operations API", zap.Error(err))
	}

	if params.Service != "" {
		services = []string{params.Service}
	}

	startEpoch := params.Start
	if startEpoch != "" {
		startEpochInt, err := strconv.ParseInt(startEpoch, 10, 64)
		if err != nil {
			RespondError(w, &model.ApiError{Typ: model.ErrorBadData, Err: err}, "Error reading start time")
			return
		}
		start = time.Unix(0, startEpochInt)
	}
	endEpoch := params.End
	if endEpoch != "" {
		endEpochInt, err := strconv.ParseInt(endEpoch, 10, 64)
		if err != nil {
			RespondError(w, &model.ApiError{Typ: model.ErrorBadData, Err: err}, "Error reading end time")
			return
		}
		end = time.Unix(0, endEpochInt)
	}

	result, apiErr := aH.reader.GetTopLevelOperations(r.Context(), aH.skipConfig, start, end, services)
	if apiErr != nil {
		RespondError(w, apiErr, nil)
		return
	}

	aH.WriteJSON(w, r, result)
}

func (aH *APIHandler) getServices(w http.ResponseWriter, r *http.Request) {

	query, err := parseGetServicesRequest(r)
	if aH.HandleError(w, err, http.StatusBadRequest) {
		return
	}

	result, apiErr := aH.reader.GetServices(r.Context(), query, aH.skipConfig)
	if apiErr != nil && aH.HandleError(w, apiErr.Err, http.StatusInternalServerError) {
		return
	}

	data := map[string]interface{}{
		"number": len(*result),
	}
	userEmail, err := auth.GetEmailFromJwt(r.Context())
	if err == nil {
		telemetry.GetInstance().SendEvent(telemetry.TELEMETRY_EVENT_NUMBER_OF_SERVICES, data, userEmail, true, false)
	}

	if (data["number"] != 0) && (data["number"] != telemetry.DEFAULT_NUMBER_OF_SERVICES) {
		telemetry.GetInstance().AddActiveTracesUser()
	}

	aH.WriteJSON(w, r, result)
}

func (aH *APIHandler) dependencyGraph(w http.ResponseWriter, r *http.Request) {

	query, err := parseGetServicesRequest(r)
	if aH.HandleError(w, err, http.StatusBadRequest) {
		return
	}

	result, err := aH.reader.GetDependencyGraph(r.Context(), query)
	if aH.HandleError(w, err, http.StatusBadRequest) {
		return
	}

	aH.WriteJSON(w, r, result)
}

func (aH *APIHandler) getServicesList(w http.ResponseWriter, r *http.Request) {

	result, err := aH.reader.GetServicesList(r.Context())
	if aH.HandleError(w, err, http.StatusBadRequest) {
		return
	}

	aH.WriteJSON(w, r, result)

}

func (aH *APIHandler) SearchTraces(w http.ResponseWriter, r *http.Request) {

	params, err := ParseSearchTracesParams(r)
	if err != nil {
		RespondError(w, &model.ApiError{Typ: model.ErrorBadData, Err: err}, "Error reading params")
		return
	}

	result, err := aH.reader.SearchTraces(r.Context(), params, nil)
	if aH.HandleError(w, err, http.StatusBadRequest) {
		return
	}

	aH.WriteJSON(w, r, result)

}

func (aH *APIHandler) listErrors(w http.ResponseWriter, r *http.Request) {

	query, err := parseListErrorsRequest(r)
	if aH.HandleError(w, err, http.StatusBadRequest) {
		return
	}
	result, apiErr := aH.reader.ListErrors(r.Context(), query)
	if apiErr != nil && aH.HandleError(w, apiErr.Err, http.StatusInternalServerError) {
		return
	}

	aH.WriteJSON(w, r, result)
}

func (aH *APIHandler) countErrors(w http.ResponseWriter, r *http.Request) {

	query, err := parseCountErrorsRequest(r)
	if aH.HandleError(w, err, http.StatusBadRequest) {
		return
	}
	result, apiErr := aH.reader.CountErrors(r.Context(), query)
	if apiErr != nil {
		RespondError(w, apiErr, nil)
		return
	}

	aH.WriteJSON(w, r, result)
}

func (aH *APIHandler) getErrorFromErrorID(w http.ResponseWriter, r *http.Request) {

	query, err := parseGetErrorRequest(r)
	if aH.HandleError(w, err, http.StatusBadRequest) {
		return
	}
	result, apiErr := aH.reader.GetErrorFromErrorID(r.Context(), query)
	if apiErr != nil {
		RespondError(w, apiErr, nil)
		return
	}

	aH.WriteJSON(w, r, result)
}

func (aH *APIHandler) getNextPrevErrorIDs(w http.ResponseWriter, r *http.Request) {

	query, err := parseGetErrorRequest(r)
	if aH.HandleError(w, err, http.StatusBadRequest) {
		return
	}
	result, apiErr := aH.reader.GetNextPrevErrorIDs(r.Context(), query)
	if apiErr != nil {
		RespondError(w, apiErr, nil)
		return
	}

	aH.WriteJSON(w, r, result)
}

func (aH *APIHandler) getErrorFromGroupID(w http.ResponseWriter, r *http.Request) {

	query, err := parseGetErrorRequest(r)
	if aH.HandleError(w, err, http.StatusBadRequest) {
		return
	}
	result, apiErr := aH.reader.GetErrorFromGroupID(r.Context(), query)
	if apiErr != nil {
		RespondError(w, apiErr, nil)
		return
	}

	aH.WriteJSON(w, r, result)
}

func (aH *APIHandler) getSpanFilters(w http.ResponseWriter, r *http.Request) {

	query, err := parseSpanFilterRequestBody(r)
	if aH.HandleError(w, err, http.StatusBadRequest) {
		return
	}

	result, apiErr := aH.reader.GetSpanFilters(r.Context(), query)

	if apiErr != nil && aH.HandleError(w, apiErr.Err, http.StatusInternalServerError) {
		return
	}

	aH.WriteJSON(w, r, result)
}

func (aH *APIHandler) getFilteredSpans(w http.ResponseWriter, r *http.Request) {

	query, err := parseFilteredSpansRequest(r, aH)
	if aH.HandleError(w, err, http.StatusBadRequest) {
		return
	}

	result, apiErr := aH.reader.GetFilteredSpans(r.Context(), query)

	if apiErr != nil && aH.HandleError(w, apiErr.Err, http.StatusInternalServerError) {
		return
	}

	aH.WriteJSON(w, r, result)
}

func (aH *APIHandler) getFilteredSpanAggregates(w http.ResponseWriter, r *http.Request) {

	query, err := parseFilteredSpanAggregatesRequest(r)
	if aH.HandleError(w, err, http.StatusBadRequest) {
		return
	}

	result, apiErr := aH.reader.GetFilteredSpansAggregates(r.Context(), query)

	if apiErr != nil && aH.HandleError(w, apiErr.Err, http.StatusInternalServerError) {
		return
	}

	aH.WriteJSON(w, r, result)
}

func (aH *APIHandler) getTagFilters(w http.ResponseWriter, r *http.Request) {

	query, err := parseTagFilterRequest(r)
	if aH.HandleError(w, err, http.StatusBadRequest) {
		return
	}

	result, apiErr := aH.reader.GetTagFilters(r.Context(), query)

	if apiErr != nil && aH.HandleError(w, apiErr.Err, http.StatusInternalServerError) {
		return
	}

	aH.WriteJSON(w, r, result)
}

func (aH *APIHandler) getTagValues(w http.ResponseWriter, r *http.Request) {

	query, err := parseTagValueRequest(r)
	if aH.HandleError(w, err, http.StatusBadRequest) {
		return
	}

	result, apiErr := aH.reader.GetTagValues(r.Context(), query)

	if apiErr != nil && aH.HandleError(w, apiErr.Err, http.StatusInternalServerError) {
		return
	}

	aH.WriteJSON(w, r, result)
}

func (aH *APIHandler) setTTL(w http.ResponseWriter, r *http.Request) {
	ttlParams, err := parseTTLParams(r)
	if aH.HandleError(w, err, http.StatusBadRequest) {
		return
	}

	// Context is not used here as TTL is long duration DB operation
	result, apiErr := aH.reader.SetTTL(context.Background(), ttlParams)
	if apiErr != nil {
		if apiErr.Typ == model.ErrorConflict {
			aH.HandleError(w, apiErr.Err, http.StatusConflict)
		} else {
			aH.HandleError(w, apiErr.Err, http.StatusInternalServerError)
		}
		return
	}

	aH.WriteJSON(w, r, result)

}

func (aH *APIHandler) getTTL(w http.ResponseWriter, r *http.Request) {
	ttlParams, err := parseGetTTL(r)
	if aH.HandleError(w, err, http.StatusBadRequest) {
		return
	}

	result, apiErr := aH.reader.GetTTL(r.Context(), ttlParams)
	if apiErr != nil && aH.HandleError(w, apiErr.Err, http.StatusInternalServerError) {
		return
	}

	aH.WriteJSON(w, r, result)
}

func (aH *APIHandler) getDisks(w http.ResponseWriter, r *http.Request) {
	result, apiErr := aH.reader.GetDisks(context.Background())
	if apiErr != nil && aH.HandleError(w, apiErr.Err, http.StatusInternalServerError) {
		return
	}

	aH.WriteJSON(w, r, result)
}

func (aH *APIHandler) getVersion(w http.ResponseWriter, r *http.Request) {
	version := version.GetVersion()
	versionResponse := model.GetVersionResponse{
		Version:        version,
		EE:             "Y",
		SetupCompleted: aH.SetupCompleted,
	}

	aH.WriteJSON(w, r, versionResponse)
}

func (aH *APIHandler) getFeatureFlags(w http.ResponseWriter, r *http.Request) {
	featureSet, err := aH.FF().GetFeatureFlags()
	if err != nil {
		aH.HandleError(w, err, http.StatusInternalServerError)
		return
	}
	if aH.preferSpanMetrics {
		for idx := range featureSet {
			feature := &featureSet[idx]
			if feature.Name == model.UseSpanMetrics {
				featureSet[idx].Active = true
			}
		}
	}
	aH.Respond(w, featureSet)
}

func (aH *APIHandler) FF() interfaces.FeatureLookup {
	return aH.featureFlags
}

func (aH *APIHandler) CheckFeature(f string) bool {
	err := aH.FF().CheckFeature(f)
	return err == nil
}

func (aH *APIHandler) getConfigs(w http.ResponseWriter, r *http.Request) {

	configs, err := signozio.FetchDynamicConfigs()
	if err != nil {
		aH.HandleError(w, err, http.StatusInternalServerError)
		return
	}
	aH.Respond(w, configs)
}

// getHealth is used to check the health of the service.
// 'live' query param can be used to check liveliness of
// the service by checking the database connection.
func (aH *APIHandler) getHealth(w http.ResponseWriter, r *http.Request) {
	_, ok := r.URL.Query()["live"]
	if ok {
		err := aH.reader.CheckClickHouse(r.Context())
		if err != nil {
			RespondError(w, &model.ApiError{Err: err, Typ: model.ErrorStatusServiceUnavailable}, nil)
			return
		}
	}

	aH.WriteJSON(w, r, map[string]string{"status": "ok"})
}

// inviteUser is used to invite a user. It is used by an admin api.
func (aH *APIHandler) inviteUser(w http.ResponseWriter, r *http.Request) {
	req, err := parseInviteRequest(r)
	if aH.HandleError(w, err, http.StatusBadRequest) {
		return
	}

	resp, err := auth.Invite(r.Context(), req)
	if err != nil {
		RespondError(w, &model.ApiError{Err: err, Typ: model.ErrorInternal}, nil)
		return
	}
	aH.WriteJSON(w, r, resp)
}

// getInvite returns the invite object details for the given invite token. We do not need to
// protect this API because invite token itself is meant to be private.
func (aH *APIHandler) getInvite(w http.ResponseWriter, r *http.Request) {
	token := mux.Vars(r)["token"]

	resp, err := auth.GetInvite(context.Background(), token)
	if err != nil {
		RespondError(w, &model.ApiError{Err: err, Typ: model.ErrorNotFound}, nil)
		return
	}
	aH.WriteJSON(w, r, resp)
}

// revokeInvite is used to revoke an invite.
func (aH *APIHandler) revokeInvite(w http.ResponseWriter, r *http.Request) {
	email := mux.Vars(r)["email"]

	if err := auth.RevokeInvite(r.Context(), email); err != nil {
		RespondError(w, &model.ApiError{Err: err, Typ: model.ErrorInternal}, nil)
		return
	}
	aH.WriteJSON(w, r, map[string]string{"data": "invite revoked successfully"})
}

// listPendingInvites is used to list the pending invites.
func (aH *APIHandler) listPendingInvites(w http.ResponseWriter, r *http.Request) {

	ctx := context.Background()
	invites, err := dao.DB().GetInvites(ctx)
	if err != nil {
		RespondError(w, err, nil)
		return
	}

	// TODO(Ahsan): Querying org name based on orgId for each invite is not a good idea. Either
	// we should include org name field in the invite table, or do a join query.
	var resp []*model.InvitationResponseObject
	for _, inv := range invites {

		org, apiErr := dao.DB().GetOrg(ctx, inv.OrgId)
		if apiErr != nil {
			RespondError(w, apiErr, nil)
		}
		resp = append(resp, &model.InvitationResponseObject{
			Name:         inv.Name,
			Email:        inv.Email,
			Token:        inv.Token,
			CreatedAt:    inv.CreatedAt,
			Role:         inv.Role,
			Organization: org.Name,
		})
	}
	aH.WriteJSON(w, r, resp)
}

// Register extends registerUser for non-internal packages
func (aH *APIHandler) Register(w http.ResponseWriter, r *http.Request) {
	aH.registerUser(w, r)
}

func (aH *APIHandler) registerUser(w http.ResponseWriter, r *http.Request) {
	req, err := parseRegisterRequest(r)
	if aH.HandleError(w, err, http.StatusBadRequest) {
		return
	}

	_, apiErr := auth.Register(context.Background(), req)
	if apiErr != nil {
		RespondError(w, apiErr, nil)
		return
	}

	if !aH.SetupCompleted {
		// since the first user is now created, we can disable self-registration as
		// from here onwards, we expect admin (owner) to invite other users.
		aH.SetupCompleted = true
	}

	aH.Respond(w, nil)
}

func (aH *APIHandler) precheckLogin(w http.ResponseWriter, r *http.Request) {

	email := r.URL.Query().Get("email")
	sourceUrl := r.URL.Query().Get("ref")

	resp, apierr := aH.appDao.PrecheckLogin(context.Background(), email, sourceUrl)
	if apierr != nil {
		RespondError(w, apierr, resp)
		return
	}

	aH.Respond(w, resp)
}

func (aH *APIHandler) loginUser(w http.ResponseWriter, r *http.Request) {
	req, err := parseLoginRequest(r)
	if aH.HandleError(w, err, http.StatusBadRequest) {
		return
	}

	// c, err := r.Cookie("refresh-token")
	// if err != nil {
	// 	if err != http.ErrNoCookie {
	// 		w.WriteHeader(http.StatusBadRequest)
	// 		return
	// 	}
	// }

	// if c != nil {
	// 	req.RefreshToken = c.Value
	// }

	resp, err := auth.Login(context.Background(), req)
	if aH.HandleError(w, err, http.StatusUnauthorized) {
		return
	}

	// http.SetCookie(w, &http.Cookie{
	// 	Name:     "refresh-token",
	// 	Value:    resp.RefreshJwt,
	// 	Expires:  time.Unix(resp.RefreshJwtExpiry, 0),
	// 	HttpOnly: true,
	// })

	aH.WriteJSON(w, r, resp)
}

func (aH *APIHandler) listUsers(w http.ResponseWriter, r *http.Request) {
	users, err := dao.DB().GetUsers(context.Background())
	if err != nil {
		zap.L().Error("[listUsers] Failed to query list of users", zap.Error(err))
		RespondError(w, err, nil)
		return
	}
	// mask the password hash
	for i := range users {
		users[i].Password = ""
	}
	aH.WriteJSON(w, r, users)
}

func (aH *APIHandler) getUser(w http.ResponseWriter, r *http.Request) {
	id := mux.Vars(r)["id"]

	ctx := context.Background()
	user, err := dao.DB().GetUser(ctx, id)
	if err != nil {
		zap.L().Error("[getUser] Failed to query user", zap.Error(err))
		RespondError(w, err, "Failed to get user")
		return
	}
	if user == nil {
		RespondError(w, &model.ApiError{
			Typ: model.ErrorInternal,
			Err: errors.New("user not found"),
		}, nil)
		return
	}

	// No need to send password hash for the user object.
	user.Password = ""
	aH.WriteJSON(w, r, user)
}

// editUser only changes the user's Name and ProfilePictureURL. It is intentionally designed
// to not support update of orgId, Password, createdAt for the sucurity reasons.
func (aH *APIHandler) editUser(w http.ResponseWriter, r *http.Request) {
	id := mux.Vars(r)["id"]

	update, err := parseUserRequest(r)
	if aH.HandleError(w, err, http.StatusBadRequest) {
		return
	}

	ctx := context.Background()
	old, apiErr := dao.DB().GetUser(ctx, id)
	if apiErr != nil {
		zap.L().Error("[editUser] Failed to query user", zap.Error(err))
		RespondError(w, apiErr, nil)
		return
	}

	if len(update.Name) > 0 {
		old.Name = update.Name
	}
	if len(update.ProfilePictureURL) > 0 {
		old.ProfilePictureURL = update.ProfilePictureURL
	}

	_, apiErr = dao.DB().EditUser(ctx, &model.User{
		Id:                old.Id,
		Name:              old.Name,
		OrgId:             old.OrgId,
		Email:             old.Email,
		Password:          old.Password,
		CreatedAt:         old.CreatedAt,
		ProfilePictureURL: old.ProfilePictureURL,
	})
	if apiErr != nil {
		RespondError(w, apiErr, nil)
		return
	}
	aH.WriteJSON(w, r, map[string]string{"data": "user updated successfully"})
}

func (aH *APIHandler) deleteUser(w http.ResponseWriter, r *http.Request) {
	id := mux.Vars(r)["id"]

	// Query for the user's group, and the admin's group. If the user belongs to the admin group
	// and is the last user then don't let the deletion happen. Otherwise, the system will become
	// admin less and hence inaccessible.
	ctx := context.Background()
	user, apiErr := dao.DB().GetUser(ctx, id)
	if apiErr != nil {
		RespondError(w, apiErr, "Failed to get user's group")
		return
	}

	if user == nil {
		RespondError(w, &model.ApiError{
			Typ: model.ErrorNotFound,
			Err: errors.New("no user found"),
		}, nil)
		return
	}

	adminGroup, apiErr := dao.DB().GetGroupByName(ctx, constants.AdminGroup)
	if apiErr != nil {
		RespondError(w, apiErr, "Failed to get admin group")
		return
	}
	adminUsers, apiErr := dao.DB().GetUsersByGroup(ctx, adminGroup.Id)
	if apiErr != nil {
		RespondError(w, apiErr, "Failed to get admin group users")
		return
	}

	if user.GroupId == adminGroup.Id && len(adminUsers) == 1 {
		RespondError(w, &model.ApiError{
			Typ: model.ErrorInternal,
			Err: errors.New("cannot delete the last admin user")}, nil)
		return
	}

	err := dao.DB().DeleteUser(ctx, id)
	if err != nil {
		RespondError(w, err, "Failed to delete user")
		return
	}
	aH.WriteJSON(w, r, map[string]string{"data": "user deleted successfully"})
}

// addUserFlag patches a user flags with the changes
func (aH *APIHandler) patchUserFlag(w http.ResponseWriter, r *http.Request) {
	// read user id from path var
	userId := mux.Vars(r)["id"]

	// read input into user flag
	defer r.Body.Close()
	b, err := io.ReadAll(r.Body)
	if err != nil {
		zap.L().Error("failed read user flags from http request for userId ", zap.String("userId", userId), zap.Error(err))
		RespondError(w, model.BadRequestStr("received user flags in invalid format"), nil)
		return
	}
	flags := make(map[string]string, 0)

	err = json.Unmarshal(b, &flags)
	if err != nil {
		zap.L().Error("failed parsing user flags for userId ", zap.String("userId", userId), zap.Error(err))
		RespondError(w, model.BadRequestStr("received user flags in invalid format"), nil)
		return
	}

	newflags, apiError := dao.DB().UpdateUserFlags(r.Context(), userId, flags)
	if !apiError.IsNil() {
		RespondError(w, apiError, nil)
		return
	}

	aH.Respond(w, newflags)
}

func (aH *APIHandler) getRole(w http.ResponseWriter, r *http.Request) {
	id := mux.Vars(r)["id"]

	user, err := dao.DB().GetUser(context.Background(), id)
	if err != nil {
		RespondError(w, err, "Failed to get user's group")
		return
	}
	if user == nil {
		RespondError(w, &model.ApiError{
			Typ: model.ErrorNotFound,
			Err: errors.New("no user found"),
		}, nil)
		return
	}
	group, err := dao.DB().GetGroup(context.Background(), user.GroupId)
	if err != nil {
		RespondError(w, err, "Failed to get group")
		return
	}

	aH.WriteJSON(w, r, &model.UserRole{UserId: id, GroupName: group.Name})
}

func (aH *APIHandler) editRole(w http.ResponseWriter, r *http.Request) {
	id := mux.Vars(r)["id"]

	req, err := parseUserRoleRequest(r)
	if aH.HandleError(w, err, http.StatusBadRequest) {
		return
	}

	ctx := context.Background()
	newGroup, apiErr := dao.DB().GetGroupByName(ctx, req.GroupName)
	if apiErr != nil {
		RespondError(w, apiErr, "Failed to get user's group")
		return
	}

	if newGroup == nil {
		RespondError(w, apiErr, "Specified group is not present")
		return
	}

	user, apiErr := dao.DB().GetUser(ctx, id)
	if apiErr != nil {
		RespondError(w, apiErr, "Failed to fetch user group")
		return
	}

	// Make sure that the request is not demoting the last admin user.
	if user.GroupId == auth.AuthCacheObj.AdminGroupId {
		adminUsers, apiErr := dao.DB().GetUsersByGroup(ctx, auth.AuthCacheObj.AdminGroupId)
		if apiErr != nil {
			RespondError(w, apiErr, "Failed to fetch adminUsers")
			return
		}

		if len(adminUsers) == 1 {
			RespondError(w, &model.ApiError{
				Err: errors.New("cannot demote the last admin"),
				Typ: model.ErrorInternal}, nil)
			return
		}
	}

	apiErr = dao.DB().UpdateUserGroup(context.Background(), user.Id, newGroup.Id)
	if apiErr != nil {
		RespondError(w, apiErr, "Failed to add user to group")
		return
	}
	aH.WriteJSON(w, r, map[string]string{"data": "user group updated successfully"})
}

func (aH *APIHandler) getOrgs(w http.ResponseWriter, r *http.Request) {
	orgs, apiErr := dao.DB().GetOrgs(context.Background())
	if apiErr != nil {
		RespondError(w, apiErr, "Failed to fetch orgs from the DB")
		return
	}
	aH.WriteJSON(w, r, orgs)
}

func (aH *APIHandler) getOrg(w http.ResponseWriter, r *http.Request) {
	id := mux.Vars(r)["id"]
	org, apiErr := dao.DB().GetOrg(context.Background(), id)
	if apiErr != nil {
		RespondError(w, apiErr, "Failed to fetch org from the DB")
		return
	}
	aH.WriteJSON(w, r, org)
}

func (aH *APIHandler) editOrg(w http.ResponseWriter, r *http.Request) {
	id := mux.Vars(r)["id"]
	req, err := parseEditOrgRequest(r)
	if aH.HandleError(w, err, http.StatusBadRequest) {
		return
	}

	req.Id = id
	if apiErr := dao.DB().EditOrg(context.Background(), req); apiErr != nil {
		RespondError(w, apiErr, "Failed to update org in the DB")
		return
	}

	data := map[string]interface{}{
		"hasOptedUpdates":  req.HasOptedUpdates,
		"isAnonymous":      req.IsAnonymous,
		"organizationName": req.Name,
	}
	userEmail, err := auth.GetEmailFromJwt(r.Context())
	if err != nil {
		zap.L().Error("failed to get user email from jwt", zap.Error(err))
	}
	telemetry.GetInstance().SendEvent(telemetry.TELEMETRY_EVENT_ORG_SETTINGS, data, userEmail, true, false)

	aH.WriteJSON(w, r, map[string]string{"data": "org updated successfully"})
}

func (aH *APIHandler) getOrgUsers(w http.ResponseWriter, r *http.Request) {
	id := mux.Vars(r)["id"]
	users, apiErr := dao.DB().GetUsersByOrg(context.Background(), id)
	if apiErr != nil {
		RespondError(w, apiErr, "Failed to fetch org users from the DB")
		return
	}
	// mask the password hash
	for i := range users {
		users[i].Password = ""
	}
	aH.WriteJSON(w, r, users)
}

func (aH *APIHandler) getResetPasswordToken(w http.ResponseWriter, r *http.Request) {
	id := mux.Vars(r)["id"]
	resp, err := auth.CreateResetPasswordToken(context.Background(), id)
	if err != nil {
		RespondError(w, &model.ApiError{
			Typ: model.ErrorInternal,
			Err: err}, "Failed to create reset token entry in the DB")
		return
	}
	aH.WriteJSON(w, r, resp)
}

func (aH *APIHandler) resetPassword(w http.ResponseWriter, r *http.Request) {
	req, err := parseResetPasswordRequest(r)
	if aH.HandleError(w, err, http.StatusBadRequest) {
		return
	}

	if err := auth.ResetPassword(context.Background(), req); err != nil {
		zap.L().Error("resetPassword failed", zap.Error(err))
		if aH.HandleError(w, err, http.StatusInternalServerError) {
			return
		}

	}
	aH.WriteJSON(w, r, map[string]string{"data": "password reset successfully"})
}

func (aH *APIHandler) changePassword(w http.ResponseWriter, r *http.Request) {
	req, err := parseChangePasswordRequest(r)
	if aH.HandleError(w, err, http.StatusBadRequest) {
		return
	}

	if apiErr := auth.ChangePassword(context.Background(), req); apiErr != nil {
		RespondError(w, apiErr, nil)
		return

	}
	aH.WriteJSON(w, r, map[string]string{"data": "password changed successfully"})
}

// func (aH *APIHandler) getApplicationPercentiles(w http.ResponseWriter, r *http.Request) {
// 	// vars := mux.Vars(r)

// 	query, err := parseApplicationPercentileRequest(r)
// 	if aH.HandleError(w, err, http.StatusBadRequest) {
// 		return
// 	}

// 	result, err := aH.reader.GetApplicationPercentiles(context.Background(), query)
// 	if aH.HandleError(w, err, http.StatusBadRequest) {
// 		return
// 	}
// 	aH.WriteJSON(w, r, result)
// }

func (aH *APIHandler) HandleError(w http.ResponseWriter, err error, statusCode int) bool {
	if err == nil {
		return false
	}
	if statusCode == http.StatusInternalServerError {
		zap.L().Error("HTTP handler, Internal Server Error", zap.Error(err))
	}
	structuredResp := structuredResponse{
		Errors: []structuredError{
			{
				Code: statusCode,
				Msg:  err.Error(),
			},
		},
	}
	resp, _ := json.Marshal(&structuredResp)
	http.Error(w, string(resp), statusCode)
	return true
}

func (aH *APIHandler) WriteJSON(w http.ResponseWriter, r *http.Request, response interface{}) {
	marshall := json.Marshal
	if prettyPrint := r.FormValue("pretty"); prettyPrint != "" && prettyPrint != "false" {
		marshall = func(v interface{}) ([]byte, error) {
			return json.MarshalIndent(v, "", "    ")
		}
	}
	resp, _ := marshall(response)
	w.Header().Set("Content-Type", "application/json")
	w.Write(resp)
}

// RegisterMessagingQueuesRoutes adds messaging-queues routes
func (aH *APIHandler) RegisterMessagingQueuesRoutes(router *mux.Router, am *AuthMiddleware) {

	// SubRouter for kafka
	kafkaRouter := router.PathPrefix("/api/v1/messaging-queues/kafka").Subrouter()

	consumerLagRouter := kafkaRouter.PathPrefix("/consumer-lag").Subrouter()
	consumerLagRouter.HandleFunc("/producer-details", am.ViewAccess(aH.getProducerData)).Methods(http.MethodPost)
	consumerLagRouter.HandleFunc("/consumer-details", am.ViewAccess(aH.getConsumerData)).Methods(http.MethodPost)
	consumerLagRouter.HandleFunc("/network-latency", am.ViewAccess(aH.getNetworkData)).Methods(http.MethodPost)

	onboardingRouter := kafkaRouter.PathPrefix("/onboarding").Subrouter()
	onboardingRouter.HandleFunc("/producers", am.ViewAccess(aH.onboardProducers)).Methods(http.MethodPost)
	onboardingRouter.HandleFunc("/consumers", am.ViewAccess(aH.onboardConsumers)).Methods(http.MethodPost)
	onboardingRouter.HandleFunc("/kafka", am.ViewAccess(aH.onboardKafka)).Methods(http.MethodPost)

	// for other messaging queues, add SubRouters here
}

// not using md5 hashing as the plain string would work
func uniqueIdentifier(clientID, serviceInstanceID, serviceName, separator string) string {
	return clientID + separator + serviceInstanceID + separator + serviceName
}

func (aH *APIHandler) onboardProducers(

	w http.ResponseWriter, r *http.Request,

) {
	messagingQueue, apiErr := ParseMessagingQueueBody(r)
	if apiErr != nil {
		zap.L().Error(apiErr.Err.Error())
		RespondError(w, apiErr, nil)
		return
	}

	chq, err := mq.BuildClickHouseQuery(messagingQueue, mq.KafkaQueue, "onboard_producers")

	if err != nil {
		zap.L().Error(err.Error())
		RespondError(w, apiErr, nil)
		return
	}

	results, err := aH.reader.GetListResultV3(r.Context(), chq.Query)

	if err != nil {
		apiErrObj := &model.ApiError{Typ: model.ErrorBadData, Err: err}
		RespondError(w, apiErrObj, err)
		return
	}

	var entries []mq.OnboardingResponse

	for _, result := range results {

		for key, value := range result.Data {
			var message, attribute, status string

			intValue := int(*value.(*uint8))

			if key == "entries" {
				attribute = "telemetry ingestion"
				if intValue != 0 {
					entries = nil
					entry := mq.OnboardingResponse{
						Attribute: attribute,
						Message:   "No data available in the given time range",
						Status:    "0",
					}
					entries = append(entries, entry)
					break
				} else {
					status = "1"
				}
			} else if key == "queue" {
				attribute = "messaging.system"
				if intValue != 0 {
					status = "0"
					message = "messaging.system attribute is not present or not equal to kafka in your spans"
				} else {
					status = "1"
				}
			} else if key == "kind" {
				attribute = "kind"
				if intValue != 0 {
					status = "0"
					message = "check if your producer spans has kind=4 as attribute"
				} else {
					status = "1"
				}
			} else if key == "destination" {
				attribute = "messaging.destination.name"
				if intValue != 0 {
					status = "0"
					message = "messaging.destination.name attribute is not present in your spans"
				} else {
					status = "1"
				}
			} else if key == "partition" {
				attribute = "messaging.destination.partition.id"
				if intValue != 0 {
					status = "0"
					message = "messaging.destination.partition.id attribute is not present in your spans"
				} else {
					status = "1"
				}
			}

			entry := mq.OnboardingResponse{
				Attribute: attribute,
				Message:   message,
				Status:    status,
			}

			entries = append(entries, entry)
		}
	}

	sort.Slice(entries, func(i, j int) bool {
		return entries[i].Attribute < entries[j].Attribute
	})

	aH.Respond(w, entries)
}

func (aH *APIHandler) onboardConsumers(

	w http.ResponseWriter, r *http.Request,

) {
	messagingQueue, apiErr := ParseMessagingQueueBody(r)
	if apiErr != nil {
		zap.L().Error(apiErr.Err.Error())
		RespondError(w, apiErr, nil)
		return
	}

	chq, err := mq.BuildClickHouseQuery(messagingQueue, mq.KafkaQueue, "onboard_consumers")

	if err != nil {
		zap.L().Error(err.Error())
		RespondError(w, apiErr, nil)
		return
	}

	result, err := aH.reader.GetListResultV3(r.Context(), chq.Query)

	if err != nil {
		apiErrObj := &model.ApiError{Typ: model.ErrorBadData, Err: err}
		RespondError(w, apiErrObj, err)
		return
	}

	var entries []mq.OnboardingResponse

	for _, result := range result {
		for key, value := range result.Data {
			var message, attribute, status string

			intValue := int(*value.(*uint8))

			if key == "entries" {
				attribute = "telemetry ingestion"
				if intValue != 0 {
					entries = nil
					entry := mq.OnboardingResponse{
						Attribute: attribute,
						Message:   "No data available in the given time range",
						Status:    "0",
					}
					entries = append(entries, entry)
					break
				} else {
					status = "1"
				}
			} else if key == "queue" {
				attribute = "messaging.system"
				if intValue != 0 {
					status = "0"
					message = "messaging.system attribute is not present or not equal to kafka in your spans"
				} else {
					status = "1"
				}
			} else if key == "kind" {
				attribute = "kind"
				if intValue != 0 {
					status = "0"
					message = "check if your consumer spans has kind=5 as attribute"
				} else {
					status = "1"
				}
			} else if key == "destination" {
				attribute = "messaging.destination.name"
				if intValue != 0 {
					status = "0"
					message = "messaging.destination.name attribute is not present in your spans"
				} else {
					status = "1"
				}
			} else if key == "partition" {
				attribute = "messaging.destination.partition.id"
				if intValue != 0 {
					status = "0"
					message = "messaging.destination.partition.id attribute is not present in your spans"
				} else {
					status = "1"
				}
			} else if key == "svc" {
				attribute = "service_name"
				if intValue != 0 {
					status = "0"
					message = "service_name attribute is not present in your spans"
				} else {
					status = "1"
				}
			} else if key == "cgroup" {
				attribute = "messaging.kafka.consumer.group"
				if intValue != 0 {
					status = "0"
					message = "messaging.kafka.consumer.group attribute is not present in your spans"
				} else {
					status = "1"
				}
			} else if key == "bodysize" {
				attribute = "messaging.message.body.size"
				if intValue != 0 {
					status = "0"
					message = "messaging.message.body.size attribute is not present in your spans"
				} else {
					status = "1"
				}
			} else if key == "clientid" {
				attribute = "messaging.client_id"
				if intValue != 0 {
					status = "0"
					message = "messaging.client_id attribute is not present in your spans"
				} else {
					status = "1"
				}
			} else if key == "instanceid" {
				attribute = "service.instance.id"
				if intValue != 0 {
					status = "0"
					message = "service.instance.id attribute is not present in your spans"
				} else {
					status = "1"
				}
			}

			entry := mq.OnboardingResponse{
				Attribute: attribute,
				Message:   message,
				Status:    status,
			}
			entries = append(entries, entry)
		}
	}

	sort.Slice(entries, func(i, j int) bool {
		return entries[i].Attribute < entries[j].Attribute
	})

	aH.Respond(w, entries)
}

func (aH *APIHandler) onboardKafka(

	w http.ResponseWriter, r *http.Request,

) {
	messagingQueue, apiErr := ParseMessagingQueueBody(r)
	if apiErr != nil {
		zap.L().Error(apiErr.Err.Error())
		RespondError(w, apiErr, nil)
		return
	}

	chq, err := mq.BuildClickHouseQuery(messagingQueue, mq.KafkaQueue, "onboard_kafka")

	if err != nil {
		zap.L().Error(err.Error())
		RespondError(w, apiErr, nil)
		return
	}

	result, err := aH.reader.GetListResultV3(r.Context(), chq.Query)

	if err != nil {
		apiErrObj := &model.ApiError{Typ: model.ErrorBadData, Err: err}
		RespondError(w, apiErrObj, err)
		return
	}

	var entries []mq.OnboardingResponse

	for _, result := range result {
		for key, value := range result.Data {
			var message, attribute, status string

			intValue := int(*value.(*uint8))

			if key == "entries" {
				attribute = "telemetry ingestion"
				if intValue != 0 {
					entries = nil
					entry := mq.OnboardingResponse{
						Attribute: attribute,
						Message:   "No data available in the given time range",
						Status:    "0",
					}
					entries = append(entries, entry)
					break
				} else {
					status = "1"
				}
			} else if key == "fetchlatency" {
				attribute = "kafka_consumer_fetch_latency_avg"
				if intValue != 0 {
					status = "0"
					message = "Metric kafka_consumer_fetch_latency_avg is not present in the given time range."
				} else {
					status = "1"
				}
			} else if key == "grouplag" {
				attribute = "kafka_consumer_group_lag"
				if intValue != 0 {
					status = "0"
					message = "Metric kafka_consumer_group_lag is not present in the given time range."
				} else {
					status = "1"
				}
			}

			entry := mq.OnboardingResponse{
				Attribute: attribute,
				Message:   message,
				Status:    status,
			}
			entries = append(entries, entry)
		}
	}

	sort.Slice(entries, func(i, j int) bool {
		return entries[i].Attribute < entries[j].Attribute
	})

	aH.Respond(w, entries)
}

func (aH *APIHandler) getNetworkData(
	w http.ResponseWriter, r *http.Request,
) {
	attributeCache := &mq.Clients{
		Hash: make(map[string]struct{}),
	}
	messagingQueue, apiErr := ParseMessagingQueueBody(r)

	if apiErr != nil {
		zap.L().Error(apiErr.Err.Error())
		RespondError(w, apiErr, nil)
		return
	}

	queryRangeParams, err := mq.BuildQRParamsNetwork(messagingQueue, "throughput", attributeCache)
	if err != nil {
		zap.L().Error(err.Error())
		RespondError(w, apiErr, nil)
		return
	}
	if err := validateQueryRangeParamsV3(queryRangeParams); err != nil {
		zap.L().Error(err.Error())
		RespondError(w, apiErr, nil)
		return
	}

	var result []*v3.Result
	var errQueriesByName map[string]error

	result, errQueriesByName, err = aH.querierV2.QueryRange(r.Context(), queryRangeParams)
	if err != nil {
		apiErrObj := &model.ApiError{Typ: model.ErrorBadData, Err: err}
		RespondError(w, apiErrObj, errQueriesByName)
		return
	}

	for _, res := range result {
		for _, series := range res.Series {
			clientID, clientIDOk := series.Labels["client_id"]
			serviceInstanceID, serviceInstanceIDOk := series.Labels["service_instance_id"]
			serviceName, serviceNameOk := series.Labels["service_name"]
			hashKey := uniqueIdentifier(clientID, serviceInstanceID, serviceName, "#")
			_, ok := attributeCache.Hash[hashKey]
			if clientIDOk && serviceInstanceIDOk && serviceNameOk && !ok {
				attributeCache.Hash[hashKey] = struct{}{}
				attributeCache.ClientID = append(attributeCache.ClientID, clientID)
				attributeCache.ServiceInstanceID = append(attributeCache.ServiceInstanceID, serviceInstanceID)
				attributeCache.ServiceName = append(attributeCache.ServiceName, serviceName)
			}
		}
	}

	queryRangeParams, err = mq.BuildQRParamsNetwork(messagingQueue, "fetch-latency", attributeCache)
	if err != nil {
		zap.L().Error(err.Error())
		RespondError(w, apiErr, nil)
		return
	}
	if err := validateQueryRangeParamsV3(queryRangeParams); err != nil {
		zap.L().Error(err.Error())
		RespondError(w, apiErr, nil)
		return
	}

	resultFetchLatency, errQueriesByNameFetchLatency, err := aH.querierV2.QueryRange(r.Context(), queryRangeParams)
	if err != nil {
		apiErrObj := &model.ApiError{Typ: model.ErrorBadData, Err: err}
		RespondError(w, apiErrObj, errQueriesByNameFetchLatency)
		return
	}

	latencyColumn := &v3.Result{QueryName: "latency"}
	var latencySeries []*v3.Series
	for _, res := range resultFetchLatency {
		for _, series := range res.Series {
			clientID, clientIDOk := series.Labels["client_id"]
			serviceInstanceID, serviceInstanceIDOk := series.Labels["service_instance_id"]
			serviceName, serviceNameOk := series.Labels["service_name"]
			hashKey := uniqueIdentifier(clientID, serviceInstanceID, serviceName, "#")
			_, ok := attributeCache.Hash[hashKey]
			if clientIDOk && serviceInstanceIDOk && serviceNameOk && ok {
				latencySeries = append(latencySeries, series)
			}
		}
	}

	latencyColumn.Series = latencySeries
	result = append(result, latencyColumn)

	resultFetchLatency = postprocess.TransformToTableForBuilderQueries(result, queryRangeParams)

	resp := v3.QueryRangeResponse{
		Result: resultFetchLatency,
	}
	aH.Respond(w, resp)
}

func (aH *APIHandler) getProducerData(
	w http.ResponseWriter, r *http.Request,
) {
	// parse the query params to retrieve the messaging queue struct
	messagingQueue, apiErr := ParseMessagingQueueBody(r)

	if apiErr != nil {
		zap.L().Error(apiErr.Err.Error())
		RespondError(w, apiErr, nil)
		return
	}

	queryRangeParams, err := mq.BuildQueryRangeParams(messagingQueue, "producer")
	if err != nil {
		zap.L().Error(err.Error())
		RespondError(w, apiErr, nil)
		return
	}

	if err := validateQueryRangeParamsV3(queryRangeParams); err != nil {
		zap.L().Error(err.Error())
		RespondError(w, apiErr, nil)
		return
	}

	var result []*v3.Result
	var errQuriesByName map[string]error

	result, errQuriesByName, err = aH.querierV2.QueryRange(r.Context(), queryRangeParams)
	if err != nil {
		apiErrObj := &model.ApiError{Typ: model.ErrorBadData, Err: err}
		RespondError(w, apiErrObj, errQuriesByName)
		return
	}
	result = postprocess.TransformToTableForClickHouseQueries(result)

	resp := v3.QueryRangeResponse{
		Result: result,
	}
	aH.Respond(w, resp)
}

func (aH *APIHandler) getConsumerData(
	w http.ResponseWriter, r *http.Request,
) {
	messagingQueue, apiErr := ParseMessagingQueueBody(r)

	if apiErr != nil {
		zap.L().Error(apiErr.Err.Error())
		RespondError(w, apiErr, nil)
		return
	}

	queryRangeParams, err := mq.BuildQueryRangeParams(messagingQueue, "consumer")
	if err != nil {
		zap.L().Error(err.Error())
		RespondError(w, apiErr, nil)
		return
	}

	if err := validateQueryRangeParamsV3(queryRangeParams); err != nil {
		zap.L().Error(err.Error())
		RespondError(w, apiErr, nil)
		return
	}

	var result []*v3.Result
	var errQuriesByName map[string]error

	result, errQuriesByName, err = aH.querierV2.QueryRange(r.Context(), queryRangeParams)
	if err != nil {
		apiErrObj := &model.ApiError{Typ: model.ErrorBadData, Err: err}
		RespondError(w, apiErrObj, errQuriesByName)
		return
	}
	result = postprocess.TransformToTableForClickHouseQueries(result)

	resp := v3.QueryRangeResponse{
		Result: result,
	}
	aH.Respond(w, resp)
}

// ParseMessagingQueueBody parse for messaging queue params
func ParseMessagingQueueBody(r *http.Request) (*mq.MessagingQueue, *model.ApiError) {
	messagingQueue := new(mq.MessagingQueue)
	if err := json.NewDecoder(r.Body).Decode(messagingQueue); err != nil {
		return nil, &model.ApiError{Typ: model.ErrorBadData, Err: fmt.Errorf("cannot parse the request body: %v", err)}
	}
	return messagingQueue, nil
}

// Preferences

func (aH *APIHandler) getUserPreference(
	w http.ResponseWriter, r *http.Request,
) {
	preferenceId := mux.Vars(r)["preferenceId"]
	user := common.GetUserFromContext(r.Context())

	preference, apiErr := preferences.GetUserPreference(
		r.Context(), preferenceId, user.User.OrgId, user.User.Id,
	)
	if apiErr != nil {
		RespondError(w, apiErr, nil)
		return
	}

	aH.Respond(w, preference)
}

func (aH *APIHandler) updateUserPreference(
	w http.ResponseWriter, r *http.Request,
) {
	preferenceId := mux.Vars(r)["preferenceId"]
	user := common.GetUserFromContext(r.Context())
	req := preferences.UpdatePreference{}

	err := json.NewDecoder(r.Body).Decode(&req)

	if err != nil {
		RespondError(w, model.BadRequest(err), nil)
		return
	}
	preference, apiErr := preferences.UpdateUserPreference(r.Context(), preferenceId, req.PreferenceValue, user.User.Id)
	if apiErr != nil {
		RespondError(w, apiErr, nil)
		return
	}

	aH.Respond(w, preference)
}

func (aH *APIHandler) getAllUserPreferences(
	w http.ResponseWriter, r *http.Request,
) {
	user := common.GetUserFromContext(r.Context())
	preference, apiErr := preferences.GetAllUserPreferences(
		r.Context(), user.User.OrgId, user.User.Id,
	)
	if apiErr != nil {
		RespondError(w, apiErr, nil)
		return
	}

	aH.Respond(w, preference)
}

func (aH *APIHandler) getOrgPreference(
	w http.ResponseWriter, r *http.Request,
) {
	preferenceId := mux.Vars(r)["preferenceId"]
	user := common.GetUserFromContext(r.Context())
	preference, apiErr := preferences.GetOrgPreference(
		r.Context(), preferenceId, user.User.OrgId,
	)
	if apiErr != nil {
		RespondError(w, apiErr, nil)
		return
	}

	aH.Respond(w, preference)
}

func (aH *APIHandler) updateOrgPreference(
	w http.ResponseWriter, r *http.Request,
) {
	preferenceId := mux.Vars(r)["preferenceId"]
	req := preferences.UpdatePreference{}
	user := common.GetUserFromContext(r.Context())

	err := json.NewDecoder(r.Body).Decode(&req)

	if err != nil {
		RespondError(w, model.BadRequest(err), nil)
		return
	}
	preference, apiErr := preferences.UpdateOrgPreference(r.Context(), preferenceId, req.PreferenceValue, user.User.OrgId)
	if apiErr != nil {
		RespondError(w, apiErr, nil)
		return
	}

	aH.Respond(w, preference)
}

func (aH *APIHandler) getAllOrgPreferences(
	w http.ResponseWriter, r *http.Request,
) {
	user := common.GetUserFromContext(r.Context())
	preference, apiErr := preferences.GetAllOrgPreferences(
		r.Context(), user.User.OrgId,
	)
	if apiErr != nil {
		RespondError(w, apiErr, nil)
		return
	}

	aH.Respond(w, preference)
}

// RegisterIntegrationRoutes Registers all Integrations
func (aH *APIHandler) RegisterIntegrationRoutes(router *mux.Router, am *AuthMiddleware) {
	subRouter := router.PathPrefix("/api/v1/integrations").Subrouter()

	subRouter.HandleFunc(
		"/install", am.ViewAccess(aH.InstallIntegration),
	).Methods(http.MethodPost)

	subRouter.HandleFunc(
		"/uninstall", am.ViewAccess(aH.UninstallIntegration),
	).Methods(http.MethodPost)

	// Used for polling for status in v0
	subRouter.HandleFunc(
		"/{integrationId}/connection_status", am.ViewAccess(aH.GetIntegrationConnectionStatus),
	).Methods(http.MethodGet)

	subRouter.HandleFunc(
		"/{integrationId}", am.ViewAccess(aH.GetIntegration),
	).Methods(http.MethodGet)

	subRouter.HandleFunc(
		"", am.ViewAccess(aH.ListIntegrations),
	).Methods(http.MethodGet)
}

func (aH *APIHandler) ListIntegrations(
	w http.ResponseWriter, r *http.Request,
) {
	params := map[string]string{}
	for k, values := range r.URL.Query() {
		params[k] = values[0]
	}

	resp, apiErr := aH.IntegrationsController.ListIntegrations(
		r.Context(), params,
	)
	if apiErr != nil {
		RespondError(w, apiErr, "Failed to fetch integrations")
		return
	}
	aH.Respond(w, resp)
}

func (aH *APIHandler) GetIntegration(
	w http.ResponseWriter, r *http.Request,
) {
	integrationId := mux.Vars(r)["integrationId"]
	integration, apiErr := aH.IntegrationsController.GetIntegration(
		r.Context(), integrationId,
	)
	if apiErr != nil {
		RespondError(w, apiErr, "Failed to fetch integration details")
		return
	}

	aH.Respond(w, integration)
}

func (aH *APIHandler) GetIntegrationConnectionStatus(
	w http.ResponseWriter, r *http.Request,
) {
	integrationId := mux.Vars(r)["integrationId"]
	isInstalled, apiErr := aH.IntegrationsController.IsIntegrationInstalled(
		r.Context(), integrationId,
	)
	if apiErr != nil {
		RespondError(w, apiErr, "failed to check if integration is installed")
		return
	}

	// Do not spend resources calculating connection status unless installed.
	if !isInstalled {
		aH.Respond(w, &integrations.IntegrationConnectionStatus{})
		return
	}

	connectionTests, apiErr := aH.IntegrationsController.GetIntegrationConnectionTests(
		r.Context(), integrationId,
	)
	if apiErr != nil {
		RespondError(w, apiErr, "failed to fetch integration connection tests")
		return
	}

	lookbackSecondsStr := r.URL.Query().Get("lookback_seconds")
	lookbackSeconds, err := strconv.ParseInt(lookbackSecondsStr, 10, 64)
	if err != nil {
		lookbackSeconds = 15 * 60
	}

	connectionStatus, apiErr := aH.calculateConnectionStatus(
		r.Context(), connectionTests, lookbackSeconds,
	)
	if apiErr != nil {
		RespondError(w, apiErr, "Failed to calculate integration connection status")
		return
	}

	aH.Respond(w, connectionStatus)
}

func (aH *APIHandler) calculateConnectionStatus(
	ctx context.Context,
	connectionTests *integrations.IntegrationConnectionTests,
	lookbackSeconds int64,
) (*integrations.IntegrationConnectionStatus, *model.ApiError) {
	// Calculate connection status for signals in parallel

	result := &integrations.IntegrationConnectionStatus{}
	errors := []*model.ApiError{}
	var resultLock sync.Mutex

	var wg sync.WaitGroup

	// Calculate logs connection status
	wg.Add(1)
	go func() {
		defer wg.Done()

		logsConnStatus, apiErr := aH.calculateLogsConnectionStatus(
			ctx, connectionTests.Logs, lookbackSeconds,
		)

		resultLock.Lock()
		defer resultLock.Unlock()

		if apiErr != nil {
			errors = append(errors, apiErr)
		} else {
			result.Logs = logsConnStatus
		}
	}()

	// Calculate metrics connection status
	wg.Add(1)
	go func() {
		defer wg.Done()

		if connectionTests.Metrics == nil || len(connectionTests.Metrics) < 1 {
			return
		}

		statusForLastReceivedMetric, apiErr := aH.reader.GetLatestReceivedMetric(
			ctx, connectionTests.Metrics,
		)

		resultLock.Lock()
		defer resultLock.Unlock()

		if apiErr != nil {
			errors = append(errors, apiErr)

		} else if statusForLastReceivedMetric != nil {
			resourceSummaryParts := []string{}
			for k, v := range statusForLastReceivedMetric.LastReceivedLabels {
				interestingLabels := []string{
					"container_name", "host_name", "node_name",
					"pod_name", "deployment_name", "cluster_name",
					"namespace_name", "job_name", "service_name",
				}
				isInterestingKey := !strings.HasPrefix(k, "_") && slices.ContainsFunc(
					interestingLabels, func(l string) bool { return strings.Contains(k, l) },
				)
				if isInterestingKey {
					resourceSummaryParts = append(resourceSummaryParts, fmt.Sprintf(
						"%s=%s", k, v,
					))
				}
			}

			result.Metrics = &integrations.SignalConnectionStatus{
				LastReceivedFrom:     strings.Join(resourceSummaryParts, ", "),
				LastReceivedTsMillis: statusForLastReceivedMetric.LastReceivedTsMillis,
			}
		}
	}()

	wg.Wait()

	if len(errors) > 0 {
		return nil, errors[0]
	}

	return result, nil
}

func (aH *APIHandler) calculateLogsConnectionStatus(
	ctx context.Context,
	logsConnectionTest *integrations.LogsConnectionTest,
	lookbackSeconds int64,
) (*integrations.SignalConnectionStatus, *model.ApiError) {
	if logsConnectionTest == nil {
		return nil, nil
	}

	logsConnTestFilter := &v3.FilterSet{
		Operator: "AND",
		Items: []v3.FilterItem{
			{
				Key: v3.AttributeKey{
					Key:      logsConnectionTest.AttributeKey,
					DataType: v3.AttributeKeyDataTypeString,
					Type:     v3.AttributeKeyTypeTag,
				},
				Operator: "=",
				Value:    logsConnectionTest.AttributeValue,
			},
		},
	}

	qrParams := &v3.QueryRangeParamsV3{
		Start: time.Now().UnixMilli() - (lookbackSeconds * 1000),
		End:   time.Now().UnixMilli(),
		CompositeQuery: &v3.CompositeQuery{
			PanelType: v3.PanelTypeList,
			QueryType: v3.QueryTypeBuilder,
			BuilderQueries: map[string]*v3.BuilderQuery{
				"A": {
					PageSize:          1,
					Filters:           logsConnTestFilter,
					QueryName:         "A",
					DataSource:        v3.DataSourceLogs,
					Expression:        "A",
					AggregateOperator: v3.AggregateOperatorNoOp,
				},
			},
		},
	}
	queryRes, _, err := aH.querier.QueryRange(
		ctx, qrParams,
	)
	if err != nil {
		return nil, model.InternalError(fmt.Errorf(
			"could not query for integration connection status: %w", err,
		))
	}
	if len(queryRes) > 0 && queryRes[0].List != nil && len(queryRes[0].List) > 0 {
		lastLog := queryRes[0].List[0]

		resourceSummaryParts := []string{}
		lastLogResourceAttribs := lastLog.Data["resources_string"]
		if lastLogResourceAttribs != nil {
			resourceAttribs, ok := lastLogResourceAttribs.(*map[string]string)
			if !ok {
				return nil, model.InternalError(fmt.Errorf(
					"could not cast log resource attribs",
				))
			}
			for k, v := range *resourceAttribs {
				resourceSummaryParts = append(resourceSummaryParts, fmt.Sprintf(
					"%s=%s", k, v,
				))
			}
		}
		lastLogResourceSummary := strings.Join(resourceSummaryParts, ", ")

		return &integrations.SignalConnectionStatus{
			LastReceivedTsMillis: lastLog.Timestamp.UnixMilli(),
			LastReceivedFrom:     lastLogResourceSummary,
		}, nil
	}

	return nil, nil
}

func (aH *APIHandler) InstallIntegration(
	w http.ResponseWriter, r *http.Request,
) {
	req := integrations.InstallIntegrationRequest{}

	err := json.NewDecoder(r.Body).Decode(&req)
	if err != nil {
		RespondError(w, model.BadRequest(err), nil)
		return
	}

	integration, apiErr := aH.IntegrationsController.Install(
		r.Context(), &req,
	)
	if apiErr != nil {
		RespondError(w, apiErr, nil)
		return
	}

	aH.Respond(w, integration)
}

func (aH *APIHandler) UninstallIntegration(
	w http.ResponseWriter, r *http.Request,
) {
	req := integrations.UninstallIntegrationRequest{}

	err := json.NewDecoder(r.Body).Decode(&req)
	if err != nil {
		RespondError(w, model.BadRequest(err), nil)
		return
	}

	apiErr := aH.IntegrationsController.Uninstall(r.Context(), &req)
	if apiErr != nil {
		RespondError(w, apiErr, nil)
		return
	}

	aH.Respond(w, map[string]interface{}{})
}

// logs
func (aH *APIHandler) RegisterLogsRoutes(router *mux.Router, am *AuthMiddleware) {
	subRouter := router.PathPrefix("/api/v1/logs").Subrouter()
	subRouter.HandleFunc("", am.ViewAccess(aH.getLogs)).Methods(http.MethodGet)
	subRouter.HandleFunc("/tail", am.ViewAccess(aH.tailLogs)).Methods(http.MethodGet)
	subRouter.HandleFunc("/fields", am.ViewAccess(aH.logFields)).Methods(http.MethodGet)
	subRouter.HandleFunc("/fields", am.EditAccess(aH.logFieldUpdate)).Methods(http.MethodPost)
	subRouter.HandleFunc("/aggregate", am.ViewAccess(aH.logAggregate)).Methods(http.MethodGet)

	// log pipelines
	subRouter.HandleFunc("/pipelines/preview", am.ViewAccess(aH.PreviewLogsPipelinesHandler)).Methods(http.MethodPost)
	subRouter.HandleFunc("/pipelines/{version}", am.ViewAccess(aH.ListLogsPipelinesHandler)).Methods(http.MethodGet)
	subRouter.HandleFunc("/pipelines", am.EditAccess(aH.CreateLogsPipeline)).Methods(http.MethodPost)
}

func (aH *APIHandler) logFields(w http.ResponseWriter, r *http.Request) {
	fields, apiErr := aH.reader.GetLogFields(r.Context())
	if apiErr != nil {
		RespondError(w, apiErr, "Failed to fetch fields from the DB")
		return
	}
	aH.WriteJSON(w, r, fields)
}

func (aH *APIHandler) logFieldUpdate(w http.ResponseWriter, r *http.Request) {
	field := model.UpdateField{}
	if err := json.NewDecoder(r.Body).Decode(&field); err != nil {
		apiErr := &model.ApiError{Typ: model.ErrorBadData, Err: err}
		RespondError(w, apiErr, "Failed to decode payload")
		return
	}

	err := logs.ValidateUpdateFieldPayload(&field)
	if err != nil {
		apiErr := &model.ApiError{Typ: model.ErrorBadData, Err: err}
		RespondError(w, apiErr, "Incorrect payload")
		return
	}

	apiErr := aH.reader.UpdateLogField(r.Context(), &field)
	if apiErr != nil {
		RespondError(w, apiErr, "Failed to update field in the DB")
		return
	}
	aH.WriteJSON(w, r, field)
}

func (aH *APIHandler) getLogs(w http.ResponseWriter, r *http.Request) {
	params, err := logs.ParseLogFilterParams(r)
	if err != nil {
		apiErr := &model.ApiError{Typ: model.ErrorBadData, Err: err}
		RespondError(w, apiErr, "Incorrect params")
		return
	}
	res, apiErr := aH.reader.GetLogs(r.Context(), params)
	if apiErr != nil {
		RespondError(w, apiErr, "Failed to fetch logs from the DB")
		return
	}
	aH.WriteJSON(w, r, map[string]interface{}{"results": res})
}

func (aH *APIHandler) tailLogs(w http.ResponseWriter, r *http.Request) {
	params, err := logs.ParseLogFilterParams(r)
	if err != nil {
		apiErr := &model.ApiError{Typ: model.ErrorBadData, Err: err}
		RespondError(w, apiErr, "Incorrect params")
		return
	}

	// create the client
	client := &model.LogsTailClient{Name: r.RemoteAddr, Logs: make(chan *model.SignozLog, 1000), Done: make(chan *bool), Error: make(chan error), Filter: *params}
	go aH.reader.TailLogs(r.Context(), client)

	w.Header().Set("Connection", "keep-alive")
	w.Header().Set("Content-Type", "text/event-stream")
	w.Header().Set("Cache-Control", "no-cache")
	w.Header().Set("Access-Control-Allow-Origin", "*")
	w.WriteHeader(200)

	flusher, ok := w.(http.Flusher)
	if !ok {
		err := model.ApiError{Typ: model.ErrorStreamingNotSupported, Err: nil}
		RespondError(w, &err, "streaming is not supported")
		return
	}
	// flush the headers
	flusher.Flush()

	for {
		select {
		case log := <-client.Logs:
			var buf bytes.Buffer
			enc := json.NewEncoder(&buf)
			enc.Encode(log)
			fmt.Fprintf(w, "data: %v\n\n", buf.String())
			flusher.Flush()
		case <-client.Done:
			zap.L().Debug("done!")
			return
		case err := <-client.Error:
			zap.L().Error("error occured", zap.Error(err))
			return
		}
	}
}

func (aH *APIHandler) logAggregate(w http.ResponseWriter, r *http.Request) {
	params, err := logs.ParseLogAggregateParams(r)
	if err != nil {
		apiErr := &model.ApiError{Typ: model.ErrorBadData, Err: err}
		RespondError(w, apiErr, "Incorrect params")
		return
	}
	res, apiErr := aH.reader.AggregateLogs(r.Context(), params)
	if apiErr != nil {
		RespondError(w, apiErr, "Failed to fetch logs aggregate from the DB")
		return
	}
	aH.WriteJSON(w, r, res)
}

const logPipelines = "log_pipelines"

func parseAgentConfigVersion(r *http.Request) (int, *model.ApiError) {
	versionString := mux.Vars(r)["version"]

	if versionString == "latest" {
		return -1, nil
	}

	version64, err := strconv.ParseInt(versionString, 0, 8)

	if err != nil {
		return 0, model.BadRequestStr("invalid version number")
	}

	if version64 <= 0 {
		return 0, model.BadRequestStr("invalid version number")
	}

	return int(version64), nil
}

func (aH *APIHandler) PreviewLogsPipelinesHandler(w http.ResponseWriter, r *http.Request) {
	req := logparsingpipeline.PipelinesPreviewRequest{}

	if err := json.NewDecoder(r.Body).Decode(&req); err != nil {
		RespondError(w, model.BadRequest(err), nil)
		return
	}

	resultLogs, apiErr := aH.LogsParsingPipelineController.PreviewLogsPipelines(
		r.Context(), &req,
	)

	if apiErr != nil {
		RespondError(w, apiErr, nil)
		return
	}

	aH.Respond(w, resultLogs)
}

func (aH *APIHandler) ListLogsPipelinesHandler(w http.ResponseWriter, r *http.Request) {

	version, err := parseAgentConfigVersion(r)
	if err != nil {
		RespondError(w, model.WrapApiError(err, "Failed to parse agent config version"), nil)
		return
	}

	var payload *logparsingpipeline.PipelinesResponse
	var apierr *model.ApiError

	if version != -1 {
		payload, apierr = aH.listLogsPipelinesByVersion(context.Background(), version)
	} else {
		payload, apierr = aH.listLogsPipelines(context.Background())
	}

	if apierr != nil {
		RespondError(w, apierr, payload)
		return
	}
	aH.Respond(w, payload)
}

// listLogsPipelines lists logs piplines for latest version
func (aH *APIHandler) listLogsPipelines(ctx context.Context) (
	*logparsingpipeline.PipelinesResponse, *model.ApiError,
) {
	// get lateset agent config
	latestVersion := -1
	lastestConfig, err := agentConf.GetLatestVersion(ctx, logPipelines)
	if err != nil && err.Type() != model.ErrorNotFound {
		return nil, model.WrapApiError(err, "failed to get latest agent config version")
	}

	if lastestConfig != nil {
		latestVersion = lastestConfig.Version
	}

	payload, err := aH.LogsParsingPipelineController.GetPipelinesByVersion(ctx, latestVersion)
	if err != nil {
		return nil, model.WrapApiError(err, "failed to get pipelines")
	}

	// todo(Nitya): make a new API for history pagination
	limit := 10
	history, err := agentConf.GetConfigHistory(ctx, logPipelines, limit)
	if err != nil {
		return nil, model.WrapApiError(err, "failed to get config history")
	}
	payload.History = history
	return payload, nil
}

// listLogsPipelinesByVersion lists pipelines along with config version history
func (aH *APIHandler) listLogsPipelinesByVersion(ctx context.Context, version int) (
	*logparsingpipeline.PipelinesResponse, *model.ApiError,
) {
	payload, err := aH.LogsParsingPipelineController.GetPipelinesByVersion(ctx, version)
	if err != nil {
		return nil, model.WrapApiError(err, "failed to get pipelines by version")
	}

	// todo(Nitya): make a new API for history pagination
	limit := 10
	history, err := agentConf.GetConfigHistory(ctx, logPipelines, limit)
	if err != nil {
		return nil, model.WrapApiError(err, "failed to retrieve agent config history")
	}

	payload.History = history
	return payload, nil
}

func (aH *APIHandler) CreateLogsPipeline(w http.ResponseWriter, r *http.Request) {

	req := logparsingpipeline.PostablePipelines{}

	if err := json.NewDecoder(r.Body).Decode(&req); err != nil {
		RespondError(w, model.BadRequest(err), nil)
		return
	}

	createPipeline := func(
		ctx context.Context,
		postable []logparsingpipeline.PostablePipeline,
	) (*logparsingpipeline.PipelinesResponse, *model.ApiError) {
		if len(postable) == 0 {
			zap.L().Warn("found no pipelines in the http request, this will delete all the pipelines")
		}

		for _, p := range postable {
			if err := p.IsValid(); err != nil {
				return nil, model.BadRequestStr(err.Error())
			}
		}

		return aH.LogsParsingPipelineController.ApplyPipelines(ctx, postable)
	}

	res, err := createPipeline(r.Context(), req.Pipelines)
	if err != nil {
		RespondError(w, err, nil)
		return
	}

	aH.Respond(w, res)
}

func (aH *APIHandler) getSavedViews(w http.ResponseWriter, r *http.Request) {
	// get sourcePage, name, and category from the query params
	sourcePage := r.URL.Query().Get("sourcePage")
	name := r.URL.Query().Get("name")
	category := r.URL.Query().Get("category")

	queries, err := explorer.GetViewsForFilters(sourcePage, name, category)
	if err != nil {
		RespondError(w, &model.ApiError{Typ: model.ErrorInternal, Err: err}, nil)
		return
	}
	aH.Respond(w, queries)
}

func (aH *APIHandler) createSavedViews(w http.ResponseWriter, r *http.Request) {
	var view v3.SavedView
	err := json.NewDecoder(r.Body).Decode(&view)
	if err != nil {
		RespondError(w, &model.ApiError{Typ: model.ErrorBadData, Err: err}, nil)
		return
	}
	// validate the query
	if err := view.Validate(); err != nil {
		RespondError(w, &model.ApiError{Typ: model.ErrorBadData, Err: err}, nil)
		return
	}
	uuid, err := explorer.CreateView(r.Context(), view)
	if err != nil {
		RespondError(w, &model.ApiError{Typ: model.ErrorInternal, Err: err}, nil)
		return
	}

	aH.Respond(w, uuid)
}

func (aH *APIHandler) getSavedView(w http.ResponseWriter, r *http.Request) {
	viewID := mux.Vars(r)["viewId"]
	view, err := explorer.GetView(viewID)
	if err != nil {
		RespondError(w, &model.ApiError{Typ: model.ErrorInternal, Err: err}, nil)
		return
	}

	aH.Respond(w, view)
}

func (aH *APIHandler) updateSavedView(w http.ResponseWriter, r *http.Request) {
	viewID := mux.Vars(r)["viewId"]
	var view v3.SavedView
	err := json.NewDecoder(r.Body).Decode(&view)
	if err != nil {
		RespondError(w, &model.ApiError{Typ: model.ErrorBadData, Err: err}, nil)
		return
	}
	// validate the query
	if err := view.Validate(); err != nil {
		RespondError(w, &model.ApiError{Typ: model.ErrorBadData, Err: err}, nil)
		return
	}

	err = explorer.UpdateView(r.Context(), viewID, view)
	if err != nil {
		RespondError(w, &model.ApiError{Typ: model.ErrorInternal, Err: err}, nil)
		return
	}

	aH.Respond(w, view)
}

func (aH *APIHandler) deleteSavedView(w http.ResponseWriter, r *http.Request) {

	viewID := mux.Vars(r)["viewId"]
	err := explorer.DeleteView(viewID)
	if err != nil {
		RespondError(w, &model.ApiError{Typ: model.ErrorInternal, Err: err}, nil)
		return
	}

	aH.Respond(w, nil)
}

func (aH *APIHandler) autocompleteAggregateAttributes(w http.ResponseWriter, r *http.Request) {
	var response *v3.AggregateAttributeResponse
	req, err := parseAggregateAttributeRequest(r)

	if err != nil {
		RespondError(w, &model.ApiError{Typ: model.ErrorBadData, Err: err}, nil)
		return
	}

	switch req.DataSource {
	case v3.DataSourceMetrics:
		response, err = aH.reader.GetMetricAggregateAttributes(r.Context(), req, true)
	case v3.DataSourceLogs:
		response, err = aH.reader.GetLogAggregateAttributes(r.Context(), req)
	case v3.DataSourceTraces:
		response, err = aH.reader.GetTraceAggregateAttributes(r.Context(), req)
	default:
		RespondError(w, &model.ApiError{Typ: model.ErrorBadData, Err: fmt.Errorf("invalid data source")}, nil)
		return
	}

	if err != nil {
		RespondError(w, &model.ApiError{Typ: model.ErrorBadData, Err: err}, nil)
		return
	}

	aH.Respond(w, response)
}

func (aH *APIHandler) getQueryBuilderSuggestions(w http.ResponseWriter, r *http.Request) {
	req, err := parseQBFilterSuggestionsRequest(r)
	if err != nil {
		RespondError(w, err, nil)
		return
	}

	if req.DataSource != v3.DataSourceLogs {
		// Support for traces and metrics might come later
		RespondError(w, model.BadRequest(
			fmt.Errorf("suggestions not supported for %s", req.DataSource),
		), nil)
		return
	}

	response, err := aH.reader.GetQBFilterSuggestionsForLogs(r.Context(), req)
	if err != nil {
		RespondError(w, err, nil)
		return
	}

	aH.Respond(w, response)
}

func (aH *APIHandler) autoCompleteAttributeKeys(w http.ResponseWriter, r *http.Request) {
	var response *v3.FilterAttributeKeyResponse
	req, err := parseFilterAttributeKeyRequest(r)

	if err != nil {
		RespondError(w, &model.ApiError{Typ: model.ErrorBadData, Err: err}, nil)
		return
	}

	switch req.DataSource {
	case v3.DataSourceMetrics:
		response, err = aH.reader.GetMetricAttributeKeys(r.Context(), req)
	case v3.DataSourceLogs:
		response, err = aH.reader.GetLogAttributeKeys(r.Context(), req)
	case v3.DataSourceTraces:
		response, err = aH.reader.GetTraceAttributeKeys(r.Context(), req)
	default:
		RespondError(w, &model.ApiError{Typ: model.ErrorBadData, Err: fmt.Errorf("invalid data source")}, nil)
		return
	}

	if err != nil {
		RespondError(w, &model.ApiError{Typ: model.ErrorBadData, Err: err}, nil)
		return
	}

	aH.Respond(w, response)
}

func (aH *APIHandler) autoCompleteAttributeValues(w http.ResponseWriter, r *http.Request) {
	var response *v3.FilterAttributeValueResponse
	req, err := parseFilterAttributeValueRequest(r)

	if err != nil {
		RespondError(w, &model.ApiError{Typ: model.ErrorBadData, Err: err}, nil)
		return
	}

	switch req.DataSource {
	case v3.DataSourceMetrics:
		response, err = aH.reader.GetMetricAttributeValues(r.Context(), req)
	case v3.DataSourceLogs:
		response, err = aH.reader.GetLogAttributeValues(r.Context(), req)
	case v3.DataSourceTraces:
		response, err = aH.reader.GetTraceAttributeValues(r.Context(), req)
	default:
		RespondError(w, &model.ApiError{Typ: model.ErrorBadData, Err: fmt.Errorf("invalid data source")}, nil)
		return
	}

	if err != nil {
		RespondError(w, &model.ApiError{Typ: model.ErrorBadData, Err: err}, nil)
		return
	}

	aH.Respond(w, response)
}

func (aH *APIHandler) getSpanKeysV3(ctx context.Context, queryRangeParams *v3.QueryRangeParamsV3) (map[string]v3.AttributeKey, error) {
	data := map[string]v3.AttributeKey{}
	for _, query := range queryRangeParams.CompositeQuery.BuilderQueries {
		if query.DataSource == v3.DataSourceTraces {
			spanKeys, err := aH.reader.GetSpanAttributeKeys(ctx)
			if err != nil {
				return nil, err
			}
			// Add timestamp as a span key to allow ordering by timestamp
			spanKeys["timestamp"] = v3.AttributeKey{
				Key:      "timestamp",
				IsColumn: true,
			}
			return spanKeys, nil
		}
	}
	return data, nil
}

func (aH *APIHandler) QueryRangeV3Format(w http.ResponseWriter, r *http.Request) {
	queryRangeParams, apiErrorObj := ParseQueryRangeParams(r)

	if apiErrorObj != nil {
		zap.L().Error(apiErrorObj.Err.Error())
		RespondError(w, apiErrorObj, nil)
		return
	}
	queryRangeParams.Version = "v3"

	aH.Respond(w, queryRangeParams)
}

func (aH *APIHandler) queryRangeV3(ctx context.Context, queryRangeParams *v3.QueryRangeParamsV3, w http.ResponseWriter, r *http.Request) {

	var result []*v3.Result
	var err error
	var errQuriesByName map[string]error
	var spanKeys map[string]v3.AttributeKey
	if queryRangeParams.CompositeQuery.QueryType == v3.QueryTypeBuilder {
		// check if any enrichment is required for logs if yes then enrich them
		if logsv3.EnrichmentRequired(queryRangeParams) {
			logsFields, err := aH.reader.GetLogFields(ctx)
			if err != nil {
				apiErrObj := &model.ApiError{Typ: model.ErrorInternal, Err: err}
				RespondError(w, apiErrObj, errQuriesByName)
				return
			}
			// get the fields if any logs query is present
			fields := model.GetLogFieldsV3(ctx, queryRangeParams, logsFields)
			logsv3.Enrich(queryRangeParams, fields)
		}

		spanKeys, err = aH.getSpanKeysV3(ctx, queryRangeParams)
		if err != nil {
			apiErrObj := &model.ApiError{Typ: model.ErrorInternal, Err: err}
			RespondError(w, apiErrObj, errQuriesByName)
			return
		}
		tracesV3.Enrich(queryRangeParams, spanKeys)
	}

	// WARN: Only works for AND operator in traces query
	if queryRangeParams.CompositeQuery.QueryType == v3.QueryTypeBuilder {
		// check if traceID is used as filter (with equal/similar operator) in traces query if yes add timestamp filter to queryRange params
		isUsed, traceIDs := tracesV3.TraceIdFilterUsedWithEqual(queryRangeParams)
		if isUsed && len(traceIDs) > 0 {
			zap.L().Debug("traceID used as filter in traces query")
			// query signoz_spans table with traceID to get min and max timestamp
			min, max, err := aH.reader.GetMinAndMaxTimestampForTraceID(ctx, traceIDs)
			if err == nil {
				// add timestamp filter to queryRange params
				tracesV3.AddTimestampFilters(min, max, queryRangeParams)
				zap.L().Debug("post adding timestamp filter in traces query", zap.Any("queryRangeParams", queryRangeParams))
			}
		}
	}

	// Hook up query progress tracking if requested
	queryIdHeader := r.Header.Get("X-SIGNOZ-QUERY-ID")
	if len(queryIdHeader) > 0 {
		onQueryFinished, err := aH.reader.ReportQueryStartForProgressTracking(queryIdHeader)

		if err != nil {
			zap.L().Error(
				"couldn't report query start for progress tracking",
				zap.String("queryId", queryIdHeader), zap.Error(err),
			)

		} else {
			// Adding queryId to the context signals clickhouse queries to report progress
			//lint:ignore SA1029 ignore for now
			ctx = context.WithValue(ctx, "queryId", queryIdHeader)

			defer func() {
				go onQueryFinished()
			}()
		}
	}

	result, errQuriesByName, err = aH.querier.QueryRange(ctx, queryRangeParams)

	if err != nil {
		queryErrors := map[string]string{}
		for name, err := range errQuriesByName {
			queryErrors[fmt.Sprintf("Query-%s", name)] = err.Error()
		}
		apiErrObj := &model.ApiError{Typ: model.ErrorInternal, Err: err}
		RespondError(w, apiErrObj, queryErrors)
		return
	}

	postprocess.ApplyHavingClause(result, queryRangeParams)
	postprocess.ApplyMetricLimit(result, queryRangeParams)

	sendQueryResultEvents(r, result, queryRangeParams)
	// only adding applyFunctions instead of postProcess since experssion are
	// are executed in clickhouse directly and we wanted to add support for timeshift
	if queryRangeParams.CompositeQuery.QueryType == v3.QueryTypeBuilder {
		postprocess.ApplyFunctions(result, queryRangeParams)
	}

	if queryRangeParams.CompositeQuery.FillGaps {
		postprocess.FillGaps(result, queryRangeParams)
	}

	if queryRangeParams.CompositeQuery.PanelType == v3.PanelTypeTable && queryRangeParams.FormatForWeb {
		if queryRangeParams.CompositeQuery.QueryType == v3.QueryTypeClickHouseSQL {
			result = postprocess.TransformToTableForClickHouseQueries(result)
		} else if queryRangeParams.CompositeQuery.QueryType == v3.QueryTypeBuilder {
			result = postprocess.TransformToTableForBuilderQueries(result, queryRangeParams)
		}
	}

	resp := v3.QueryRangeResponse{
		Result: result,
	}

	// This checks if the time for context to complete has exceeded.
	// it adds flag to notify the user of incomplete response
	select {
	case <-ctx.Done():
		resp.ContextTimeout = true
		resp.ContextTimeoutMessage = "result might contain incomplete data due to context timeout, for custom timeout set the timeout header eg:- timeout:120"
	default:
		break
	}

	aH.Respond(w, resp)
}

func sendQueryResultEvents(r *http.Request, result []*v3.Result, queryRangeParams *v3.QueryRangeParamsV3) {
	referrer := r.Header.Get("Referer")

	dashboardMatched, err := regexp.MatchString(`/dashboard/[a-zA-Z0-9\-]+/(new|edit)(?:\?.*)?$`, referrer)
	if err != nil {
		zap.L().Error("error while matching the referrer", zap.Error(err))
	}
	alertMatched, err := regexp.MatchString(`/alerts/(new|edit)(?:\?.*)?$`, referrer)
	if err != nil {
		zap.L().Error("error while matching the alert: ", zap.Error(err))
	}

	if alertMatched || dashboardMatched {

		if len(result) > 0 && (len(result[0].Series) > 0 || len(result[0].List) > 0) {

			userEmail, err := auth.GetEmailFromJwt(r.Context())
			if err == nil {
				signozLogsUsed, signozMetricsUsed, signozTracesUsed := telemetry.GetInstance().CheckSigNozSignals(queryRangeParams)
				if signozLogsUsed || signozMetricsUsed || signozTracesUsed {

					if dashboardMatched {
						var dashboardID, widgetID string
						var dashboardIDMatch, widgetIDMatch []string
						dashboardIDRegex, err := regexp.Compile(`/dashboard/([a-f0-9\-]+)/`)
						if err == nil {
							dashboardIDMatch = dashboardIDRegex.FindStringSubmatch(referrer)
						} else {
							zap.S().Errorf("error while matching the dashboardIDRegex: %v", err)
						}
						widgetIDRegex, err := regexp.Compile(`widgetId=([a-f0-9\-]+)`)
						if err == nil {
							widgetIDMatch = widgetIDRegex.FindStringSubmatch(referrer)
						} else {
							zap.S().Errorf("error while matching the widgetIDRegex: %v", err)
						}

						if len(dashboardIDMatch) > 1 {
							dashboardID = dashboardIDMatch[1]
						}

						if len(widgetIDMatch) > 1 {
							widgetID = widgetIDMatch[1]
						}
						telemetry.GetInstance().SendEvent(telemetry.TELEMETRY_EVENT_SUCCESSFUL_DASHBOARD_PANEL_QUERY, map[string]interface{}{
							"queryType":   queryRangeParams.CompositeQuery.QueryType,
							"panelType":   queryRangeParams.CompositeQuery.PanelType,
							"tracesUsed":  signozTracesUsed,
							"logsUsed":    signozLogsUsed,
							"metricsUsed": signozMetricsUsed,
							"dashboardId": dashboardID,
							"widgetId":    widgetID,
						}, userEmail, true, false)
					}
					if alertMatched {
						var alertID string
						var alertIDMatch []string
						alertIDRegex, err := regexp.Compile(`ruleId=(\d+)`)
						if err != nil {
							zap.S().Errorf("error while matching the alertIDRegex: %v", err)
						} else {
							alertIDMatch = alertIDRegex.FindStringSubmatch(referrer)
						}

						if len(alertIDMatch) > 1 {
							alertID = alertIDMatch[1]
						}
						telemetry.GetInstance().SendEvent(telemetry.TELEMETRY_EVENT_SUCCESSFUL_ALERT_QUERY, map[string]interface{}{
							"queryType":   queryRangeParams.CompositeQuery.QueryType,
							"panelType":   queryRangeParams.CompositeQuery.PanelType,
							"tracesUsed":  signozTracesUsed,
							"logsUsed":    signozLogsUsed,
							"metricsUsed": signozMetricsUsed,
							"alertId":     alertID,
						}, userEmail, true, false)
					}
				}
			}
		}
	}
}

func (aH *APIHandler) QueryRangeV3(w http.ResponseWriter, r *http.Request) {
	queryRangeParams, apiErrorObj := ParseQueryRangeParams(r)

	if apiErrorObj != nil {
		zap.L().Error("error parsing metric query range params", zap.Error(apiErrorObj.Err))
		RespondError(w, apiErrorObj, nil)
		return
	}

	// add temporality for each metric
	temporalityErr := aH.PopulateTemporality(r.Context(), queryRangeParams)
	if temporalityErr != nil {
		zap.L().Error("Error while adding temporality for metrics", zap.Error(temporalityErr))
		RespondError(w, &model.ApiError{Typ: model.ErrorInternal, Err: temporalityErr}, nil)
		return
	}

	aH.queryRangeV3(r.Context(), queryRangeParams, w, r)
}

func (aH *APIHandler) GetQueryProgressUpdates(w http.ResponseWriter, r *http.Request) {
	// Upgrade connection to websocket, sending back the requested protocol
	// value for sec-websocket-protocol
	//
	// Since js websocket API doesn't allow setting headers, this header is often
	// used for passing auth tokens. As per websocket spec the connection will only
	// succeed if the requested `Sec-Websocket-Protocol` is sent back as a header
	// in the upgrade response (signifying that the protocol is supported by the server).
	upgradeResponseHeaders := http.Header{}
	requestedProtocol := r.Header.Get("Sec-WebSocket-Protocol")
	if len(requestedProtocol) > 0 {
		upgradeResponseHeaders.Add("Sec-WebSocket-Protocol", requestedProtocol)
	}

	c, err := aH.Upgrader.Upgrade(w, r, upgradeResponseHeaders)
	if err != nil {
		RespondError(w, model.InternalError(fmt.Errorf(
			"couldn't upgrade connection: %w", err,
		)), nil)
		return
	}
	defer c.Close()

	// Websocket upgrade complete. Subscribe to query progress and send updates to client
	//
	// Note: we handle any subscription problems (queryId query param missing or query already complete etc)
	// after the websocket connection upgrade by closing the channel.
	// The other option would be to handle the errors before websocket upgrade by sending an
	// error response instead of the upgrade response, but that leads to a generic websocket
	// connection failure on the client.

	queryId := r.URL.Query().Get("q")

	progressCh, unsubscribe, apiErr := aH.reader.SubscribeToQueryProgress(queryId)
	if apiErr != nil {
		// Shouldn't happen unless query progress requested after query finished
		zap.L().Warn(
			"couldn't subscribe to query progress",
			zap.String("queryId", queryId), zap.Any("error", apiErr),
		)
		return
	}
	defer func() { go unsubscribe() }()

	for queryProgress := range progressCh {
		msg, err := json.Marshal(queryProgress)
		if err != nil {
			zap.L().Error(
				"failed to serialize progress message",
				zap.String("queryId", queryId), zap.Any("progress", queryProgress), zap.Error(err),
			)
			continue
		}

		err = c.WriteMessage(websocket.TextMessage, msg)
		if err != nil {
			zap.L().Error(
				"failed to write progress msg to websocket",
				zap.String("queryId", queryId), zap.String("msg", string(msg)), zap.Error(err),
			)
			break

		} else {
			zap.L().Debug(
				"wrote progress msg to websocket",
				zap.String("queryId", queryId), zap.String("msg", string(msg)), zap.Error(err),
			)
		}
	}
}

func (aH *APIHandler) liveTailLogsV2(w http.ResponseWriter, r *http.Request) {

	// get the param from url and add it to body
	stringReader := strings.NewReader(r.URL.Query().Get("q"))
	r.Body = io.NopCloser(stringReader)

	queryRangeParams, apiErrorObj := ParseQueryRangeParams(r)
	if apiErrorObj != nil {
		zap.L().Error(apiErrorObj.Err.Error())
		RespondError(w, apiErrorObj, nil)
		return
	}

	var err error
	var queryString string
	switch queryRangeParams.CompositeQuery.QueryType {
	case v3.QueryTypeBuilder:
		// check if any enrichment is required for logs if yes then enrich them
		if logsv3.EnrichmentRequired(queryRangeParams) {
			// get the fields if any logs query is present
			logsFields, err := aH.reader.GetLogFields(r.Context())
			if err != nil {
				apiErrObj := &model.ApiError{Typ: model.ErrorInternal, Err: err}
				RespondError(w, apiErrObj, nil)
				return
			}
			fields := model.GetLogFieldsV3(r.Context(), queryRangeParams, logsFields)
			logsv3.Enrich(queryRangeParams, fields)
		}

		queryString, err = aH.queryBuilder.PrepareLiveTailQuery(queryRangeParams)
		if err != nil {
			RespondError(w, &model.ApiError{Typ: model.ErrorBadData, Err: err}, nil)
			return
		}

	default:
		err = fmt.Errorf("invalid query type")
		RespondError(w, &model.ApiError{Typ: model.ErrorBadData, Err: err}, nil)
		return
	}

	w.Header().Set("Connection", "keep-alive")
	w.Header().Set("Content-Type", "text/event-stream")
	w.Header().Set("Cache-Control", "no-cache")
	w.Header().Set("Access-Control-Allow-Origin", "*")
	w.WriteHeader(200)

	flusher, ok := w.(http.Flusher)
	if !ok {
		err := model.ApiError{Typ: model.ErrorStreamingNotSupported, Err: nil}
		RespondError(w, &err, "streaming is not supported")
		return
	}

	// flush the headers
	flusher.Flush()

	// create the client
	client := &model.LogsLiveTailClientV2{Name: r.RemoteAddr, Logs: make(chan *model.SignozLogV2, 1000), Done: make(chan *bool), Error: make(chan error)}
	go aH.reader.LiveTailLogsV4(r.Context(), queryString, uint64(queryRangeParams.Start), "", client)
	for {
		select {
		case log := <-client.Logs:
			var buf bytes.Buffer
			enc := json.NewEncoder(&buf)
			enc.Encode(log)
			fmt.Fprintf(w, "data: %v\n\n", buf.String())
			flusher.Flush()
		case <-client.Done:
			zap.L().Debug("done!")
			return
		case err := <-client.Error:
			zap.L().Error("error occurred", zap.Error(err))
			fmt.Fprintf(w, "event: error\ndata: %v\n\n", err.Error())
			flusher.Flush()
			return
		}
	}

}

func (aH *APIHandler) liveTailLogs(w http.ResponseWriter, r *http.Request) {
	if aH.UseLogsNewSchema {
		aH.liveTailLogsV2(w, r)
		return
	}

	// get the param from url and add it to body
	stringReader := strings.NewReader(r.URL.Query().Get("q"))
	r.Body = io.NopCloser(stringReader)

	queryRangeParams, apiErrorObj := ParseQueryRangeParams(r)
	if apiErrorObj != nil {
		zap.L().Error(apiErrorObj.Err.Error())
		RespondError(w, apiErrorObj, nil)
		return
	}

	var err error
	var queryString string
	switch queryRangeParams.CompositeQuery.QueryType {
	case v3.QueryTypeBuilder:
		// check if any enrichment is required for logs if yes then enrich them
		if logsv3.EnrichmentRequired(queryRangeParams) {
			logsFields, err := aH.reader.GetLogFields(r.Context())
			if err != nil {
				apiErrObj := &model.ApiError{Typ: model.ErrorInternal, Err: err}
				RespondError(w, apiErrObj, nil)
				return
			}
			// get the fields if any logs query is present
			fields := model.GetLogFieldsV3(r.Context(), queryRangeParams, logsFields)
			logsv3.Enrich(queryRangeParams, fields)
		}

		queryString, err = aH.queryBuilder.PrepareLiveTailQuery(queryRangeParams)
		if err != nil {
			RespondError(w, &model.ApiError{Typ: model.ErrorBadData, Err: err}, nil)
			return
		}

	default:
		err = fmt.Errorf("invalid query type")
		RespondError(w, &model.ApiError{Typ: model.ErrorBadData, Err: err}, nil)
		return
	}

	// create the client
	client := &model.LogsLiveTailClient{Name: r.RemoteAddr, Logs: make(chan *model.SignozLog, 1000), Done: make(chan *bool), Error: make(chan error)}
	go aH.reader.LiveTailLogsV3(r.Context(), queryString, uint64(queryRangeParams.Start), "", client)

	w.Header().Set("Connection", "keep-alive")
	w.Header().Set("Content-Type", "text/event-stream")
	w.Header().Set("Cache-Control", "no-cache")
	w.Header().Set("Access-Control-Allow-Origin", "*")
	w.WriteHeader(200)

	flusher, ok := w.(http.Flusher)
	if !ok {
		err := model.ApiError{Typ: model.ErrorStreamingNotSupported, Err: nil}
		RespondError(w, &err, "streaming is not supported")
		return
	}
	// flush the headers
	flusher.Flush()
	for {
		select {
		case log := <-client.Logs:
			var buf bytes.Buffer
			enc := json.NewEncoder(&buf)
			enc.Encode(log)
			fmt.Fprintf(w, "data: %v\n\n", buf.String())
			flusher.Flush()
		case <-client.Done:
			zap.L().Debug("done!")
			return
		case err := <-client.Error:
			zap.L().Error("error occurred", zap.Error(err))
			fmt.Fprintf(w, "event: error\ndata: %v\n\n", err.Error())
			flusher.Flush()
			return
		}
	}

}

func (aH *APIHandler) getMetricMetadata(w http.ResponseWriter, r *http.Request) {
	metricName := r.URL.Query().Get("metricName")
	serviceName := r.URL.Query().Get("serviceName")
	metricMetadata, err := aH.reader.GetMetricMetadata(r.Context(), metricName, serviceName)
	if err != nil {
		RespondError(w, &model.ApiError{Err: err, Typ: model.ErrorInternal}, nil)
		return
	}

	aH.WriteJSON(w, r, metricMetadata)
}

func (aH *APIHandler) queryRangeV4(ctx context.Context, queryRangeParams *v3.QueryRangeParamsV3, w http.ResponseWriter, r *http.Request) {

	var result []*v3.Result
	var err error
	var errQuriesByName map[string]error
	var spanKeys map[string]v3.AttributeKey
	if queryRangeParams.CompositeQuery.QueryType == v3.QueryTypeBuilder {
		// check if any enrichment is required for logs if yes then enrich them
		if logsv3.EnrichmentRequired(queryRangeParams) {
			// get the fields if any logs query is present
			logsFields, err := aH.reader.GetLogFields(r.Context())
			if err != nil {
				apiErrObj := &model.ApiError{Typ: model.ErrorInternal, Err: err}
				RespondError(w, apiErrObj, nil)
				return
			}
			fields := model.GetLogFieldsV3(r.Context(), queryRangeParams, logsFields)
			logsv3.Enrich(queryRangeParams, fields)
		}

		spanKeys, err = aH.getSpanKeysV3(ctx, queryRangeParams)
		if err != nil {
			apiErrObj := &model.ApiError{Typ: model.ErrorInternal, Err: err}
			RespondError(w, apiErrObj, errQuriesByName)
			return
		}
		tracesV3.Enrich(queryRangeParams, spanKeys)
	}

	// WARN: Only works for AND operator in traces query
	if queryRangeParams.CompositeQuery.QueryType == v3.QueryTypeBuilder {
		// check if traceID is used as filter (with equal/similar operator) in traces query if yes add timestamp filter to queryRange params
		isUsed, traceIDs := tracesV3.TraceIdFilterUsedWithEqual(queryRangeParams)
		if isUsed && len(traceIDs) > 0 {
			zap.L().Debug("traceID used as filter in traces query")
			// query signoz_spans table with traceID to get min and max timestamp
			min, max, err := aH.reader.GetMinAndMaxTimestampForTraceID(ctx, traceIDs)
			if err == nil {
				// add timestamp filter to queryRange params
				tracesV3.AddTimestampFilters(min, max, queryRangeParams)
				zap.L().Debug("post adding timestamp filter in traces query", zap.Any("queryRangeParams", queryRangeParams))
			}
		}
	}

	result, errQuriesByName, err = aH.querierV2.QueryRange(ctx, queryRangeParams)

	if err != nil {
		queryErrors := map[string]string{}
		for name, err := range errQuriesByName {
			queryErrors[fmt.Sprintf("Query-%s", name)] = err.Error()
		}
		apiErrObj := &model.ApiError{Typ: model.ErrorInternal, Err: err}
		RespondError(w, apiErrObj, queryErrors)
		return
	}

	if queryRangeParams.CompositeQuery.QueryType == v3.QueryTypeBuilder {
		result, err = postprocess.PostProcessResult(result, queryRangeParams)
	} else if queryRangeParams.CompositeQuery.QueryType == v3.QueryTypeClickHouseSQL &&
		queryRangeParams.CompositeQuery.PanelType == v3.PanelTypeTable && queryRangeParams.FormatForWeb {
		result = postprocess.TransformToTableForClickHouseQueries(result)
	}

	if err != nil {
		apiErrObj := &model.ApiError{Typ: model.ErrorBadData, Err: err}
		RespondError(w, apiErrObj, errQuriesByName)
		return
	}
	sendQueryResultEvents(r, result, queryRangeParams)
	resp := v3.QueryRangeResponse{
		Result: result,
	}

	aH.Respond(w, resp)
}

func (aH *APIHandler) QueryRangeV4(w http.ResponseWriter, r *http.Request) {
	queryRangeParams, apiErrorObj := ParseQueryRangeParams(r)

	if apiErrorObj != nil {
		zap.L().Error("error parsing metric query range params", zap.Error(apiErrorObj.Err))
		RespondError(w, apiErrorObj, nil)
		return
	}
	queryRangeParams.Version = "v4"

	// add temporality for each metric
	temporalityErr := aH.PopulateTemporality(r.Context(), queryRangeParams)
	if temporalityErr != nil {
		zap.L().Error("Error while adding temporality for metrics", zap.Error(temporalityErr))
		RespondError(w, &model.ApiError{Typ: model.ErrorInternal, Err: temporalityErr}, nil)
		return
	}

	aH.queryRangeV4(r.Context(), queryRangeParams, w, r)
}<|MERGE_RESOLUTION|>--- conflicted
+++ resolved
@@ -112,12 +112,7 @@
 
 	UseLogsNewSchema bool
 
-<<<<<<< HEAD
-	hostsRepo     *inframetrics.HostsRepo
-	processesRepo *inframetrics.ProcessesRepo
-=======
 	hostsRepo *inframetrics.HostsRepo
->>>>>>> 679b5db5
 }
 
 type APIHandlerOpts struct {
@@ -188,10 +183,6 @@
 	querierv2 := querierV2.NewQuerier(querierOptsV2)
 
 	hostsRepo := inframetrics.NewHostsRepo(opts.Reader, querierv2)
-<<<<<<< HEAD
-	processesRepo := inframetrics.NewProcessesRepo(opts.Reader, querierv2)
-=======
->>>>>>> 679b5db5
 
 	aH := &APIHandler{
 		reader:                        opts.Reader,
@@ -211,10 +202,6 @@
 		querierV2:                     querierv2,
 		UseLogsNewSchema:              opts.UseLogsNewSchema,
 		hostsRepo:                     hostsRepo,
-<<<<<<< HEAD
-		processesRepo:                 processesRepo,
-=======
->>>>>>> 679b5db5
 	}
 
 	logsQueryBuilder := logsv3.PrepareLogsQuery
@@ -365,20 +352,9 @@
 
 func (aH *APIHandler) RegisterInfraMetricsRoutes(router *mux.Router, am *AuthMiddleware) {
 	subRouter := router.PathPrefix("/api/v1/hosts").Subrouter()
-<<<<<<< HEAD
-	subRouter.HandleFunc("/attribute_keys", am.ViewAccess(aH.getHostAttributeKeys)).Methods(http.MethodPost)
-	subRouter.HandleFunc("/attribute_values", am.ViewAccess(aH.getHostAttributeValues)).Methods(http.MethodPost)
-	subRouter.HandleFunc("/list", am.ViewAccess(aH.getHostList)).Methods(http.MethodPost)
-
-	subRouter = router.PathPrefix("/api/v1/processes").Subrouter()
-	subRouter.HandleFunc("/attribute_keys", am.ViewAccess(aH.getProcessAttributeKeys)).Methods(http.MethodPost)
-	subRouter.HandleFunc("/attribute_values", am.ViewAccess(aH.getProcessAttributeValues)).Methods(http.MethodPost)
-	subRouter.HandleFunc("/list", am.ViewAccess(aH.getProcesses)).Methods(http.MethodPost)
-=======
 	subRouter.HandleFunc("/attribute_keys", am.ViewAccess(aH.getHostAttributeKeys)).Methods(http.MethodGet)
 	subRouter.HandleFunc("/attribute_values", am.ViewAccess(aH.getHostAttributeValues)).Methods(http.MethodGet)
 	subRouter.HandleFunc("/list", am.ViewAccess(aH.getHostList)).Methods(http.MethodPost)
->>>>>>> 679b5db5
 }
 
 func (aH *APIHandler) RegisterWebSocketPaths(router *mux.Router, am *AuthMiddleware) {
