package app

import (
	"bytes"
	"context"
	"encoding/json"
	"errors"
	"fmt"
	"io/ioutil"
	"net/http"
	"strconv"
	"strings"
	"sync"
	"text/template"
	"time"

	"github.com/gorilla/mux"
	jsoniter "github.com/json-iterator/go"
	_ "github.com/mattn/go-sqlite3"
	"github.com/prometheus/prometheus/promql"
	"go.signoz.io/signoz/pkg/query-service/app/dashboards"
	"go.signoz.io/signoz/pkg/query-service/app/explorer"
	"go.signoz.io/signoz/pkg/query-service/app/logs"
	logsv3 "go.signoz.io/signoz/pkg/query-service/app/logs/v3"
	"go.signoz.io/signoz/pkg/query-service/app/metrics"
	metricsv3 "go.signoz.io/signoz/pkg/query-service/app/metrics/v3"
	"go.signoz.io/signoz/pkg/query-service/app/parser"
	"go.signoz.io/signoz/pkg/query-service/app/querier"
	"go.signoz.io/signoz/pkg/query-service/app/queryBuilder"
	tracesV3 "go.signoz.io/signoz/pkg/query-service/app/traces/v3"
	"go.signoz.io/signoz/pkg/query-service/auth"
	"go.signoz.io/signoz/pkg/query-service/cache"
	"go.signoz.io/signoz/pkg/query-service/constants"
	v3 "go.signoz.io/signoz/pkg/query-service/model/v3"

	"go.signoz.io/signoz/pkg/query-service/dao"
	am "go.signoz.io/signoz/pkg/query-service/integrations/alertManager"
	signozio "go.signoz.io/signoz/pkg/query-service/integrations/signozio"
	"go.signoz.io/signoz/pkg/query-service/interfaces"
	"go.signoz.io/signoz/pkg/query-service/model"
	"go.signoz.io/signoz/pkg/query-service/rules"
	"go.signoz.io/signoz/pkg/query-service/telemetry"
	"go.signoz.io/signoz/pkg/query-service/version"
	"go.uber.org/multierr"
	"go.uber.org/zap"
)

type status string

const (
	statusSuccess       status = "success"
	statusError         status = "error"
	defaultFluxInterval        = 5 * time.Minute
)

// NewRouter creates and configures a Gorilla Router.
func NewRouter() *mux.Router {
	return mux.NewRouter().UseEncodedPath()
}

// APIHandler implements the query service public API by registering routes at httpPrefix
type APIHandler struct {
	// queryService *querysvc.QueryService
	// queryParser  queryParser
	basePath     string
	apiPrefix    string
	reader       interfaces.Reader
	appDao       dao.ModelDao
	alertManager am.Manager
	ruleManager  *rules.Manager
	featureFlags interfaces.FeatureLookup
	ready        func(http.HandlerFunc) http.HandlerFunc
	qurier       interfaces.Querier
	queryBuilder *queryBuilder.QueryBuilder

	// SetupCompleted indicates if SigNoz is ready for general use.
	// at the moment, we mark the app ready when the first user
	// is registers.
	SetupCompleted bool
}

type APIHandlerOpts struct {

	// business data reader e.g. clickhouse
	Reader interfaces.Reader

	// dao layer to perform crud on app objects like dashboard, alerts etc
	AppDao dao.ModelDao

	// rule manager handles rule crud operations
	RuleManager *rules.Manager

	// feature flags querier
	FeatureFlags interfaces.FeatureLookup

	// cache
	Cache cache.Cache

	// Querier Influx Interval
	FluxInterval time.Duration
}

// NewAPIHandler returns an APIHandler
func NewAPIHandler(opts APIHandlerOpts) (*APIHandler, error) {

	alertManager, err := am.New("")
	if err != nil {
		return nil, err
	}

	querierOpts := querier.QuerierOptions{
		Reader:       opts.Reader,
		Cache:        opts.Cache,
		KeyGenerator: queryBuilder.NewKeyGenerator(),
		FluxInterval: opts.FluxInterval,
	}

	querier := querier.NewQuerier(querierOpts)

	aH := &APIHandler{
		reader:       opts.Reader,
		appDao:       opts.AppDao,
		alertManager: alertManager,
		ruleManager:  opts.RuleManager,
		featureFlags: opts.FeatureFlags,
		qurier:       querier,
	}

	builderOpts := queryBuilder.QueryBuilderOptions{
		BuildMetricQuery: metricsv3.PrepareMetricQuery,
		BuildTraceQuery:  tracesV3.PrepareTracesQuery,
		BuildLogQuery:    logsv3.PrepareLogsQuery,
	}
	aH.queryBuilder = queryBuilder.NewQueryBuilder(builderOpts)

	aH.ready = aH.testReady

	dashboards.LoadDashboardFiles(aH.featureFlags)
	// if errReadingDashboards != nil {
	// 	return nil, errReadingDashboards
	// }

	// check if at least one user is created
	hasUsers, err := aH.appDao.GetUsersWithOpts(context.Background(), 1)
	if err.Error() != "" {
		// raise warning but no panic as this is a recoverable condition
		zap.S().Warnf("unexpected error while fetch user count while initializing base api handler", err.Error())
	}
	if len(hasUsers) != 0 {
		// first user is already created, we can mark the app ready for general use.
		// this means, we disable self-registration and expect new users
		// to signup signoz through invite link only.
		aH.SetupCompleted = true
	}
	return aH, nil
}

type structuredResponse struct {
	Data   interface{}       `json:"data"`
	Total  int               `json:"total"`
	Limit  int               `json:"limit"`
	Offset int               `json:"offset"`
	Errors []structuredError `json:"errors"`
}

type structuredError struct {
	Code int    `json:"code,omitempty"`
	Msg  string `json:"msg"`
	// TraceID ui.TraceID `json:"traceID,omitempty"`
}

var corsHeaders = map[string]string{
	"Access-Control-Allow-Headers":  "Accept, Authorization, Content-Type, Origin",
	"Access-Control-Allow-Methods":  "GET, OPTIONS",
	"Access-Control-Allow-Origin":   "*",
	"Access-Control-Expose-Headers": "Date",
}

// Enables cross-site script calls.
func setCORS(w http.ResponseWriter) {
	for h, v := range corsHeaders {
		w.Header().Set(h, v)
	}
}

type apiFunc func(r *http.Request) (interface{}, *model.ApiError, func())

// Checks if server is ready, calls f if it is, returns 503 if it is not.
func (aH *APIHandler) testReady(f http.HandlerFunc) http.HandlerFunc {
	return func(w http.ResponseWriter, r *http.Request) {

		f(w, r)

	}
}

type response struct {
	Status    status          `json:"status"`
	Data      interface{}     `json:"data,omitempty"`
	ErrorType model.ErrorType `json:"errorType,omitempty"`
	Error     string          `json:"error,omitempty"`
}

func RespondError(w http.ResponseWriter, apiErr model.BaseApiError, data interface{}) {
	json := jsoniter.ConfigCompatibleWithStandardLibrary
	b, err := json.Marshal(&response{
		Status:    statusError,
		ErrorType: apiErr.Type(),
		Error:     apiErr.Error(),
		Data:      data,
	})
	if err != nil {
		zap.S().Error("msg", "error marshalling json response", "err", err)
		http.Error(w, err.Error(), http.StatusInternalServerError)
		return
	}

	var code int
	switch apiErr.Type() {
	case model.ErrorBadData:
		code = http.StatusBadRequest
	case model.ErrorExec:
		code = 422
	case model.ErrorCanceled, model.ErrorTimeout:
		code = http.StatusServiceUnavailable
	case model.ErrorInternal:
		code = http.StatusInternalServerError
	case model.ErrorNotFound:
		code = http.StatusNotFound
	case model.ErrorNotImplemented:
		code = http.StatusNotImplemented
	case model.ErrorUnauthorized:
		code = http.StatusUnauthorized
	case model.ErrorForbidden:
		code = http.StatusForbidden
	default:
		code = http.StatusInternalServerError
	}

	w.Header().Set("Content-Type", "application/json")
	w.WriteHeader(code)
	if n, err := w.Write(b); err != nil {
		zap.S().Error("msg", "error writing response", "bytesWritten", n, "err", err)
	}
}

func writeHttpResponse(w http.ResponseWriter, data interface{}) {
	json := jsoniter.ConfigCompatibleWithStandardLibrary
	b, err := json.Marshal(&response{
		Status: statusSuccess,
		Data:   data,
	})
	if err != nil {
		zap.S().Error("msg", "error marshalling json response", "err", err)
		http.Error(w, err.Error(), http.StatusInternalServerError)
		return
	}

	w.Header().Set("Content-Type", "application/json")
	w.WriteHeader(http.StatusOK)
	if n, err := w.Write(b); err != nil {
		zap.S().Error("msg", "error writing response", "bytesWritten", n, "err", err)
	}
}

func (aH *APIHandler) RegisterMetricsRoutes(router *mux.Router, am *AuthMiddleware) {
	subRouter := router.PathPrefix("/api/v2/metrics").Subrouter()
	subRouter.HandleFunc("/query_range", am.ViewAccess(aH.QueryRangeMetricsV2)).Methods(http.MethodPost)
	subRouter.HandleFunc("/autocomplete/list", am.ViewAccess(aH.metricAutocompleteMetricName)).Methods(http.MethodGet)
	subRouter.HandleFunc("/autocomplete/tagKey", am.ViewAccess(aH.metricAutocompleteTagKey)).Methods(http.MethodGet)
	subRouter.HandleFunc("/autocomplete/tagValue", am.ViewAccess(aH.metricAutocompleteTagValue)).Methods(http.MethodGet)
}

func (aH *APIHandler) RegisterQueryRangeV3Routes(router *mux.Router, am *AuthMiddleware) {
	subRouter := router.PathPrefix("/api/v3").Subrouter()
	subRouter.HandleFunc("/autocomplete/aggregate_attributes", am.ViewAccess(
		withCacheControl(AutoCompleteCacheControlAge, aH.autocompleteAggregateAttributes))).Methods(http.MethodGet)
	subRouter.HandleFunc("/autocomplete/attribute_keys", am.ViewAccess(
		withCacheControl(AutoCompleteCacheControlAge, aH.autoCompleteAttributeKeys))).Methods(http.MethodGet)
	subRouter.HandleFunc("/autocomplete/attribute_values", am.ViewAccess(
		withCacheControl(AutoCompleteCacheControlAge, aH.autoCompleteAttributeValues))).Methods(http.MethodGet)
	subRouter.HandleFunc("/query_range", am.ViewAccess(aH.QueryRangeV3)).Methods(http.MethodPost)
}

func (aH *APIHandler) Respond(w http.ResponseWriter, data interface{}) {
	writeHttpResponse(w, data)
}

// RegisterPrivateRoutes registers routes for this handler on the given router
func (aH *APIHandler) RegisterPrivateRoutes(router *mux.Router) {
	router.HandleFunc("/api/v1/channels", aH.listChannels).Methods(http.MethodGet)
}

// RegisterRoutes registers routes for this handler on the given router
func (aH *APIHandler) RegisterRoutes(router *mux.Router, am *AuthMiddleware) {
	router.HandleFunc("/api/v1/query_range", am.ViewAccess(aH.QueryRangeMetricsV2)).Methods(http.MethodGet)
	router.HandleFunc("/api/v1/query", am.ViewAccess(aH.queryMetrics)).Methods(http.MethodGet)
	router.HandleFunc("/api/v1/channels", am.ViewAccess(aH.listChannels)).Methods(http.MethodGet)
	router.HandleFunc("/api/v1/channels/{id}", am.ViewAccess(aH.getChannel)).Methods(http.MethodGet)
	router.HandleFunc("/api/v1/channels/{id}", am.AdminAccess(aH.editChannel)).Methods(http.MethodPut)
	router.HandleFunc("/api/v1/channels/{id}", am.AdminAccess(aH.deleteChannel)).Methods(http.MethodDelete)
	router.HandleFunc("/api/v1/channels", am.EditAccess(aH.createChannel)).Methods(http.MethodPost)
	router.HandleFunc("/api/v1/testChannel", am.EditAccess(aH.testChannel)).Methods(http.MethodPost)

	router.HandleFunc("/api/v1/rules", am.ViewAccess(aH.listRules)).Methods(http.MethodGet)
	router.HandleFunc("/api/v1/rules/{id}", am.ViewAccess(aH.getRule)).Methods(http.MethodGet)
	router.HandleFunc("/api/v1/rules", am.EditAccess(aH.createRule)).Methods(http.MethodPost)
	router.HandleFunc("/api/v1/rules/{id}", am.EditAccess(aH.editRule)).Methods(http.MethodPut)
	router.HandleFunc("/api/v1/rules/{id}", am.EditAccess(aH.deleteRule)).Methods(http.MethodDelete)
	router.HandleFunc("/api/v1/rules/{id}", am.EditAccess(aH.patchRule)).Methods(http.MethodPatch)
	router.HandleFunc("/api/v1/testRule", am.EditAccess(aH.testRule)).Methods(http.MethodPost)

	router.HandleFunc("/api/v1/dashboards", am.ViewAccess(aH.getDashboards)).Methods(http.MethodGet)
	router.HandleFunc("/api/v1/dashboards", am.EditAccess(aH.createDashboards)).Methods(http.MethodPost)
	router.HandleFunc("/api/v1/dashboards/grafana", am.EditAccess(aH.createDashboardsTransform)).Methods(http.MethodPost)
	router.HandleFunc("/api/v1/dashboards/{uuid}", am.ViewAccess(aH.getDashboard)).Methods(http.MethodGet)
	router.HandleFunc("/api/v1/dashboards/{uuid}", am.EditAccess(aH.updateDashboard)).Methods(http.MethodPut)
	router.HandleFunc("/api/v1/dashboards/{uuid}", am.EditAccess(aH.deleteDashboard)).Methods(http.MethodDelete)
	router.HandleFunc("/api/v1/variables/query", am.ViewAccess(aH.queryDashboardVars)).Methods(http.MethodGet)
	router.HandleFunc("/api/v2/variables/query", am.ViewAccess(aH.queryDashboardVarsV2)).Methods(http.MethodPost)

	router.HandleFunc("/api/v1/explorer/queries", am.ViewAccess(aH.getExplorerQueries)).Methods(http.MethodGet)
	router.HandleFunc("/api/v1/explorer/queries", am.EditAccess(aH.createExplorerQueries)).Methods(http.MethodPost)
	router.HandleFunc("/api/v1/explorer/queries/{queryId}", am.ViewAccess(aH.getExplorerQuery)).Methods(http.MethodGet)
	router.HandleFunc("/api/v1/explorer/queries/{queryId}", am.EditAccess(aH.updateExplorerQuery)).Methods(http.MethodPut)
	router.HandleFunc("/api/v1/explorer/queries/{queryId}", am.EditAccess(aH.deleteExplorerQuery)).Methods(http.MethodDelete)

	router.HandleFunc("/api/v1/feedback", am.OpenAccess(aH.submitFeedback)).Methods(http.MethodPost)
	// router.HandleFunc("/api/v1/get_percentiles", aH.getApplicationPercentiles).Methods(http.MethodGet)
	router.HandleFunc("/api/v1/services", am.ViewAccess(aH.getServices)).Methods(http.MethodPost)
	router.HandleFunc("/api/v1/services/list", am.ViewAccess(aH.getServicesList)).Methods(http.MethodGet)
	router.HandleFunc("/api/v1/service/overview", am.ViewAccess(aH.getServiceOverview)).Methods(http.MethodPost)
	router.HandleFunc("/api/v1/service/top_operations", am.ViewAccess(aH.getTopOperations)).Methods(http.MethodPost)
	router.HandleFunc("/api/v1/service/top_level_operations", am.ViewAccess(aH.getServicesTopLevelOps)).Methods(http.MethodPost)
	router.HandleFunc("/api/v1/traces/{traceId}", am.ViewAccess(aH.SearchTraces)).Methods(http.MethodGet)
	router.HandleFunc("/api/v1/usage", am.ViewAccess(aH.getUsage)).Methods(http.MethodGet)
	router.HandleFunc("/api/v1/dependency_graph", am.ViewAccess(aH.dependencyGraph)).Methods(http.MethodPost)
	router.HandleFunc("/api/v1/settings/ttl", am.AdminAccess(aH.setTTL)).Methods(http.MethodPost)
	router.HandleFunc("/api/v1/settings/ttl", am.ViewAccess(aH.getTTL)).Methods(http.MethodGet)

	router.HandleFunc("/api/v1/version", am.OpenAccess(aH.getVersion)).Methods(http.MethodGet)
	router.HandleFunc("/api/v1/featureFlags", am.OpenAccess(aH.getFeatureFlags)).Methods(http.MethodGet)
	router.HandleFunc("/api/v1/configs", am.OpenAccess(aH.getConfigs)).Methods(http.MethodGet)
	router.HandleFunc("/api/v1/health", am.OpenAccess(aH.getHealth)).Methods(http.MethodGet)

	router.HandleFunc("/api/v1/getSpanFilters", am.ViewAccess(aH.getSpanFilters)).Methods(http.MethodPost)
	router.HandleFunc("/api/v1/getTagFilters", am.ViewAccess(aH.getTagFilters)).Methods(http.MethodPost)
	router.HandleFunc("/api/v1/getFilteredSpans", am.ViewAccess(aH.getFilteredSpans)).Methods(http.MethodPost)
	router.HandleFunc("/api/v1/getFilteredSpans/aggregates", am.ViewAccess(aH.getFilteredSpanAggregates)).Methods(http.MethodPost)
	router.HandleFunc("/api/v1/getTagValues", am.ViewAccess(aH.getTagValues)).Methods(http.MethodPost)

	router.HandleFunc("/api/v1/listErrors", am.ViewAccess(aH.listErrors)).Methods(http.MethodPost)
	router.HandleFunc("/api/v1/countErrors", am.ViewAccess(aH.countErrors)).Methods(http.MethodPost)
	router.HandleFunc("/api/v1/errorFromErrorID", am.ViewAccess(aH.getErrorFromErrorID)).Methods(http.MethodGet)
	router.HandleFunc("/api/v1/errorFromGroupID", am.ViewAccess(aH.getErrorFromGroupID)).Methods(http.MethodGet)
	router.HandleFunc("/api/v1/nextPrevErrorIDs", am.ViewAccess(aH.getNextPrevErrorIDs)).Methods(http.MethodGet)

	router.HandleFunc("/api/v1/disks", am.ViewAccess(aH.getDisks)).Methods(http.MethodGet)

	// === Authentication APIs ===
	router.HandleFunc("/api/v1/invite", am.AdminAccess(aH.inviteUser)).Methods(http.MethodPost)
	router.HandleFunc("/api/v1/invite/{token}", am.OpenAccess(aH.getInvite)).Methods(http.MethodGet)
	router.HandleFunc("/api/v1/invite/{email}", am.AdminAccess(aH.revokeInvite)).Methods(http.MethodDelete)
	router.HandleFunc("/api/v1/invite", am.AdminAccess(aH.listPendingInvites)).Methods(http.MethodGet)

	router.HandleFunc("/api/v1/register", am.OpenAccess(aH.registerUser)).Methods(http.MethodPost)
	router.HandleFunc("/api/v1/login", am.OpenAccess(aH.loginUser)).Methods(http.MethodPost)

	router.HandleFunc("/api/v1/user", am.AdminAccess(aH.listUsers)).Methods(http.MethodGet)
	router.HandleFunc("/api/v1/user/{id}", am.SelfAccess(aH.getUser)).Methods(http.MethodGet)
	router.HandleFunc("/api/v1/user/{id}", am.SelfAccess(aH.editUser)).Methods(http.MethodPut)
	router.HandleFunc("/api/v1/user/{id}", am.AdminAccess(aH.deleteUser)).Methods(http.MethodDelete)

	router.HandleFunc("/api/v1/user/{id}/flags", am.SelfAccess(aH.patchUserFlag)).Methods(http.MethodPatch)

	router.HandleFunc("/api/v1/rbac/role/{id}", am.SelfAccess(aH.getRole)).Methods(http.MethodGet)
	router.HandleFunc("/api/v1/rbac/role/{id}", am.AdminAccess(aH.editRole)).Methods(http.MethodPut)

	router.HandleFunc("/api/v1/org", am.AdminAccess(aH.getOrgs)).Methods(http.MethodGet)
	router.HandleFunc("/api/v1/org/{id}", am.AdminAccess(aH.getOrg)).Methods(http.MethodGet)
	router.HandleFunc("/api/v1/org/{id}", am.AdminAccess(aH.editOrg)).Methods(http.MethodPut)
	router.HandleFunc("/api/v1/orgUsers/{id}", am.AdminAccess(aH.getOrgUsers)).Methods(http.MethodGet)

	router.HandleFunc("/api/v1/getResetPasswordToken/{id}", am.AdminAccess(aH.getResetPasswordToken)).Methods(http.MethodGet)
	router.HandleFunc("/api/v1/resetPassword", am.OpenAccess(aH.resetPassword)).Methods(http.MethodPost)
	router.HandleFunc("/api/v1/changePassword/{id}", am.SelfAccess(aH.changePassword)).Methods(http.MethodPost)
}

func Intersection(a, b []int) (c []int) {
	m := make(map[int]bool)

	for _, item := range a {
		m[item] = true
	}

	for _, item := range b {
		if _, ok := m[item]; ok {
			c = append(c, item)
		}
	}
	return
}

func (aH *APIHandler) getRule(w http.ResponseWriter, r *http.Request) {
	id := mux.Vars(r)["id"]
	ruleResponse, err := aH.ruleManager.GetRule(id)
	if err != nil {
		RespondError(w, &model.ApiError{Typ: model.ErrorInternal, Err: err}, nil)
		return
	}
	aH.Respond(w, ruleResponse)
}

func (aH *APIHandler) metricAutocompleteMetricName(w http.ResponseWriter, r *http.Request) {
	matchText := r.URL.Query().Get("match")
	limit, err := strconv.Atoi(r.URL.Query().Get("limit"))
	if err != nil {
		limit = 0 // no limit
	}

	metricNameList, apiErrObj := aH.reader.GetMetricAutocompleteMetricNames(r.Context(), matchText, limit)

	if apiErrObj != nil {
		RespondError(w, apiErrObj, nil)
		return
	}
	aH.Respond(w, metricNameList)

}

func (aH *APIHandler) metricAutocompleteTagKey(w http.ResponseWriter, r *http.Request) {
	metricsAutocompleteTagKeyParams, apiErrorObj := parser.ParseMetricAutocompleteTagParams(r)
	if apiErrorObj != nil {
		RespondError(w, apiErrorObj, nil)
		return
	}

	tagKeyList, apiErrObj := aH.reader.GetMetricAutocompleteTagKey(r.Context(), metricsAutocompleteTagKeyParams)

	if apiErrObj != nil {
		RespondError(w, apiErrObj, nil)
		return
	}
	aH.Respond(w, tagKeyList)
}

func (aH *APIHandler) metricAutocompleteTagValue(w http.ResponseWriter, r *http.Request) {
	metricsAutocompleteTagValueParams, apiErrorObj := parser.ParseMetricAutocompleteTagParams(r)

	if len(metricsAutocompleteTagValueParams.TagKey) == 0 {
		apiErrObj := &model.ApiError{Typ: model.ErrorBadData, Err: fmt.Errorf("tagKey not present in params")}
		RespondError(w, apiErrObj, nil)
		return
	}
	if apiErrorObj != nil {
		RespondError(w, apiErrorObj, nil)
		return
	}

	tagValueList, apiErrObj := aH.reader.GetMetricAutocompleteTagValue(r.Context(), metricsAutocompleteTagValueParams)

	if apiErrObj != nil {
		RespondError(w, apiErrObj, nil)
		return
	}

	aH.Respond(w, tagValueList)
}

func (aH *APIHandler) listRules(w http.ResponseWriter, r *http.Request) {

	rules, err := aH.ruleManager.ListRuleStates()
	if err != nil {
		RespondError(w, &model.ApiError{Typ: model.ErrorInternal, Err: err}, nil)
		return
	}

	// todo(amol): need to add sorter

	aH.Respond(w, rules)
}

func (aH *APIHandler) getDashboards(w http.ResponseWriter, r *http.Request) {

	allDashboards, err := dashboards.GetDashboards()

	if err != nil {
		RespondError(w, err, nil)
		return
	}
	tagsFromReq, ok := r.URL.Query()["tags"]
	if !ok || len(tagsFromReq) == 0 || tagsFromReq[0] == "" {
		aH.Respond(w, allDashboards)
		return
	}

	tags2Dash := make(map[string][]int)
	for i := 0; i < len(allDashboards); i++ {
		tags, ok := (allDashboards)[i].Data["tags"].([]interface{})
		if !ok {
			continue
		}

		tagsArray := make([]string, len(tags))
		for i, v := range tags {
			tagsArray[i] = v.(string)
		}

		for _, tag := range tagsArray {
			tags2Dash[tag] = append(tags2Dash[tag], i)
		}

	}

	inter := make([]int, len(allDashboards))
	for i := range inter {
		inter[i] = i
	}

	for _, tag := range tagsFromReq {
		inter = Intersection(inter, tags2Dash[tag])
	}

	filteredDashboards := []dashboards.Dashboard{}
	for _, val := range inter {
		dash := (allDashboards)[val]
		filteredDashboards = append(filteredDashboards, dash)
	}

	aH.Respond(w, filteredDashboards)

}
func (aH *APIHandler) deleteDashboard(w http.ResponseWriter, r *http.Request) {

	uuid := mux.Vars(r)["uuid"]
	err := dashboards.DeleteDashboard(uuid, aH.featureFlags)

	if err != nil {
		RespondError(w, err, nil)
		return
	}

	aH.Respond(w, nil)

}

func (aH *APIHandler) queryDashboardVars(w http.ResponseWriter, r *http.Request) {

	query := r.URL.Query().Get("query")
	if query == "" {
		RespondError(w, &model.ApiError{Typ: model.ErrorBadData, Err: fmt.Errorf("query is required")}, nil)
		return
	}
	if strings.Contains(strings.ToLower(query), "alter table") {
		RespondError(w, &model.ApiError{Typ: model.ErrorBadData, Err: fmt.Errorf("query shouldn't alter data")}, nil)
		return
	}
	dashboardVars, err := aH.reader.QueryDashboardVars(r.Context(), query)
	if err != nil {
		RespondError(w, &model.ApiError{Typ: model.ErrorBadData, Err: err}, nil)
		return
	}
	aH.Respond(w, dashboardVars)
}

func prepareQuery(r *http.Request) (string, error) {
	var postData *model.DashboardVars

	if err := json.NewDecoder(r.Body).Decode(&postData); err != nil {
		return "", fmt.Errorf("failed to decode request body: %v", err)
	}

	query := strings.TrimSpace(postData.Query)

	if query == "" {
		return "", fmt.Errorf("query is required")
	}

	notAllowedOps := []string{
		"alter table",
		"drop table",
		"truncate table",
		"drop database",
		"drop view",
		"drop function",
	}

	for _, op := range notAllowedOps {
		if strings.Contains(strings.ToLower(query), op) {
			return "", fmt.Errorf("Operation %s is not allowed", op)
		}
	}

	vars := make(map[string]string)
	for k, v := range postData.Variables {
		vars[k] = metrics.FormattedValue(v)
	}
	tmpl := template.New("dashboard-vars")
	tmpl, tmplErr := tmpl.Parse(query)
	if tmplErr != nil {
		return "", tmplErr
	}
	var queryBuf bytes.Buffer
	tmplErr = tmpl.Execute(&queryBuf, vars)
	if tmplErr != nil {
		return "", tmplErr
	}
	return queryBuf.String(), nil
}

func (aH *APIHandler) queryDashboardVarsV2(w http.ResponseWriter, r *http.Request) {
	query, err := prepareQuery(r)
	if err != nil {
		RespondError(w, &model.ApiError{Typ: model.ErrorBadData, Err: err}, nil)
		return
	}

	dashboardVars, err := aH.reader.QueryDashboardVars(r.Context(), query)
	if err != nil {
		RespondError(w, &model.ApiError{Typ: model.ErrorBadData, Err: err}, nil)
		return
	}
	aH.Respond(w, dashboardVars)
}

func (aH *APIHandler) updateDashboard(w http.ResponseWriter, r *http.Request) {

	uuid := mux.Vars(r)["uuid"]

	var postData map[string]interface{}
	err := json.NewDecoder(r.Body).Decode(&postData)
	if err != nil {
		RespondError(w, &model.ApiError{Typ: model.ErrorBadData, Err: err}, "Error reading request body")
		return
	}
	err = dashboards.IsPostDataSane(&postData)
	if err != nil {
		RespondError(w, &model.ApiError{Typ: model.ErrorBadData, Err: err}, "Error reading request body")
		return
	}

	dashboard, apiError := dashboards.UpdateDashboard(uuid, postData, aH.featureFlags)
	if apiError != nil {
		RespondError(w, apiError, nil)
		return
	}

	aH.Respond(w, dashboard)

}

func (aH *APIHandler) getDashboard(w http.ResponseWriter, r *http.Request) {

	uuid := mux.Vars(r)["uuid"]

	dashboard, apiError := dashboards.GetDashboard(uuid)

	if apiError != nil {
		RespondError(w, apiError, nil)
		return
	}

	aH.Respond(w, dashboard)

}

func (aH *APIHandler) saveAndReturn(w http.ResponseWriter, signozDashboard model.DashboardData) {
	toSave := make(map[string]interface{})
	toSave["title"] = signozDashboard.Title
	toSave["description"] = signozDashboard.Description
	toSave["tags"] = signozDashboard.Tags
	toSave["layout"] = signozDashboard.Layout
	toSave["widgets"] = signozDashboard.Widgets
	toSave["variables"] = signozDashboard.Variables

	dashboard, apiError := dashboards.CreateDashboard(toSave, aH.featureFlags)
	if apiError != nil {
		RespondError(w, apiError, nil)
		return
	}
	aH.Respond(w, dashboard)
	return
}

func (aH *APIHandler) createDashboardsTransform(w http.ResponseWriter, r *http.Request) {

	defer r.Body.Close()
	b, err := ioutil.ReadAll(r.Body)

	var importData model.GrafanaJSON

	err = json.Unmarshal(b, &importData)
	if err == nil {
		signozDashboard := dashboards.TransformGrafanaJSONToSignoz(importData)
		aH.saveAndReturn(w, signozDashboard)
		return
	}
	RespondError(w, &model.ApiError{Typ: model.ErrorInternal, Err: err}, "Error while creating dashboard from grafana json")
}

func (aH *APIHandler) createDashboards(w http.ResponseWriter, r *http.Request) {

	var postData map[string]interface{}

	err := json.NewDecoder(r.Body).Decode(&postData)
	if err != nil {
		RespondError(w, &model.ApiError{Typ: model.ErrorInternal, Err: err}, "Error reading request body")
		return
	}

	err = dashboards.IsPostDataSane(&postData)
	if err != nil {
		RespondError(w, &model.ApiError{Typ: model.ErrorInternal, Err: err}, "Error reading request body")
		return
	}

	dash, apiErr := dashboards.CreateDashboard(postData, aH.featureFlags)

	if apiErr != nil {
		RespondError(w, apiErr, nil)
		return
	}

	aH.Respond(w, dash)

}

func (aH *APIHandler) testRule(w http.ResponseWriter, r *http.Request) {

	defer r.Body.Close()
	body, err := ioutil.ReadAll(r.Body)
	if err != nil {
		zap.S().Errorf("Error in getting req body in test rule API\n", err)
		RespondError(w, &model.ApiError{Typ: model.ErrorBadData, Err: err}, nil)
		return
	}

	ctx, cancel := context.WithTimeout(context.Background(), 1*time.Minute)
	defer cancel()

	alertCount, apiRrr := aH.ruleManager.TestNotification(ctx, string(body))
	if apiRrr != nil {
		RespondError(w, apiRrr, nil)
		return
	}

	response := map[string]interface{}{
		"alertCount": alertCount,
		"message":    "notification sent",
	}
	aH.Respond(w, response)
}

func (aH *APIHandler) deleteRule(w http.ResponseWriter, r *http.Request) {

	id := mux.Vars(r)["id"]

	err := aH.ruleManager.DeleteRule(id)

	if err != nil {
		RespondError(w, &model.ApiError{Typ: model.ErrorInternal, Err: err}, nil)
		return
	}

	aH.Respond(w, "rule successfully deleted")

}

// patchRule updates only requested changes in the rule
func (aH *APIHandler) patchRule(w http.ResponseWriter, r *http.Request) {
	id := mux.Vars(r)["id"]

	defer r.Body.Close()
	body, err := ioutil.ReadAll(r.Body)
	if err != nil {
		zap.S().Errorf("msg: error in getting req body of patch rule API\n", "\t error:", err)
		RespondError(w, &model.ApiError{Typ: model.ErrorBadData, Err: err}, nil)
		return
	}

	gettableRule, err := aH.ruleManager.PatchRule(string(body), id)

	if err != nil {
		RespondError(w, &model.ApiError{Typ: model.ErrorInternal, Err: err}, nil)
		return
	}

	aH.Respond(w, gettableRule)
}

func (aH *APIHandler) editRule(w http.ResponseWriter, r *http.Request) {
	id := mux.Vars(r)["id"]

	defer r.Body.Close()
	body, err := ioutil.ReadAll(r.Body)
	if err != nil {
		zap.S().Errorf("msg: error in getting req body of edit rule API\n", "\t error:", err)
		RespondError(w, &model.ApiError{Typ: model.ErrorBadData, Err: err}, nil)
		return
	}

	err = aH.ruleManager.EditRule(string(body), id)

	if err != nil {
		RespondError(w, &model.ApiError{Typ: model.ErrorInternal, Err: err}, nil)
		return
	}

	aH.Respond(w, "rule successfully edited")

}

func (aH *APIHandler) getChannel(w http.ResponseWriter, r *http.Request) {
	id := mux.Vars(r)["id"]
	channel, apiErrorObj := aH.reader.GetChannel(id)
	if apiErrorObj != nil {
		RespondError(w, apiErrorObj, nil)
		return
	}
	aH.Respond(w, channel)
}

func (aH *APIHandler) deleteChannel(w http.ResponseWriter, r *http.Request) {
	id := mux.Vars(r)["id"]
	apiErrorObj := aH.reader.DeleteChannel(id)
	if apiErrorObj != nil {
		RespondError(w, apiErrorObj, nil)
		return
	}
	aH.Respond(w, "notification channel successfully deleted")
}

func (aH *APIHandler) listChannels(w http.ResponseWriter, r *http.Request) {
	channels, apiErrorObj := aH.reader.GetChannels()
	if apiErrorObj != nil {
		RespondError(w, apiErrorObj, nil)
		return
	}
	aH.Respond(w, channels)
}

// testChannels sends test alert to all registered channels
func (aH *APIHandler) testChannel(w http.ResponseWriter, r *http.Request) {

	defer r.Body.Close()
	body, err := ioutil.ReadAll(r.Body)
	if err != nil {
		zap.S().Errorf("Error in getting req body of testChannel API\n", err)
		RespondError(w, &model.ApiError{Typ: model.ErrorBadData, Err: err}, nil)
		return
	}

	receiver := &am.Receiver{}
	if err := json.Unmarshal(body, receiver); err != nil { // Parse []byte to go struct pointer
		zap.S().Errorf("Error in parsing req body of testChannel API\n", err)
		RespondError(w, &model.ApiError{Typ: model.ErrorBadData, Err: err}, nil)
		return
	}

	// send alert
	apiErrorObj := aH.alertManager.TestReceiver(receiver)
	if apiErrorObj != nil {
		RespondError(w, apiErrorObj, nil)
		return
	}
	aH.Respond(w, "test alert sent")
}

func (aH *APIHandler) editChannel(w http.ResponseWriter, r *http.Request) {

	id := mux.Vars(r)["id"]

	defer r.Body.Close()
	body, err := ioutil.ReadAll(r.Body)
	if err != nil {
		zap.S().Errorf("Error in getting req body of editChannel API\n", err)
		RespondError(w, &model.ApiError{Typ: model.ErrorBadData, Err: err}, nil)
		return
	}

	receiver := &am.Receiver{}
	if err := json.Unmarshal(body, receiver); err != nil { // Parse []byte to go struct pointer
		zap.S().Errorf("Error in parsing req body of editChannel API\n", err)
		RespondError(w, &model.ApiError{Typ: model.ErrorBadData, Err: err}, nil)
		return
	}

	_, apiErrorObj := aH.reader.EditChannel(receiver, id)

	if apiErrorObj != nil {
		RespondError(w, apiErrorObj, nil)
		return
	}

	aH.Respond(w, nil)

}

func (aH *APIHandler) createChannel(w http.ResponseWriter, r *http.Request) {

	defer r.Body.Close()
	body, err := ioutil.ReadAll(r.Body)
	if err != nil {
		zap.S().Errorf("Error in getting req body of createChannel API\n", err)
		RespondError(w, &model.ApiError{Typ: model.ErrorBadData, Err: err}, nil)
		return
	}

	receiver := &am.Receiver{}
	if err := json.Unmarshal(body, receiver); err != nil { // Parse []byte to go struct pointer
		zap.S().Errorf("Error in parsing req body of createChannel API\n", err)
		RespondError(w, &model.ApiError{Typ: model.ErrorBadData, Err: err}, nil)
		return
	}

	_, apiErrorObj := aH.reader.CreateChannel(receiver)

	if apiErrorObj != nil {
		RespondError(w, apiErrorObj, nil)
		return
	}

	aH.Respond(w, nil)

}

func (aH *APIHandler) createRule(w http.ResponseWriter, r *http.Request) {

	defer r.Body.Close()
	body, err := ioutil.ReadAll(r.Body)
	if err != nil {
		zap.S().Errorf("Error in getting req body for create rule API\n", err)
		RespondError(w, &model.ApiError{Typ: model.ErrorBadData, Err: err}, nil)
		return
	}

	err = aH.ruleManager.CreateRule(string(body))
	if err != nil {
		RespondError(w, &model.ApiError{Typ: model.ErrorBadData, Err: err}, nil)
		return
	}

	aH.Respond(w, "rule successfully added")

}

func (aH *APIHandler) queryRangeMetricsFromClickhouse(w http.ResponseWriter, r *http.Request) {

}
func (aH *APIHandler) QueryRangeMetricsV2(w http.ResponseWriter, r *http.Request) {

	query, apiErrorObj := parseQueryRangeRequest(r)

	if apiErrorObj != nil {
		RespondError(w, apiErrorObj, nil)
		return
	}

	// zap.S().Info(query, apiError)

	ctx := r.Context()
	if to := r.FormValue("timeout"); to != "" {
		var cancel context.CancelFunc
		timeout, err := parseMetricsDuration(to)
		if aH.HandleError(w, err, http.StatusBadRequest) {
			return
		}

		ctx, cancel = context.WithTimeout(ctx, timeout)
		defer cancel()
	}

	res, qs, apiError := aH.reader.GetQueryRangeResult(ctx, query)

	if apiError != nil {
		RespondError(w, apiError, nil)
		return
	}

	if res.Err != nil {
		zap.S().Error(res.Err)
	}

	if res.Err != nil {
		switch res.Err.(type) {
		case promql.ErrQueryCanceled:
			RespondError(w, &model.ApiError{model.ErrorCanceled, res.Err}, nil)
		case promql.ErrQueryTimeout:
			RespondError(w, &model.ApiError{model.ErrorTimeout, res.Err}, nil)
		}
		RespondError(w, &model.ApiError{model.ErrorExec, res.Err}, nil)
		return
	}

	response_data := &model.QueryData{
		ResultType: res.Value.Type(),
		Result:     res.Value,
		Stats:      qs,
	}

	aH.Respond(w, response_data)

}

func (aH *APIHandler) queryMetrics(w http.ResponseWriter, r *http.Request) {

	queryParams, apiErrorObj := parseInstantQueryMetricsRequest(r)

	if apiErrorObj != nil {
		RespondError(w, apiErrorObj, nil)
		return
	}

	// zap.S().Info(query, apiError)

	ctx := r.Context()
	if to := r.FormValue("timeout"); to != "" {
		var cancel context.CancelFunc
		timeout, err := parseMetricsDuration(to)
		if aH.HandleError(w, err, http.StatusBadRequest) {
			return
		}

		ctx, cancel = context.WithTimeout(ctx, timeout)
		defer cancel()
	}

	res, qs, apiError := aH.reader.GetInstantQueryMetricsResult(ctx, queryParams)

	if apiError != nil {
		RespondError(w, apiError, nil)
		return
	}

	if res.Err != nil {
		zap.S().Error(res.Err)
	}

	if res.Err != nil {
		switch res.Err.(type) {
		case promql.ErrQueryCanceled:
			RespondError(w, &model.ApiError{model.ErrorCanceled, res.Err}, nil)
		case promql.ErrQueryTimeout:
			RespondError(w, &model.ApiError{model.ErrorTimeout, res.Err}, nil)
		}
		RespondError(w, &model.ApiError{model.ErrorExec, res.Err}, nil)
	}

	response_data := &model.QueryData{
		ResultType: res.Value.Type(),
		Result:     res.Value,
		Stats:      qs,
	}

	aH.Respond(w, response_data)

}

func (aH *APIHandler) submitFeedback(w http.ResponseWriter, r *http.Request) {

	var postData map[string]interface{}
	err := json.NewDecoder(r.Body).Decode(&postData)
	if err != nil {
		RespondError(w, &model.ApiError{Typ: model.ErrorBadData, Err: err}, "Error reading request body")
		return
	}

	message, ok := postData["message"]
	if !ok {
		RespondError(w, &model.ApiError{Typ: model.ErrorBadData, Err: fmt.Errorf("message not present in request body")}, "Error reading message from request body")
		return
	}
	messageStr := fmt.Sprintf("%s", message)
	if len(messageStr) == 0 {
		RespondError(w, &model.ApiError{Typ: model.ErrorBadData, Err: fmt.Errorf("empty message in request body")}, "empty message in request body")
		return
	}

	email := postData["email"]

	data := map[string]interface{}{
		"email":   email,
		"message": message,
	}
	telemetry.GetInstance().SendEvent(telemetry.TELEMETRY_EVENT_INPRODUCT_FEEDBACK, data)

}

func (aH *APIHandler) getTopOperations(w http.ResponseWriter, r *http.Request) {

	query, err := parseGetTopOperationsRequest(r)
	if aH.HandleError(w, err, http.StatusBadRequest) {
		return
	}

	result, apiErr := aH.reader.GetTopOperations(r.Context(), query)

	if apiErr != nil && aH.HandleError(w, apiErr.Err, http.StatusInternalServerError) {
		return
	}

	aH.WriteJSON(w, r, result)

}

func (aH *APIHandler) getUsage(w http.ResponseWriter, r *http.Request) {

	query, err := parseGetUsageRequest(r)
	if aH.HandleError(w, err, http.StatusBadRequest) {
		return
	}

	result, err := aH.reader.GetUsage(r.Context(), query)
	if aH.HandleError(w, err, http.StatusBadRequest) {
		return
	}

	aH.WriteJSON(w, r, result)

}

func (aH *APIHandler) getServiceOverview(w http.ResponseWriter, r *http.Request) {

	query, err := parseGetServiceOverviewRequest(r)
	if aH.HandleError(w, err, http.StatusBadRequest) {
		return
	}

	result, apiErr := aH.reader.GetServiceOverview(r.Context(), query)
	if apiErr != nil && aH.HandleError(w, apiErr.Err, http.StatusInternalServerError) {
		return
	}

	aH.WriteJSON(w, r, result)

}

func (aH *APIHandler) getServicesTopLevelOps(w http.ResponseWriter, r *http.Request) {

	result, apiErr := aH.reader.GetTopLevelOperations(r.Context())
	if apiErr != nil {
		RespondError(w, apiErr, nil)
		return
	}

	aH.WriteJSON(w, r, result)
}

func (aH *APIHandler) getServices(w http.ResponseWriter, r *http.Request) {

	query, err := parseGetServicesRequest(r)
	if aH.HandleError(w, err, http.StatusBadRequest) {
		return
	}

	result, apiErr := aH.reader.GetServices(r.Context(), query)
	if apiErr != nil && aH.HandleError(w, apiErr.Err, http.StatusInternalServerError) {
		return
	}

	data := map[string]interface{}{
		"number": len(*result),
	}

	telemetry.GetInstance().SendEvent(telemetry.TELEMETRY_EVENT_NUMBER_OF_SERVICES, data)
	if (data["number"] != 0) && (data["number"] != telemetry.DEFAULT_NUMBER_OF_SERVICES) {
		telemetry.GetInstance().AddActiveTracesUser()
	}

	aH.WriteJSON(w, r, result)
}

func (aH *APIHandler) dependencyGraph(w http.ResponseWriter, r *http.Request) {

	query, err := parseGetServicesRequest(r)
	if aH.HandleError(w, err, http.StatusBadRequest) {
		return
	}

	result, err := aH.reader.GetDependencyGraph(r.Context(), query)
	if aH.HandleError(w, err, http.StatusBadRequest) {
		return
	}

	aH.WriteJSON(w, r, result)
}

func (aH *APIHandler) getServicesList(w http.ResponseWriter, r *http.Request) {

	result, err := aH.reader.GetServicesList(r.Context())
	if aH.HandleError(w, err, http.StatusBadRequest) {
		return
	}

	aH.WriteJSON(w, r, result)

}

func (aH *APIHandler) SearchTraces(w http.ResponseWriter, r *http.Request) {

	traceId, spanId, levelUpInt, levelDownInt, err := ParseSearchTracesParams(r)
	if err != nil {
		RespondError(w, &model.ApiError{Typ: model.ErrorBadData, Err: err}, "Error reading params")
		return
	}

	result, err := aH.reader.SearchTraces(r.Context(), traceId, spanId, levelUpInt, levelDownInt, 0, nil)
	if aH.HandleError(w, err, http.StatusBadRequest) {
		return
	}

	aH.WriteJSON(w, r, result)

}

func (aH *APIHandler) listErrors(w http.ResponseWriter, r *http.Request) {

	query, err := parseListErrorsRequest(r)
	if aH.HandleError(w, err, http.StatusBadRequest) {
		return
	}
	result, apiErr := aH.reader.ListErrors(r.Context(), query)
	if apiErr != nil && aH.HandleError(w, apiErr.Err, http.StatusInternalServerError) {
		return
	}

	aH.WriteJSON(w, r, result)
}

func (aH *APIHandler) countErrors(w http.ResponseWriter, r *http.Request) {

	query, err := parseCountErrorsRequest(r)
	if aH.HandleError(w, err, http.StatusBadRequest) {
		return
	}
	result, apiErr := aH.reader.CountErrors(r.Context(), query)
	if apiErr != nil {
		RespondError(w, apiErr, nil)
		return
	}

	aH.WriteJSON(w, r, result)
}

func (aH *APIHandler) getErrorFromErrorID(w http.ResponseWriter, r *http.Request) {

	query, err := parseGetErrorRequest(r)
	if aH.HandleError(w, err, http.StatusBadRequest) {
		return
	}
	result, apiErr := aH.reader.GetErrorFromErrorID(r.Context(), query)
	if apiErr != nil {
		RespondError(w, apiErr, nil)
		return
	}

	aH.WriteJSON(w, r, result)
}

func (aH *APIHandler) getNextPrevErrorIDs(w http.ResponseWriter, r *http.Request) {

	query, err := parseGetErrorRequest(r)
	if aH.HandleError(w, err, http.StatusBadRequest) {
		return
	}
	result, apiErr := aH.reader.GetNextPrevErrorIDs(r.Context(), query)
	if apiErr != nil {
		RespondError(w, apiErr, nil)
		return
	}

	aH.WriteJSON(w, r, result)
}

func (aH *APIHandler) getErrorFromGroupID(w http.ResponseWriter, r *http.Request) {

	query, err := parseGetErrorRequest(r)
	if aH.HandleError(w, err, http.StatusBadRequest) {
		return
	}
	result, apiErr := aH.reader.GetErrorFromGroupID(r.Context(), query)
	if apiErr != nil {
		RespondError(w, apiErr, nil)
		return
	}

	aH.WriteJSON(w, r, result)
}

func (aH *APIHandler) getSpanFilters(w http.ResponseWriter, r *http.Request) {

	query, err := parseSpanFilterRequestBody(r)
	if aH.HandleError(w, err, http.StatusBadRequest) {
		return
	}

	result, apiErr := aH.reader.GetSpanFilters(r.Context(), query)

	if apiErr != nil && aH.HandleError(w, apiErr.Err, http.StatusInternalServerError) {
		return
	}

	aH.WriteJSON(w, r, result)
}

func (aH *APIHandler) getFilteredSpans(w http.ResponseWriter, r *http.Request) {

	query, err := parseFilteredSpansRequest(r, aH)
	if aH.HandleError(w, err, http.StatusBadRequest) {
		return
	}

	result, apiErr := aH.reader.GetFilteredSpans(r.Context(), query)

	if apiErr != nil && aH.HandleError(w, apiErr.Err, http.StatusInternalServerError) {
		return
	}

	aH.WriteJSON(w, r, result)
}

func (aH *APIHandler) getFilteredSpanAggregates(w http.ResponseWriter, r *http.Request) {

	query, err := parseFilteredSpanAggregatesRequest(r)
	if aH.HandleError(w, err, http.StatusBadRequest) {
		return
	}

	result, apiErr := aH.reader.GetFilteredSpansAggregates(r.Context(), query)

	if apiErr != nil && aH.HandleError(w, apiErr.Err, http.StatusInternalServerError) {
		return
	}

	aH.WriteJSON(w, r, result)
}

func (aH *APIHandler) getTagFilters(w http.ResponseWriter, r *http.Request) {

	query, err := parseTagFilterRequest(r)
	if aH.HandleError(w, err, http.StatusBadRequest) {
		return
	}

	result, apiErr := aH.reader.GetTagFilters(r.Context(), query)

	if apiErr != nil && aH.HandleError(w, apiErr.Err, http.StatusInternalServerError) {
		return
	}

	aH.WriteJSON(w, r, result)
}

func (aH *APIHandler) getTagValues(w http.ResponseWriter, r *http.Request) {

	query, err := parseTagValueRequest(r)
	if aH.HandleError(w, err, http.StatusBadRequest) {
		return
	}

	result, apiErr := aH.reader.GetTagValues(r.Context(), query)

	if apiErr != nil && aH.HandleError(w, apiErr.Err, http.StatusInternalServerError) {
		return
	}

	aH.WriteJSON(w, r, result)
}

func (aH *APIHandler) setTTL(w http.ResponseWriter, r *http.Request) {
	ttlParams, err := parseTTLParams(r)
	if aH.HandleError(w, err, http.StatusBadRequest) {
		return
	}

	// Context is not used here as TTL is long duration DB operation
	result, apiErr := aH.reader.SetTTL(context.Background(), ttlParams)
	if apiErr != nil {
		if apiErr.Typ == model.ErrorConflict {
			aH.HandleError(w, apiErr.Err, http.StatusConflict)
		} else {
			aH.HandleError(w, apiErr.Err, http.StatusInternalServerError)
		}
		return
	}

	aH.WriteJSON(w, r, result)

}

func (aH *APIHandler) getTTL(w http.ResponseWriter, r *http.Request) {
	ttlParams, err := parseGetTTL(r)
	if aH.HandleError(w, err, http.StatusBadRequest) {
		return
	}

	result, apiErr := aH.reader.GetTTL(r.Context(), ttlParams)
	if apiErr != nil && aH.HandleError(w, apiErr.Err, http.StatusInternalServerError) {
		return
	}

	aH.WriteJSON(w, r, result)
}

func (aH *APIHandler) getDisks(w http.ResponseWriter, r *http.Request) {
	result, apiErr := aH.reader.GetDisks(context.Background())
	if apiErr != nil && aH.HandleError(w, apiErr.Err, http.StatusInternalServerError) {
		return
	}

	aH.WriteJSON(w, r, result)
}

func (aH *APIHandler) getVersion(w http.ResponseWriter, r *http.Request) {
	version := version.GetVersion()
	versionResponse := model.GetVersionResponse{
		Version:        version,
		EE:             "Y",
		SetupCompleted: aH.SetupCompleted,
	}

	aH.WriteJSON(w, r, versionResponse)
}

func (aH *APIHandler) getFeatureFlags(w http.ResponseWriter, r *http.Request) {
	featureSet, err := aH.FF().GetFeatureFlags()
	if err != nil {
		aH.HandleError(w, err, http.StatusInternalServerError)
		return
	}
	aH.Respond(w, featureSet)
}

func (aH *APIHandler) FF() interfaces.FeatureLookup {
	return aH.featureFlags
}

func (aH *APIHandler) CheckFeature(f string) bool {
	err := aH.FF().CheckFeature(f)
	return err == nil
}

func (aH *APIHandler) getConfigs(w http.ResponseWriter, r *http.Request) {

	configs, err := signozio.FetchDynamicConfigs()
	if err != nil {
		aH.HandleError(w, err, http.StatusInternalServerError)
		return
	}
	aH.Respond(w, configs)
}

// getHealth is used to check the health of the service.
// 'live' query param can be used to check liveliness of
// the service by checking the database connection.
func (aH *APIHandler) getHealth(w http.ResponseWriter, r *http.Request) {
	_, ok := r.URL.Query()["live"]
	if ok {
		err := aH.reader.CheckClickHouse(r.Context())
		if err != nil {
			RespondError(w, &model.ApiError{Err: err, Typ: model.ErrorStatusServiceUnavailable}, nil)
			return
		}
	}

	aH.WriteJSON(w, r, map[string]string{"status": "ok"})
}

// inviteUser is used to invite a user. It is used by an admin api.
func (aH *APIHandler) inviteUser(w http.ResponseWriter, r *http.Request) {
	req, err := parseInviteRequest(r)
	if aH.HandleError(w, err, http.StatusBadRequest) {
		return
	}

	ctx := auth.AttachJwtToContext(context.Background(), r)
	resp, err := auth.Invite(ctx, req)
	if err != nil {
		RespondError(w, &model.ApiError{Err: err, Typ: model.ErrorInternal}, nil)
		return
	}
	aH.WriteJSON(w, r, resp)
}

// getInvite returns the invite object details for the given invite token. We do not need to
// protect this API because invite token itself is meant to be private.
func (aH *APIHandler) getInvite(w http.ResponseWriter, r *http.Request) {
	token := mux.Vars(r)["token"]

	resp, err := auth.GetInvite(context.Background(), token)
	if err != nil {
		RespondError(w, &model.ApiError{Err: err, Typ: model.ErrorNotFound}, nil)
		return
	}
	aH.WriteJSON(w, r, resp)
}

// revokeInvite is used to revoke an invite.
func (aH *APIHandler) revokeInvite(w http.ResponseWriter, r *http.Request) {
	email := mux.Vars(r)["email"]

	ctx := auth.AttachJwtToContext(context.Background(), r)
	if err := auth.RevokeInvite(ctx, email); err != nil {
		RespondError(w, &model.ApiError{Err: err, Typ: model.ErrorInternal}, nil)
		return
	}
	aH.WriteJSON(w, r, map[string]string{"data": "invite revoked successfully"})
}

// listPendingInvites is used to list the pending invites.
func (aH *APIHandler) listPendingInvites(w http.ResponseWriter, r *http.Request) {

	ctx := context.Background()
	invites, err := dao.DB().GetInvites(ctx)
	if err != nil {
		RespondError(w, err, nil)
		return
	}

	// TODO(Ahsan): Querying org name based on orgId for each invite is not a good idea. Either
	// we should include org name field in the invite table, or do a join query.
	var resp []*model.InvitationResponseObject
	for _, inv := range invites {

		org, apiErr := dao.DB().GetOrg(ctx, inv.OrgId)
		if apiErr != nil {
			RespondError(w, apiErr, nil)
		}
		resp = append(resp, &model.InvitationResponseObject{
			Name:         inv.Name,
			Email:        inv.Email,
			Token:        inv.Token,
			CreatedAt:    inv.CreatedAt,
			Role:         inv.Role,
			Organization: org.Name,
		})
	}
	aH.WriteJSON(w, r, resp)
}

// Register extends registerUser for non-internal packages
func (aH *APIHandler) Register(w http.ResponseWriter, r *http.Request) {
	aH.registerUser(w, r)
}

func (aH *APIHandler) registerUser(w http.ResponseWriter, r *http.Request) {
	req, err := parseRegisterRequest(r)
	if aH.HandleError(w, err, http.StatusBadRequest) {
		return
	}

	_, apiErr := auth.Register(context.Background(), req)
	if apiErr != nil {
		RespondError(w, apiErr, nil)
		return
	}

	if !aH.SetupCompleted {
		// since the first user is now created, we can disable self-registration as
		// from here onwards, we expect admin (owner) to invite other users.
		aH.SetupCompleted = true
	}

	aH.Respond(w, nil)
}

func (aH *APIHandler) loginUser(w http.ResponseWriter, r *http.Request) {
	req, err := parseLoginRequest(r)
	if aH.HandleError(w, err, http.StatusBadRequest) {
		return
	}

	// c, err := r.Cookie("refresh-token")
	// if err != nil {
	// 	if err != http.ErrNoCookie {
	// 		w.WriteHeader(http.StatusBadRequest)
	// 		return
	// 	}
	// }

	// if c != nil {
	// 	req.RefreshToken = c.Value
	// }

	resp, err := auth.Login(context.Background(), req)
	if aH.HandleError(w, err, http.StatusUnauthorized) {
		return
	}

	// http.SetCookie(w, &http.Cookie{
	// 	Name:     "refresh-token",
	// 	Value:    resp.RefreshJwt,
	// 	Expires:  time.Unix(resp.RefreshJwtExpiry, 0),
	// 	HttpOnly: true,
	// })

	aH.WriteJSON(w, r, resp)
}

func (aH *APIHandler) listUsers(w http.ResponseWriter, r *http.Request) {
	users, err := dao.DB().GetUsers(context.Background())
	if err != nil {
		zap.S().Debugf("[listUsers] Failed to query list of users, err: %v", err)
		RespondError(w, err, nil)
		return
	}
	// mask the password hash
	for i := range users {
		users[i].Password = ""
	}
	aH.WriteJSON(w, r, users)
}

func (aH *APIHandler) getUser(w http.ResponseWriter, r *http.Request) {
	id := mux.Vars(r)["id"]

	ctx := context.Background()
	user, err := dao.DB().GetUser(ctx, id)
	if err != nil {
		zap.S().Debugf("[getUser] Failed to query user, err: %v", err)
		RespondError(w, err, "Failed to get user")
		return
	}
	if user == nil {
		RespondError(w, &model.ApiError{
			Typ: model.ErrorInternal,
			Err: errors.New("User not found"),
		}, nil)
		return
	}

	// No need to send password hash for the user object.
	user.Password = ""
	aH.WriteJSON(w, r, user)
}

// editUser only changes the user's Name and ProfilePictureURL. It is intentionally designed
// to not support update of orgId, Password, createdAt for the sucurity reasons.
func (aH *APIHandler) editUser(w http.ResponseWriter, r *http.Request) {
	id := mux.Vars(r)["id"]

	update, err := parseUserRequest(r)
	if aH.HandleError(w, err, http.StatusBadRequest) {
		return
	}

	ctx := context.Background()
	old, apiErr := dao.DB().GetUser(ctx, id)
	if apiErr != nil {
		zap.S().Debugf("[editUser] Failed to query user, err: %v", err)
		RespondError(w, apiErr, nil)
		return
	}

	if len(update.Name) > 0 {
		old.Name = update.Name
	}
	if len(update.ProfilePirctureURL) > 0 {
		old.ProfilePirctureURL = update.ProfilePirctureURL
	}

	_, apiErr = dao.DB().EditUser(ctx, &model.User{
		Id:                 old.Id,
		Name:               old.Name,
		OrgId:              old.OrgId,
		Email:              old.Email,
		Password:           old.Password,
		CreatedAt:          old.CreatedAt,
		ProfilePirctureURL: old.ProfilePirctureURL,
	})
	if apiErr != nil {
		RespondError(w, apiErr, nil)
		return
	}
	aH.WriteJSON(w, r, map[string]string{"data": "user updated successfully"})
}

func (aH *APIHandler) deleteUser(w http.ResponseWriter, r *http.Request) {
	id := mux.Vars(r)["id"]

	// Query for the user's group, and the admin's group. If the user belongs to the admin group
	// and is the last user then don't let the deletion happen. Otherwise, the system will become
	// admin less and hence inaccessible.
	ctx := context.Background()
	user, apiErr := dao.DB().GetUser(ctx, id)
	if apiErr != nil {
		RespondError(w, apiErr, "Failed to get user's group")
		return
	}

	if user == nil {
		RespondError(w, &model.ApiError{
			Typ: model.ErrorNotFound,
			Err: errors.New("User not found"),
		}, nil)
		return
	}

	adminGroup, apiErr := dao.DB().GetGroupByName(ctx, constants.AdminGroup)
	if apiErr != nil {
		RespondError(w, apiErr, "Failed to get admin group")
		return
	}
	adminUsers, apiErr := dao.DB().GetUsersByGroup(ctx, adminGroup.Id)
	if apiErr != nil {
		RespondError(w, apiErr, "Failed to get admin group users")
		return
	}

	if user.GroupId == adminGroup.Id && len(adminUsers) == 1 {
		RespondError(w, &model.ApiError{
			Typ: model.ErrorInternal,
			Err: errors.New("cannot delete the last admin user")}, nil)
		return
	}

	err := dao.DB().DeleteUser(ctx, id)
	if err != nil {
		RespondError(w, err, "Failed to delete user")
		return
	}
	aH.WriteJSON(w, r, map[string]string{"data": "user deleted successfully"})
}

// addUserFlag patches a user flags with the changes
func (aH *APIHandler) patchUserFlag(w http.ResponseWriter, r *http.Request) {
	// read user id from path var
	userId := mux.Vars(r)["id"]

	// read input into user flag
	defer r.Body.Close()
	b, err := ioutil.ReadAll(r.Body)
	if err != nil {
		zap.S().Errorf("failed read user flags from http request for userId ", userId, "with error: ", err)
		RespondError(w, model.BadRequestStr("received user flags in invalid format"), nil)
		return
	}
	flags := make(map[string]string, 0)

	err = json.Unmarshal(b, &flags)
	if err != nil {
		zap.S().Errorf("failed parsing user flags for userId ", userId, "with error: ", err)
		RespondError(w, model.BadRequestStr("received user flags in invalid format"), nil)
		return
	}

	newflags, apiError := dao.DB().UpdateUserFlags(r.Context(), userId, flags)
	if !apiError.IsNil() {
		RespondError(w, apiError, nil)
		return
	}

	aH.Respond(w, newflags)
}

func (aH *APIHandler) getRole(w http.ResponseWriter, r *http.Request) {
	id := mux.Vars(r)["id"]

	user, err := dao.DB().GetUser(context.Background(), id)
	if err != nil {
		RespondError(w, err, "Failed to get user's group")
		return
	}
	if user == nil {
		RespondError(w, &model.ApiError{
			Typ: model.ErrorNotFound,
			Err: errors.New("No user found"),
		}, nil)
		return
	}
	group, err := dao.DB().GetGroup(context.Background(), user.GroupId)
	if err != nil {
		RespondError(w, err, "Failed to get group")
		return
	}

	aH.WriteJSON(w, r, &model.UserRole{UserId: id, GroupName: group.Name})
}

func (aH *APIHandler) editRole(w http.ResponseWriter, r *http.Request) {
	id := mux.Vars(r)["id"]

	req, err := parseUserRoleRequest(r)
	if aH.HandleError(w, err, http.StatusBadRequest) {
		return
	}

	ctx := context.Background()
	newGroup, apiErr := dao.DB().GetGroupByName(ctx, req.GroupName)
	if apiErr != nil {
		RespondError(w, apiErr, "Failed to get user's group")
		return
	}

	if newGroup == nil {
		RespondError(w, apiErr, "Specified group is not present")
		return
	}

	user, apiErr := dao.DB().GetUser(ctx, id)
	if apiErr != nil {
		RespondError(w, apiErr, "Failed to fetch user group")
		return
	}

	// Make sure that the request is not demoting the last admin user.
	if user.GroupId == auth.AuthCacheObj.AdminGroupId {
		adminUsers, apiErr := dao.DB().GetUsersByGroup(ctx, auth.AuthCacheObj.AdminGroupId)
		if apiErr != nil {
			RespondError(w, apiErr, "Failed to fetch adminUsers")
			return
		}

		if len(adminUsers) == 1 {
			RespondError(w, &model.ApiError{
				Err: errors.New("Cannot demote the last admin"),
				Typ: model.ErrorInternal}, nil)
			return
		}
	}

	apiErr = dao.DB().UpdateUserGroup(context.Background(), user.Id, newGroup.Id)
	if apiErr != nil {
		RespondError(w, apiErr, "Failed to add user to group")
		return
	}
	aH.WriteJSON(w, r, map[string]string{"data": "user group updated successfully"})
}

func (aH *APIHandler) getOrgs(w http.ResponseWriter, r *http.Request) {
	orgs, apiErr := dao.DB().GetOrgs(context.Background())
	if apiErr != nil {
		RespondError(w, apiErr, "Failed to fetch orgs from the DB")
		return
	}
	aH.WriteJSON(w, r, orgs)
}

func (aH *APIHandler) getOrg(w http.ResponseWriter, r *http.Request) {
	id := mux.Vars(r)["id"]
	org, apiErr := dao.DB().GetOrg(context.Background(), id)
	if apiErr != nil {
		RespondError(w, apiErr, "Failed to fetch org from the DB")
		return
	}
	aH.WriteJSON(w, r, org)
}

func (aH *APIHandler) editOrg(w http.ResponseWriter, r *http.Request) {
	id := mux.Vars(r)["id"]
	req, err := parseEditOrgRequest(r)
	if aH.HandleError(w, err, http.StatusBadRequest) {
		return
	}

	req.Id = id
	if apiErr := dao.DB().EditOrg(context.Background(), req); apiErr != nil {
		RespondError(w, apiErr, "Failed to update org in the DB")
		return
	}

	data := map[string]interface{}{
		"hasOptedUpdates":  req.HasOptedUpdates,
		"isAnonymous":      req.IsAnonymous,
		"organizationName": req.Name,
	}

	telemetry.GetInstance().SendEvent(telemetry.TELEMETRY_EVENT_ORG_SETTINGS, data)

	aH.WriteJSON(w, r, map[string]string{"data": "org updated successfully"})
}

func (aH *APIHandler) getOrgUsers(w http.ResponseWriter, r *http.Request) {
	id := mux.Vars(r)["id"]
	users, apiErr := dao.DB().GetUsersByOrg(context.Background(), id)
	if apiErr != nil {
		RespondError(w, apiErr, "Failed to fetch org users from the DB")
		return
	}
	// mask the password hash
	for i := range users {
		users[i].Password = ""
	}
	aH.WriteJSON(w, r, users)
}

func (aH *APIHandler) getResetPasswordToken(w http.ResponseWriter, r *http.Request) {
	id := mux.Vars(r)["id"]
	resp, err := auth.CreateResetPasswordToken(context.Background(), id)
	if err != nil {
		RespondError(w, &model.ApiError{
			Typ: model.ErrorInternal,
			Err: err}, "Failed to create reset token entry in the DB")
		return
	}
	aH.WriteJSON(w, r, resp)
}

func (aH *APIHandler) resetPassword(w http.ResponseWriter, r *http.Request) {
	req, err := parseResetPasswordRequest(r)
	if aH.HandleError(w, err, http.StatusBadRequest) {
		return
	}

	if err := auth.ResetPassword(context.Background(), req); err != nil {
		zap.S().Debugf("resetPassword failed, err: %v\n", err)
		if aH.HandleError(w, err, http.StatusInternalServerError) {
			return
		}

	}
	aH.WriteJSON(w, r, map[string]string{"data": "password reset successfully"})
}

func (aH *APIHandler) changePassword(w http.ResponseWriter, r *http.Request) {
	req, err := parseChangePasswordRequest(r)
	if aH.HandleError(w, err, http.StatusBadRequest) {
		return
	}

	if err := auth.ChangePassword(context.Background(), req); err != nil {
		if aH.HandleError(w, err, http.StatusInternalServerError) {
			return
		}

	}
	aH.WriteJSON(w, r, map[string]string{"data": "password changed successfully"})
}

// func (aH *APIHandler) getApplicationPercentiles(w http.ResponseWriter, r *http.Request) {
// 	// vars := mux.Vars(r)

// 	query, err := parseApplicationPercentileRequest(r)
// 	if aH.HandleError(w, err, http.StatusBadRequest) {
// 		return
// 	}

// 	result, err := aH.reader.GetApplicationPercentiles(context.Background(), query)
// 	if aH.HandleError(w, err, http.StatusBadRequest) {
// 		return
// 	}
// 	aH.WriteJSON(w, r, result)
// }

func (aH *APIHandler) HandleError(w http.ResponseWriter, err error, statusCode int) bool {
	if err == nil {
		return false
	}
	if statusCode == http.StatusInternalServerError {
		zap.S().Error("HTTP handler, Internal Server Error", zap.Error(err))
	}
	structuredResp := structuredResponse{
		Errors: []structuredError{
			{
				Code: statusCode,
				Msg:  err.Error(),
			},
		},
	}
	resp, _ := json.Marshal(&structuredResp)
	http.Error(w, string(resp), statusCode)
	return true
}

func (aH *APIHandler) WriteJSON(w http.ResponseWriter, r *http.Request, response interface{}) {
	marshall := json.Marshal
	if prettyPrint := r.FormValue("pretty"); prettyPrint != "" && prettyPrint != "false" {
		marshall = func(v interface{}) ([]byte, error) {
			return json.MarshalIndent(v, "", "    ")
		}
	}
	resp, _ := marshall(response)
	w.Header().Set("Content-Type", "application/json")
	w.Write(resp)
}

// logs
func (aH *APIHandler) RegisterLogsRoutes(router *mux.Router, am *AuthMiddleware) {
	subRouter := router.PathPrefix("/api/v1/logs").Subrouter()
	subRouter.HandleFunc("", am.ViewAccess(aH.getLogs)).Methods(http.MethodGet)
	subRouter.HandleFunc("/tail", am.ViewAccess(aH.tailLogs)).Methods(http.MethodGet)
	subRouter.HandleFunc("/fields", am.ViewAccess(aH.logFields)).Methods(http.MethodGet)
	subRouter.HandleFunc("/fields", am.EditAccess(aH.logFieldUpdate)).Methods(http.MethodPost)
	subRouter.HandleFunc("/aggregate", am.ViewAccess(aH.logAggregate)).Methods(http.MethodGet)
}

func (aH *APIHandler) logFields(w http.ResponseWriter, r *http.Request) {
	fields, apiErr := aH.reader.GetLogFields(r.Context())
	if apiErr != nil {
		RespondError(w, apiErr, "Failed to fetch fields from the DB")
		return
	}
	aH.WriteJSON(w, r, fields)
}

func (aH *APIHandler) logFieldUpdate(w http.ResponseWriter, r *http.Request) {
	field := model.UpdateField{}
	if err := json.NewDecoder(r.Body).Decode(&field); err != nil {
		apiErr := &model.ApiError{Typ: model.ErrorBadData, Err: err}
		RespondError(w, apiErr, "Failed to decode payload")
		return
	}

	err := logs.ValidateUpdateFieldPayload(&field)
	if err != nil {
		apiErr := &model.ApiError{Typ: model.ErrorBadData, Err: err}
		RespondError(w, apiErr, "Incorrect payload")
		return
	}

	apiErr := aH.reader.UpdateLogField(r.Context(), &field)
	if apiErr != nil {
		RespondError(w, apiErr, "Failed to update filed in the DB")
		return
	}
	aH.WriteJSON(w, r, field)
}

func (aH *APIHandler) getLogs(w http.ResponseWriter, r *http.Request) {
	params, err := logs.ParseLogFilterParams(r)
	if err != nil {
		apiErr := &model.ApiError{Typ: model.ErrorBadData, Err: err}
		RespondError(w, apiErr, "Incorrect params")
		return
	}

	res, apiErr := aH.reader.GetLogs(r.Context(), params)
	if apiErr != nil {
		RespondError(w, apiErr, "Failed to fetch logs from the DB")
		return
	}
	aH.WriteJSON(w, r, map[string]interface{}{"results": res})
}

func (aH *APIHandler) tailLogs(w http.ResponseWriter, r *http.Request) {
	params, err := logs.ParseLogFilterParams(r)
	if err != nil {
		apiErr := &model.ApiError{Typ: model.ErrorBadData, Err: err}
		RespondError(w, apiErr, "Incorrect params")
		return
	}

	// create the client
	client := &model.LogsTailClient{Name: r.RemoteAddr, Logs: make(chan *model.GetLogsResponse, 1000), Done: make(chan *bool), Error: make(chan error), Filter: *params}
	go aH.reader.TailLogs(r.Context(), client)

	w.Header().Set("Connection", "keep-alive")
	w.Header().Set("Content-Type", "text/event-stream")
	w.Header().Set("Cache-Control", "no-cache")
	w.Header().Set("Access-Control-Allow-Origin", "*")
	w.WriteHeader(200)

	flusher, ok := w.(http.Flusher)
	if !ok {
		err := model.ApiError{Typ: model.ErrorStreamingNotSupported, Err: nil}
		RespondError(w, &err, "streaming is not supported")
		return
	}
	// flush the headers
	flusher.Flush()

	for {
		select {
		case log := <-client.Logs:
			var buf bytes.Buffer
			enc := json.NewEncoder(&buf)
			enc.Encode(log)
			fmt.Fprintf(w, "data: %v\n\n", buf.String())
			flusher.Flush()
		case <-client.Done:
			zap.S().Debug("done!")
			return
		case err := <-client.Error:
			zap.S().Error("error occured!", err)
			return
		}
	}
}

func (aH *APIHandler) logAggregate(w http.ResponseWriter, r *http.Request) {
	params, err := logs.ParseLogAggregateParams(r)
	if err != nil {
		apiErr := &model.ApiError{Typ: model.ErrorBadData, Err: err}
		RespondError(w, apiErr, "Incorrect params")
		return
	}

	res, apiErr := aH.reader.AggregateLogs(r.Context(), params)
	if apiErr != nil {
		RespondError(w, apiErr, "Failed to fetch logs aggregate from the DB")
		return
	}
	aH.WriteJSON(w, r, res)
}

func (aH *APIHandler) getExplorerQueries(w http.ResponseWriter, r *http.Request) {
	queries, err := explorer.GetQueries()
	if err != nil {
		RespondError(w, &model.ApiError{Typ: model.ErrorInternal, Err: err}, nil)
		return
	}
	aH.Respond(w, queries)
}

func (aH *APIHandler) createExplorerQueries(w http.ResponseWriter, r *http.Request) {
	var query v3.ExplorerQuery
	err := json.NewDecoder(r.Body).Decode(&query)
	if err != nil {
		RespondError(w, &model.ApiError{Typ: model.ErrorBadData, Err: err}, nil)
		return
	}
	// validate the query
	if err := query.Validate(); err != nil {
		RespondError(w, &model.ApiError{Typ: model.ErrorBadData, Err: err}, nil)
		return
	}
	uuid, err := explorer.CreateQuery(query)
	if err != nil {
		RespondError(w, &model.ApiError{Typ: model.ErrorInternal, Err: err}, nil)
		return
	}

	aH.Respond(w, uuid)
}

func (aH *APIHandler) getExplorerQuery(w http.ResponseWriter, r *http.Request) {
	queryID := mux.Vars(r)["queryId"]
	query, err := explorer.GetQuery(queryID)
	if err != nil {
		RespondError(w, &model.ApiError{Typ: model.ErrorInternal, Err: err}, nil)
		return
	}

	aH.Respond(w, query)
}

func (aH *APIHandler) updateExplorerQuery(w http.ResponseWriter, r *http.Request) {
	queryID := mux.Vars(r)["queryId"]
	var query v3.ExplorerQuery
	err := json.NewDecoder(r.Body).Decode(&query)
	if err != nil {
		RespondError(w, &model.ApiError{Typ: model.ErrorBadData, Err: err}, nil)
		return
	}
	// validate the query
	if err := query.Validate(); err != nil {
		RespondError(w, &model.ApiError{Typ: model.ErrorBadData, Err: err}, nil)
		return
	}

	err = explorer.UpdateQuery(queryID, query)
	if err != nil {
		RespondError(w, &model.ApiError{Typ: model.ErrorInternal, Err: err}, nil)
		return
	}

	aH.Respond(w, query)
}

func (aH *APIHandler) deleteExplorerQuery(w http.ResponseWriter, r *http.Request) {

	queryID := mux.Vars(r)["queryId"]
	err := explorer.DeleteQuery(queryID)
	if err != nil {
		RespondError(w, &model.ApiError{Typ: model.ErrorInternal, Err: err}, nil)
		return
	}

	aH.Respond(w, nil)
}

func (aH *APIHandler) autocompleteAggregateAttributes(w http.ResponseWriter, r *http.Request) {
	var response *v3.AggregateAttributeResponse
	req, err := parseAggregateAttributeRequest(r)

	if err != nil {
		RespondError(w, &model.ApiError{Typ: model.ErrorBadData, Err: err}, nil)
		return
	}

	switch req.DataSource {
	case v3.DataSourceMetrics:
		response, err = aH.reader.GetMetricAggregateAttributes(r.Context(), req)
	case v3.DataSourceLogs:
		response, err = aH.reader.GetLogAggregateAttributes(r.Context(), req)
	case v3.DataSourceTraces:
		response, err = aH.reader.GetTraceAggregateAttributes(r.Context(), req)
	default:
		RespondError(w, &model.ApiError{Typ: model.ErrorBadData, Err: fmt.Errorf("invalid data source")}, nil)
		return
	}

	if err != nil {
		RespondError(w, &model.ApiError{Typ: model.ErrorBadData, Err: err}, nil)
		return
	}

	aH.Respond(w, response)
}

func (aH *APIHandler) autoCompleteAttributeKeys(w http.ResponseWriter, r *http.Request) {
	var response *v3.FilterAttributeKeyResponse
	req, err := parseFilterAttributeKeyRequest(r)

	if err != nil {
		RespondError(w, &model.ApiError{Typ: model.ErrorBadData, Err: err}, nil)
		return
	}

	switch req.DataSource {
	case v3.DataSourceMetrics:
		response, err = aH.reader.GetMetricAttributeKeys(r.Context(), req)
	case v3.DataSourceLogs:
		response, err = aH.reader.GetLogAttributeKeys(r.Context(), req)
	case v3.DataSourceTraces:
		response, err = aH.reader.GetTraceAttributeKeys(r.Context(), req)
	default:
		RespondError(w, &model.ApiError{Typ: model.ErrorBadData, Err: fmt.Errorf("invalid data source")}, nil)
		return
	}

	if err != nil {
		RespondError(w, &model.ApiError{Typ: model.ErrorBadData, Err: err}, nil)
		return
	}

	aH.Respond(w, response)
}

func (aH *APIHandler) autoCompleteAttributeValues(w http.ResponseWriter, r *http.Request) {
	var response *v3.FilterAttributeValueResponse
	req, err := parseFilterAttributeValueRequest(r)

	if err != nil {
		RespondError(w, &model.ApiError{Typ: model.ErrorBadData, Err: err}, nil)
		return
	}

	switch req.DataSource {
	case v3.DataSourceMetrics:
		response, err = aH.reader.GetMetricAttributeValues(r.Context(), req)
	case v3.DataSourceLogs:
		response, err = aH.reader.GetLogAttributeValues(r.Context(), req)
	case v3.DataSourceTraces:
		response, err = aH.reader.GetTraceAttributeValues(r.Context(), req)
	default:
		RespondError(w, &model.ApiError{Typ: model.ErrorBadData, Err: fmt.Errorf("invalid data source")}, nil)
		return
	}

	if err != nil {
		RespondError(w, &model.ApiError{Typ: model.ErrorBadData, Err: err}, nil)
		return
	}

	aH.Respond(w, response)
}

func (aH *APIHandler) execClickHouseGraphQueries(ctx context.Context, queries map[string]string) ([]*v3.Result, error, map[string]string) {
	type channelResult struct {
		Series []*v3.Series
		Err    error
		Name   string
		Query  string
	}

	ch := make(chan channelResult, len(queries))
	var wg sync.WaitGroup

	for name, query := range queries {
		wg.Add(1)
		go func(name, query string) {
			defer wg.Done()
			seriesList, err := aH.reader.GetTimeSeriesResultV3(ctx, query)

			if err != nil {
				ch <- channelResult{Err: fmt.Errorf("error in query-%s: %v", name, err), Name: name, Query: query}
				return
			}
			ch <- channelResult{Series: seriesList, Name: name, Query: query}
		}(name, query)
	}

	wg.Wait()
	close(ch)

	var errs []error
	errQuriesByName := make(map[string]string)
	res := make([]*v3.Result, 0)
	// read values from the channel
	for r := range ch {
		if r.Err != nil {
			errs = append(errs, r.Err)
			errQuriesByName[r.Name] = r.Query
			continue
		}
		res = append(res, &v3.Result{
			QueryName: r.Name,
			Series:    r.Series,
		})
	}
	if len(errs) != 0 {
		return nil, fmt.Errorf("encountered multiple errors: %s", multierr.Combine(errs...)), errQuriesByName
	}
	return res, nil, nil
}

func (aH *APIHandler) execClickHouseListQueries(ctx context.Context, queries map[string]string) ([]*v3.Result, error, map[string]string) {
	type channelResult struct {
		List  []*v3.Row
		Err   error
		Name  string
		Query string
	}

	ch := make(chan channelResult, len(queries))
	var wg sync.WaitGroup

	for name, query := range queries {
		wg.Add(1)
		go func(name, query string) {
			defer wg.Done()
			rowList, err := aH.reader.GetListResultV3(ctx, query)

			if err != nil {
				ch <- channelResult{Err: fmt.Errorf("error in query-%s: %v", name, err), Name: name, Query: query}
				return
			}
			ch <- channelResult{List: rowList, Name: name, Query: query}
		}(name, query)
	}

	wg.Wait()
	close(ch)

	var errs []error
	errQuriesByName := make(map[string]string)
	res := make([]*v3.Result, 0)
	// read values from the channel
	for r := range ch {
		if r.Err != nil {
			errs = append(errs, r.Err)
			errQuriesByName[r.Name] = r.Query
			continue
		}
		res = append(res, &v3.Result{
			QueryName: r.Name,
			List:      r.List,
		})
	}
	if len(errs) != 0 {
		return nil, fmt.Errorf("encountered multiple errors: %s", multierr.Combine(errs...)), errQuriesByName
	}
	return res, nil, nil
}

func (aH *APIHandler) execPromQueries(ctx context.Context, metricsQueryRangeParams *v3.QueryRangeParamsV3) ([]*v3.Result, error, map[string]string) {
	type channelResult struct {
		Series []*v3.Series
		Err    error
		Name   string
		Query  string
	}

	ch := make(chan channelResult, len(metricsQueryRangeParams.CompositeQuery.PromQueries))
	var wg sync.WaitGroup

	for name, query := range metricsQueryRangeParams.CompositeQuery.PromQueries {
		if query.Disabled {
			continue
		}
		wg.Add(1)
		go func(name string, query *v3.PromQuery) {
			var seriesList []*v3.Series
			defer wg.Done()
			tmpl := template.New("promql-query")
			tmpl, tmplErr := tmpl.Parse(query.Query)
			if tmplErr != nil {
				ch <- channelResult{Err: fmt.Errorf("error in parsing query-%s: %v", name, tmplErr), Name: name, Query: query.Query}
				return
			}
			var queryBuf bytes.Buffer
			tmplErr = tmpl.Execute(&queryBuf, metricsQueryRangeParams.Variables)
			if tmplErr != nil {
				ch <- channelResult{Err: fmt.Errorf("error in parsing query-%s: %v", name, tmplErr), Name: name, Query: query.Query}
				return
			}
			query.Query = queryBuf.String()
			queryModel := model.QueryRangeParams{
				Start: time.UnixMilli(metricsQueryRangeParams.Start),
				End:   time.UnixMilli(metricsQueryRangeParams.End),
				Step:  time.Duration(metricsQueryRangeParams.Step * int64(time.Second)),
				Query: query.Query,
			}
			promResult, _, err := aH.reader.GetQueryRangeResult(ctx, &queryModel)
			if err != nil {
				ch <- channelResult{Err: fmt.Errorf("error in query-%s: %v", name, err), Name: name, Query: query.Query}
				return
			}
			matrix, _ := promResult.Matrix()
			for _, v := range matrix {
				var s v3.Series
				s.Labels = v.Metric.Copy().Map()
				for _, p := range v.Points {
					s.Points = append(s.Points, v3.Point{Timestamp: p.T, Value: p.V})
				}
				seriesList = append(seriesList, &s)
			}
			ch <- channelResult{Series: seriesList, Name: name, Query: query.Query}
		}(name, query)
	}

	wg.Wait()
	close(ch)

	var errs []error
	errQuriesByName := make(map[string]string)
	res := make([]*v3.Result, 0)
	// read values from the channel
	for r := range ch {
		if r.Err != nil {
			errs = append(errs, r.Err)
			errQuriesByName[r.Name] = r.Query
			continue
		}
		res = append(res, &v3.Result{
			QueryName: r.Name,
			Series:    r.Series,
		})
	}
	if len(errs) != 0 {
		return nil, fmt.Errorf("encountered multiple errors: %s", multierr.Combine(errs...)), errQuriesByName
	}
	return res, nil, nil
}

func (aH *APIHandler) getLogFieldsV3(ctx context.Context, queryRangeParams *v3.QueryRangeParamsV3) (map[string]v3.AttributeKey, error) {
	data := map[string]v3.AttributeKey{}
	for _, query := range queryRangeParams.CompositeQuery.BuilderQueries {
		if query.DataSource == v3.DataSourceLogs {
			fields, apiError := aH.reader.GetLogFields(ctx)
			if apiError != nil {
				return nil, apiError.Err
			}

			// top level fields meta will always be present in the frontend. (can be support for that as enchancement)
			getType := func(t string) (v3.AttributeKeyType, bool) {
				if t == "attributes" {
					return v3.AttributeKeyTypeTag, false
				} else if t == "resources" {
					return v3.AttributeKeyTypeResource, false
				}
				return "", true
			}

			for _, selectedField := range fields.Selected {
				fieldType, pass := getType(selectedField.Type)
				if pass {
					continue
				}
				data[selectedField.Name] = v3.AttributeKey{
					Key:      selectedField.Name,
					Type:     fieldType,
					DataType: v3.AttributeKeyDataType(strings.ToLower(selectedField.DataType)),
					IsColumn: true,
				}
			}
			for _, interestingField := range fields.Interesting {
				fieldType, pass := getType(interestingField.Type)
				if pass {
					continue
				}
				data[interestingField.Name] = v3.AttributeKey{
					Key:      interestingField.Name,
					Type:     fieldType,
					DataType: v3.AttributeKeyDataType(strings.ToLower(interestingField.DataType)),
					IsColumn: false,
				}
			}
			break
		}
	}
	return data, nil
}

func (aH *APIHandler) getSpanKeysV3(ctx context.Context, queryRangeParams *v3.QueryRangeParamsV3) (map[string]v3.AttributeKey, error) {
	data := map[string]v3.AttributeKey{}
	for _, query := range queryRangeParams.CompositeQuery.BuilderQueries {
		if query.DataSource == v3.DataSourceTraces {
			spanKeys, err := aH.reader.GetSpanAttributeKeys(ctx)
			if err != nil {
				return nil, err
			}
			return spanKeys, nil
		}
	}
	return data, nil
}

func (aH *APIHandler) queryRangeV3(ctx context.Context, queryRangeParams *v3.QueryRangeParamsV3, w http.ResponseWriter, r *http.Request) {

<<<<<<< HEAD
	result, err, errQuriesByName := aH.qurier.QueryRange(ctx, queryRangeParams)
=======
	var result []*v3.Result
	var err error
	var errQuriesByName map[string]string
	var queries map[string]string
	switch queryRangeParams.CompositeQuery.QueryType {
	case v3.QueryTypeBuilder:
		// check if any enrichment is required for logs if yes then enrich them
		if logsv3.EnrichmentRequired(queryRangeParams) {
			// get the fields if any logs query is present
			var fields map[string]v3.AttributeKey
			fields, err = aH.getLogFieldsV3(ctx, queryRangeParams)
			if err != nil {
				apiErrObj := &model.ApiError{Typ: model.ErrorInternal, Err: err}
				RespondError(w, apiErrObj, errQuriesByName)
				return
			}
			logsv3.Enrich(queryRangeParams, fields)
		}

		var spanKeys map[string]v3.AttributeKey
		spanKeys, err = aH.getSpanKeysV3(ctx, queryRangeParams)
		if err != nil {
			apiErrObj := &model.ApiError{Typ: model.ErrorInternal, Err: err}
			RespondError(w, apiErrObj, errQuriesByName)
			return
		}

		queries, err = aH.queryBuilder.PrepareQueries(queryRangeParams, spanKeys)
		if err != nil {
			RespondError(w, &model.ApiError{Typ: model.ErrorBadData, Err: err}, nil)
			return
		}

		if queryRangeParams.CompositeQuery.PanelType == v3.PanelTypeList {
			result, err, errQuriesByName = aH.execClickHouseListQueries(r.Context(), queries)
		} else {
			result, err, errQuriesByName = aH.execClickHouseGraphQueries(r.Context(), queries)
		}
	case v3.QueryTypeClickHouseSQL:
		queries := make(map[string]string)
		for name, query := range queryRangeParams.CompositeQuery.ClickHouseQueries {
			if query.Disabled {
				continue
			}
			queries[name] = query.Query
		}
		result, err, errQuriesByName = aH.execClickHouseGraphQueries(r.Context(), queries)
	case v3.QueryTypePromQL:
		result, err, errQuriesByName = aH.execPromQueries(r.Context(), queryRangeParams)
	default:
		err = fmt.Errorf("invalid query type")
		RespondError(w, &model.ApiError{Typ: model.ErrorBadData, Err: err}, errQuriesByName)
		return
	}
>>>>>>> bb7ea8e8

	if err != nil {
		apiErrObj := &model.ApiError{Typ: model.ErrorBadData, Err: err}
		RespondError(w, apiErrObj, errQuriesByName)
		return
	}

	resp := v3.QueryRangeResponse{
		Result: []*v3.Result{
			{
				Series: result,
			},
		},
	}
	aH.Respond(w, resp)
}

func (aH *APIHandler) QueryRangeV3(w http.ResponseWriter, r *http.Request) {
	queryRangeParams, apiErrorObj := ParseQueryRangeParams(r)

	if apiErrorObj != nil {
		zap.S().Errorf(apiErrorObj.Err.Error())
		RespondError(w, apiErrorObj, nil)
		return
	}

	aH.queryRangeV3(r.Context(), queryRangeParams, w, r)
}<|MERGE_RESOLUTION|>--- conflicted
+++ resolved
@@ -32,6 +32,7 @@
 	"go.signoz.io/signoz/pkg/query-service/cache"
 	"go.signoz.io/signoz/pkg/query-service/constants"
 	v3 "go.signoz.io/signoz/pkg/query-service/model/v3"
+	querytemplate "go.signoz.io/signoz/pkg/query-service/utils/queryTemplate"
 
 	"go.signoz.io/signoz/pkg/query-service/dao"
 	am "go.signoz.io/signoz/pkg/query-service/integrations/alertManager"
@@ -293,7 +294,7 @@
 
 // RegisterRoutes registers routes for this handler on the given router
 func (aH *APIHandler) RegisterRoutes(router *mux.Router, am *AuthMiddleware) {
-	router.HandleFunc("/api/v1/query_range", am.ViewAccess(aH.QueryRangeMetricsV2)).Methods(http.MethodGet)
+	router.HandleFunc("/api/v1/query_range", am.ViewAccess(aH.queryRangeMetrics)).Methods(http.MethodGet)
 	router.HandleFunc("/api/v1/query", am.ViewAccess(aH.queryMetrics)).Methods(http.MethodGet)
 	router.HandleFunc("/api/v1/channels", am.ViewAccess(aH.listChannels)).Methods(http.MethodGet)
 	router.HandleFunc("/api/v1/channels/{id}", am.ViewAccess(aH.getChannel)).Methods(http.MethodGet)
@@ -467,6 +468,215 @@
 	aH.Respond(w, tagValueList)
 }
 
+func (aH *APIHandler) QueryRangeMetricsV2(w http.ResponseWriter, r *http.Request) {
+	metricsQueryRangeParams, apiErrorObj := parser.ParseMetricQueryRangeParams(r)
+
+	if apiErrorObj != nil {
+		zap.S().Errorf(apiErrorObj.Err.Error())
+		RespondError(w, apiErrorObj, nil)
+		return
+	}
+
+	// prometheus instant query needs same timestamp
+	if metricsQueryRangeParams.CompositeMetricQuery.PanelType == model.QUERY_VALUE &&
+		metricsQueryRangeParams.CompositeMetricQuery.QueryType == model.PROM {
+		metricsQueryRangeParams.Start = metricsQueryRangeParams.End
+	}
+
+	// round up the end to neaerest multiple
+	if metricsQueryRangeParams.CompositeMetricQuery.QueryType == model.QUERY_BUILDER {
+		end := (metricsQueryRangeParams.End) / 1000
+		step := metricsQueryRangeParams.Step
+		metricsQueryRangeParams.End = (end / step * step) * 1000
+	}
+
+	type channelResult struct {
+		Series []*model.Series
+		Err    error
+		Name   string
+		Query  string
+	}
+
+	execClickHouseQueries := func(queries map[string]string) ([]*model.Series, error, map[string]string) {
+		var seriesList []*model.Series
+		ch := make(chan channelResult, len(queries))
+		var wg sync.WaitGroup
+
+		for name, query := range queries {
+			wg.Add(1)
+			go func(name, query string) {
+				defer wg.Done()
+				seriesList, err := aH.reader.GetMetricResult(r.Context(), query)
+				for _, series := range seriesList {
+					series.QueryName = name
+				}
+
+				if err != nil {
+					ch <- channelResult{Err: fmt.Errorf("error in query-%s: %v", name, err), Name: name, Query: query}
+					return
+				}
+				ch <- channelResult{Series: seriesList}
+			}(name, query)
+		}
+
+		wg.Wait()
+		close(ch)
+
+		var errs []error
+		errQuriesByName := make(map[string]string)
+		// read values from the channel
+		for r := range ch {
+			if r.Err != nil {
+				errs = append(errs, r.Err)
+				errQuriesByName[r.Name] = r.Query
+				continue
+			}
+			seriesList = append(seriesList, r.Series...)
+		}
+		if len(errs) != 0 {
+			return nil, fmt.Errorf("encountered multiple errors: %s", metrics.FormatErrs(errs, "\n")), errQuriesByName
+		}
+		return seriesList, nil, nil
+	}
+
+	execPromQueries := func(metricsQueryRangeParams *model.QueryRangeParamsV2) ([]*model.Series, error, map[string]string) {
+		var seriesList []*model.Series
+		ch := make(chan channelResult, len(metricsQueryRangeParams.CompositeMetricQuery.PromQueries))
+		var wg sync.WaitGroup
+
+		for name, query := range metricsQueryRangeParams.CompositeMetricQuery.PromQueries {
+			if query.Disabled {
+				continue
+			}
+			wg.Add(1)
+			go func(name string, query *model.PromQuery) {
+				var seriesList []*model.Series
+				defer wg.Done()
+				tmpl := template.New("promql-query")
+				tmpl, tmplErr := tmpl.Parse(query.Query)
+				if tmplErr != nil {
+					ch <- channelResult{Err: fmt.Errorf("error in parsing query-%s: %v", name, tmplErr), Name: name, Query: query.Query}
+					return
+				}
+				var queryBuf bytes.Buffer
+				tmplErr = tmpl.Execute(&queryBuf, metricsQueryRangeParams.Variables)
+				if tmplErr != nil {
+					ch <- channelResult{Err: fmt.Errorf("error in parsing query-%s: %v", name, tmplErr), Name: name, Query: query.Query}
+					return
+				}
+				query.Query = queryBuf.String()
+				queryModel := model.QueryRangeParams{
+					Start: time.UnixMilli(metricsQueryRangeParams.Start),
+					End:   time.UnixMilli(metricsQueryRangeParams.End),
+					Step:  time.Duration(metricsQueryRangeParams.Step * int64(time.Second)),
+					Query: query.Query,
+				}
+				promResult, _, err := aH.reader.GetQueryRangeResult(r.Context(), &queryModel)
+				if err != nil {
+					ch <- channelResult{Err: fmt.Errorf("error in query-%s: %v", name, err), Name: name, Query: query.Query}
+					return
+				}
+				matrix, _ := promResult.Matrix()
+				for _, v := range matrix {
+					var s model.Series
+					s.QueryName = name
+					s.Labels = v.Metric.Copy().Map()
+					for _, p := range v.Points {
+						s.Points = append(s.Points, model.MetricPoint{Timestamp: p.T, Value: p.V})
+					}
+					seriesList = append(seriesList, &s)
+				}
+				ch <- channelResult{Series: seriesList}
+			}(name, query)
+		}
+
+		wg.Wait()
+		close(ch)
+
+		var errs []error
+		errQuriesByName := make(map[string]string)
+		// read values from the channel
+		for r := range ch {
+			if r.Err != nil {
+				errs = append(errs, r.Err)
+				errQuriesByName[r.Name] = r.Query
+				continue
+			}
+			seriesList = append(seriesList, r.Series...)
+		}
+		if len(errs) != 0 {
+			return nil, fmt.Errorf("encountered multiple errors: %s", metrics.FormatErrs(errs, "\n")), errQuriesByName
+		}
+		return seriesList, nil, nil
+	}
+
+	var seriesList []*model.Series
+	var err error
+	var errQuriesByName map[string]string
+	switch metricsQueryRangeParams.CompositeMetricQuery.QueryType {
+	case model.QUERY_BUILDER:
+		runQueries := metrics.PrepareBuilderMetricQueries(metricsQueryRangeParams, constants.SIGNOZ_TIMESERIES_TABLENAME)
+		if runQueries.Err != nil {
+			RespondError(w, &model.ApiError{Typ: model.ErrorBadData, Err: runQueries.Err}, nil)
+			return
+		}
+		seriesList, err, errQuriesByName = execClickHouseQueries(runQueries.Queries)
+
+	case model.CLICKHOUSE:
+		queries := make(map[string]string)
+		for name, chQuery := range metricsQueryRangeParams.CompositeMetricQuery.ClickHouseQueries {
+			if chQuery.Disabled {
+				continue
+			}
+			tmpl := template.New("clickhouse-query")
+			tmpl, err := tmpl.Parse(chQuery.Query)
+			if err != nil {
+				RespondError(w, &model.ApiError{Typ: model.ErrorBadData, Err: err}, nil)
+				return
+			}
+			var query bytes.Buffer
+
+			// replace go template variables
+			querytemplate.AssignReservedVars(metricsQueryRangeParams)
+
+			err = tmpl.Execute(&query, metricsQueryRangeParams.Variables)
+			if err != nil {
+				RespondError(w, &model.ApiError{Typ: model.ErrorBadData, Err: err}, nil)
+				return
+			}
+
+			queries[name] = query.String()
+		}
+		seriesList, err, errQuriesByName = execClickHouseQueries(queries)
+	case model.PROM:
+		seriesList, err, errQuriesByName = execPromQueries(metricsQueryRangeParams)
+	default:
+		err = fmt.Errorf("invalid query type")
+		RespondError(w, &model.ApiError{Typ: model.ErrorBadData, Err: err}, errQuriesByName)
+		return
+	}
+
+	if err != nil {
+		apiErrObj := &model.ApiError{Typ: model.ErrorBadData, Err: err}
+		RespondError(w, apiErrObj, errQuriesByName)
+		return
+	}
+	if metricsQueryRangeParams.CompositeMetricQuery.PanelType == model.QUERY_VALUE &&
+		len(seriesList) > 1 &&
+		(metricsQueryRangeParams.CompositeMetricQuery.QueryType == model.QUERY_BUILDER ||
+			metricsQueryRangeParams.CompositeMetricQuery.QueryType == model.CLICKHOUSE) {
+		RespondError(w, &model.ApiError{Typ: model.ErrorBadData, Err: fmt.Errorf("invalid: query resulted in more than one series for value type")}, nil)
+		return
+	}
+
+	type ResponseFormat struct {
+		ResultType string          `json:"resultType"`
+		Result     []*model.Series `json:"result"`
+	}
+	resp := ResponseFormat{ResultType: "matrix", Result: seriesList}
+	aH.Respond(w, resp)
+}
+
 func (aH *APIHandler) listRules(w http.ResponseWriter, r *http.Request) {
 
 	rules, err := aH.ruleManager.ListRuleStates()
@@ -947,7 +1157,7 @@
 func (aH *APIHandler) queryRangeMetricsFromClickhouse(w http.ResponseWriter, r *http.Request) {
 
 }
-func (aH *APIHandler) QueryRangeMetricsV2(w http.ResponseWriter, r *http.Request) {
+func (aH *APIHandler) queryRangeMetrics(w http.ResponseWriter, r *http.Request) {
 
 	query, apiErrorObj := parseQueryRangeRequest(r)
 
@@ -2499,64 +2709,27 @@
 
 func (aH *APIHandler) queryRangeV3(ctx context.Context, queryRangeParams *v3.QueryRangeParamsV3, w http.ResponseWriter, r *http.Request) {
 
-<<<<<<< HEAD
-	result, err, errQuriesByName := aH.qurier.QueryRange(ctx, queryRangeParams)
-=======
-	var result []*v3.Result
-	var err error
-	var errQuriesByName map[string]string
-	var queries map[string]string
-	switch queryRangeParams.CompositeQuery.QueryType {
-	case v3.QueryTypeBuilder:
-		// check if any enrichment is required for logs if yes then enrich them
-		if logsv3.EnrichmentRequired(queryRangeParams) {
-			// get the fields if any logs query is present
-			var fields map[string]v3.AttributeKey
-			fields, err = aH.getLogFieldsV3(ctx, queryRangeParams)
-			if err != nil {
-				apiErrObj := &model.ApiError{Typ: model.ErrorInternal, Err: err}
-				RespondError(w, apiErrObj, errQuriesByName)
-				return
-			}
-			logsv3.Enrich(queryRangeParams, fields)
-		}
-
-		var spanKeys map[string]v3.AttributeKey
-		spanKeys, err = aH.getSpanKeysV3(ctx, queryRangeParams)
+	// check if any enrichment is required for logs if yes then enrich them
+	if logsv3.EnrichmentRequired(queryRangeParams) {
+		// get the fields if any logs query is present
+		var fields map[string]v3.AttributeKey
+		fields, err := aH.getLogFieldsV3(ctx, queryRangeParams)
 		if err != nil {
 			apiErrObj := &model.ApiError{Typ: model.ErrorInternal, Err: err}
-			RespondError(w, apiErrObj, errQuriesByName)
+			RespondError(w, apiErrObj, nil)
 			return
 		}
-
-		queries, err = aH.queryBuilder.PrepareQueries(queryRangeParams, spanKeys)
-		if err != nil {
-			RespondError(w, &model.ApiError{Typ: model.ErrorBadData, Err: err}, nil)
-			return
-		}
-
-		if queryRangeParams.CompositeQuery.PanelType == v3.PanelTypeList {
-			result, err, errQuriesByName = aH.execClickHouseListQueries(r.Context(), queries)
-		} else {
-			result, err, errQuriesByName = aH.execClickHouseGraphQueries(r.Context(), queries)
-		}
-	case v3.QueryTypeClickHouseSQL:
-		queries := make(map[string]string)
-		for name, query := range queryRangeParams.CompositeQuery.ClickHouseQueries {
-			if query.Disabled {
-				continue
-			}
-			queries[name] = query.Query
-		}
-		result, err, errQuriesByName = aH.execClickHouseGraphQueries(r.Context(), queries)
-	case v3.QueryTypePromQL:
-		result, err, errQuriesByName = aH.execPromQueries(r.Context(), queryRangeParams)
-	default:
-		err = fmt.Errorf("invalid query type")
-		RespondError(w, &model.ApiError{Typ: model.ErrorBadData, Err: err}, errQuriesByName)
-		return
-	}
->>>>>>> bb7ea8e8
+		logsv3.Enrich(queryRangeParams, fields)
+	}
+
+	spanKeys, err := aH.getSpanKeysV3(ctx, queryRangeParams)
+	if err != nil {
+		apiErrObj := &model.ApiError{Typ: model.ErrorBadData, Err: err}
+		RespondError(w, apiErrObj, nil)
+		return
+	}
+
+	result, err, errQuriesByName := aH.qurier.QueryRange(ctx, queryRangeParams, spanKeys)
 
 	if err != nil {
 		apiErrObj := &model.ApiError{Typ: model.ErrorBadData, Err: err}
