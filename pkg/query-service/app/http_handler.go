--- conflicted
+++ resolved
@@ -3629,12 +3629,6 @@
 	// Hook up query progress tracking if requested
 	queryIdHeader := r.Header.Get("X-SIGNOZ-QUERY-ID")
 	if len(queryIdHeader) > 0 {
-<<<<<<< HEAD
-		//lint:ignore SA1029 ignore for now
-		ctx = context.WithValue(ctx, "queryId", queryIdHeader)
-
-=======
->>>>>>> 83d01e7a
 		onQueryFinished, err := aH.reader.ReportQueryStartForProgressTracking(queryIdHeader)
 
 		if err != nil {
@@ -3645,6 +3639,7 @@
 
 		} else {
 			// Adding queryId to the context signals clickhouse queries to report progress
+			//lint:ignore SA1029 ignore for now
 			ctx = context.WithValue(ctx, "queryId", queryIdHeader)
 
 			defer func() {
