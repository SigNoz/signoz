--- conflicted
+++ resolved
@@ -37,7 +37,6 @@
 	"github.com/SigNoz/signoz/pkg/valuer"
 	"github.com/prometheus/prometheus/promql"
 
-	collectorConstants "github.com/SigNoz/signoz-otel-collector/constants"
 	"github.com/gorilla/mux"
 	"github.com/gorilla/websocket"
 	jsoniter "github.com/json-iterator/go"
@@ -2026,17 +2025,10 @@
 
 			response := []model.PromotePathItem{}
 			for _, path := range promotedPaths {
-<<<<<<< HEAD
-				fullPath := collectorConstants.BodyPromotedColumnPrefix + path
-				path = telemetrylogs.BodyJSONStringSearchPrefix + path
-				item := model.PromotePathItem{
-					Path: path,
-=======
 				fullPath := telemetrylogs.BodyPromotedColumnPrefix + path
 				path = telemetrylogs.BodyJSONStringSearchPrefix + path
 				item := model.PromotePathItem{
 					Path:    path,
->>>>>>> 1bb9386e
 					Promote: true,
 				}
 				indexes, ok := aggr[fullPath]
@@ -2054,11 +2046,7 @@
 				if err != nil {
 					return err
 				}
-<<<<<<< HEAD
-				path := strings.TrimPrefix(expr, collectorConstants.BodyJSONColumnPrefix)
-=======
 				path := strings.TrimPrefix(expr, telemetrylogs.BodyJSONColumnPrefix)
->>>>>>> 1bb9386e
 				path = telemetrylogs.BodyJSONStringSearchPrefix + path
 				response = append(response, model.PromotePathItem{
 					Path:    path,
