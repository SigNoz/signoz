package app

import (
	"bytes"
	"context"
	"encoding/json"
	"errors"
	"fmt"
	"io"
	"net/http"
	"regexp"
	"slices"
	"strconv"
	"strings"
	"sync"
	"text/template"
	"time"

	"github.com/SigNoz/govaluate"
	"github.com/gorilla/mux"
	jsoniter "github.com/json-iterator/go"
	_ "github.com/mattn/go-sqlite3"
	"github.com/prometheus/prometheus/promql"

	"go.signoz.io/signoz/pkg/query-service/agentConf"
	"go.signoz.io/signoz/pkg/query-service/app/dashboards"
	"go.signoz.io/signoz/pkg/query-service/app/explorer"
	"go.signoz.io/signoz/pkg/query-service/app/integrations"
	"go.signoz.io/signoz/pkg/query-service/app/logs"
	logsv3 "go.signoz.io/signoz/pkg/query-service/app/logs/v3"
	"go.signoz.io/signoz/pkg/query-service/app/metrics"
	metricsv3 "go.signoz.io/signoz/pkg/query-service/app/metrics/v3"
	"go.signoz.io/signoz/pkg/query-service/app/parser"
	"go.signoz.io/signoz/pkg/query-service/app/querier"
	querierV2 "go.signoz.io/signoz/pkg/query-service/app/querier/v2"
	"go.signoz.io/signoz/pkg/query-service/app/queryBuilder"
	tracesV3 "go.signoz.io/signoz/pkg/query-service/app/traces/v3"
	"go.signoz.io/signoz/pkg/query-service/auth"
	"go.signoz.io/signoz/pkg/query-service/cache"
	"go.signoz.io/signoz/pkg/query-service/constants"
	v3 "go.signoz.io/signoz/pkg/query-service/model/v3"
	querytemplate "go.signoz.io/signoz/pkg/query-service/utils/queryTemplate"

	"go.uber.org/multierr"
	"go.uber.org/zap"

	"go.signoz.io/signoz/pkg/query-service/app/logparsingpipeline"
	"go.signoz.io/signoz/pkg/query-service/dao"
	am "go.signoz.io/signoz/pkg/query-service/integrations/alertManager"
	signozio "go.signoz.io/signoz/pkg/query-service/integrations/signozio"
	"go.signoz.io/signoz/pkg/query-service/interfaces"
	"go.signoz.io/signoz/pkg/query-service/model"
	"go.signoz.io/signoz/pkg/query-service/rules"
	"go.signoz.io/signoz/pkg/query-service/telemetry"
	"go.signoz.io/signoz/pkg/query-service/version"
)

type status string

const (
	statusSuccess       status = "success"
	statusError         status = "error"
	defaultFluxInterval        = 5 * time.Minute
)

// NewRouter creates and configures a Gorilla Router.
func NewRouter() *mux.Router {
	return mux.NewRouter().UseEncodedPath()
}

// APIHandler implements the query service public API by registering routes at httpPrefix
type APIHandler struct {
	// queryService *querysvc.QueryService
	// queryParser  queryParser
	basePath          string
	apiPrefix         string
	reader            interfaces.Reader
	skipConfig        *model.SkipConfig
	appDao            dao.ModelDao
	alertManager      am.Manager
	ruleManager       *rules.Manager
	featureFlags      interfaces.FeatureLookup
	ready             func(http.HandlerFunc) http.HandlerFunc
	querier           interfaces.Querier
	querierV2         interfaces.Querier
	queryBuilder      *queryBuilder.QueryBuilder
	preferDelta       bool
	preferSpanMetrics bool

	// temporalityMap is a map of metric name to temporality
	// to avoid fetching temporality for the same metric multiple times
	// querying the v4 table on low cardinal temporality column
	// should be fast but we can still avoid the query if we have the data in memory
	temporalityMap map[string]map[v3.Temporality]bool

	maxIdleConns int
	maxOpenConns int
	dialTimeout  time.Duration

	IntegrationsController *integrations.Controller

	LogsParsingPipelineController *logparsingpipeline.LogParsingPipelineController

	// SetupCompleted indicates if SigNoz is ready for general use.
	// at the moment, we mark the app ready when the first user
	// is registers.
	SetupCompleted bool
}

type APIHandlerOpts struct {

	// business data reader e.g. clickhouse
	Reader interfaces.Reader

	SkipConfig *model.SkipConfig

	PerferDelta       bool
	PreferSpanMetrics bool

	MaxIdleConns int
	MaxOpenConns int
	DialTimeout  time.Duration

	// dao layer to perform crud on app objects like dashboard, alerts etc
	AppDao dao.ModelDao

	// rule manager handles rule crud operations
	RuleManager *rules.Manager

	// feature flags querier
	FeatureFlags interfaces.FeatureLookup

	// Integrations
	IntegrationsController *integrations.Controller

	// Log parsing pipelines
	LogsParsingPipelineController *logparsingpipeline.LogParsingPipelineController

	// cache
	Cache cache.Cache

	// Querier Influx Interval
	FluxInterval time.Duration
}

// NewAPIHandler returns an APIHandler
func NewAPIHandler(opts APIHandlerOpts) (*APIHandler, error) {

	alertManager, err := am.New("")
	if err != nil {
		return nil, err
	}

	querierOpts := querier.QuerierOptions{
		Reader:        opts.Reader,
		Cache:         opts.Cache,
		KeyGenerator:  queryBuilder.NewKeyGenerator(),
		FluxInterval:  opts.FluxInterval,
		FeatureLookup: opts.FeatureFlags,
	}

	querierOptsV2 := querierV2.QuerierOptions{
		Reader:        opts.Reader,
		Cache:         opts.Cache,
		KeyGenerator:  queryBuilder.NewKeyGenerator(),
		FluxInterval:  opts.FluxInterval,
		FeatureLookup: opts.FeatureFlags,
	}

	querier := querier.NewQuerier(querierOpts)
	querierv2 := querierV2.NewQuerier(querierOptsV2)

	aH := &APIHandler{
		reader:                        opts.Reader,
		appDao:                        opts.AppDao,
		skipConfig:                    opts.SkipConfig,
		preferDelta:                   opts.PerferDelta,
		preferSpanMetrics:             opts.PreferSpanMetrics,
		temporalityMap:                make(map[string]map[v3.Temporality]bool),
		maxIdleConns:                  opts.MaxIdleConns,
		maxOpenConns:                  opts.MaxOpenConns,
		dialTimeout:                   opts.DialTimeout,
		alertManager:                  alertManager,
		ruleManager:                   opts.RuleManager,
		featureFlags:                  opts.FeatureFlags,
		IntegrationsController:        opts.IntegrationsController,
		LogsParsingPipelineController: opts.LogsParsingPipelineController,
		querier:                       querier,
		querierV2:                     querierv2,
	}

	builderOpts := queryBuilder.QueryBuilderOptions{
		BuildMetricQuery: metricsv3.PrepareMetricQuery,
		BuildTraceQuery:  tracesV3.PrepareTracesQuery,
		BuildLogQuery:    logsv3.PrepareLogsQuery,
	}
	aH.queryBuilder = queryBuilder.NewQueryBuilder(builderOpts, aH.featureFlags)

	aH.ready = aH.testReady

	dashboards.LoadDashboardFiles(aH.featureFlags)
	// if errReadingDashboards != nil {
	// 	return nil, errReadingDashboards
	// }

	// check if at least one user is created
	hasUsers, err := aH.appDao.GetUsersWithOpts(context.Background(), 1)
	if err.Error() != "" {
		// raise warning but no panic as this is a recoverable condition
		zap.L().Warn("unexpected error while fetch user count while initializing base api handler", zap.Error(err))
	}
	if len(hasUsers) != 0 {
		// first user is already created, we can mark the app ready for general use.
		// this means, we disable self-registration and expect new users
		// to signup signoz through invite link only.
		aH.SetupCompleted = true
	}
	return aH, nil
}

type structuredResponse struct {
	Data   interface{}       `json:"data"`
	Total  int               `json:"total"`
	Limit  int               `json:"limit"`
	Offset int               `json:"offset"`
	Errors []structuredError `json:"errors"`
}

type structuredError struct {
	Code int    `json:"code,omitempty"`
	Msg  string `json:"msg"`
	// TraceID ui.TraceID `json:"traceID,omitempty"`
}

var corsHeaders = map[string]string{
	"Access-Control-Allow-Headers":  "Accept, Authorization, Content-Type, Origin",
	"Access-Control-Allow-Methods":  "GET, OPTIONS",
	"Access-Control-Allow-Origin":   "*",
	"Access-Control-Expose-Headers": "Date",
}

// Enables cross-site script calls.
func setCORS(w http.ResponseWriter) {
	for h, v := range corsHeaders {
		w.Header().Set(h, v)
	}
}

type apiFunc func(r *http.Request) (interface{}, *model.ApiError, func())

// Checks if server is ready, calls f if it is, returns 503 if it is not.
func (aH *APIHandler) testReady(f http.HandlerFunc) http.HandlerFunc {
	return func(w http.ResponseWriter, r *http.Request) {

		f(w, r)

	}
}

type ApiResponse struct {
	Status    status          `json:"status"`
	Data      interface{}     `json:"data,omitempty"`
	ErrorType model.ErrorType `json:"errorType,omitempty"`
	Error     string          `json:"error,omitempty"`
}

func RespondError(w http.ResponseWriter, apiErr model.BaseApiError, data interface{}) {
	json := jsoniter.ConfigCompatibleWithStandardLibrary
	b, err := json.Marshal(&ApiResponse{
		Status:    statusError,
		ErrorType: apiErr.Type(),
		Error:     apiErr.Error(),
		Data:      data,
	})
	if err != nil {
		zap.L().Error("error marshalling json response", zap.Error(err))
		http.Error(w, err.Error(), http.StatusInternalServerError)
		return
	}

	var code int
	switch apiErr.Type() {
	case model.ErrorBadData:
		code = http.StatusBadRequest
	case model.ErrorExec:
		code = 422
	case model.ErrorCanceled, model.ErrorTimeout:
		code = http.StatusServiceUnavailable
	case model.ErrorInternal:
		code = http.StatusInternalServerError
	case model.ErrorNotFound:
		code = http.StatusNotFound
	case model.ErrorNotImplemented:
		code = http.StatusNotImplemented
	case model.ErrorUnauthorized:
		code = http.StatusUnauthorized
	case model.ErrorForbidden:
		code = http.StatusForbidden
	default:
		code = http.StatusInternalServerError
	}

	w.Header().Set("Content-Type", "application/json")
	w.WriteHeader(code)
	if n, err := w.Write(b); err != nil {
		zap.L().Error("error writing response", zap.Int("bytesWritten", n), zap.Error(err))
	}
}

func writeHttpResponse(w http.ResponseWriter, data interface{}) {
	json := jsoniter.ConfigCompatibleWithStandardLibrary
	b, err := json.Marshal(&ApiResponse{
		Status: statusSuccess,
		Data:   data,
	})
	if err != nil {
		zap.L().Error("error marshalling json response", zap.Error(err))
		http.Error(w, err.Error(), http.StatusInternalServerError)
		return
	}

	w.Header().Set("Content-Type", "application/json")
	w.WriteHeader(http.StatusOK)
	if n, err := w.Write(b); err != nil {
		zap.L().Error("error writing response", zap.Int("bytesWritten", n), zap.Error(err))
	}
}

func (aH *APIHandler) RegisterMetricsRoutes(router *mux.Router, am *AuthMiddleware) {
	subRouter := router.PathPrefix("/api/v2/metrics").Subrouter()
	subRouter.HandleFunc("/query_range", am.ViewAccess(aH.QueryRangeMetricsV2)).Methods(http.MethodPost)
	subRouter.HandleFunc("/autocomplete/list", am.ViewAccess(aH.metricAutocompleteMetricName)).Methods(http.MethodGet)
	subRouter.HandleFunc("/autocomplete/tagKey", am.ViewAccess(aH.metricAutocompleteTagKey)).Methods(http.MethodGet)
	subRouter.HandleFunc("/autocomplete/tagValue", am.ViewAccess(aH.metricAutocompleteTagValue)).Methods(http.MethodGet)
}

func (aH *APIHandler) RegisterQueryRangeV3Routes(router *mux.Router, am *AuthMiddleware) {
	subRouter := router.PathPrefix("/api/v3").Subrouter()
	subRouter.HandleFunc("/autocomplete/aggregate_attributes", am.ViewAccess(
		withCacheControl(AutoCompleteCacheControlAge, aH.autocompleteAggregateAttributes))).Methods(http.MethodGet)
	subRouter.HandleFunc("/autocomplete/attribute_keys", am.ViewAccess(
		withCacheControl(AutoCompleteCacheControlAge, aH.autoCompleteAttributeKeys))).Methods(http.MethodGet)
	subRouter.HandleFunc("/autocomplete/attribute_values", am.ViewAccess(
		withCacheControl(AutoCompleteCacheControlAge, aH.autoCompleteAttributeValues))).Methods(http.MethodGet)
	subRouter.HandleFunc("/query_range", am.ViewAccess(aH.QueryRangeV3)).Methods(http.MethodPost)
	subRouter.HandleFunc("/query_range/format", am.ViewAccess(aH.QueryRangeV3Format)).Methods(http.MethodPost)

	// live logs
	subRouter.HandleFunc("/logs/livetail", am.ViewAccess(aH.liveTailLogs)).Methods(http.MethodGet)
}

func (aH *APIHandler) RegisterQueryRangeV4Routes(router *mux.Router, am *AuthMiddleware) {
	subRouter := router.PathPrefix("/api/v4").Subrouter()
	subRouter.HandleFunc("/query_range", am.ViewAccess(aH.QueryRangeV4)).Methods(http.MethodPost)
	subRouter.HandleFunc("/metric/metric_metadata", am.ViewAccess(aH.getMetricMetadata)).Methods(http.MethodGet)
}

func (aH *APIHandler) Respond(w http.ResponseWriter, data interface{}) {
	writeHttpResponse(w, data)
}

// RegisterPrivateRoutes registers routes for this handler on the given router
func (aH *APIHandler) RegisterPrivateRoutes(router *mux.Router) {
	router.HandleFunc("/api/v1/channels", aH.listChannels).Methods(http.MethodGet)
}

// RegisterRoutes registers routes for this handler on the given router
func (aH *APIHandler) RegisterRoutes(router *mux.Router, am *AuthMiddleware) {
	router.HandleFunc("/api/v1/query_range", am.ViewAccess(aH.queryRangeMetrics)).Methods(http.MethodGet)
	router.HandleFunc("/api/v1/query", am.ViewAccess(aH.queryMetrics)).Methods(http.MethodGet)
	router.HandleFunc("/api/v1/channels", am.ViewAccess(aH.listChannels)).Methods(http.MethodGet)
	router.HandleFunc("/api/v1/channels/{id}", am.ViewAccess(aH.getChannel)).Methods(http.MethodGet)
	router.HandleFunc("/api/v1/channels/{id}", am.AdminAccess(aH.editChannel)).Methods(http.MethodPut)
	router.HandleFunc("/api/v1/channels/{id}", am.AdminAccess(aH.deleteChannel)).Methods(http.MethodDelete)
	router.HandleFunc("/api/v1/channels", am.EditAccess(aH.createChannel)).Methods(http.MethodPost)
	router.HandleFunc("/api/v1/testChannel", am.EditAccess(aH.testChannel)).Methods(http.MethodPost)

	router.HandleFunc("/api/v1/alerts", am.ViewAccess(aH.getAlerts)).Methods(http.MethodGet)

	router.HandleFunc("/api/v1/rules", am.ViewAccess(aH.listRules)).Methods(http.MethodGet)
	router.HandleFunc("/api/v1/rules/{id}", am.ViewAccess(aH.getRule)).Methods(http.MethodGet)
	router.HandleFunc("/api/v1/rules", am.EditAccess(aH.createRule)).Methods(http.MethodPost)
	router.HandleFunc("/api/v1/rules/{id}", am.EditAccess(aH.editRule)).Methods(http.MethodPut)
	router.HandleFunc("/api/v1/rules/{id}", am.EditAccess(aH.deleteRule)).Methods(http.MethodDelete)
	router.HandleFunc("/api/v1/rules/{id}", am.EditAccess(aH.patchRule)).Methods(http.MethodPatch)
	router.HandleFunc("/api/v1/testRule", am.EditAccess(aH.testRule)).Methods(http.MethodPost)

	router.HandleFunc("/api/v1/dashboards", am.ViewAccess(aH.getDashboards)).Methods(http.MethodGet)
	router.HandleFunc("/api/v1/dashboards", am.EditAccess(aH.createDashboards)).Methods(http.MethodPost)
	router.HandleFunc("/api/v1/dashboards/grafana", am.EditAccess(aH.createDashboardsTransform)).Methods(http.MethodPost)
	router.HandleFunc("/api/v1/dashboards/{uuid}", am.ViewAccess(aH.getDashboard)).Methods(http.MethodGet)
	router.HandleFunc("/api/v1/dashboards/{uuid}", am.EditAccess(aH.updateDashboard)).Methods(http.MethodPut)
	router.HandleFunc("/api/v1/dashboards/{uuid}", am.EditAccess(aH.deleteDashboard)).Methods(http.MethodDelete)
	router.HandleFunc("/api/v1/variables/query", am.ViewAccess(aH.queryDashboardVars)).Methods(http.MethodGet)
	router.HandleFunc("/api/v2/variables/query", am.ViewAccess(aH.queryDashboardVarsV2)).Methods(http.MethodPost)

	router.HandleFunc("/api/v1/explorer/views", am.ViewAccess(aH.getSavedViews)).Methods(http.MethodGet)
	router.HandleFunc("/api/v1/explorer/views", am.EditAccess(aH.createSavedViews)).Methods(http.MethodPost)
	router.HandleFunc("/api/v1/explorer/views/{viewId}", am.ViewAccess(aH.getSavedView)).Methods(http.MethodGet)
	router.HandleFunc("/api/v1/explorer/views/{viewId}", am.EditAccess(aH.updateSavedView)).Methods(http.MethodPut)
	router.HandleFunc("/api/v1/explorer/views/{viewId}", am.EditAccess(aH.deleteSavedView)).Methods(http.MethodDelete)

	router.HandleFunc("/api/v1/feedback", am.OpenAccess(aH.submitFeedback)).Methods(http.MethodPost)
	// router.HandleFunc("/api/v1/get_percentiles", aH.getApplicationPercentiles).Methods(http.MethodGet)
	router.HandleFunc("/api/v1/services", am.ViewAccess(aH.getServices)).Methods(http.MethodPost)
	router.HandleFunc("/api/v1/services/list", am.ViewAccess(aH.getServicesList)).Methods(http.MethodGet)
	router.HandleFunc("/api/v1/service/overview", am.ViewAccess(aH.getServiceOverview)).Methods(http.MethodPost)
	router.HandleFunc("/api/v1/service/top_operations", am.ViewAccess(aH.getTopOperations)).Methods(http.MethodPost)
	router.HandleFunc("/api/v1/service/top_level_operations", am.ViewAccess(aH.getServicesTopLevelOps)).Methods(http.MethodPost)
	router.HandleFunc("/api/v1/traces/{traceId}", am.ViewAccess(aH.SearchTraces)).Methods(http.MethodGet)
	router.HandleFunc("/api/v1/usage", am.ViewAccess(aH.getUsage)).Methods(http.MethodGet)
	router.HandleFunc("/api/v1/dependency_graph", am.ViewAccess(aH.dependencyGraph)).Methods(http.MethodPost)
	router.HandleFunc("/api/v1/settings/ttl", am.AdminAccess(aH.setTTL)).Methods(http.MethodPost)
	router.HandleFunc("/api/v1/settings/ttl", am.ViewAccess(aH.getTTL)).Methods(http.MethodGet)
	router.HandleFunc("/api/v1/settings/apdex", am.AdminAccess(aH.setApdexSettings)).Methods(http.MethodPost)
	router.HandleFunc("/api/v1/settings/apdex", am.ViewAccess(aH.getApdexSettings)).Methods(http.MethodGet)
	router.HandleFunc("/api/v1/settings/ingestion_key", am.AdminAccess(aH.insertIngestionKey)).Methods(http.MethodPost)
	router.HandleFunc("/api/v1/settings/ingestion_key", am.ViewAccess(aH.getIngestionKeys)).Methods(http.MethodGet)

	router.HandleFunc("/api/v1/metric_meta", am.ViewAccess(aH.getLatencyMetricMetadata)).Methods(http.MethodGet)

	router.HandleFunc("/api/v1/version", am.OpenAccess(aH.getVersion)).Methods(http.MethodGet)
	router.HandleFunc("/api/v1/featureFlags", am.OpenAccess(aH.getFeatureFlags)).Methods(http.MethodGet)
	router.HandleFunc("/api/v1/configs", am.OpenAccess(aH.getConfigs)).Methods(http.MethodGet)
	router.HandleFunc("/api/v1/health", am.OpenAccess(aH.getHealth)).Methods(http.MethodGet)

	router.HandleFunc("/api/v1/getSpanFilters", am.ViewAccess(aH.getSpanFilters)).Methods(http.MethodPost)
	router.HandleFunc("/api/v1/getTagFilters", am.ViewAccess(aH.getTagFilters)).Methods(http.MethodPost)
	router.HandleFunc("/api/v1/getFilteredSpans", am.ViewAccess(aH.getFilteredSpans)).Methods(http.MethodPost)
	router.HandleFunc("/api/v1/getFilteredSpans/aggregates", am.ViewAccess(aH.getFilteredSpanAggregates)).Methods(http.MethodPost)
	router.HandleFunc("/api/v1/getTagValues", am.ViewAccess(aH.getTagValues)).Methods(http.MethodPost)

	router.HandleFunc("/api/v1/listErrors", am.ViewAccess(aH.listErrors)).Methods(http.MethodPost)
	router.HandleFunc("/api/v1/countErrors", am.ViewAccess(aH.countErrors)).Methods(http.MethodPost)
	router.HandleFunc("/api/v1/errorFromErrorID", am.ViewAccess(aH.getErrorFromErrorID)).Methods(http.MethodGet)
	router.HandleFunc("/api/v1/errorFromGroupID", am.ViewAccess(aH.getErrorFromGroupID)).Methods(http.MethodGet)
	router.HandleFunc("/api/v1/nextPrevErrorIDs", am.ViewAccess(aH.getNextPrevErrorIDs)).Methods(http.MethodGet)

	router.HandleFunc("/api/v1/disks", am.ViewAccess(aH.getDisks)).Methods(http.MethodGet)

	// === Authentication APIs ===
	router.HandleFunc("/api/v1/invite", am.AdminAccess(aH.inviteUser)).Methods(http.MethodPost)
	router.HandleFunc("/api/v1/invite/{token}", am.OpenAccess(aH.getInvite)).Methods(http.MethodGet)
	router.HandleFunc("/api/v1/invite/{email}", am.AdminAccess(aH.revokeInvite)).Methods(http.MethodDelete)
	router.HandleFunc("/api/v1/invite", am.AdminAccess(aH.listPendingInvites)).Methods(http.MethodGet)

	router.HandleFunc("/api/v1/register", am.OpenAccess(aH.registerUser)).Methods(http.MethodPost)
	router.HandleFunc("/api/v1/login", am.OpenAccess(aH.loginUser)).Methods(http.MethodPost)
	router.HandleFunc("/api/v1/loginPrecheck", am.OpenAccess(aH.precheckLogin)).Methods(http.MethodGet)

	router.HandleFunc("/api/v1/user", am.AdminAccess(aH.listUsers)).Methods(http.MethodGet)
	router.HandleFunc("/api/v1/user/{id}", am.SelfAccess(aH.getUser)).Methods(http.MethodGet)
	router.HandleFunc("/api/v1/user/{id}", am.SelfAccess(aH.editUser)).Methods(http.MethodPut)
	router.HandleFunc("/api/v1/user/{id}", am.AdminAccess(aH.deleteUser)).Methods(http.MethodDelete)

	router.HandleFunc("/api/v1/user/{id}/flags", am.SelfAccess(aH.patchUserFlag)).Methods(http.MethodPatch)

	router.HandleFunc("/api/v1/rbac/role/{id}", am.SelfAccess(aH.getRole)).Methods(http.MethodGet)
	router.HandleFunc("/api/v1/rbac/role/{id}", am.AdminAccess(aH.editRole)).Methods(http.MethodPut)

	router.HandleFunc("/api/v1/org", am.AdminAccess(aH.getOrgs)).Methods(http.MethodGet)
	router.HandleFunc("/api/v1/org/{id}", am.AdminAccess(aH.getOrg)).Methods(http.MethodGet)
	router.HandleFunc("/api/v1/org/{id}", am.AdminAccess(aH.editOrg)).Methods(http.MethodPut)
	router.HandleFunc("/api/v1/orgUsers/{id}", am.AdminAccess(aH.getOrgUsers)).Methods(http.MethodGet)

	router.HandleFunc("/api/v1/getResetPasswordToken/{id}", am.AdminAccess(aH.getResetPasswordToken)).Methods(http.MethodGet)
	router.HandleFunc("/api/v1/resetPassword", am.OpenAccess(aH.resetPassword)).Methods(http.MethodPost)
	router.HandleFunc("/api/v1/changePassword/{id}", am.SelfAccess(aH.changePassword)).Methods(http.MethodPost)
}

func Intersection(a, b []int) (c []int) {
	m := make(map[int]bool)

	for _, item := range a {
		m[item] = true
	}

	for _, item := range b {
		if _, ok := m[item]; ok {
			c = append(c, item)
		}
	}
	return
}

func (aH *APIHandler) getRule(w http.ResponseWriter, r *http.Request) {
	id := mux.Vars(r)["id"]
	ruleResponse, err := aH.ruleManager.GetRule(r.Context(), id)
	if err != nil {
		RespondError(w, &model.ApiError{Typ: model.ErrorInternal, Err: err}, nil)
		return
	}
	aH.Respond(w, ruleResponse)
}

func (aH *APIHandler) metricAutocompleteMetricName(w http.ResponseWriter, r *http.Request) {
	matchText := r.URL.Query().Get("match")
	limit, err := strconv.Atoi(r.URL.Query().Get("limit"))
	if err != nil {
		limit = 0 // no limit
	}

	metricNameList, apiErrObj := aH.reader.GetMetricAutocompleteMetricNames(r.Context(), matchText, limit)

	if apiErrObj != nil {
		RespondError(w, apiErrObj, nil)
		return
	}
	aH.Respond(w, metricNameList)

}

func (aH *APIHandler) metricAutocompleteTagKey(w http.ResponseWriter, r *http.Request) {
	metricsAutocompleteTagKeyParams, apiErrorObj := parser.ParseMetricAutocompleteTagParams(r)
	if apiErrorObj != nil {
		RespondError(w, apiErrorObj, nil)
		return
	}

	tagKeyList, apiErrObj := aH.reader.GetMetricAutocompleteTagKey(r.Context(), metricsAutocompleteTagKeyParams)

	if apiErrObj != nil {
		RespondError(w, apiErrObj, nil)
		return
	}
	aH.Respond(w, tagKeyList)
}

func (aH *APIHandler) metricAutocompleteTagValue(w http.ResponseWriter, r *http.Request) {
	metricsAutocompleteTagValueParams, apiErrorObj := parser.ParseMetricAutocompleteTagParams(r)

	if len(metricsAutocompleteTagValueParams.TagKey) == 0 {
		apiErrObj := &model.ApiError{Typ: model.ErrorBadData, Err: fmt.Errorf("tagKey not present in params")}
		RespondError(w, apiErrObj, nil)
		return
	}
	if apiErrorObj != nil {
		RespondError(w, apiErrorObj, nil)
		return
	}

	tagValueList, apiErrObj := aH.reader.GetMetricAutocompleteTagValue(r.Context(), metricsAutocompleteTagValueParams)

	if apiErrObj != nil {
		RespondError(w, apiErrObj, nil)
		return
	}

	aH.Respond(w, tagValueList)
}

func (aH *APIHandler) addTemporality(ctx context.Context, qp *v3.QueryRangeParamsV3) error {

	metricNames := make([]string, 0)
	metricNameToTemporality := make(map[string]map[v3.Temporality]bool)
	if qp.CompositeQuery != nil && len(qp.CompositeQuery.BuilderQueries) > 0 {
		for _, query := range qp.CompositeQuery.BuilderQueries {
			if query.DataSource == v3.DataSourceMetrics && query.Temporality == "" {
				metricNames = append(metricNames, query.AggregateAttribute.Key)
				if _, ok := metricNameToTemporality[query.AggregateAttribute.Key]; !ok {
					metricNameToTemporality[query.AggregateAttribute.Key] = make(map[v3.Temporality]bool)
				}
			}
		}
	}

	var err error

	if aH.preferDelta {
		zap.L().Debug("fetching metric temporality")
		metricNameToTemporality, err = aH.reader.FetchTemporality(ctx, metricNames)
		if err != nil {
			return err
		}
	}

	if qp.CompositeQuery != nil && len(qp.CompositeQuery.BuilderQueries) > 0 {
		for name := range qp.CompositeQuery.BuilderQueries {
			query := qp.CompositeQuery.BuilderQueries[name]
			if query.DataSource == v3.DataSourceMetrics && query.Temporality == "" {
				if aH.preferDelta && metricNameToTemporality[query.AggregateAttribute.Key][v3.Delta] {
					query.Temporality = v3.Delta
				} else if metricNameToTemporality[query.AggregateAttribute.Key][v3.Cumulative] {
					query.Temporality = v3.Cumulative
				} else {
					query.Temporality = v3.Unspecified
				}
			}
		}
	}
	return nil
}

func (aH *APIHandler) QueryRangeMetricsV2(w http.ResponseWriter, r *http.Request) {
	metricsQueryRangeParams, apiErrorObj := parser.ParseMetricQueryRangeParams(r)

	if apiErrorObj != nil {
		zap.L().Error("error parsing metric query range params", zap.Error(apiErrorObj.Err))
		RespondError(w, apiErrorObj, nil)
		return
	}

	// prometheus instant query needs same timestamp
	if metricsQueryRangeParams.CompositeMetricQuery.PanelType == model.QUERY_VALUE &&
		metricsQueryRangeParams.CompositeMetricQuery.QueryType == model.PROM {
		metricsQueryRangeParams.Start = metricsQueryRangeParams.End
	}

	// round up the end to neaerest multiple
	if metricsQueryRangeParams.CompositeMetricQuery.QueryType == model.QUERY_BUILDER {
		end := (metricsQueryRangeParams.End) / 1000
		step := metricsQueryRangeParams.Step
		metricsQueryRangeParams.End = (end / step * step) * 1000
	}

	type channelResult struct {
		Series []*model.Series
		Err    error
		Name   string
		Query  string
	}

	execClickHouseQueries := func(queries map[string]string) ([]*model.Series, error, map[string]string) {
		var seriesList []*model.Series
		ch := make(chan channelResult, len(queries))
		var wg sync.WaitGroup

		for name, query := range queries {
			wg.Add(1)
			go func(name, query string) {
				defer wg.Done()
				seriesList, err := aH.reader.GetMetricResult(r.Context(), query)
				for _, series := range seriesList {
					series.QueryName = name
				}

				if err != nil {
					ch <- channelResult{Err: fmt.Errorf("error in query-%s: %v", name, err), Name: name, Query: query}
					return
				}
				ch <- channelResult{Series: seriesList}
			}(name, query)
		}

		wg.Wait()
		close(ch)

		var errs []error
		errQuriesByName := make(map[string]string)
		// read values from the channel
		for r := range ch {
			if r.Err != nil {
				errs = append(errs, r.Err)
				errQuriesByName[r.Name] = r.Query
				continue
			}
			seriesList = append(seriesList, r.Series...)
		}
		if len(errs) != 0 {
			return nil, fmt.Errorf("encountered multiple errors: %s", metrics.FormatErrs(errs, "\n")), errQuriesByName
		}
		return seriesList, nil, nil
	}

	execPromQueries := func(metricsQueryRangeParams *model.QueryRangeParamsV2) ([]*model.Series, error, map[string]string) {
		var seriesList []*model.Series
		ch := make(chan channelResult, len(metricsQueryRangeParams.CompositeMetricQuery.PromQueries))
		var wg sync.WaitGroup

		for name, query := range metricsQueryRangeParams.CompositeMetricQuery.PromQueries {
			if query.Disabled {
				continue
			}
			wg.Add(1)
			go func(name string, query *model.PromQuery) {
				var seriesList []*model.Series
				defer wg.Done()
				tmpl := template.New("promql-query")
				tmpl, tmplErr := tmpl.Parse(query.Query)
				if tmplErr != nil {
					ch <- channelResult{Err: fmt.Errorf("error in parsing query-%s: %v", name, tmplErr), Name: name, Query: query.Query}
					return
				}
				var queryBuf bytes.Buffer
				tmplErr = tmpl.Execute(&queryBuf, metricsQueryRangeParams.Variables)
				if tmplErr != nil {
					ch <- channelResult{Err: fmt.Errorf("error in parsing query-%s: %v", name, tmplErr), Name: name, Query: query.Query}
					return
				}
				query.Query = queryBuf.String()
				queryModel := model.QueryRangeParams{
					Start: time.UnixMilli(metricsQueryRangeParams.Start),
					End:   time.UnixMilli(metricsQueryRangeParams.End),
					Step:  time.Duration(metricsQueryRangeParams.Step * int64(time.Second)),
					Query: query.Query,
				}
				promResult, _, err := aH.reader.GetQueryRangeResult(r.Context(), &queryModel)
				if err != nil {
					ch <- channelResult{Err: fmt.Errorf("error in query-%s: %v", name, err), Name: name, Query: query.Query}
					return
				}
				matrix, _ := promResult.Matrix()
				for _, v := range matrix {
					var s model.Series
					s.QueryName = name
					s.Labels = v.Metric.Copy().Map()
					for _, p := range v.Floats {
						s.Points = append(s.Points, model.MetricPoint{Timestamp: p.T, Value: p.F})
					}
					seriesList = append(seriesList, &s)
				}
				ch <- channelResult{Series: seriesList}
			}(name, query)
		}

		wg.Wait()
		close(ch)

		var errs []error
		errQuriesByName := make(map[string]string)
		// read values from the channel
		for r := range ch {
			if r.Err != nil {
				errs = append(errs, r.Err)
				errQuriesByName[r.Name] = r.Query
				continue
			}
			seriesList = append(seriesList, r.Series...)
		}
		if len(errs) != 0 {
			return nil, fmt.Errorf("encountered multiple errors: %s", metrics.FormatErrs(errs, "\n")), errQuriesByName
		}
		return seriesList, nil, nil
	}

	var seriesList []*model.Series
	var err error
	var errQuriesByName map[string]string
	switch metricsQueryRangeParams.CompositeMetricQuery.QueryType {
	case model.QUERY_BUILDER:
		runQueries := metrics.PrepareBuilderMetricQueries(metricsQueryRangeParams, constants.SIGNOZ_TIMESERIES_TABLENAME)
		if runQueries.Err != nil {
			RespondError(w, &model.ApiError{Typ: model.ErrorBadData, Err: runQueries.Err}, nil)
			return
		}
		seriesList, err, errQuriesByName = execClickHouseQueries(runQueries.Queries)

	case model.CLICKHOUSE:
		queries := make(map[string]string)
		for name, chQuery := range metricsQueryRangeParams.CompositeMetricQuery.ClickHouseQueries {
			if chQuery.Disabled {
				continue
			}
			tmpl := template.New("clickhouse-query")
			tmpl, err := tmpl.Parse(chQuery.Query)
			if err != nil {
				RespondError(w, &model.ApiError{Typ: model.ErrorBadData, Err: err}, nil)
				return
			}
			var query bytes.Buffer

			// replace go template variables
			querytemplate.AssignReservedVars(metricsQueryRangeParams)

			err = tmpl.Execute(&query, metricsQueryRangeParams.Variables)
			if err != nil {
				RespondError(w, &model.ApiError{Typ: model.ErrorBadData, Err: err}, nil)
				return
			}

			queries[name] = query.String()
		}
		seriesList, err, errQuriesByName = execClickHouseQueries(queries)
	case model.PROM:
		seriesList, err, errQuriesByName = execPromQueries(metricsQueryRangeParams)
	default:
		err = fmt.Errorf("invalid query type")
		RespondError(w, &model.ApiError{Typ: model.ErrorBadData, Err: err}, errQuriesByName)
		return
	}

	if err != nil {
		apiErrObj := &model.ApiError{Typ: model.ErrorBadData, Err: err}
		RespondError(w, apiErrObj, errQuriesByName)
		return
	}
	if metricsQueryRangeParams.CompositeMetricQuery.PanelType == model.QUERY_VALUE &&
		len(seriesList) > 1 &&
		(metricsQueryRangeParams.CompositeMetricQuery.QueryType == model.QUERY_BUILDER ||
			metricsQueryRangeParams.CompositeMetricQuery.QueryType == model.CLICKHOUSE) {
		RespondError(w, &model.ApiError{Typ: model.ErrorBadData, Err: fmt.Errorf("invalid: query resulted in more than one series for value type")}, nil)
		return
	}

	type ResponseFormat struct {
		ResultType string          `json:"resultType"`
		Result     []*model.Series `json:"result"`
	}
	resp := ResponseFormat{ResultType: "matrix", Result: seriesList}
	aH.Respond(w, resp)
}

// populateTemporality same as addTemporality but for v4 and better
func (aH *APIHandler) populateTemporality(ctx context.Context, qp *v3.QueryRangeParamsV3) error {

	missingTemporality := make([]string, 0)
	metricNameToTemporality := make(map[string]map[v3.Temporality]bool)
	if qp.CompositeQuery != nil && len(qp.CompositeQuery.BuilderQueries) > 0 {
		for _, query := range qp.CompositeQuery.BuilderQueries {
			// if there is no temporality specified in the query but we have it in the map
			// then use the value from the map
			if query.Temporality == "" && aH.temporalityMap[query.AggregateAttribute.Key] != nil {
				// We prefer delta if it is available
				if aH.temporalityMap[query.AggregateAttribute.Key][v3.Delta] {
					query.Temporality = v3.Delta
				} else if aH.temporalityMap[query.AggregateAttribute.Key][v3.Cumulative] {
					query.Temporality = v3.Cumulative
				} else {
					query.Temporality = v3.Unspecified
				}
			}
			// we don't have temporality for this metric
			if query.DataSource == v3.DataSourceMetrics && query.Temporality == "" {
				missingTemporality = append(missingTemporality, query.AggregateAttribute.Key)
			}
			if _, ok := metricNameToTemporality[query.AggregateAttribute.Key]; !ok {
				metricNameToTemporality[query.AggregateAttribute.Key] = make(map[v3.Temporality]bool)
			}
		}
	}

	nameToTemporality, err := aH.reader.FetchTemporality(ctx, missingTemporality)
	if err != nil {
		return err
	}

	if qp.CompositeQuery != nil && len(qp.CompositeQuery.BuilderQueries) > 0 {
		for name := range qp.CompositeQuery.BuilderQueries {
			query := qp.CompositeQuery.BuilderQueries[name]
			if query.DataSource == v3.DataSourceMetrics && query.Temporality == "" {
				if nameToTemporality[query.AggregateAttribute.Key][v3.Delta] {
					query.Temporality = v3.Delta
				} else if nameToTemporality[query.AggregateAttribute.Key][v3.Cumulative] {
					query.Temporality = v3.Cumulative
				} else {
					query.Temporality = v3.Unspecified
				}
				aH.temporalityMap[query.AggregateAttribute.Key] = nameToTemporality[query.AggregateAttribute.Key]
			}
		}
	}
	return nil
}

func (aH *APIHandler) listRules(w http.ResponseWriter, r *http.Request) {

	rules, err := aH.ruleManager.ListRuleStates(r.Context())
	if err != nil {
		RespondError(w, &model.ApiError{Typ: model.ErrorInternal, Err: err}, nil)
		return
	}

	// todo(amol): need to add sorter

	aH.Respond(w, rules)
}

func (aH *APIHandler) getDashboards(w http.ResponseWriter, r *http.Request) {

	allDashboards, err := dashboards.GetDashboards(r.Context())
	if err != nil {
		RespondError(w, err, nil)
		return
	}

	ic := aH.IntegrationsController
	installedIntegrationDashboards, err := ic.GetDashboardsForInstalledIntegrations(r.Context())
	allDashboards = append(allDashboards, installedIntegrationDashboards...)

	tagsFromReq, ok := r.URL.Query()["tags"]
	if !ok || len(tagsFromReq) == 0 || tagsFromReq[0] == "" {
		aH.Respond(w, allDashboards)
		return
	}

	tags2Dash := make(map[string][]int)
	for i := 0; i < len(allDashboards); i++ {
		tags, ok := (allDashboards)[i].Data["tags"].([]interface{})
		if !ok {
			continue
		}

		tagsArray := make([]string, len(tags))
		for i, v := range tags {
			tagsArray[i] = v.(string)
		}

		for _, tag := range tagsArray {
			tags2Dash[tag] = append(tags2Dash[tag], i)
		}

	}

	inter := make([]int, len(allDashboards))
	for i := range inter {
		inter[i] = i
	}

	for _, tag := range tagsFromReq {
		inter = Intersection(inter, tags2Dash[tag])
	}

	filteredDashboards := []dashboards.Dashboard{}
	for _, val := range inter {
		dash := (allDashboards)[val]
		filteredDashboards = append(filteredDashboards, dash)
	}

	aH.Respond(w, filteredDashboards)

}
func (aH *APIHandler) deleteDashboard(w http.ResponseWriter, r *http.Request) {

	uuid := mux.Vars(r)["uuid"]
	err := dashboards.DeleteDashboard(r.Context(), uuid, aH.featureFlags)

	if err != nil {
		RespondError(w, err, nil)
		return
	}

	aH.Respond(w, nil)

}

func (aH *APIHandler) queryDashboardVars(w http.ResponseWriter, r *http.Request) {

	query := r.URL.Query().Get("query")
	if query == "" {
		RespondError(w, &model.ApiError{Typ: model.ErrorBadData, Err: fmt.Errorf("query is required")}, nil)
		return
	}
	if strings.Contains(strings.ToLower(query), "alter table") {
		RespondError(w, &model.ApiError{Typ: model.ErrorBadData, Err: fmt.Errorf("query shouldn't alter data")}, nil)
		return
	}
	dashboardVars, err := aH.reader.QueryDashboardVars(r.Context(), query)
	if err != nil {
		RespondError(w, &model.ApiError{Typ: model.ErrorBadData, Err: err}, nil)
		return
	}
	aH.Respond(w, dashboardVars)
}

func prepareQuery(r *http.Request) (string, error) {
	var postData *model.DashboardVars

	if err := json.NewDecoder(r.Body).Decode(&postData); err != nil {
		return "", fmt.Errorf("failed to decode request body: %v", err)
	}

	query := strings.TrimSpace(postData.Query)

	if query == "" {
		return "", fmt.Errorf("query is required")
	}

	notAllowedOps := []string{
		"alter table",
		"drop table",
		"truncate table",
		"drop database",
		"drop view",
		"drop function",
	}

	for _, op := range notAllowedOps {
		if strings.Contains(strings.ToLower(query), op) {
			return "", fmt.Errorf("Operation %s is not allowed", op)
		}
	}

	vars := make(map[string]string)
	for k, v := range postData.Variables {
		vars[k] = metrics.FormattedValue(v)
	}
	tmpl := template.New("dashboard-vars")
	tmpl, tmplErr := tmpl.Parse(query)
	if tmplErr != nil {
		return "", tmplErr
	}
	var queryBuf bytes.Buffer
	tmplErr = tmpl.Execute(&queryBuf, vars)
	if tmplErr != nil {
		return "", tmplErr
	}
	return queryBuf.String(), nil
}

func (aH *APIHandler) queryDashboardVarsV2(w http.ResponseWriter, r *http.Request) {
	query, err := prepareQuery(r)
	if err != nil {
		RespondError(w, &model.ApiError{Typ: model.ErrorBadData, Err: err}, nil)
		return
	}

	dashboardVars, err := aH.reader.QueryDashboardVars(r.Context(), query)
	if err != nil {
		RespondError(w, &model.ApiError{Typ: model.ErrorBadData, Err: err}, nil)
		return
	}
	aH.Respond(w, dashboardVars)
}

func (aH *APIHandler) updateDashboard(w http.ResponseWriter, r *http.Request) {

	uuid := mux.Vars(r)["uuid"]

	var postData map[string]interface{}
	err := json.NewDecoder(r.Body).Decode(&postData)
	if err != nil {
		RespondError(w, &model.ApiError{Typ: model.ErrorBadData, Err: err}, "Error reading request body")
		return
	}
	err = dashboards.IsPostDataSane(&postData)
	if err != nil {
		RespondError(w, &model.ApiError{Typ: model.ErrorBadData, Err: err}, "Error reading request body")
		return
	}

	dashboard, apiError := dashboards.UpdateDashboard(r.Context(), uuid, postData, aH.featureFlags)
	if apiError != nil {
		RespondError(w, apiError, nil)
		return
	}

	aH.Respond(w, dashboard)

}

func (aH *APIHandler) getDashboard(w http.ResponseWriter, r *http.Request) {

	uuid := mux.Vars(r)["uuid"]

	dashboard, apiError := dashboards.GetDashboard(r.Context(), uuid)

	if apiError != nil {
		if apiError.Type() != model.ErrorNotFound {
			RespondError(w, apiError, nil)
			return
		}

		dashboard, apiError = aH.IntegrationsController.GetInstalledIntegrationDashboardById(
			r.Context(), uuid,
		)
		if apiError != nil {
			RespondError(w, apiError, nil)
			return
		}

	}

	aH.Respond(w, dashboard)

}

func (aH *APIHandler) saveAndReturn(w http.ResponseWriter, r *http.Request, signozDashboard model.DashboardData) {
	toSave := make(map[string]interface{})
	toSave["title"] = signozDashboard.Title
	toSave["description"] = signozDashboard.Description
	toSave["tags"] = signozDashboard.Tags
	toSave["layout"] = signozDashboard.Layout
	toSave["widgets"] = signozDashboard.Widgets
	toSave["variables"] = signozDashboard.Variables

	dashboard, apiError := dashboards.CreateDashboard(r.Context(), toSave, aH.featureFlags)
	if apiError != nil {
		RespondError(w, apiError, nil)
		return
	}
	aH.Respond(w, dashboard)
	return
}

func (aH *APIHandler) createDashboardsTransform(w http.ResponseWriter, r *http.Request) {

	defer r.Body.Close()
	b, err := io.ReadAll(r.Body)

	var importData model.GrafanaJSON

	err = json.Unmarshal(b, &importData)
	if err == nil {
		signozDashboard := dashboards.TransformGrafanaJSONToSignoz(importData)
		aH.saveAndReturn(w, r, signozDashboard)
		return
	}
	RespondError(w, &model.ApiError{Typ: model.ErrorInternal, Err: err}, "Error while creating dashboard from grafana json")
}

func (aH *APIHandler) createDashboards(w http.ResponseWriter, r *http.Request) {

	var postData map[string]interface{}

	err := json.NewDecoder(r.Body).Decode(&postData)
	if err != nil {
		RespondError(w, &model.ApiError{Typ: model.ErrorInternal, Err: err}, "Error reading request body")
		return
	}

	err = dashboards.IsPostDataSane(&postData)
	if err != nil {
		RespondError(w, &model.ApiError{Typ: model.ErrorInternal, Err: err}, "Error reading request body")
		return
	}

	dash, apiErr := dashboards.CreateDashboard(r.Context(), postData, aH.featureFlags)

	if apiErr != nil {
		RespondError(w, apiErr, nil)
		return
	}

	aH.Respond(w, dash)

}

func (aH *APIHandler) testRule(w http.ResponseWriter, r *http.Request) {

	defer r.Body.Close()
	body, err := io.ReadAll(r.Body)
	if err != nil {
		zap.L().Error("Error in getting req body in test rule API", zap.Error(err))
		RespondError(w, &model.ApiError{Typ: model.ErrorBadData, Err: err}, nil)
		return
	}

	ctx, cancel := context.WithTimeout(context.Background(), 1*time.Minute)
	defer cancel()

	alertCount, apiRrr := aH.ruleManager.TestNotification(ctx, string(body))
	if apiRrr != nil {
		RespondError(w, apiRrr, nil)
		return
	}

	response := map[string]interface{}{
		"alertCount": alertCount,
		"message":    "notification sent",
	}
	aH.Respond(w, response)
}

func (aH *APIHandler) deleteRule(w http.ResponseWriter, r *http.Request) {

	id := mux.Vars(r)["id"]

	err := aH.ruleManager.DeleteRule(r.Context(), id)

	if err != nil {
		RespondError(w, &model.ApiError{Typ: model.ErrorInternal, Err: err}, nil)
		return
	}

	aH.Respond(w, "rule successfully deleted")

}

// patchRule updates only requested changes in the rule
func (aH *APIHandler) patchRule(w http.ResponseWriter, r *http.Request) {
	id := mux.Vars(r)["id"]

	defer r.Body.Close()
	body, err := io.ReadAll(r.Body)
	if err != nil {
		zap.L().Error("error in getting req body of patch rule API\n", zap.Error(err))
		RespondError(w, &model.ApiError{Typ: model.ErrorBadData, Err: err}, nil)
		return
	}

	gettableRule, err := aH.ruleManager.PatchRule(r.Context(), string(body), id)

	if err != nil {
		RespondError(w, &model.ApiError{Typ: model.ErrorInternal, Err: err}, nil)
		return
	}

	aH.Respond(w, gettableRule)
}

func (aH *APIHandler) editRule(w http.ResponseWriter, r *http.Request) {
	id := mux.Vars(r)["id"]

	defer r.Body.Close()
	body, err := io.ReadAll(r.Body)
	if err != nil {
		zap.L().Error("error in getting req body of edit rule API", zap.Error(err))
		RespondError(w, &model.ApiError{Typ: model.ErrorBadData, Err: err}, nil)
		return
	}

	err = aH.ruleManager.EditRule(r.Context(), string(body), id)

	if err != nil {
		RespondError(w, &model.ApiError{Typ: model.ErrorInternal, Err: err}, nil)
		return
	}

	aH.Respond(w, "rule successfully edited")

}

func (aH *APIHandler) getChannel(w http.ResponseWriter, r *http.Request) {
	id := mux.Vars(r)["id"]
	channel, apiErrorObj := aH.reader.GetChannel(id)
	if apiErrorObj != nil {
		RespondError(w, apiErrorObj, nil)
		return
	}
	aH.Respond(w, channel)
}

func (aH *APIHandler) deleteChannel(w http.ResponseWriter, r *http.Request) {
	id := mux.Vars(r)["id"]
	apiErrorObj := aH.reader.DeleteChannel(id)
	if apiErrorObj != nil {
		RespondError(w, apiErrorObj, nil)
		return
	}
	aH.Respond(w, "notification channel successfully deleted")
}

func (aH *APIHandler) listChannels(w http.ResponseWriter, r *http.Request) {
	channels, apiErrorObj := aH.reader.GetChannels()
	if apiErrorObj != nil {
		RespondError(w, apiErrorObj, nil)
		return
	}
	aH.Respond(w, channels)
}

// testChannels sends test alert to all registered channels
func (aH *APIHandler) testChannel(w http.ResponseWriter, r *http.Request) {

	defer r.Body.Close()
	body, err := io.ReadAll(r.Body)
	if err != nil {
		zap.L().Error("Error in getting req body of testChannel API", zap.Error(err))
		RespondError(w, &model.ApiError{Typ: model.ErrorBadData, Err: err}, nil)
		return
	}

	receiver := &am.Receiver{}
	if err := json.Unmarshal(body, receiver); err != nil { // Parse []byte to go struct pointer
		zap.L().Error("Error in parsing req body of testChannel API\n", zap.Error(err))
		RespondError(w, &model.ApiError{Typ: model.ErrorBadData, Err: err}, nil)
		return
	}
	// send alert
	apiErrorObj := aH.alertManager.TestReceiver(receiver)
	if apiErrorObj != nil {
		RespondError(w, apiErrorObj, nil)
		return
	}
	aH.Respond(w, "test alert sent")
}

func (aH *APIHandler) editChannel(w http.ResponseWriter, r *http.Request) {

	id := mux.Vars(r)["id"]

	defer r.Body.Close()
	body, err := io.ReadAll(r.Body)
	if err != nil {
		zap.L().Error("Error in getting req body of editChannel API", zap.Error(err))
		RespondError(w, &model.ApiError{Typ: model.ErrorBadData, Err: err}, nil)
		return
	}

	receiver := &am.Receiver{}
	if err := json.Unmarshal(body, receiver); err != nil { // Parse []byte to go struct pointer
		zap.L().Error("Error in parsing req body of editChannel API", zap.Error(err))
		RespondError(w, &model.ApiError{Typ: model.ErrorBadData, Err: err}, nil)
		return
	}

	_, apiErrorObj := aH.reader.EditChannel(receiver, id)

	if apiErrorObj != nil {
		RespondError(w, apiErrorObj, nil)
		return
	}

	aH.Respond(w, nil)

}

func (aH *APIHandler) createChannel(w http.ResponseWriter, r *http.Request) {

	defer r.Body.Close()
	body, err := io.ReadAll(r.Body)
	if err != nil {
		zap.L().Error("Error in getting req body of createChannel API", zap.Error(err))
		RespondError(w, &model.ApiError{Typ: model.ErrorBadData, Err: err}, nil)
		return
	}

	receiver := &am.Receiver{}
	if err := json.Unmarshal(body, receiver); err != nil { // Parse []byte to go struct pointer
		zap.L().Error("Error in parsing req body of createChannel API", zap.Error(err))
		RespondError(w, &model.ApiError{Typ: model.ErrorBadData, Err: err}, nil)
		return
	}

	_, apiErrorObj := aH.reader.CreateChannel(receiver)

	if apiErrorObj != nil {
		RespondError(w, apiErrorObj, nil)
		return
	}

	aH.Respond(w, nil)

}

func (aH *APIHandler) getAlerts(w http.ResponseWriter, r *http.Request) {
	params := r.URL.Query()
	amEndpoint := constants.GetAlertManagerApiPrefix()
	resp, err := http.Get(amEndpoint + "v1/alerts" + "?" + params.Encode())
	if err != nil {
		RespondError(w, &model.ApiError{Typ: model.ErrorInternal, Err: err}, nil)
		return
	}

	defer resp.Body.Close()
	body, err := io.ReadAll(resp.Body)
	if err != nil {
		RespondError(w, &model.ApiError{Typ: model.ErrorInternal, Err: err}, nil)
		return
	}

	aH.Respond(w, string(body))
}

func (aH *APIHandler) createRule(w http.ResponseWriter, r *http.Request) {

	defer r.Body.Close()
	body, err := io.ReadAll(r.Body)
	if err != nil {
		zap.L().Error("Error in getting req body for create rule API", zap.Error(err))
		RespondError(w, &model.ApiError{Typ: model.ErrorBadData, Err: err}, nil)
		return
	}

	rule, err := aH.ruleManager.CreateRule(r.Context(), string(body))
	if err != nil {
		RespondError(w, &model.ApiError{Typ: model.ErrorBadData, Err: err}, nil)
		return
	}

	aH.Respond(w, rule)

}

func (aH *APIHandler) queryRangeMetricsFromClickhouse(w http.ResponseWriter, r *http.Request) {

}
func (aH *APIHandler) queryRangeMetrics(w http.ResponseWriter, r *http.Request) {

	query, apiErrorObj := parseQueryRangeRequest(r)

	if apiErrorObj != nil {
		RespondError(w, apiErrorObj, nil)
		return
	}

	// zap.L().Info(query, apiError)

	ctx := r.Context()
	if to := r.FormValue("timeout"); to != "" {
		var cancel context.CancelFunc
		timeout, err := parseMetricsDuration(to)
		if aH.HandleError(w, err, http.StatusBadRequest) {
			return
		}

		ctx, cancel = context.WithTimeout(ctx, timeout)
		defer cancel()
	}

	res, qs, apiError := aH.reader.GetQueryRangeResult(ctx, query)

	if apiError != nil {
		RespondError(w, apiError, nil)
		return
	}

	if res.Err != nil {
		zap.L().Error("error in query range metrics", zap.Error(res.Err))
	}

	if res.Err != nil {
		switch res.Err.(type) {
		case promql.ErrQueryCanceled:
			RespondError(w, &model.ApiError{model.ErrorCanceled, res.Err}, nil)
		case promql.ErrQueryTimeout:
			RespondError(w, &model.ApiError{model.ErrorTimeout, res.Err}, nil)
		}
		RespondError(w, &model.ApiError{model.ErrorExec, res.Err}, nil)
		return
	}

	response_data := &model.QueryData{
		ResultType: res.Value.Type(),
		Result:     res.Value,
		Stats:      qs,
	}

	aH.Respond(w, response_data)

}

func (aH *APIHandler) queryMetrics(w http.ResponseWriter, r *http.Request) {

	queryParams, apiErrorObj := parseInstantQueryMetricsRequest(r)

	if apiErrorObj != nil {
		RespondError(w, apiErrorObj, nil)
		return
	}

	// zap.L().Info(query, apiError)

	ctx := r.Context()
	if to := r.FormValue("timeout"); to != "" {
		var cancel context.CancelFunc
		timeout, err := parseMetricsDuration(to)
		if aH.HandleError(w, err, http.StatusBadRequest) {
			return
		}

		ctx, cancel = context.WithTimeout(ctx, timeout)
		defer cancel()
	}

	res, qs, apiError := aH.reader.GetInstantQueryMetricsResult(ctx, queryParams)

	if apiError != nil {
		RespondError(w, apiError, nil)
		return
	}

	if res.Err != nil {
		zap.L().Error("error in query range metrics", zap.Error(res.Err))
	}

	if res.Err != nil {
		switch res.Err.(type) {
		case promql.ErrQueryCanceled:
			RespondError(w, &model.ApiError{model.ErrorCanceled, res.Err}, nil)
		case promql.ErrQueryTimeout:
			RespondError(w, &model.ApiError{model.ErrorTimeout, res.Err}, nil)
		}
		RespondError(w, &model.ApiError{model.ErrorExec, res.Err}, nil)
	}

	response_data := &model.QueryData{
		ResultType: res.Value.Type(),
		Result:     res.Value,
		Stats:      qs,
	}

	aH.Respond(w, response_data)

}

func (aH *APIHandler) submitFeedback(w http.ResponseWriter, r *http.Request) {

	var postData map[string]interface{}
	err := json.NewDecoder(r.Body).Decode(&postData)
	if err != nil {
		RespondError(w, &model.ApiError{Typ: model.ErrorBadData, Err: err}, "Error reading request body")
		return
	}

	message, ok := postData["message"]
	if !ok {
		RespondError(w, &model.ApiError{Typ: model.ErrorBadData, Err: fmt.Errorf("message not present in request body")}, "Error reading message from request body")
		return
	}
	messageStr := fmt.Sprintf("%s", message)
	if len(messageStr) == 0 {
		RespondError(w, &model.ApiError{Typ: model.ErrorBadData, Err: fmt.Errorf("empty message in request body")}, "empty message in request body")
		return
	}

	email := postData["email"]

	data := map[string]interface{}{
		"email":   email,
		"message": message,
	}
	userEmail, err := auth.GetEmailFromJwt(r.Context())
	if err == nil {
		telemetry.GetInstance().SendEvent(telemetry.TELEMETRY_EVENT_INPRODUCT_FEEDBACK, data, userEmail)
	}
}

func (aH *APIHandler) getTopOperations(w http.ResponseWriter, r *http.Request) {

	query, err := parseGetTopOperationsRequest(r)
	if aH.HandleError(w, err, http.StatusBadRequest) {
		return
	}

	result, apiErr := aH.reader.GetTopOperations(r.Context(), query)

	if apiErr != nil && aH.HandleError(w, apiErr.Err, http.StatusInternalServerError) {
		return
	}

	aH.WriteJSON(w, r, result)

}

func (aH *APIHandler) getUsage(w http.ResponseWriter, r *http.Request) {

	query, err := parseGetUsageRequest(r)
	if aH.HandleError(w, err, http.StatusBadRequest) {
		return
	}

	result, err := aH.reader.GetUsage(r.Context(), query)
	if aH.HandleError(w, err, http.StatusBadRequest) {
		return
	}

	aH.WriteJSON(w, r, result)

}

func (aH *APIHandler) getServiceOverview(w http.ResponseWriter, r *http.Request) {

	query, err := parseGetServiceOverviewRequest(r)
	if aH.HandleError(w, err, http.StatusBadRequest) {
		return
	}

	result, apiErr := aH.reader.GetServiceOverview(r.Context(), query, aH.skipConfig)
	if apiErr != nil && aH.HandleError(w, apiErr.Err, http.StatusInternalServerError) {
		return
	}

	aH.WriteJSON(w, r, result)

}

func (aH *APIHandler) getServicesTopLevelOps(w http.ResponseWriter, r *http.Request) {

	var start, end time.Time

	result, _, apiErr := aH.reader.GetTopLevelOperations(r.Context(), aH.skipConfig, start, end)
	if apiErr != nil {
		RespondError(w, apiErr, nil)
		return
	}

	aH.WriteJSON(w, r, result)
}

func (aH *APIHandler) getServices(w http.ResponseWriter, r *http.Request) {

	query, err := parseGetServicesRequest(r)
	if aH.HandleError(w, err, http.StatusBadRequest) {
		return
	}

	result, apiErr := aH.reader.GetServices(r.Context(), query, aH.skipConfig)
	if apiErr != nil && aH.HandleError(w, apiErr.Err, http.StatusInternalServerError) {
		return
	}

	data := map[string]interface{}{
		"number": len(*result),
	}
	userEmail, err := auth.GetEmailFromJwt(r.Context())
	if err == nil {
		telemetry.GetInstance().SendEvent(telemetry.TELEMETRY_EVENT_NUMBER_OF_SERVICES, data, userEmail)
	}

	if (data["number"] != 0) && (data["number"] != telemetry.DEFAULT_NUMBER_OF_SERVICES) {
		telemetry.GetInstance().AddActiveTracesUser()
	}

	aH.WriteJSON(w, r, result)
}

func (aH *APIHandler) dependencyGraph(w http.ResponseWriter, r *http.Request) {

	query, err := parseGetServicesRequest(r)
	if aH.HandleError(w, err, http.StatusBadRequest) {
		return
	}

	result, err := aH.reader.GetDependencyGraph(r.Context(), query)
	if aH.HandleError(w, err, http.StatusBadRequest) {
		return
	}

	aH.WriteJSON(w, r, result)
}

func (aH *APIHandler) getServicesList(w http.ResponseWriter, r *http.Request) {

	result, err := aH.reader.GetServicesList(r.Context())
	if aH.HandleError(w, err, http.StatusBadRequest) {
		return
	}

	aH.WriteJSON(w, r, result)

}

func (aH *APIHandler) SearchTraces(w http.ResponseWriter, r *http.Request) {

	traceId, spanId, levelUpInt, levelDownInt, err := ParseSearchTracesParams(r)
	if err != nil {
		RespondError(w, &model.ApiError{Typ: model.ErrorBadData, Err: err}, "Error reading params")
		return
	}

	result, err := aH.reader.SearchTraces(r.Context(), traceId, spanId, levelUpInt, levelDownInt, 0, nil)
	if aH.HandleError(w, err, http.StatusBadRequest) {
		return
	}

	aH.WriteJSON(w, r, result)

}

func (aH *APIHandler) listErrors(w http.ResponseWriter, r *http.Request) {

	query, err := parseListErrorsRequest(r)
	if aH.HandleError(w, err, http.StatusBadRequest) {
		return
	}
	result, apiErr := aH.reader.ListErrors(r.Context(), query)
	if apiErr != nil && aH.HandleError(w, apiErr.Err, http.StatusInternalServerError) {
		return
	}

	aH.WriteJSON(w, r, result)
}

func (aH *APIHandler) countErrors(w http.ResponseWriter, r *http.Request) {

	query, err := parseCountErrorsRequest(r)
	if aH.HandleError(w, err, http.StatusBadRequest) {
		return
	}
	result, apiErr := aH.reader.CountErrors(r.Context(), query)
	if apiErr != nil {
		RespondError(w, apiErr, nil)
		return
	}

	aH.WriteJSON(w, r, result)
}

func (aH *APIHandler) getErrorFromErrorID(w http.ResponseWriter, r *http.Request) {

	query, err := parseGetErrorRequest(r)
	if aH.HandleError(w, err, http.StatusBadRequest) {
		return
	}
	result, apiErr := aH.reader.GetErrorFromErrorID(r.Context(), query)
	if apiErr != nil {
		RespondError(w, apiErr, nil)
		return
	}

	aH.WriteJSON(w, r, result)
}

func (aH *APIHandler) getNextPrevErrorIDs(w http.ResponseWriter, r *http.Request) {

	query, err := parseGetErrorRequest(r)
	if aH.HandleError(w, err, http.StatusBadRequest) {
		return
	}
	result, apiErr := aH.reader.GetNextPrevErrorIDs(r.Context(), query)
	if apiErr != nil {
		RespondError(w, apiErr, nil)
		return
	}

	aH.WriteJSON(w, r, result)
}

func (aH *APIHandler) getErrorFromGroupID(w http.ResponseWriter, r *http.Request) {

	query, err := parseGetErrorRequest(r)
	if aH.HandleError(w, err, http.StatusBadRequest) {
		return
	}
	result, apiErr := aH.reader.GetErrorFromGroupID(r.Context(), query)
	if apiErr != nil {
		RespondError(w, apiErr, nil)
		return
	}

	aH.WriteJSON(w, r, result)
}

func (aH *APIHandler) getSpanFilters(w http.ResponseWriter, r *http.Request) {

	query, err := parseSpanFilterRequestBody(r)
	if aH.HandleError(w, err, http.StatusBadRequest) {
		return
	}

	result, apiErr := aH.reader.GetSpanFilters(r.Context(), query)

	if apiErr != nil && aH.HandleError(w, apiErr.Err, http.StatusInternalServerError) {
		return
	}

	aH.WriteJSON(w, r, result)
}

func (aH *APIHandler) getFilteredSpans(w http.ResponseWriter, r *http.Request) {

	query, err := parseFilteredSpansRequest(r, aH)
	if aH.HandleError(w, err, http.StatusBadRequest) {
		return
	}

	result, apiErr := aH.reader.GetFilteredSpans(r.Context(), query)

	if apiErr != nil && aH.HandleError(w, apiErr.Err, http.StatusInternalServerError) {
		return
	}

	aH.WriteJSON(w, r, result)
}

func (aH *APIHandler) getFilteredSpanAggregates(w http.ResponseWriter, r *http.Request) {

	query, err := parseFilteredSpanAggregatesRequest(r)
	if aH.HandleError(w, err, http.StatusBadRequest) {
		return
	}

	result, apiErr := aH.reader.GetFilteredSpansAggregates(r.Context(), query)

	if apiErr != nil && aH.HandleError(w, apiErr.Err, http.StatusInternalServerError) {
		return
	}

	aH.WriteJSON(w, r, result)
}

func (aH *APIHandler) getTagFilters(w http.ResponseWriter, r *http.Request) {

	query, err := parseTagFilterRequest(r)
	if aH.HandleError(w, err, http.StatusBadRequest) {
		return
	}

	result, apiErr := aH.reader.GetTagFilters(r.Context(), query)

	if apiErr != nil && aH.HandleError(w, apiErr.Err, http.StatusInternalServerError) {
		return
	}

	aH.WriteJSON(w, r, result)
}

func (aH *APIHandler) getTagValues(w http.ResponseWriter, r *http.Request) {

	query, err := parseTagValueRequest(r)
	if aH.HandleError(w, err, http.StatusBadRequest) {
		return
	}

	result, apiErr := aH.reader.GetTagValues(r.Context(), query)

	if apiErr != nil && aH.HandleError(w, apiErr.Err, http.StatusInternalServerError) {
		return
	}

	aH.WriteJSON(w, r, result)
}

func (aH *APIHandler) setTTL(w http.ResponseWriter, r *http.Request) {
	ttlParams, err := parseTTLParams(r)
	if aH.HandleError(w, err, http.StatusBadRequest) {
		return
	}

	// Context is not used here as TTL is long duration DB operation
	result, apiErr := aH.reader.SetTTL(context.Background(), ttlParams)
	if apiErr != nil {
		if apiErr.Typ == model.ErrorConflict {
			aH.HandleError(w, apiErr.Err, http.StatusConflict)
		} else {
			aH.HandleError(w, apiErr.Err, http.StatusInternalServerError)
		}
		return
	}

	aH.WriteJSON(w, r, result)

}

func (aH *APIHandler) getTTL(w http.ResponseWriter, r *http.Request) {
	ttlParams, err := parseGetTTL(r)
	if aH.HandleError(w, err, http.StatusBadRequest) {
		return
	}

	result, apiErr := aH.reader.GetTTL(r.Context(), ttlParams)
	if apiErr != nil && aH.HandleError(w, apiErr.Err, http.StatusInternalServerError) {
		return
	}

	aH.WriteJSON(w, r, result)
}

func (aH *APIHandler) getDisks(w http.ResponseWriter, r *http.Request) {
	result, apiErr := aH.reader.GetDisks(context.Background())
	if apiErr != nil && aH.HandleError(w, apiErr.Err, http.StatusInternalServerError) {
		return
	}

	aH.WriteJSON(w, r, result)
}

func (aH *APIHandler) getVersion(w http.ResponseWriter, r *http.Request) {
	version := version.GetVersion()
	versionResponse := model.GetVersionResponse{
		Version:        version,
		EE:             "Y",
		SetupCompleted: aH.SetupCompleted,
	}

	aH.WriteJSON(w, r, versionResponse)
}

func (aH *APIHandler) getFeatureFlags(w http.ResponseWriter, r *http.Request) {
	featureSet, err := aH.FF().GetFeatureFlags()
	if err != nil {
		aH.HandleError(w, err, http.StatusInternalServerError)
		return
	}
	if aH.preferSpanMetrics {
		for idx := range featureSet {
			feature := &featureSet[idx]
			if feature.Name == model.UseSpanMetrics {
				featureSet[idx].Active = true
			}
		}
	}
	aH.Respond(w, featureSet)
}

func (aH *APIHandler) FF() interfaces.FeatureLookup {
	return aH.featureFlags
}

func (aH *APIHandler) CheckFeature(f string) bool {
	err := aH.FF().CheckFeature(f)
	return err == nil
}

func (aH *APIHandler) getConfigs(w http.ResponseWriter, r *http.Request) {

	configs, err := signozio.FetchDynamicConfigs()
	if err != nil {
		aH.HandleError(w, err, http.StatusInternalServerError)
		return
	}
	aH.Respond(w, configs)
}

// getHealth is used to check the health of the service.
// 'live' query param can be used to check liveliness of
// the service by checking the database connection.
func (aH *APIHandler) getHealth(w http.ResponseWriter, r *http.Request) {
	_, ok := r.URL.Query()["live"]
	if ok {
		err := aH.reader.CheckClickHouse(r.Context())
		if err != nil {
			RespondError(w, &model.ApiError{Err: err, Typ: model.ErrorStatusServiceUnavailable}, nil)
			return
		}
	}

	aH.WriteJSON(w, r, map[string]string{"status": "ok"})
}

// inviteUser is used to invite a user. It is used by an admin api.
func (aH *APIHandler) inviteUser(w http.ResponseWriter, r *http.Request) {
	req, err := parseInviteRequest(r)
	if aH.HandleError(w, err, http.StatusBadRequest) {
		return
	}

	resp, err := auth.Invite(r.Context(), req)
	if err != nil {
		RespondError(w, &model.ApiError{Err: err, Typ: model.ErrorInternal}, nil)
		return
	}
	aH.WriteJSON(w, r, resp)
}

// getInvite returns the invite object details for the given invite token. We do not need to
// protect this API because invite token itself is meant to be private.
func (aH *APIHandler) getInvite(w http.ResponseWriter, r *http.Request) {
	token := mux.Vars(r)["token"]

	resp, err := auth.GetInvite(context.Background(), token)
	if err != nil {
		RespondError(w, &model.ApiError{Err: err, Typ: model.ErrorNotFound}, nil)
		return
	}
	aH.WriteJSON(w, r, resp)
}

// revokeInvite is used to revoke an invite.
func (aH *APIHandler) revokeInvite(w http.ResponseWriter, r *http.Request) {
	email := mux.Vars(r)["email"]

	if err := auth.RevokeInvite(r.Context(), email); err != nil {
		RespondError(w, &model.ApiError{Err: err, Typ: model.ErrorInternal}, nil)
		return
	}
	aH.WriteJSON(w, r, map[string]string{"data": "invite revoked successfully"})
}

// listPendingInvites is used to list the pending invites.
func (aH *APIHandler) listPendingInvites(w http.ResponseWriter, r *http.Request) {

	ctx := context.Background()
	invites, err := dao.DB().GetInvites(ctx)
	if err != nil {
		RespondError(w, err, nil)
		return
	}

	// TODO(Ahsan): Querying org name based on orgId for each invite is not a good idea. Either
	// we should include org name field in the invite table, or do a join query.
	var resp []*model.InvitationResponseObject
	for _, inv := range invites {

		org, apiErr := dao.DB().GetOrg(ctx, inv.OrgId)
		if apiErr != nil {
			RespondError(w, apiErr, nil)
		}
		resp = append(resp, &model.InvitationResponseObject{
			Name:         inv.Name,
			Email:        inv.Email,
			Token:        inv.Token,
			CreatedAt:    inv.CreatedAt,
			Role:         inv.Role,
			Organization: org.Name,
		})
	}
	aH.WriteJSON(w, r, resp)
}

// Register extends registerUser for non-internal packages
func (aH *APIHandler) Register(w http.ResponseWriter, r *http.Request) {
	aH.registerUser(w, r)
}

func (aH *APIHandler) registerUser(w http.ResponseWriter, r *http.Request) {
	req, err := parseRegisterRequest(r)
	if aH.HandleError(w, err, http.StatusBadRequest) {
		return
	}

	_, apiErr := auth.Register(context.Background(), req)
	if apiErr != nil {
		RespondError(w, apiErr, nil)
		return
	}

	if !aH.SetupCompleted {
		// since the first user is now created, we can disable self-registration as
		// from here onwards, we expect admin (owner) to invite other users.
		aH.SetupCompleted = true
	}

	aH.Respond(w, nil)
}

func (aH *APIHandler) precheckLogin(w http.ResponseWriter, r *http.Request) {

	email := r.URL.Query().Get("email")
	sourceUrl := r.URL.Query().Get("ref")

	resp, apierr := aH.appDao.PrecheckLogin(context.Background(), email, sourceUrl)
	if apierr != nil {
		RespondError(w, apierr, resp)
		return
	}

	aH.Respond(w, resp)
}

func (aH *APIHandler) loginUser(w http.ResponseWriter, r *http.Request) {
	req, err := parseLoginRequest(r)
	if aH.HandleError(w, err, http.StatusBadRequest) {
		return
	}

	// c, err := r.Cookie("refresh-token")
	// if err != nil {
	// 	if err != http.ErrNoCookie {
	// 		w.WriteHeader(http.StatusBadRequest)
	// 		return
	// 	}
	// }

	// if c != nil {
	// 	req.RefreshToken = c.Value
	// }

	resp, err := auth.Login(context.Background(), req)
	if aH.HandleError(w, err, http.StatusUnauthorized) {
		return
	}

	// http.SetCookie(w, &http.Cookie{
	// 	Name:     "refresh-token",
	// 	Value:    resp.RefreshJwt,
	// 	Expires:  time.Unix(resp.RefreshJwtExpiry, 0),
	// 	HttpOnly: true,
	// })

	aH.WriteJSON(w, r, resp)
}

func (aH *APIHandler) listUsers(w http.ResponseWriter, r *http.Request) {
	users, err := dao.DB().GetUsers(context.Background())
	if err != nil {
		zap.L().Error("[listUsers] Failed to query list of users", zap.Error(err))
		RespondError(w, err, nil)
		return
	}
	// mask the password hash
	for i := range users {
		users[i].Password = ""
	}
	aH.WriteJSON(w, r, users)
}

func (aH *APIHandler) getUser(w http.ResponseWriter, r *http.Request) {
	id := mux.Vars(r)["id"]

	ctx := context.Background()
	user, err := dao.DB().GetUser(ctx, id)
	if err != nil {
		zap.L().Error("[getUser] Failed to query user", zap.Error(err))
		RespondError(w, err, "Failed to get user")
		return
	}
	if user == nil {
		RespondError(w, &model.ApiError{
			Typ: model.ErrorInternal,
			Err: errors.New("User not found"),
		}, nil)
		return
	}

	// No need to send password hash for the user object.
	user.Password = ""
	aH.WriteJSON(w, r, user)
}

// editUser only changes the user's Name and ProfilePictureURL. It is intentionally designed
// to not support update of orgId, Password, createdAt for the sucurity reasons.
func (aH *APIHandler) editUser(w http.ResponseWriter, r *http.Request) {
	id := mux.Vars(r)["id"]

	update, err := parseUserRequest(r)
	if aH.HandleError(w, err, http.StatusBadRequest) {
		return
	}

	ctx := context.Background()
	old, apiErr := dao.DB().GetUser(ctx, id)
	if apiErr != nil {
		zap.L().Error("[editUser] Failed to query user", zap.Error(err))
		RespondError(w, apiErr, nil)
		return
	}

	if len(update.Name) > 0 {
		old.Name = update.Name
	}
	if len(update.ProfilePictureURL) > 0 {
		old.ProfilePictureURL = update.ProfilePictureURL
	}

	_, apiErr = dao.DB().EditUser(ctx, &model.User{
		Id:                old.Id,
		Name:              old.Name,
		OrgId:             old.OrgId,
		Email:             old.Email,
		Password:          old.Password,
		CreatedAt:         old.CreatedAt,
		ProfilePictureURL: old.ProfilePictureURL,
	})
	if apiErr != nil {
		RespondError(w, apiErr, nil)
		return
	}
	aH.WriteJSON(w, r, map[string]string{"data": "user updated successfully"})
}

func (aH *APIHandler) deleteUser(w http.ResponseWriter, r *http.Request) {
	id := mux.Vars(r)["id"]

	// Query for the user's group, and the admin's group. If the user belongs to the admin group
	// and is the last user then don't let the deletion happen. Otherwise, the system will become
	// admin less and hence inaccessible.
	ctx := context.Background()
	user, apiErr := dao.DB().GetUser(ctx, id)
	if apiErr != nil {
		RespondError(w, apiErr, "Failed to get user's group")
		return
	}

	if user == nil {
		RespondError(w, &model.ApiError{
			Typ: model.ErrorNotFound,
			Err: errors.New("User not found"),
		}, nil)
		return
	}

	adminGroup, apiErr := dao.DB().GetGroupByName(ctx, constants.AdminGroup)
	if apiErr != nil {
		RespondError(w, apiErr, "Failed to get admin group")
		return
	}
	adminUsers, apiErr := dao.DB().GetUsersByGroup(ctx, adminGroup.Id)
	if apiErr != nil {
		RespondError(w, apiErr, "Failed to get admin group users")
		return
	}

	if user.GroupId == adminGroup.Id && len(adminUsers) == 1 {
		RespondError(w, &model.ApiError{
			Typ: model.ErrorInternal,
			Err: errors.New("cannot delete the last admin user")}, nil)
		return
	}

	err := dao.DB().DeleteUser(ctx, id)
	if err != nil {
		RespondError(w, err, "Failed to delete user")
		return
	}
	aH.WriteJSON(w, r, map[string]string{"data": "user deleted successfully"})
}

// addUserFlag patches a user flags with the changes
func (aH *APIHandler) patchUserFlag(w http.ResponseWriter, r *http.Request) {
	// read user id from path var
	userId := mux.Vars(r)["id"]

	// read input into user flag
	defer r.Body.Close()
	b, err := io.ReadAll(r.Body)
	if err != nil {
		zap.L().Error("failed read user flags from http request for userId ", zap.String("userId", userId), zap.Error(err))
		RespondError(w, model.BadRequestStr("received user flags in invalid format"), nil)
		return
	}
	flags := make(map[string]string, 0)

	err = json.Unmarshal(b, &flags)
	if err != nil {
		zap.L().Error("failed parsing user flags for userId ", zap.String("userId", userId), zap.Error(err))
		RespondError(w, model.BadRequestStr("received user flags in invalid format"), nil)
		return
	}

	newflags, apiError := dao.DB().UpdateUserFlags(r.Context(), userId, flags)
	if !apiError.IsNil() {
		RespondError(w, apiError, nil)
		return
	}

	aH.Respond(w, newflags)
}

func (aH *APIHandler) getRole(w http.ResponseWriter, r *http.Request) {
	id := mux.Vars(r)["id"]

	user, err := dao.DB().GetUser(context.Background(), id)
	if err != nil {
		RespondError(w, err, "Failed to get user's group")
		return
	}
	if user == nil {
		RespondError(w, &model.ApiError{
			Typ: model.ErrorNotFound,
			Err: errors.New("No user found"),
		}, nil)
		return
	}
	group, err := dao.DB().GetGroup(context.Background(), user.GroupId)
	if err != nil {
		RespondError(w, err, "Failed to get group")
		return
	}

	aH.WriteJSON(w, r, &model.UserRole{UserId: id, GroupName: group.Name})
}

func (aH *APIHandler) editRole(w http.ResponseWriter, r *http.Request) {
	id := mux.Vars(r)["id"]

	req, err := parseUserRoleRequest(r)
	if aH.HandleError(w, err, http.StatusBadRequest) {
		return
	}

	ctx := context.Background()
	newGroup, apiErr := dao.DB().GetGroupByName(ctx, req.GroupName)
	if apiErr != nil {
		RespondError(w, apiErr, "Failed to get user's group")
		return
	}

	if newGroup == nil {
		RespondError(w, apiErr, "Specified group is not present")
		return
	}

	user, apiErr := dao.DB().GetUser(ctx, id)
	if apiErr != nil {
		RespondError(w, apiErr, "Failed to fetch user group")
		return
	}

	// Make sure that the request is not demoting the last admin user.
	if user.GroupId == auth.AuthCacheObj.AdminGroupId {
		adminUsers, apiErr := dao.DB().GetUsersByGroup(ctx, auth.AuthCacheObj.AdminGroupId)
		if apiErr != nil {
			RespondError(w, apiErr, "Failed to fetch adminUsers")
			return
		}

		if len(adminUsers) == 1 {
			RespondError(w, &model.ApiError{
				Err: errors.New("Cannot demote the last admin"),
				Typ: model.ErrorInternal}, nil)
			return
		}
	}

	apiErr = dao.DB().UpdateUserGroup(context.Background(), user.Id, newGroup.Id)
	if apiErr != nil {
		RespondError(w, apiErr, "Failed to add user to group")
		return
	}
	aH.WriteJSON(w, r, map[string]string{"data": "user group updated successfully"})
}

func (aH *APIHandler) getOrgs(w http.ResponseWriter, r *http.Request) {
	orgs, apiErr := dao.DB().GetOrgs(context.Background())
	if apiErr != nil {
		RespondError(w, apiErr, "Failed to fetch orgs from the DB")
		return
	}
	aH.WriteJSON(w, r, orgs)
}

func (aH *APIHandler) getOrg(w http.ResponseWriter, r *http.Request) {
	id := mux.Vars(r)["id"]
	org, apiErr := dao.DB().GetOrg(context.Background(), id)
	if apiErr != nil {
		RespondError(w, apiErr, "Failed to fetch org from the DB")
		return
	}
	aH.WriteJSON(w, r, org)
}

func (aH *APIHandler) editOrg(w http.ResponseWriter, r *http.Request) {
	id := mux.Vars(r)["id"]
	req, err := parseEditOrgRequest(r)
	if aH.HandleError(w, err, http.StatusBadRequest) {
		return
	}

	req.Id = id
	if apiErr := dao.DB().EditOrg(context.Background(), req); apiErr != nil {
		RespondError(w, apiErr, "Failed to update org in the DB")
		return
	}

	data := map[string]interface{}{
		"hasOptedUpdates":  req.HasOptedUpdates,
		"isAnonymous":      req.IsAnonymous,
		"organizationName": req.Name,
	}
	userEmail, err := auth.GetEmailFromJwt(r.Context())
	telemetry.GetInstance().SendEvent(telemetry.TELEMETRY_EVENT_ORG_SETTINGS, data, userEmail)

	aH.WriteJSON(w, r, map[string]string{"data": "org updated successfully"})
}

func (aH *APIHandler) getOrgUsers(w http.ResponseWriter, r *http.Request) {
	id := mux.Vars(r)["id"]
	users, apiErr := dao.DB().GetUsersByOrg(context.Background(), id)
	if apiErr != nil {
		RespondError(w, apiErr, "Failed to fetch org users from the DB")
		return
	}
	// mask the password hash
	for i := range users {
		users[i].Password = ""
	}
	aH.WriteJSON(w, r, users)
}

func (aH *APIHandler) getResetPasswordToken(w http.ResponseWriter, r *http.Request) {
	id := mux.Vars(r)["id"]
	resp, err := auth.CreateResetPasswordToken(context.Background(), id)
	if err != nil {
		RespondError(w, &model.ApiError{
			Typ: model.ErrorInternal,
			Err: err}, "Failed to create reset token entry in the DB")
		return
	}
	aH.WriteJSON(w, r, resp)
}

func (aH *APIHandler) resetPassword(w http.ResponseWriter, r *http.Request) {
	req, err := parseResetPasswordRequest(r)
	if aH.HandleError(w, err, http.StatusBadRequest) {
		return
	}

	if err := auth.ResetPassword(context.Background(), req); err != nil {
		zap.L().Error("resetPassword failed", zap.Error(err))
		if aH.HandleError(w, err, http.StatusInternalServerError) {
			return
		}

	}
	aH.WriteJSON(w, r, map[string]string{"data": "password reset successfully"})
}

func (aH *APIHandler) changePassword(w http.ResponseWriter, r *http.Request) {
	req, err := parseChangePasswordRequest(r)
	if aH.HandleError(w, err, http.StatusBadRequest) {
		return
	}

	if err := auth.ChangePassword(context.Background(), req); err != nil {
		if aH.HandleError(w, err, http.StatusInternalServerError) {
			return
		}

	}
	aH.WriteJSON(w, r, map[string]string{"data": "password changed successfully"})
}

// func (aH *APIHandler) getApplicationPercentiles(w http.ResponseWriter, r *http.Request) {
// 	// vars := mux.Vars(r)

// 	query, err := parseApplicationPercentileRequest(r)
// 	if aH.HandleError(w, err, http.StatusBadRequest) {
// 		return
// 	}

// 	result, err := aH.reader.GetApplicationPercentiles(context.Background(), query)
// 	if aH.HandleError(w, err, http.StatusBadRequest) {
// 		return
// 	}
// 	aH.WriteJSON(w, r, result)
// }

func (aH *APIHandler) HandleError(w http.ResponseWriter, err error, statusCode int) bool {
	if err == nil {
		return false
	}
	if statusCode == http.StatusInternalServerError {
		zap.L().Error("HTTP handler, Internal Server Error", zap.Error(err))
	}
	structuredResp := structuredResponse{
		Errors: []structuredError{
			{
				Code: statusCode,
				Msg:  err.Error(),
			},
		},
	}
	resp, _ := json.Marshal(&structuredResp)
	http.Error(w, string(resp), statusCode)
	return true
}

func (aH *APIHandler) WriteJSON(w http.ResponseWriter, r *http.Request, response interface{}) {
	marshall := json.Marshal
	if prettyPrint := r.FormValue("pretty"); prettyPrint != "" && prettyPrint != "false" {
		marshall = func(v interface{}) ([]byte, error) {
			return json.MarshalIndent(v, "", "    ")
		}
	}
	resp, _ := marshall(response)
	w.Header().Set("Content-Type", "application/json")
	w.Write(resp)
}

// Integrations
func (ah *APIHandler) RegisterIntegrationRoutes(router *mux.Router, am *AuthMiddleware) {
	subRouter := router.PathPrefix("/api/v1/integrations").Subrouter()

	subRouter.HandleFunc(
		"/install", am.ViewAccess(ah.InstallIntegration),
	).Methods(http.MethodPost)

	subRouter.HandleFunc(
		"/uninstall", am.ViewAccess(ah.UninstallIntegration),
	).Methods(http.MethodPost)

	// Used for polling for status in v0
	subRouter.HandleFunc(
		"/{integrationId}/connection_status", am.ViewAccess(ah.GetIntegrationConnectionStatus),
	).Methods(http.MethodGet)

	subRouter.HandleFunc(
		"/{integrationId}", am.ViewAccess(ah.GetIntegration),
	).Methods(http.MethodGet)

	subRouter.HandleFunc(
		"", am.ViewAccess(ah.ListIntegrations),
	).Methods(http.MethodGet)
}

func (ah *APIHandler) ListIntegrations(
	w http.ResponseWriter, r *http.Request,
) {
	params := map[string]string{}
	for k, values := range r.URL.Query() {
		params[k] = values[0]
	}

	resp, apiErr := ah.IntegrationsController.ListIntegrations(
		r.Context(), params,
	)
	if apiErr != nil {
		RespondError(w, apiErr, "Failed to fetch integrations")
		return
	}
	ah.Respond(w, resp)
}

func (ah *APIHandler) GetIntegration(
	w http.ResponseWriter, r *http.Request,
) {
	integrationId := mux.Vars(r)["integrationId"]
	integration, apiErr := ah.IntegrationsController.GetIntegration(
		r.Context(), integrationId,
	)
	if apiErr != nil {
		RespondError(w, apiErr, "Failed to fetch integration details")
		return
	}

	ah.Respond(w, integration)
}

func (ah *APIHandler) GetIntegrationConnectionStatus(
	w http.ResponseWriter, r *http.Request,
) {
	integrationId := mux.Vars(r)["integrationId"]
	isInstalled, apiErr := ah.IntegrationsController.IsIntegrationInstalled(
		r.Context(), integrationId,
	)
	if apiErr != nil {
		RespondError(w, apiErr, "failed to check if integration is installed")
		return
	}

	// Do not spend resources calculating connection status unless installed.
	if !isInstalled {
		ah.Respond(w, &integrations.IntegrationConnectionStatus{})
		return
	}

	connectionTests, apiErr := ah.IntegrationsController.GetIntegrationConnectionTests(
		r.Context(), integrationId,
	)
	if apiErr != nil {
		RespondError(w, apiErr, "failed to fetch integration connection tests")
		return
	}

	lookbackSecondsStr := r.URL.Query().Get("lookback_seconds")
	lookbackSeconds, err := strconv.ParseInt(lookbackSecondsStr, 10, 64)
	if err != nil {
		lookbackSeconds = 15 * 60
	}

	connectionStatus, apiErr := ah.calculateConnectionStatus(
		r.Context(), connectionTests, lookbackSeconds,
	)
	if apiErr != nil {
		RespondError(w, apiErr, "Failed to calculate integration connection status")
		return
	}

	ah.Respond(w, connectionStatus)
}

func (ah *APIHandler) calculateConnectionStatus(
	ctx context.Context,
	connectionTests *integrations.IntegrationConnectionTests,
	lookbackSeconds int64,
) (*integrations.IntegrationConnectionStatus, *model.ApiError) {
	// Calculate connection status for signals in parallel

	result := &integrations.IntegrationConnectionStatus{}
	errors := []*model.ApiError{}
	var resultLock sync.Mutex

	var wg sync.WaitGroup

	// Calculate logs connection status
	wg.Add(1)
	go func() {
		defer wg.Done()

		logsConnStatus, apiErr := ah.calculateLogsConnectionStatus(
			ctx, connectionTests.Logs, lookbackSeconds,
		)

		resultLock.Lock()
		defer resultLock.Unlock()

		if apiErr != nil {
			errors = append(errors, apiErr)
		} else {
			result.Logs = logsConnStatus
		}
	}()

	// Calculate metrics connection status
	wg.Add(1)
	go func() {
		defer wg.Done()

		if connectionTests.Metrics == nil || len(connectionTests.Metrics) < 1 {
			return
		}

		statusForLastReceivedMetric, apiErr := ah.reader.GetLatestReceivedMetric(
			ctx, connectionTests.Metrics,
		)

		resultLock.Lock()
		defer resultLock.Unlock()

		if apiErr != nil {
			errors = append(errors, apiErr)

		} else if statusForLastReceivedMetric != nil {
			resourceSummaryParts := []string{}
			for k, v := range statusForLastReceivedMetric.LastReceivedLabels {
				interestingLabels := []string{
					"container_name", "host_name", "node_name",
					"pod_name", "deployment_name", "cluster_name",
					"namespace_name", "job_name", "service_name",
				}
				isInterestingKey := !strings.HasPrefix(k, "_") && slices.ContainsFunc(
					interestingLabels, func(l string) bool { return strings.Contains(k, l) },
				)
				if isInterestingKey {
					resourceSummaryParts = append(resourceSummaryParts, fmt.Sprintf(
						"%s=%s", k, v,
					))
				}
			}

			result.Metrics = &integrations.SignalConnectionStatus{
				LastReceivedFrom:     strings.Join(resourceSummaryParts, ", "),
				LastReceivedTsMillis: statusForLastReceivedMetric.LastReceivedTsMillis,
			}
		}
	}()

	wg.Wait()

	if len(errors) > 0 {
		return nil, errors[0]
	}

	return result, nil
}

func (ah *APIHandler) calculateLogsConnectionStatus(
	ctx context.Context,
	logsConnectionTest *v3.FilterSet,
	lookbackSeconds int64,
) (*integrations.SignalConnectionStatus, *model.ApiError) {
	if logsConnectionTest == nil {
		return nil, nil
	}

	qrParams := &v3.QueryRangeParamsV3{
		Start: time.Now().UnixMilli() - (lookbackSeconds * 1000),
		End:   time.Now().UnixMilli(),
		CompositeQuery: &v3.CompositeQuery{
			PanelType: v3.PanelTypeList,
			QueryType: v3.QueryTypeBuilder,
			BuilderQueries: map[string]*v3.BuilderQuery{
				"A": {
					PageSize:          1,
					Filters:           logsConnectionTest,
					QueryName:         "A",
					DataSource:        v3.DataSourceLogs,
					Expression:        "A",
					AggregateOperator: v3.AggregateOperatorNoOp,
				},
			},
		},
	}
	queryRes, err, _ := ah.querier.QueryRange(
		ctx, qrParams, map[string]v3.AttributeKey{},
	)
	if err != nil {
		return nil, model.InternalError(fmt.Errorf(
			"could not query for integration connection status: %w", err,
		))
	}
	if len(queryRes) > 0 && queryRes[0].List != nil && len(queryRes[0].List) > 0 {
		lastLog := queryRes[0].List[0]

		resourceSummaryParts := []string{}
		lastLogResourceAttribs := lastLog.Data["resources_string"]
		if lastLogResourceAttribs != nil {
			resourceAttribs, ok := lastLogResourceAttribs.(*map[string]string)
			if !ok {
				return nil, model.InternalError(fmt.Errorf(
					"could not cast log resource attribs",
				))
			}
			for k, v := range *resourceAttribs {
				resourceSummaryParts = append(resourceSummaryParts, fmt.Sprintf(
					"%s=%s", k, v,
				))
			}
		}
		lastLogResourceSummary := strings.Join(resourceSummaryParts, ", ")

		return &integrations.SignalConnectionStatus{
			LastReceivedTsMillis: lastLog.Timestamp.UnixMilli(),
			LastReceivedFrom:     lastLogResourceSummary,
		}, nil
	}

	return nil, nil
}

func (ah *APIHandler) InstallIntegration(
	w http.ResponseWriter, r *http.Request,
) {
	req := integrations.InstallIntegrationRequest{}

	err := json.NewDecoder(r.Body).Decode(&req)
	if err != nil {
		RespondError(w, model.BadRequest(err), nil)
		return
	}

	integration, apiErr := ah.IntegrationsController.Install(
		r.Context(), &req,
	)
	if apiErr != nil {
		RespondError(w, apiErr, nil)
		return
	}

	ah.Respond(w, integration)
}

func (ah *APIHandler) UninstallIntegration(
	w http.ResponseWriter, r *http.Request,
) {
	req := integrations.UninstallIntegrationRequest{}

	err := json.NewDecoder(r.Body).Decode(&req)
	if err != nil {
		RespondError(w, model.BadRequest(err), nil)
		return
	}

	apiErr := ah.IntegrationsController.Uninstall(r.Context(), &req)
	if apiErr != nil {
		RespondError(w, apiErr, nil)
		return
	}

	ah.Respond(w, map[string]interface{}{})
}

// logs
func (aH *APIHandler) RegisterLogsRoutes(router *mux.Router, am *AuthMiddleware) {
	subRouter := router.PathPrefix("/api/v1/logs").Subrouter()
	subRouter.HandleFunc("", am.ViewAccess(aH.getLogs)).Methods(http.MethodGet)
	subRouter.HandleFunc("/tail", am.ViewAccess(aH.tailLogs)).Methods(http.MethodGet)
	subRouter.HandleFunc("/fields", am.ViewAccess(aH.logFields)).Methods(http.MethodGet)
	subRouter.HandleFunc("/fields", am.EditAccess(aH.logFieldUpdate)).Methods(http.MethodPost)
	subRouter.HandleFunc("/aggregate", am.ViewAccess(aH.logAggregate)).Methods(http.MethodGet)

	// log pipelines
	subRouter.HandleFunc("/pipelines/preview", am.ViewAccess(aH.PreviewLogsPipelinesHandler)).Methods(http.MethodPost)
	subRouter.HandleFunc("/pipelines/{version}", am.ViewAccess(aH.ListLogsPipelinesHandler)).Methods(http.MethodGet)
	subRouter.HandleFunc("/pipelines", am.EditAccess(aH.CreateLogsPipeline)).Methods(http.MethodPost)
}

func (aH *APIHandler) logFields(w http.ResponseWriter, r *http.Request) {
	fields, apiErr := aH.reader.GetLogFields(r.Context())
	if apiErr != nil {
		RespondError(w, apiErr, "Failed to fetch fields from the DB")
		return
	}
	aH.WriteJSON(w, r, fields)
}

func (aH *APIHandler) logFieldUpdate(w http.ResponseWriter, r *http.Request) {
	field := model.UpdateField{}
	if err := json.NewDecoder(r.Body).Decode(&field); err != nil {
		apiErr := &model.ApiError{Typ: model.ErrorBadData, Err: err}
		RespondError(w, apiErr, "Failed to decode payload")
		return
	}

	err := logs.ValidateUpdateFieldPayload(&field)
	if err != nil {
		apiErr := &model.ApiError{Typ: model.ErrorBadData, Err: err}
		RespondError(w, apiErr, "Incorrect payload")
		return
	}

	apiErr := aH.reader.UpdateLogField(r.Context(), &field)
	if apiErr != nil {
		RespondError(w, apiErr, "Failed to update filed in the DB")
		return
	}
	aH.WriteJSON(w, r, field)
}

func (aH *APIHandler) getLogs(w http.ResponseWriter, r *http.Request) {
	params, err := logs.ParseLogFilterParams(r)
	if err != nil {
		apiErr := &model.ApiError{Typ: model.ErrorBadData, Err: err}
		RespondError(w, apiErr, "Incorrect params")
		return
	}
	res, apiErr := aH.reader.GetLogs(r.Context(), params)
	if apiErr != nil {
		RespondError(w, apiErr, "Failed to fetch logs from the DB")
		return
	}
	aH.WriteJSON(w, r, map[string]interface{}{"results": res})
}

func (aH *APIHandler) tailLogs(w http.ResponseWriter, r *http.Request) {
	params, err := logs.ParseLogFilterParams(r)
	if err != nil {
		apiErr := &model.ApiError{Typ: model.ErrorBadData, Err: err}
		RespondError(w, apiErr, "Incorrect params")
		return
	}

	// create the client
	client := &model.LogsTailClient{Name: r.RemoteAddr, Logs: make(chan *model.SignozLog, 1000), Done: make(chan *bool), Error: make(chan error), Filter: *params}
	go aH.reader.TailLogs(r.Context(), client)

	w.Header().Set("Connection", "keep-alive")
	w.Header().Set("Content-Type", "text/event-stream")
	w.Header().Set("Cache-Control", "no-cache")
	w.Header().Set("Access-Control-Allow-Origin", "*")
	w.WriteHeader(200)

	flusher, ok := w.(http.Flusher)
	if !ok {
		err := model.ApiError{Typ: model.ErrorStreamingNotSupported, Err: nil}
		RespondError(w, &err, "streaming is not supported")
		return
	}
	// flush the headers
	flusher.Flush()

	for {
		select {
		case log := <-client.Logs:
			var buf bytes.Buffer
			enc := json.NewEncoder(&buf)
			enc.Encode(log)
			fmt.Fprintf(w, "data: %v\n\n", buf.String())
			flusher.Flush()
		case <-client.Done:
			zap.L().Debug("done!")
			return
		case err := <-client.Error:
			zap.L().Error("error occured", zap.Error(err))
			return
		}
	}
}

func (aH *APIHandler) logAggregate(w http.ResponseWriter, r *http.Request) {
	params, err := logs.ParseLogAggregateParams(r)
	if err != nil {
		apiErr := &model.ApiError{Typ: model.ErrorBadData, Err: err}
		RespondError(w, apiErr, "Incorrect params")
		return
	}
	res, apiErr := aH.reader.AggregateLogs(r.Context(), params)
	if apiErr != nil {
		RespondError(w, apiErr, "Failed to fetch logs aggregate from the DB")
		return
	}
	aH.WriteJSON(w, r, res)
}

const logPipelines = "log_pipelines"

func parseAgentConfigVersion(r *http.Request) (int, *model.ApiError) {
	versionString := mux.Vars(r)["version"]

	if versionString == "latest" {
		return -1, nil
	}

	version64, err := strconv.ParseInt(versionString, 0, 8)

	if err != nil {
		return 0, model.BadRequestStr("invalid version number")
	}

	if version64 <= 0 {
		return 0, model.BadRequestStr("invalid version number")
	}

	return int(version64), nil
}

func (ah *APIHandler) PreviewLogsPipelinesHandler(w http.ResponseWriter, r *http.Request) {
	req := logparsingpipeline.PipelinesPreviewRequest{}

	if err := json.NewDecoder(r.Body).Decode(&req); err != nil {
		RespondError(w, model.BadRequest(err), nil)
		return
	}

	resultLogs, apiErr := ah.LogsParsingPipelineController.PreviewLogsPipelines(
		r.Context(), &req,
	)

	if apiErr != nil {
		RespondError(w, apiErr, nil)
		return
	}

	ah.Respond(w, resultLogs)
}

func (ah *APIHandler) ListLogsPipelinesHandler(w http.ResponseWriter, r *http.Request) {

	version, err := parseAgentConfigVersion(r)
	if err != nil {
		RespondError(w, model.WrapApiError(err, "Failed to parse agent config version"), nil)
		return
	}

	var payload *logparsingpipeline.PipelinesResponse
	var apierr *model.ApiError

	if version != -1 {
		payload, apierr = ah.listLogsPipelinesByVersion(context.Background(), version)
	} else {
		payload, apierr = ah.listLogsPipelines(context.Background())
	}

	if apierr != nil {
		RespondError(w, apierr, payload)
		return
	}
	ah.Respond(w, payload)
}

// listLogsPipelines lists logs piplines for latest version
func (ah *APIHandler) listLogsPipelines(ctx context.Context) (
	*logparsingpipeline.PipelinesResponse, *model.ApiError,
) {
	// get lateset agent config
	latestVersion := -1
	lastestConfig, err := agentConf.GetLatestVersion(ctx, logPipelines)
	if err != nil && err.Type() != model.ErrorNotFound {
		return nil, model.WrapApiError(err, "failed to get latest agent config version")
	}

	if lastestConfig != nil {
		latestVersion = lastestConfig.Version
	}

	payload, err := ah.LogsParsingPipelineController.GetPipelinesByVersion(ctx, latestVersion)
	if err != nil {
		return nil, model.WrapApiError(err, "failed to get pipelines")
	}

	// todo(Nitya): make a new API for history pagination
	limit := 10
	history, err := agentConf.GetConfigHistory(ctx, logPipelines, limit)
	if err != nil {
		return nil, model.WrapApiError(err, "failed to get config history")
	}
	payload.History = history
	return payload, nil
}

// listLogsPipelinesByVersion lists pipelines along with config version history
func (ah *APIHandler) listLogsPipelinesByVersion(ctx context.Context, version int) (
	*logparsingpipeline.PipelinesResponse, *model.ApiError,
) {
	payload, err := ah.LogsParsingPipelineController.GetPipelinesByVersion(ctx, version)
	if err != nil {
		return nil, model.WrapApiError(err, "failed to get pipelines by version")
	}

	// todo(Nitya): make a new API for history pagination
	limit := 10
	history, err := agentConf.GetConfigHistory(ctx, logPipelines, limit)
	if err != nil {
		return nil, model.WrapApiError(err, "failed to retrieve agent config history")
	}

	payload.History = history
	return payload, nil
}

func (ah *APIHandler) CreateLogsPipeline(w http.ResponseWriter, r *http.Request) {

	req := logparsingpipeline.PostablePipelines{}

	if err := json.NewDecoder(r.Body).Decode(&req); err != nil {
		RespondError(w, model.BadRequest(err), nil)
		return
	}

	createPipeline := func(
		ctx context.Context,
		postable []logparsingpipeline.PostablePipeline,
	) (*logparsingpipeline.PipelinesResponse, *model.ApiError) {
		if len(postable) == 0 {
			zap.L().Warn("found no pipelines in the http request, this will delete all the pipelines")
		}

		for _, p := range postable {
			if err := p.IsValid(); err != nil {
				return nil, model.BadRequestStr(err.Error())
			}
		}

		return ah.LogsParsingPipelineController.ApplyPipelines(ctx, postable)
	}

	res, err := createPipeline(r.Context(), req.Pipelines)
	if err != nil {
		RespondError(w, err, nil)
		return
	}

	ah.Respond(w, res)
}

func (aH *APIHandler) getSavedViews(w http.ResponseWriter, r *http.Request) {
	// get sourcePage, name, and category from the query params
	sourcePage := r.URL.Query().Get("sourcePage")
	name := r.URL.Query().Get("name")
	category := r.URL.Query().Get("category")

	queries, err := explorer.GetViewsForFilters(sourcePage, name, category)
	if err != nil {
		RespondError(w, &model.ApiError{Typ: model.ErrorInternal, Err: err}, nil)
		return
	}
	aH.Respond(w, queries)
}

func (aH *APIHandler) createSavedViews(w http.ResponseWriter, r *http.Request) {
	var view v3.SavedView
	err := json.NewDecoder(r.Body).Decode(&view)
	if err != nil {
		RespondError(w, &model.ApiError{Typ: model.ErrorBadData, Err: err}, nil)
		return
	}
	// validate the query
	if err := view.Validate(); err != nil {
		RespondError(w, &model.ApiError{Typ: model.ErrorBadData, Err: err}, nil)
		return
	}
	uuid, err := explorer.CreateView(r.Context(), view)
	if err != nil {
		RespondError(w, &model.ApiError{Typ: model.ErrorInternal, Err: err}, nil)
		return
	}

	aH.Respond(w, uuid)
}

func (aH *APIHandler) getSavedView(w http.ResponseWriter, r *http.Request) {
	viewID := mux.Vars(r)["viewId"]
	view, err := explorer.GetView(viewID)
	if err != nil {
		RespondError(w, &model.ApiError{Typ: model.ErrorInternal, Err: err}, nil)
		return
	}

	aH.Respond(w, view)
}

func (aH *APIHandler) updateSavedView(w http.ResponseWriter, r *http.Request) {
	viewID := mux.Vars(r)["viewId"]
	var view v3.SavedView
	err := json.NewDecoder(r.Body).Decode(&view)
	if err != nil {
		RespondError(w, &model.ApiError{Typ: model.ErrorBadData, Err: err}, nil)
		return
	}
	// validate the query
	if err := view.Validate(); err != nil {
		RespondError(w, &model.ApiError{Typ: model.ErrorBadData, Err: err}, nil)
		return
	}

	err = explorer.UpdateView(r.Context(), viewID, view)
	if err != nil {
		RespondError(w, &model.ApiError{Typ: model.ErrorInternal, Err: err}, nil)
		return
	}

	aH.Respond(w, view)
}

func (aH *APIHandler) deleteSavedView(w http.ResponseWriter, r *http.Request) {

	viewID := mux.Vars(r)["viewId"]
	err := explorer.DeleteView(viewID)
	if err != nil {
		RespondError(w, &model.ApiError{Typ: model.ErrorInternal, Err: err}, nil)
		return
	}

	aH.Respond(w, nil)
}

func (aH *APIHandler) autocompleteAggregateAttributes(w http.ResponseWriter, r *http.Request) {
	var response *v3.AggregateAttributeResponse
	req, err := parseAggregateAttributeRequest(r)

	if err != nil {
		RespondError(w, &model.ApiError{Typ: model.ErrorBadData, Err: err}, nil)
		return
	}

	switch req.DataSource {
	case v3.DataSourceMetrics:
		response, err = aH.reader.GetMetricAggregateAttributes(r.Context(), req)
	case v3.DataSourceLogs:
		response, err = aH.reader.GetLogAggregateAttributes(r.Context(), req)
	case v3.DataSourceTraces:
		response, err = aH.reader.GetTraceAggregateAttributes(r.Context(), req)
	default:
		RespondError(w, &model.ApiError{Typ: model.ErrorBadData, Err: fmt.Errorf("invalid data source")}, nil)
		return
	}

	if err != nil {
		RespondError(w, &model.ApiError{Typ: model.ErrorBadData, Err: err}, nil)
		return
	}

	aH.Respond(w, response)
}

func (aH *APIHandler) autoCompleteAttributeKeys(w http.ResponseWriter, r *http.Request) {
	var response *v3.FilterAttributeKeyResponse
	req, err := parseFilterAttributeKeyRequest(r)

	if err != nil {
		RespondError(w, &model.ApiError{Typ: model.ErrorBadData, Err: err}, nil)
		return
	}

	switch req.DataSource {
	case v3.DataSourceMetrics:
		response, err = aH.reader.GetMetricAttributeKeys(r.Context(), req)
	case v3.DataSourceLogs:
		response, err = aH.reader.GetLogAttributeKeys(r.Context(), req)
	case v3.DataSourceTraces:
		response, err = aH.reader.GetTraceAttributeKeys(r.Context(), req)
	default:
		RespondError(w, &model.ApiError{Typ: model.ErrorBadData, Err: fmt.Errorf("invalid data source")}, nil)
		return
	}

	if err != nil {
		RespondError(w, &model.ApiError{Typ: model.ErrorBadData, Err: err}, nil)
		return
	}

	aH.Respond(w, response)
}

func (aH *APIHandler) autoCompleteAttributeValues(w http.ResponseWriter, r *http.Request) {
	var response *v3.FilterAttributeValueResponse
	req, err := parseFilterAttributeValueRequest(r)

	if err != nil {
		RespondError(w, &model.ApiError{Typ: model.ErrorBadData, Err: err}, nil)
		return
	}

	switch req.DataSource {
	case v3.DataSourceMetrics:
		response, err = aH.reader.GetMetricAttributeValues(r.Context(), req)
	case v3.DataSourceLogs:
		response, err = aH.reader.GetLogAttributeValues(r.Context(), req)
	case v3.DataSourceTraces:
		response, err = aH.reader.GetTraceAttributeValues(r.Context(), req)
	default:
		RespondError(w, &model.ApiError{Typ: model.ErrorBadData, Err: fmt.Errorf("invalid data source")}, nil)
		return
	}

	if err != nil {
		RespondError(w, &model.ApiError{Typ: model.ErrorBadData, Err: err}, nil)
		return
	}

	aH.Respond(w, response)
}

func (aH *APIHandler) execClickHouseGraphQueries(ctx context.Context, queries map[string]string) ([]*v3.Result, error, map[string]string) {
	type channelResult struct {
		Series []*v3.Series
		Err    error
		Name   string
		Query  string
	}

	ch := make(chan channelResult, len(queries))
	var wg sync.WaitGroup

	for name, query := range queries {
		wg.Add(1)
		go func(name, query string) {
			defer wg.Done()

			seriesList, err := aH.reader.GetTimeSeriesResultV3(ctx, query)

			if err != nil {
				ch <- channelResult{Err: fmt.Errorf("error in query-%s: %v", name, err), Name: name, Query: query}
				return
			}
			ch <- channelResult{Series: seriesList, Name: name, Query: query}
		}(name, query)
	}

	wg.Wait()
	close(ch)

	var errs []error
	errQuriesByName := make(map[string]string)
	res := make([]*v3.Result, 0)
	// read values from the channel
	for r := range ch {
		if r.Err != nil {
			errs = append(errs, r.Err)
			errQuriesByName[r.Name] = r.Query
			continue
		}
		res = append(res, &v3.Result{
			QueryName: r.Name,
			Series:    r.Series,
		})
	}
	if len(errs) != 0 {
		return nil, fmt.Errorf("encountered multiple errors: %s", multierr.Combine(errs...)), errQuriesByName
	}
	return res, nil, nil
}

func (aH *APIHandler) execClickHouseListQueries(ctx context.Context, queries map[string]string) ([]*v3.Result, error, map[string]string) {
	type channelResult struct {
		List  []*v3.Row
		Err   error
		Name  string
		Query string
	}

	ch := make(chan channelResult, len(queries))
	var wg sync.WaitGroup

	for name, query := range queries {
		wg.Add(1)
		go func(name, query string) {
			defer wg.Done()
			rowList, err := aH.reader.GetListResultV3(ctx, query)

			if err != nil {
				ch <- channelResult{Err: fmt.Errorf("error in query-%s: %v", name, err), Name: name, Query: query}
				return
			}
			ch <- channelResult{List: rowList, Name: name, Query: query}
		}(name, query)
	}

	wg.Wait()
	close(ch)

	var errs []error
	errQuriesByName := make(map[string]string)
	res := make([]*v3.Result, 0)
	// read values from the channel
	for r := range ch {
		if r.Err != nil {
			errs = append(errs, r.Err)
			errQuriesByName[r.Name] = r.Query
			continue
		}
		res = append(res, &v3.Result{
			QueryName: r.Name,
			List:      r.List,
		})
	}
	if len(errs) != 0 {
		return nil, fmt.Errorf("encountered multiple errors: %s", multierr.Combine(errs...)), errQuriesByName
	}
	return res, nil, nil
}

func (aH *APIHandler) execPromQueries(ctx context.Context, metricsQueryRangeParams *v3.QueryRangeParamsV3) ([]*v3.Result, error, map[string]string) {
	type channelResult struct {
		Series []*v3.Series
		Err    error
		Name   string
		Query  string
	}

	ch := make(chan channelResult, len(metricsQueryRangeParams.CompositeQuery.PromQueries))
	var wg sync.WaitGroup

	for name, query := range metricsQueryRangeParams.CompositeQuery.PromQueries {
		if query.Disabled {
			continue
		}
		wg.Add(1)
		go func(name string, query *v3.PromQuery) {
			var seriesList []*v3.Series
			defer wg.Done()
			tmpl := template.New("promql-query")
			tmpl, tmplErr := tmpl.Parse(query.Query)
			if tmplErr != nil {
				ch <- channelResult{Err: fmt.Errorf("error in parsing query-%s: %v", name, tmplErr), Name: name, Query: query.Query}
				return
			}
			var queryBuf bytes.Buffer
			tmplErr = tmpl.Execute(&queryBuf, metricsQueryRangeParams.Variables)
			if tmplErr != nil {
				ch <- channelResult{Err: fmt.Errorf("error in parsing query-%s: %v", name, tmplErr), Name: name, Query: query.Query}
				return
			}
			query.Query = queryBuf.String()
			queryModel := model.QueryRangeParams{
				Start: time.UnixMilli(metricsQueryRangeParams.Start),
				End:   time.UnixMilli(metricsQueryRangeParams.End),
				Step:  time.Duration(metricsQueryRangeParams.Step * int64(time.Second)),
				Query: query.Query,
			}
			promResult, _, err := aH.reader.GetQueryRangeResult(ctx, &queryModel)
			if err != nil {
				ch <- channelResult{Err: fmt.Errorf("error in query-%s: %v", name, err), Name: name, Query: query.Query}
				return
			}
			matrix, _ := promResult.Matrix()
			for _, v := range matrix {
				var s v3.Series
				s.Labels = v.Metric.Copy().Map()
				for _, p := range v.Floats {
					s.Points = append(s.Points, v3.Point{Timestamp: p.T, Value: p.F})
				}
				seriesList = append(seriesList, &s)
			}
			ch <- channelResult{Series: seriesList, Name: name, Query: query.Query}
		}(name, query)
	}

	wg.Wait()
	close(ch)

	var errs []error
	errQuriesByName := make(map[string]string)
	res := make([]*v3.Result, 0)
	// read values from the channel
	for r := range ch {
		if r.Err != nil {
			errs = append(errs, r.Err)
			errQuriesByName[r.Name] = r.Query
			continue
		}
		res = append(res, &v3.Result{
			QueryName: r.Name,
			Series:    r.Series,
		})
	}
	if len(errs) != 0 {
		return nil, fmt.Errorf("encountered multiple errors: %s", multierr.Combine(errs...)), errQuriesByName
	}
	return res, nil, nil
}

func (aH *APIHandler) getLogFieldsV3(ctx context.Context, queryRangeParams *v3.QueryRangeParamsV3) (map[string]v3.AttributeKey, error) {
	data := map[string]v3.AttributeKey{}
	for _, query := range queryRangeParams.CompositeQuery.BuilderQueries {
		if query.DataSource == v3.DataSourceLogs {
			fields, apiError := aH.reader.GetLogFields(ctx)
			if apiError != nil {
				return nil, apiError.Err
			}

			// top level fields meta will always be present in the frontend. (can be support for that as enchancement)
			getType := func(t string) (v3.AttributeKeyType, bool) {
				if t == "attributes" {
					return v3.AttributeKeyTypeTag, false
				} else if t == "resources" {
					return v3.AttributeKeyTypeResource, false
				}
				return "", true
			}

			for _, selectedField := range fields.Selected {
				fieldType, pass := getType(selectedField.Type)
				if pass {
					continue
				}
				data[selectedField.Name] = v3.AttributeKey{
					Key:      selectedField.Name,
					Type:     fieldType,
					DataType: v3.AttributeKeyDataType(strings.ToLower(selectedField.DataType)),
					IsColumn: true,
				}
			}
			for _, interestingField := range fields.Interesting {
				fieldType, pass := getType(interestingField.Type)
				if pass {
					continue
				}
				data[interestingField.Name] = v3.AttributeKey{
					Key:      interestingField.Name,
					Type:     fieldType,
					DataType: v3.AttributeKeyDataType(strings.ToLower(interestingField.DataType)),
					IsColumn: false,
				}
			}
			break
		}
	}
	return data, nil
}

func (aH *APIHandler) getSpanKeysV3(ctx context.Context, queryRangeParams *v3.QueryRangeParamsV3) (map[string]v3.AttributeKey, error) {
	data := map[string]v3.AttributeKey{}
	for _, query := range queryRangeParams.CompositeQuery.BuilderQueries {
		if query.DataSource == v3.DataSourceTraces {
			spanKeys, err := aH.reader.GetSpanAttributeKeys(ctx)
			if err != nil {
				return nil, err
			}
			// Add timestamp as a span key to allow ordering by timestamp
			spanKeys["timestamp"] = v3.AttributeKey{
				Key:      "timestamp",
				IsColumn: true,
			}
			return spanKeys, nil
		}
	}
	return data, nil
}

func (aH *APIHandler) QueryRangeV3Format(w http.ResponseWriter, r *http.Request) {
	queryRangeParams, apiErrorObj := ParseQueryRangeParams(r)

	if apiErrorObj != nil {
		zap.L().Error(apiErrorObj.Err.Error())
		RespondError(w, apiErrorObj, nil)
		return
	}

	aH.Respond(w, queryRangeParams)
}

func (aH *APIHandler) queryRangeV3(ctx context.Context, queryRangeParams *v3.QueryRangeParamsV3, w http.ResponseWriter, r *http.Request) {

	var result []*v3.Result
	var err error
	var errQuriesByName map[string]string
	var spanKeys map[string]v3.AttributeKey
	if queryRangeParams.CompositeQuery.QueryType == v3.QueryTypeBuilder {
		// check if any enrichment is required for logs if yes then enrich them
		if logsv3.EnrichmentRequired(queryRangeParams) {
			// get the fields if any logs query is present
			var fields map[string]v3.AttributeKey
			fields, err = aH.getLogFieldsV3(ctx, queryRangeParams)
			if err != nil {
				apiErrObj := &model.ApiError{Typ: model.ErrorInternal, Err: err}
				RespondError(w, apiErrObj, errQuriesByName)
				return
			}
			logsv3.Enrich(queryRangeParams, fields)
		}

		spanKeys, err = aH.getSpanKeysV3(ctx, queryRangeParams)
		if err != nil {
			apiErrObj := &model.ApiError{Typ: model.ErrorInternal, Err: err}
			RespondError(w, apiErrObj, errQuriesByName)
			return
		}
	}

	result, err, errQuriesByName = aH.querier.QueryRange(ctx, queryRangeParams, spanKeys)

	if err != nil {
		apiErrObj := &model.ApiError{Typ: model.ErrorBadData, Err: err}
		RespondError(w, apiErrObj, errQuriesByName)
		return
	}

	applyMetricLimit(result, queryRangeParams)

	sendQueryResultEvents(r, result, queryRangeParams)
	// only adding applyFunctions instead of postProcess since experssion are
	// are executed in clickhouse directly and we wanted to add support for timeshift
	if queryRangeParams.CompositeQuery.QueryType == v3.QueryTypeBuilder {
		applyFunctions(result, queryRangeParams)
	}

	resp := v3.QueryRangeResponse{
		Result: result,
	}

	// This checks if the time for context to complete has exceeded.
	// it adds flag to notify the user of incomplete response
	select {
	case <-ctx.Done():
		resp.ContextTimeout = true
		resp.ContextTimeoutMessage = "result might contain incomplete data due to context timeout, for custom timeout set the timeout header eg:- timeout:120"
	default:
		break
	}

	aH.Respond(w, resp)
}

func sendQueryResultEvents(r *http.Request, result []*v3.Result, queryRangeParams *v3.QueryRangeParamsV3) {
	referrer := r.Header.Get("Referer")

	dashboardMatched, err := regexp.MatchString(`/dashboard/[a-zA-Z0-9\-]+/(new|edit)(?:\?.*)?$`, referrer)
	if err != nil {
<<<<<<< HEAD
		zap.L().Error("error while matching the referrer", zap.Error(err))
	}
	alertMatched, err := regexp.MatchString(`/alerts/(new|edit)(?:\?.*)?$`, referrer)
	if err != nil {
		zap.L().Error("error while matching the referrer", zap.Error(err))
=======
		zap.S().Errorf("error while matching the dashboard: %v", err)
	}
	alertMatched, err := regexp.MatchString(`/alerts/(new|edit)(?:\?.*)?$`, referrer)
	if err != nil {
		zap.S().Errorf("error while matching the alert: %v", err)
>>>>>>> 57457270
	}

	if alertMatched || dashboardMatched {

		if len(result) > 0 && (len(result[0].Series) > 0 || len(result[0].List) > 0) {

			userEmail, err := auth.GetEmailFromJwt(r.Context())
			if err == nil {
				signozLogsUsed, signozMetricsUsed, signozTracesUsed := telemetry.GetInstance().CheckSigNozSignals(queryRangeParams)
				if signozLogsUsed || signozMetricsUsed || signozTracesUsed {

					if dashboardMatched {
						var dashboardID, widgetID string
						var dashboardIDMatch, widgetIDMatch []string
						dashboardIDRegex, err := regexp.Compile(`/dashboard/([a-f0-9\-]+)/`)
						if err == nil {
							dashboardIDMatch = dashboardIDRegex.FindStringSubmatch(referrer)
						} else {
							zap.S().Errorf("error while matching the dashboardIDRegex: %v", err)
						}
						widgetIDRegex, err := regexp.Compile(`widgetId=([a-f0-9\-]+)`)
						if err == nil {
							widgetIDMatch = widgetIDRegex.FindStringSubmatch(referrer)
						} else {
							zap.S().Errorf("error while matching the widgetIDRegex: %v", err)
						}

						if len(dashboardIDMatch) > 1 {
							dashboardID = dashboardIDMatch[1]
						}

						if len(widgetIDMatch) > 1 {
							widgetID = widgetIDMatch[1]
						}
						telemetry.GetInstance().SendEvent(telemetry.TELEMETRY_EVENT_SUCCESSFUL_DASHBOARD_PANEL_QUERY, map[string]interface{}{
							"queryType":   queryRangeParams.CompositeQuery.QueryType,
							"panelType":   queryRangeParams.CompositeQuery.PanelType,
							"tracesUsed":  signozTracesUsed,
							"logsUsed":    signozLogsUsed,
							"metricsUsed": signozMetricsUsed,
							"dashboardId": dashboardID,
							"widgetId":    widgetID,
						}, userEmail)
					}
					if alertMatched {
						var alertID string
						var alertIDMatch []string
						alertIDRegex, err := regexp.Compile(`ruleId=(\d+)`)
						if err != nil {
							zap.S().Errorf("error while matching the alertIDRegex: %v", err)
						} else {
							alertIDMatch = alertIDRegex.FindStringSubmatch(referrer)
						}

						if len(alertIDMatch) > 1 {
							alertID = alertIDMatch[1]
						}
						telemetry.GetInstance().SendEvent(telemetry.TELEMETRY_EVENT_SUCCESSFUL_ALERT_QUERY, map[string]interface{}{
							"queryType":   queryRangeParams.CompositeQuery.QueryType,
							"panelType":   queryRangeParams.CompositeQuery.PanelType,
							"tracesUsed":  signozTracesUsed,
							"logsUsed":    signozLogsUsed,
							"metricsUsed": signozMetricsUsed,
							"alertId":     alertID,
						}, userEmail)
					}
				}
			}
		}
	}
}

func (aH *APIHandler) QueryRangeV3(w http.ResponseWriter, r *http.Request) {
	queryRangeParams, apiErrorObj := ParseQueryRangeParams(r)

	if apiErrorObj != nil {
		zap.L().Error("error parsing metric query range params", zap.Error(apiErrorObj.Err))
		RespondError(w, apiErrorObj, nil)
		return
	}

	// add temporality for each metric

	temporalityErr := aH.addTemporality(r.Context(), queryRangeParams)
	if temporalityErr != nil {
		zap.L().Error("Error while adding temporality for metrics", zap.Error(temporalityErr))
		RespondError(w, &model.ApiError{Typ: model.ErrorInternal, Err: temporalityErr}, nil)
		return
	}

	aH.queryRangeV3(r.Context(), queryRangeParams, w, r)
}

func (aH *APIHandler) liveTailLogs(w http.ResponseWriter, r *http.Request) {

	// get the param from url and add it to body
	stringReader := strings.NewReader(r.URL.Query().Get("q"))
	r.Body = io.NopCloser(stringReader)

	queryRangeParams, apiErrorObj := ParseQueryRangeParams(r)
	if apiErrorObj != nil {
		zap.L().Error(apiErrorObj.Err.Error())
		RespondError(w, apiErrorObj, nil)
		return
	}

	var err error
	var queryString string
	switch queryRangeParams.CompositeQuery.QueryType {
	case v3.QueryTypeBuilder:
		// check if any enrichment is required for logs if yes then enrich them
		if logsv3.EnrichmentRequired(queryRangeParams) {
			// get the fields if any logs query is present
			var fields map[string]v3.AttributeKey
			fields, err = aH.getLogFieldsV3(r.Context(), queryRangeParams)
			if err != nil {
				apiErrObj := &model.ApiError{Typ: model.ErrorInternal, Err: err}
				RespondError(w, apiErrObj, nil)
				return
			}
			logsv3.Enrich(queryRangeParams, fields)
		}

		queryString, err = aH.queryBuilder.PrepareLiveTailQuery(queryRangeParams)
		if err != nil {
			RespondError(w, &model.ApiError{Typ: model.ErrorBadData, Err: err}, nil)
			return
		}

	default:
		err = fmt.Errorf("invalid query type")
		RespondError(w, &model.ApiError{Typ: model.ErrorBadData, Err: err}, nil)
		return
	}

	// create the client
	client := &v3.LogsLiveTailClient{Name: r.RemoteAddr, Logs: make(chan *model.SignozLog, 1000), Done: make(chan *bool), Error: make(chan error)}
	go aH.reader.LiveTailLogsV3(r.Context(), queryString, uint64(queryRangeParams.Start), "", client)

	w.Header().Set("Connection", "keep-alive")
	w.Header().Set("Content-Type", "text/event-stream")
	w.Header().Set("Cache-Control", "no-cache")
	w.Header().Set("Access-Control-Allow-Origin", "*")
	w.WriteHeader(200)

	flusher, ok := w.(http.Flusher)
	if !ok {
		err := model.ApiError{Typ: model.ErrorStreamingNotSupported, Err: nil}
		RespondError(w, &err, "streaming is not supported")
		return
	}
	// flush the headers
	flusher.Flush()
	for {
		select {
		case log := <-client.Logs:
			var buf bytes.Buffer
			enc := json.NewEncoder(&buf)
			enc.Encode(log)
			fmt.Fprintf(w, "data: %v\n\n", buf.String())
			flusher.Flush()
		case <-client.Done:
			zap.L().Debug("done!")
			return
		case err := <-client.Error:
			zap.L().Error("error occurred", zap.Error(err))
			fmt.Fprintf(w, "event: error\ndata: %v\n\n", err.Error())
			flusher.Flush()
			return
		}
	}
}

func (aH *APIHandler) getMetricMetadata(w http.ResponseWriter, r *http.Request) {
	metricName := r.URL.Query().Get("metricName")
	serviceName := r.URL.Query().Get("serviceName")
	metricMetadata, err := aH.reader.GetMetricMetadata(r.Context(), metricName, serviceName)
	if err != nil {
		RespondError(w, &model.ApiError{Err: err, Typ: model.ErrorInternal}, nil)
		return
	}

	aH.WriteJSON(w, r, metricMetadata)
}

func (aH *APIHandler) queryRangeV4(ctx context.Context, queryRangeParams *v3.QueryRangeParamsV3, w http.ResponseWriter, r *http.Request) {

	var result []*v3.Result
	var err error
	var errQuriesByName map[string]string
	var spanKeys map[string]v3.AttributeKey
	if queryRangeParams.CompositeQuery.QueryType == v3.QueryTypeBuilder {
		// check if any enrichment is required for logs if yes then enrich them
		if logsv3.EnrichmentRequired(queryRangeParams) {
			// get the fields if any logs query is present
			var fields map[string]v3.AttributeKey
			fields, err = aH.getLogFieldsV3(ctx, queryRangeParams)
			if err != nil {
				apiErrObj := &model.ApiError{Typ: model.ErrorInternal, Err: err}
				RespondError(w, apiErrObj, errQuriesByName)
				return
			}
			logsv3.Enrich(queryRangeParams, fields)
		}

		spanKeys, err = aH.getSpanKeysV3(ctx, queryRangeParams)
		if err != nil {
			apiErrObj := &model.ApiError{Typ: model.ErrorInternal, Err: err}
			RespondError(w, apiErrObj, errQuriesByName)
			return
		}
	}

	result, err, errQuriesByName = aH.querierV2.QueryRange(ctx, queryRangeParams, spanKeys)

	if err != nil {
		apiErrObj := &model.ApiError{Typ: model.ErrorBadData, Err: err}
		RespondError(w, apiErrObj, errQuriesByName)
		return
	}

	if queryRangeParams.CompositeQuery.QueryType == v3.QueryTypeBuilder {
		result, err = postProcessResult(result, queryRangeParams)
	}

	if err != nil {
		apiErrObj := &model.ApiError{Typ: model.ErrorBadData, Err: err}
		RespondError(w, apiErrObj, errQuriesByName)
		return
	}
	sendQueryResultEvents(r, result, queryRangeParams)
	resp := v3.QueryRangeResponse{
		Result: result,
	}

	aH.Respond(w, resp)
}

func (aH *APIHandler) QueryRangeV4(w http.ResponseWriter, r *http.Request) {
	queryRangeParams, apiErrorObj := ParseQueryRangeParams(r)

	if apiErrorObj != nil {
		zap.L().Error("error parsing metric query range params", zap.Error(apiErrorObj.Err))
		RespondError(w, apiErrorObj, nil)
		return
	}

	// add temporality for each metric
	temporalityErr := aH.populateTemporality(r.Context(), queryRangeParams)
	if temporalityErr != nil {
		zap.L().Error("Error while adding temporality for metrics", zap.Error(temporalityErr))
		RespondError(w, &model.ApiError{Typ: model.ErrorInternal, Err: temporalityErr}, nil)
		return
	}

	aH.queryRangeV4(r.Context(), queryRangeParams, w, r)
}

// postProcessResult applies having clause, metric limit, reduce function to the result
// This function is effective for metrics data source for now, but it can be extended to other data sources
// if needed
// Much of this work can be done in the ClickHouse query, but we decided to do it here because:
// 1. Effective use of caching
// 2. Easier to add new functions
func postProcessResult(result []*v3.Result, queryRangeParams *v3.QueryRangeParamsV3) ([]*v3.Result, error) {
	// Having clause is not part of the clickhouse query, so we need to apply it here
	// It's not included in the query because it doesn't work nicely with caching
	// With this change, if you have a query with a having clause, and then you change the having clause
	// to something else, the query will still be cached.
	applyHavingClause(result, queryRangeParams)
	// We apply the metric limit here because it's not part of the clickhouse query
	// The limit in the context of the time series query is the number of time series
	// So for the limit to work, we need to know what series to keep and what to discard
	// For us to know that, we need to execute the query first, and then apply the limit
	// which we found expensive, because we are executing the query twice on the same data
	// So we decided to apply the limit here, after the query is executed
	// The function is named applyMetricLimit because it only applies to metrics data source
	// In traces and logs, the limit is achieved using subqueries
	applyMetricLimit(result, queryRangeParams)
	// Each series in the result produces N number of points, where N is (end - start) / step
	// For the panel type table, we need to show one point for each series in the row
	// We do that by applying a reduce function to each series
	applyReduceTo(result, queryRangeParams)
	// We apply the functions here it's easier to add new functions
	applyFunctions(result, queryRangeParams)

	for _, query := range queryRangeParams.CompositeQuery.BuilderQueries {
		// The way we distinguish between a formula and a query is by checking if the expression
		// is the same as the query name
		// TODO(srikanthccv): Update the UI to send a flag to distinguish between a formula and a query
		if query.Expression != query.QueryName {
			expression, err := govaluate.NewEvaluableExpressionWithFunctions(query.Expression, evalFuncs())
			// This shouldn't happen here, because it should have been caught earlier in validation
			if err != nil {
				zap.L().Error("error in expression", zap.Error(err))
				return nil, err
			}
			formulaResult, err := processResults(result, expression)
			if err != nil {
				zap.L().Error("error in expression", zap.Error(err))
				return nil, err
			}
			formulaResult.QueryName = query.QueryName
			result = append(result, formulaResult)
		}
	}
	// we are done with the formula calculations, only send the results for enabled queries
	removeDisabledQueries := func(result []*v3.Result) []*v3.Result {
		var newResult []*v3.Result
		for _, res := range result {
			if queryRangeParams.CompositeQuery.BuilderQueries[res.QueryName].Disabled {
				continue
			}
			newResult = append(newResult, res)
		}
		return newResult
	}
	if queryRangeParams.CompositeQuery.QueryType == v3.QueryTypeBuilder {
		result = removeDisabledQueries(result)
	}
	return result, nil
}

// applyFunctions applies functions for each query in the composite query
// The functions can be more than one, and they are applied in the order they are defined
func applyFunctions(results []*v3.Result, queryRangeParams *v3.QueryRangeParamsV3) {
	for idx, result := range results {
		builderQueries := queryRangeParams.CompositeQuery.BuilderQueries

		if builderQueries != nil {
			functions := builderQueries[result.QueryName].Functions

			for _, function := range functions {
				results[idx] = queryBuilder.ApplyFunction(function, result)
			}
		}
	}
}<|MERGE_RESOLUTION|>--- conflicted
+++ resolved
@@ -3479,19 +3479,11 @@
 
 	dashboardMatched, err := regexp.MatchString(`/dashboard/[a-zA-Z0-9\-]+/(new|edit)(?:\?.*)?$`, referrer)
 	if err != nil {
-<<<<<<< HEAD
 		zap.L().Error("error while matching the referrer", zap.Error(err))
 	}
 	alertMatched, err := regexp.MatchString(`/alerts/(new|edit)(?:\?.*)?$`, referrer)
 	if err != nil {
-		zap.L().Error("error while matching the referrer", zap.Error(err))
-=======
-		zap.S().Errorf("error while matching the dashboard: %v", err)
-	}
-	alertMatched, err := regexp.MatchString(`/alerts/(new|edit)(?:\?.*)?$`, referrer)
-	if err != nil {
-		zap.S().Errorf("error while matching the alert: %v", err)
->>>>>>> 57457270
+		zap.L().Error("error while matching the alert: ", zap.Error(err))
 	}
 
 	if alertMatched || dashboardMatched {
