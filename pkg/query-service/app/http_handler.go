package app

import (
	"bytes"
	"context"
	"encoding/json"
	"errors"
	"fmt"
	"go.signoz.io/signoz/pkg/query-service/app/metricsexplorer"
	"io"
	"math"
	"net/http"
	"regexp"
	"slices"
	"sort"
	"strconv"
	"strings"
	"sync"
	"text/template"
	"time"

	"github.com/gorilla/mux"
	"github.com/gorilla/websocket"
	jsoniter "github.com/json-iterator/go"
	_ "github.com/mattn/go-sqlite3"
	"github.com/prometheus/prometheus/promql"

	"go.signoz.io/signoz/pkg/query-service/agentConf"
	"go.signoz.io/signoz/pkg/query-service/app/cloudintegrations"
	"go.signoz.io/signoz/pkg/query-service/app/dashboards"
	"go.signoz.io/signoz/pkg/query-service/app/explorer"
	"go.signoz.io/signoz/pkg/query-service/app/inframetrics"
	"go.signoz.io/signoz/pkg/query-service/app/integrations"
	queues2 "go.signoz.io/signoz/pkg/query-service/app/integrations/messagingQueues/queues"
	"go.signoz.io/signoz/pkg/query-service/app/logs"
	logsv3 "go.signoz.io/signoz/pkg/query-service/app/logs/v3"
	logsv4 "go.signoz.io/signoz/pkg/query-service/app/logs/v4"
	"go.signoz.io/signoz/pkg/query-service/app/metrics"
	metricsv3 "go.signoz.io/signoz/pkg/query-service/app/metrics/v3"
	"go.signoz.io/signoz/pkg/query-service/app/preferences"
	"go.signoz.io/signoz/pkg/query-service/app/querier"
	querierV2 "go.signoz.io/signoz/pkg/query-service/app/querier/v2"
	"go.signoz.io/signoz/pkg/query-service/app/queryBuilder"
	tracesV3 "go.signoz.io/signoz/pkg/query-service/app/traces/v3"
	tracesV4 "go.signoz.io/signoz/pkg/query-service/app/traces/v4"
	"go.signoz.io/signoz/pkg/query-service/auth"
	"go.signoz.io/signoz/pkg/query-service/cache"
	"go.signoz.io/signoz/pkg/query-service/common"
	"go.signoz.io/signoz/pkg/query-service/constants"
	"go.signoz.io/signoz/pkg/query-service/contextlinks"
	v3 "go.signoz.io/signoz/pkg/query-service/model/v3"
	"go.signoz.io/signoz/pkg/query-service/postprocess"
	"go.signoz.io/signoz/pkg/types/authtypes"

	"go.uber.org/zap"

	"go.signoz.io/signoz/pkg/query-service/app/integrations/messagingQueues/kafka"
	"go.signoz.io/signoz/pkg/query-service/app/logparsingpipeline"
	"go.signoz.io/signoz/pkg/query-service/dao"
	am "go.signoz.io/signoz/pkg/query-service/integrations/alertManager"
	"go.signoz.io/signoz/pkg/query-service/interfaces"
	"go.signoz.io/signoz/pkg/query-service/model"
	"go.signoz.io/signoz/pkg/query-service/rules"
	"go.signoz.io/signoz/pkg/query-service/telemetry"
	"go.signoz.io/signoz/pkg/query-service/version"
)

type status string

const (
	statusSuccess       status = "success"
	statusError         status = "error"
	defaultFluxInterval        = 5 * time.Minute
)

// NewRouter creates and configures a Gorilla Router.
func NewRouter() *mux.Router {
	return mux.NewRouter().UseEncodedPath()
}

// APIHandler implements the query service public API
type APIHandler struct {
	reader            interfaces.Reader
	skipConfig        *model.SkipConfig
	appDao            dao.ModelDao
	alertManager      am.Manager
	ruleManager       *rules.Manager
	featureFlags      interfaces.FeatureLookup
	querier           interfaces.Querier
	querierV2         interfaces.Querier
	queryBuilder      *queryBuilder.QueryBuilder
	preferSpanMetrics bool

	// temporalityMap is a map of metric name to temporality
	// to avoid fetching temporality for the same metric multiple times
	// querying the v4 table on low cardinal temporality column
	// should be fast but we can still avoid the query if we have the data in memory
	temporalityMap map[string]map[v3.Temporality]bool
	temporalityMux sync.Mutex

	IntegrationsController *integrations.Controller

	CloudIntegrationsController *cloudintegrations.Controller

	LogsParsingPipelineController *logparsingpipeline.LogParsingPipelineController

	// SetupCompleted indicates if SigNoz is ready for general use.
	// at the moment, we mark the app ready when the first user
	// is registers.
	SetupCompleted bool

	// Websocket connection upgrader
	Upgrader *websocket.Upgrader

	UseLogsNewSchema  bool
	UseTraceNewSchema bool

	hostsRepo      *inframetrics.HostsRepo
	processesRepo  *inframetrics.ProcessesRepo
	podsRepo       *inframetrics.PodsRepo
	nodesRepo      *inframetrics.NodesRepo
	namespacesRepo *inframetrics.NamespacesRepo
	clustersRepo   *inframetrics.ClustersRepo
	// workloads
	deploymentsRepo  *inframetrics.DeploymentsRepo
	daemonsetsRepo   *inframetrics.DaemonSetsRepo
	statefulsetsRepo *inframetrics.StatefulSetsRepo
	jobsRepo         *inframetrics.JobsRepo

	SummaryService *metricsexplorer.SummaryService

	pvcsRepo *inframetrics.PvcsRepo

	JWT *authtypes.JWT
}

type APIHandlerOpts struct {

	// business data reader e.g. clickhouse
	Reader interfaces.Reader

	SkipConfig *model.SkipConfig

	PreferSpanMetrics bool

	// dao layer to perform crud on app objects like dashboard, alerts etc
	AppDao dao.ModelDao

	// rule manager handles rule crud operations
	RuleManager *rules.Manager

	// feature flags querier
	FeatureFlags interfaces.FeatureLookup

	// Integrations
	IntegrationsController *integrations.Controller

	// Cloud Provider Integrations
	CloudIntegrationsController *cloudintegrations.Controller

	// Log parsing pipelines
	LogsParsingPipelineController *logparsingpipeline.LogParsingPipelineController

	// cache
	Cache cache.Cache

	// Querier Influx Interval
	FluxInterval time.Duration

	// Use Logs New schema
	UseLogsNewSchema bool

	UseTraceNewSchema bool

	JWT *authtypes.JWT
}

// NewAPIHandler returns an APIHandler
func NewAPIHandler(opts APIHandlerOpts) (*APIHandler, error) {

	alertManager, err := am.New()
	if err != nil {
		return nil, err
	}

	querierOpts := querier.QuerierOptions{
		Reader:            opts.Reader,
		Cache:             opts.Cache,
		KeyGenerator:      queryBuilder.NewKeyGenerator(),
		FluxInterval:      opts.FluxInterval,
		FeatureLookup:     opts.FeatureFlags,
		UseLogsNewSchema:  opts.UseLogsNewSchema,
		UseTraceNewSchema: opts.UseTraceNewSchema,
	}

	querierOptsV2 := querierV2.QuerierOptions{
		Reader:            opts.Reader,
		Cache:             opts.Cache,
		KeyGenerator:      queryBuilder.NewKeyGenerator(),
		FluxInterval:      opts.FluxInterval,
		FeatureLookup:     opts.FeatureFlags,
		UseLogsNewSchema:  opts.UseLogsNewSchema,
		UseTraceNewSchema: opts.UseTraceNewSchema,
	}

	querier := querier.NewQuerier(querierOpts)
	querierv2 := querierV2.NewQuerier(querierOptsV2)

	hostsRepo := inframetrics.NewHostsRepo(opts.Reader, querierv2)
	processesRepo := inframetrics.NewProcessesRepo(opts.Reader, querierv2)
	podsRepo := inframetrics.NewPodsRepo(opts.Reader, querierv2)
	nodesRepo := inframetrics.NewNodesRepo(opts.Reader, querierv2)
	namespacesRepo := inframetrics.NewNamespacesRepo(opts.Reader, querierv2)
	clustersRepo := inframetrics.NewClustersRepo(opts.Reader, querierv2)
	deploymentsRepo := inframetrics.NewDeploymentsRepo(opts.Reader, querierv2)
	daemonsetsRepo := inframetrics.NewDaemonSetsRepo(opts.Reader, querierv2)
	statefulsetsRepo := inframetrics.NewStatefulSetsRepo(opts.Reader, querierv2)
	jobsRepo := inframetrics.NewJobsRepo(opts.Reader, querierv2)
	pvcsRepo := inframetrics.NewPvcsRepo(opts.Reader, querierv2)
	//explorerCache := metricsexplorer.NewExplorerCache(metricsexplorer.WithCache(opts.Cache))
	summaryService := metricsexplorer.NewSummaryService(opts.Reader, querierv2)

	aH := &APIHandler{
		reader:                        opts.Reader,
		appDao:                        opts.AppDao,
		skipConfig:                    opts.SkipConfig,
		preferSpanMetrics:             opts.PreferSpanMetrics,
		temporalityMap:                make(map[string]map[v3.Temporality]bool),
		alertManager:                  alertManager,
		ruleManager:                   opts.RuleManager,
		featureFlags:                  opts.FeatureFlags,
		IntegrationsController:        opts.IntegrationsController,
		CloudIntegrationsController:   opts.CloudIntegrationsController,
		LogsParsingPipelineController: opts.LogsParsingPipelineController,
		querier:                       querier,
		querierV2:                     querierv2,
		UseLogsNewSchema:              opts.UseLogsNewSchema,
		UseTraceNewSchema:             opts.UseTraceNewSchema,
		hostsRepo:                     hostsRepo,
		processesRepo:                 processesRepo,
		podsRepo:                      podsRepo,
		nodesRepo:                     nodesRepo,
		namespacesRepo:                namespacesRepo,
		clustersRepo:                  clustersRepo,
		deploymentsRepo:               deploymentsRepo,
		daemonsetsRepo:                daemonsetsRepo,
		statefulsetsRepo:              statefulsetsRepo,
		jobsRepo:                      jobsRepo,
		pvcsRepo:                      pvcsRepo,
<<<<<<< HEAD
		SummaryService:                summaryService,
=======
		JWT:                           opts.JWT,
>>>>>>> 918c8942
	}

	logsQueryBuilder := logsv3.PrepareLogsQuery
	if opts.UseLogsNewSchema {
		logsQueryBuilder = logsv4.PrepareLogsQuery
	}

	tracesQueryBuilder := tracesV3.PrepareTracesQuery
	if opts.UseTraceNewSchema {
		tracesQueryBuilder = tracesV4.PrepareTracesQuery
	}

	builderOpts := queryBuilder.QueryBuilderOptions{
		BuildMetricQuery: metricsv3.PrepareMetricQuery,
		BuildTraceQuery:  tracesQueryBuilder,
		BuildLogQuery:    logsQueryBuilder,
	}
	aH.queryBuilder = queryBuilder.NewQueryBuilder(builderOpts, aH.featureFlags)

	dashboards.LoadDashboardFiles(aH.featureFlags)
	// if errReadingDashboards != nil {
	// 	return nil, errReadingDashboards
	// }

	// check if at least one user is created
	hasUsers, err := aH.appDao.GetUsersWithOpts(context.Background(), 1)
	if err.Error() != "" {
		// raise warning but no panic as this is a recoverable condition
		zap.L().Warn("unexpected error while fetch user count while initializing base api handler", zap.Error(err))
	}
	if len(hasUsers) != 0 {
		// first user is already created, we can mark the app ready for general use.
		// this means, we disable self-registration and expect new users
		// to signup signoz through invite link only.
		aH.SetupCompleted = true
	}

	aH.Upgrader = &websocket.Upgrader{
		CheckOrigin: func(r *http.Request) bool {
			return true
		},
	}

	return aH, nil
}

// todo(remove): Implemented at render package (go.signoz.io/signoz/pkg/http/render) with the new error structure
type structuredResponse struct {
	Data   interface{}       `json:"data"`
	Total  int               `json:"total"`
	Limit  int               `json:"limit"`
	Offset int               `json:"offset"`
	Errors []structuredError `json:"errors"`
}

// todo(remove): Implemented at render package (go.signoz.io/signoz/pkg/http/render) with the new error structure
type structuredError struct {
	Code int    `json:"code,omitempty"`
	Msg  string `json:"msg"`
}

// todo(remove): Implemented at render package (go.signoz.io/signoz/pkg/http/render) with the new error structure
type ApiResponse struct {
	Status    status          `json:"status"`
	Data      interface{}     `json:"data,omitempty"`
	ErrorType model.ErrorType `json:"errorType,omitempty"`
	Error     string          `json:"error,omitempty"`
}

// todo(remove): Implemented at render package (go.signoz.io/signoz/pkg/http/render) with the new error structure
func RespondError(w http.ResponseWriter, apiErr model.BaseApiError, data interface{}) {
	json := jsoniter.ConfigCompatibleWithStandardLibrary
	b, err := json.Marshal(&ApiResponse{
		Status:    statusError,
		ErrorType: apiErr.Type(),
		Error:     apiErr.Error(),
		Data:      data,
	})
	if err != nil {
		zap.L().Error("error marshalling json response", zap.Error(err))
		http.Error(w, err.Error(), http.StatusInternalServerError)
		return
	}

	var code int
	switch apiErr.Type() {
	case model.ErrorBadData:
		code = http.StatusBadRequest
	case model.ErrorExec:
		code = 422
	case model.ErrorCanceled, model.ErrorTimeout:
		code = http.StatusServiceUnavailable
	case model.ErrorInternal:
		code = http.StatusInternalServerError
	case model.ErrorNotFound:
		code = http.StatusNotFound
	case model.ErrorNotImplemented:
		code = http.StatusNotImplemented
	case model.ErrorUnauthorized:
		code = http.StatusUnauthorized
	case model.ErrorForbidden:
		code = http.StatusForbidden
	case model.ErrorConflict:
		code = http.StatusConflict
	default:
		code = http.StatusInternalServerError
	}

	w.Header().Set("Content-Type", "application/json")
	w.WriteHeader(code)
	if n, err := w.Write(b); err != nil {
		zap.L().Error("error writing response", zap.Int("bytesWritten", n), zap.Error(err))
	}
}

// todo(remove): Implemented at render package (go.signoz.io/signoz/pkg/http/render) with the new error structure
func writeHttpResponse(w http.ResponseWriter, data interface{}) {
	json := jsoniter.ConfigCompatibleWithStandardLibrary
	b, err := json.Marshal(&ApiResponse{
		Status: statusSuccess,
		Data:   data,
	})
	if err != nil {
		zap.L().Error("error marshalling json response", zap.Error(err))
		http.Error(w, err.Error(), http.StatusInternalServerError)
		return
	}

	w.Header().Set("Content-Type", "application/json")
	w.WriteHeader(http.StatusOK)
	if n, err := w.Write(b); err != nil {
		zap.L().Error("error writing response", zap.Int("bytesWritten", n), zap.Error(err))
	}
}

func (aH *APIHandler) RegisterQueryRangeV3Routes(router *mux.Router, am *AuthMiddleware) {
	subRouter := router.PathPrefix("/api/v3").Subrouter()
	subRouter.HandleFunc("/autocomplete/aggregate_attributes", am.ViewAccess(
		withCacheControl(AutoCompleteCacheControlAge, aH.autocompleteAggregateAttributes))).Methods(http.MethodGet)
	subRouter.HandleFunc("/autocomplete/attribute_keys", am.ViewAccess(
		withCacheControl(AutoCompleteCacheControlAge, aH.autoCompleteAttributeKeys))).Methods(http.MethodGet)
	subRouter.HandleFunc("/autocomplete/attribute_values", am.ViewAccess(
		withCacheControl(AutoCompleteCacheControlAge, aH.autoCompleteAttributeValues))).Methods(http.MethodGet)
	subRouter.HandleFunc("/query_range", am.ViewAccess(aH.QueryRangeV3)).Methods(http.MethodPost)
	subRouter.HandleFunc("/query_range/format", am.ViewAccess(aH.QueryRangeV3Format)).Methods(http.MethodPost)

	subRouter.HandleFunc("/filter_suggestions", am.ViewAccess(aH.getQueryBuilderSuggestions)).Methods(http.MethodGet)

	// TODO(Raj): Remove this handler after /ws based path has been completely rolled out.
	subRouter.HandleFunc("/query_progress", am.ViewAccess(aH.GetQueryProgressUpdates)).Methods(http.MethodGet)

	// live logs
	subRouter.HandleFunc("/logs/livetail", am.ViewAccess(aH.liveTailLogs)).Methods(http.MethodGet)
}

func (aH *APIHandler) RegisterInfraMetricsRoutes(router *mux.Router, am *AuthMiddleware) {
	hostsSubRouter := router.PathPrefix("/api/v1/hosts").Subrouter()
	hostsSubRouter.HandleFunc("/attribute_keys", am.ViewAccess(aH.getHostAttributeKeys)).Methods(http.MethodGet)
	hostsSubRouter.HandleFunc("/attribute_values", am.ViewAccess(aH.getHostAttributeValues)).Methods(http.MethodGet)
	hostsSubRouter.HandleFunc("/list", am.ViewAccess(aH.getHostList)).Methods(http.MethodPost)

	processesSubRouter := router.PathPrefix("/api/v1/processes").Subrouter()
	processesSubRouter.HandleFunc("/attribute_keys", am.ViewAccess(aH.getProcessAttributeKeys)).Methods(http.MethodGet)
	processesSubRouter.HandleFunc("/attribute_values", am.ViewAccess(aH.getProcessAttributeValues)).Methods(http.MethodGet)
	processesSubRouter.HandleFunc("/list", am.ViewAccess(aH.getProcessList)).Methods(http.MethodPost)

	podsSubRouter := router.PathPrefix("/api/v1/pods").Subrouter()
	podsSubRouter.HandleFunc("/attribute_keys", am.ViewAccess(aH.getPodAttributeKeys)).Methods(http.MethodGet)
	podsSubRouter.HandleFunc("/attribute_values", am.ViewAccess(aH.getPodAttributeValues)).Methods(http.MethodGet)
	podsSubRouter.HandleFunc("/list", am.ViewAccess(aH.getPodList)).Methods(http.MethodPost)

	pvcsSubRouter := router.PathPrefix("/api/v1/pvcs").Subrouter()
	pvcsSubRouter.HandleFunc("/attribute_keys", am.ViewAccess(aH.getPvcAttributeKeys)).Methods(http.MethodGet)
	pvcsSubRouter.HandleFunc("/attribute_values", am.ViewAccess(aH.getPvcAttributeValues)).Methods(http.MethodGet)
	pvcsSubRouter.HandleFunc("/list", am.ViewAccess(aH.getPvcList)).Methods(http.MethodPost)

	nodesSubRouter := router.PathPrefix("/api/v1/nodes").Subrouter()
	nodesSubRouter.HandleFunc("/attribute_keys", am.ViewAccess(aH.getNodeAttributeKeys)).Methods(http.MethodGet)
	nodesSubRouter.HandleFunc("/attribute_values", am.ViewAccess(aH.getNodeAttributeValues)).Methods(http.MethodGet)
	nodesSubRouter.HandleFunc("/list", am.ViewAccess(aH.getNodeList)).Methods(http.MethodPost)

	namespacesSubRouter := router.PathPrefix("/api/v1/namespaces").Subrouter()
	namespacesSubRouter.HandleFunc("/attribute_keys", am.ViewAccess(aH.getNamespaceAttributeKeys)).Methods(http.MethodGet)
	namespacesSubRouter.HandleFunc("/attribute_values", am.ViewAccess(aH.getNamespaceAttributeValues)).Methods(http.MethodGet)
	namespacesSubRouter.HandleFunc("/list", am.ViewAccess(aH.getNamespaceList)).Methods(http.MethodPost)

	clustersSubRouter := router.PathPrefix("/api/v1/clusters").Subrouter()
	clustersSubRouter.HandleFunc("/attribute_keys", am.ViewAccess(aH.getClusterAttributeKeys)).Methods(http.MethodGet)
	clustersSubRouter.HandleFunc("/attribute_values", am.ViewAccess(aH.getClusterAttributeValues)).Methods(http.MethodGet)
	clustersSubRouter.HandleFunc("/list", am.ViewAccess(aH.getClusterList)).Methods(http.MethodPost)

	deploymentsSubRouter := router.PathPrefix("/api/v1/deployments").Subrouter()
	deploymentsSubRouter.HandleFunc("/attribute_keys", am.ViewAccess(aH.getDeploymentAttributeKeys)).Methods(http.MethodGet)
	deploymentsSubRouter.HandleFunc("/attribute_values", am.ViewAccess(aH.getDeploymentAttributeValues)).Methods(http.MethodGet)
	deploymentsSubRouter.HandleFunc("/list", am.ViewAccess(aH.getDeploymentList)).Methods(http.MethodPost)

	daemonsetsSubRouter := router.PathPrefix("/api/v1/daemonsets").Subrouter()
	daemonsetsSubRouter.HandleFunc("/attribute_keys", am.ViewAccess(aH.getDaemonSetAttributeKeys)).Methods(http.MethodGet)
	daemonsetsSubRouter.HandleFunc("/attribute_values", am.ViewAccess(aH.getDaemonSetAttributeValues)).Methods(http.MethodGet)
	daemonsetsSubRouter.HandleFunc("/list", am.ViewAccess(aH.getDaemonSetList)).Methods(http.MethodPost)

	statefulsetsSubRouter := router.PathPrefix("/api/v1/statefulsets").Subrouter()
	statefulsetsSubRouter.HandleFunc("/attribute_keys", am.ViewAccess(aH.getStatefulSetAttributeKeys)).Methods(http.MethodGet)
	statefulsetsSubRouter.HandleFunc("/attribute_values", am.ViewAccess(aH.getStatefulSetAttributeValues)).Methods(http.MethodGet)
	statefulsetsSubRouter.HandleFunc("/list", am.ViewAccess(aH.getStatefulSetList)).Methods(http.MethodPost)

	jobsSubRouter := router.PathPrefix("/api/v1/jobs").Subrouter()
	jobsSubRouter.HandleFunc("/attribute_keys", am.ViewAccess(aH.getJobAttributeKeys)).Methods(http.MethodGet)
	jobsSubRouter.HandleFunc("/attribute_values", am.ViewAccess(aH.getJobAttributeValues)).Methods(http.MethodGet)
	jobsSubRouter.HandleFunc("/list", am.ViewAccess(aH.getJobList)).Methods(http.MethodPost)

	infraOnboardingSubRouter := router.PathPrefix("/api/v1/infra_onboarding").Subrouter()
	infraOnboardingSubRouter.HandleFunc("/k8s/status", am.ViewAccess(aH.getK8sInfraOnboardingStatus)).Methods(http.MethodGet)
}

func (aH *APIHandler) RegisterWebSocketPaths(router *mux.Router, am *AuthMiddleware) {
	subRouter := router.PathPrefix("/ws").Subrouter()
	subRouter.HandleFunc("/query_progress", am.ViewAccess(aH.GetQueryProgressUpdates)).Methods(http.MethodGet)
}

func (aH *APIHandler) RegisterQueryRangeV4Routes(router *mux.Router, am *AuthMiddleware) {
	subRouter := router.PathPrefix("/api/v4").Subrouter()
	subRouter.HandleFunc("/query_range", am.ViewAccess(aH.QueryRangeV4)).Methods(http.MethodPost)
	subRouter.HandleFunc("/metric/metric_metadata", am.ViewAccess(aH.getMetricMetadata)).Methods(http.MethodGet)
}

// todo(remove): Implemented at render package (go.signoz.io/signoz/pkg/http/render) with the new error structure
func (aH *APIHandler) Respond(w http.ResponseWriter, data interface{}) {
	writeHttpResponse(w, data)
}

// RegisterPrivateRoutes registers routes for this handler on the given router
func (aH *APIHandler) RegisterPrivateRoutes(router *mux.Router) {
	router.HandleFunc("/api/v1/channels", aH.listChannels).Methods(http.MethodGet)
}

// RegisterRoutes registers routes for this handler on the given router
func (aH *APIHandler) RegisterRoutes(router *mux.Router, am *AuthMiddleware) {
	router.HandleFunc("/api/v1/query_range", am.ViewAccess(aH.queryRangeMetrics)).Methods(http.MethodGet)
	router.HandleFunc("/api/v1/query", am.ViewAccess(aH.queryMetrics)).Methods(http.MethodGet)
	router.HandleFunc("/api/v1/channels", am.ViewAccess(aH.listChannels)).Methods(http.MethodGet)
	router.HandleFunc("/api/v1/channels/{id}", am.ViewAccess(aH.getChannel)).Methods(http.MethodGet)
	router.HandleFunc("/api/v1/channels/{id}", am.AdminAccess(aH.editChannel)).Methods(http.MethodPut)
	router.HandleFunc("/api/v1/channels/{id}", am.AdminAccess(aH.deleteChannel)).Methods(http.MethodDelete)
	router.HandleFunc("/api/v1/channels", am.EditAccess(aH.createChannel)).Methods(http.MethodPost)
	router.HandleFunc("/api/v1/testChannel", am.EditAccess(aH.testChannel)).Methods(http.MethodPost)

	router.HandleFunc("/api/v1/alerts", am.ViewAccess(aH.getAlerts)).Methods(http.MethodGet)

	router.HandleFunc("/api/v1/rules", am.ViewAccess(aH.listRules)).Methods(http.MethodGet)
	router.HandleFunc("/api/v1/rules/{id}", am.ViewAccess(aH.getRule)).Methods(http.MethodGet)
	router.HandleFunc("/api/v1/rules", am.EditAccess(aH.createRule)).Methods(http.MethodPost)
	router.HandleFunc("/api/v1/rules/{id}", am.EditAccess(aH.editRule)).Methods(http.MethodPut)
	router.HandleFunc("/api/v1/rules/{id}", am.EditAccess(aH.deleteRule)).Methods(http.MethodDelete)
	router.HandleFunc("/api/v1/rules/{id}", am.EditAccess(aH.patchRule)).Methods(http.MethodPatch)
	router.HandleFunc("/api/v1/testRule", am.EditAccess(aH.testRule)).Methods(http.MethodPost)
	router.HandleFunc("/api/v1/rules/{id}/history/stats", am.ViewAccess(aH.getRuleStats)).Methods(http.MethodPost)
	router.HandleFunc("/api/v1/rules/{id}/history/timeline", am.ViewAccess(aH.getRuleStateHistory)).Methods(http.MethodPost)
	router.HandleFunc("/api/v1/rules/{id}/history/top_contributors", am.ViewAccess(aH.getRuleStateHistoryTopContributors)).Methods(http.MethodPost)
	router.HandleFunc("/api/v1/rules/{id}/history/overall_status", am.ViewAccess(aH.getOverallStateTransitions)).Methods(http.MethodPost)

	router.HandleFunc("/api/v1/downtime_schedules", am.ViewAccess(aH.listDowntimeSchedules)).Methods(http.MethodGet)
	router.HandleFunc("/api/v1/downtime_schedules/{id}", am.ViewAccess(aH.getDowntimeSchedule)).Methods(http.MethodGet)
	router.HandleFunc("/api/v1/downtime_schedules", am.EditAccess(aH.createDowntimeSchedule)).Methods(http.MethodPost)
	router.HandleFunc("/api/v1/downtime_schedules/{id}", am.EditAccess(aH.editDowntimeSchedule)).Methods(http.MethodPut)
	router.HandleFunc("/api/v1/downtime_schedules/{id}", am.EditAccess(aH.deleteDowntimeSchedule)).Methods(http.MethodDelete)

	router.HandleFunc("/api/v1/dashboards", am.ViewAccess(aH.getDashboards)).Methods(http.MethodGet)
	router.HandleFunc("/api/v1/dashboards", am.EditAccess(aH.createDashboards)).Methods(http.MethodPost)
	router.HandleFunc("/api/v1/dashboards/{uuid}", am.ViewAccess(aH.getDashboard)).Methods(http.MethodGet)
	router.HandleFunc("/api/v1/dashboards/{uuid}", am.EditAccess(aH.updateDashboard)).Methods(http.MethodPut)
	router.HandleFunc("/api/v1/dashboards/{uuid}", am.EditAccess(aH.deleteDashboard)).Methods(http.MethodDelete)
	router.HandleFunc("/api/v2/variables/query", am.ViewAccess(aH.queryDashboardVarsV2)).Methods(http.MethodPost)

	router.HandleFunc("/api/v1/explorer/views", am.ViewAccess(aH.getSavedViews)).Methods(http.MethodGet)
	router.HandleFunc("/api/v1/explorer/views", am.EditAccess(aH.createSavedViews)).Methods(http.MethodPost)
	router.HandleFunc("/api/v1/explorer/views/{viewId}", am.ViewAccess(aH.getSavedView)).Methods(http.MethodGet)
	router.HandleFunc("/api/v1/explorer/views/{viewId}", am.EditAccess(aH.updateSavedView)).Methods(http.MethodPut)
	router.HandleFunc("/api/v1/explorer/views/{viewId}", am.EditAccess(aH.deleteSavedView)).Methods(http.MethodDelete)

	router.HandleFunc("/api/v1/feedback", am.OpenAccess(aH.submitFeedback)).Methods(http.MethodPost)
	router.HandleFunc("/api/v1/event", am.ViewAccess(aH.registerEvent)).Methods(http.MethodPost)

	// router.HandleFunc("/api/v1/get_percentiles", aH.getApplicationPercentiles).Methods(http.MethodGet)
	router.HandleFunc("/api/v1/services", am.ViewAccess(aH.getServices)).Methods(http.MethodPost)
	router.HandleFunc("/api/v1/services/list", am.ViewAccess(aH.getServicesList)).Methods(http.MethodGet)
	router.HandleFunc("/api/v1/service/top_operations", am.ViewAccess(aH.getTopOperations)).Methods(http.MethodPost)
	router.HandleFunc("/api/v1/service/top_level_operations", am.ViewAccess(aH.getServicesTopLevelOps)).Methods(http.MethodPost)
	router.HandleFunc("/api/v1/traces/{traceId}", am.ViewAccess(aH.SearchTraces)).Methods(http.MethodGet)
	router.HandleFunc("/api/v1/usage", am.ViewAccess(aH.getUsage)).Methods(http.MethodGet)
	router.HandleFunc("/api/v1/dependency_graph", am.ViewAccess(aH.dependencyGraph)).Methods(http.MethodPost)
	router.HandleFunc("/api/v1/settings/ttl", am.AdminAccess(aH.setTTL)).Methods(http.MethodPost)
	router.HandleFunc("/api/v1/settings/ttl", am.ViewAccess(aH.getTTL)).Methods(http.MethodGet)
	router.HandleFunc("/api/v1/settings/apdex", am.AdminAccess(aH.setApdexSettings)).Methods(http.MethodPost)
	router.HandleFunc("/api/v1/settings/apdex", am.ViewAccess(aH.getApdexSettings)).Methods(http.MethodGet)
	router.HandleFunc("/api/v1/settings/ingestion_key", am.AdminAccess(aH.insertIngestionKey)).Methods(http.MethodPost)
	router.HandleFunc("/api/v1/settings/ingestion_key", am.ViewAccess(aH.getIngestionKeys)).Methods(http.MethodGet)

	router.HandleFunc("/api/v2/traces/fields", am.ViewAccess(aH.traceFields)).Methods(http.MethodGet)
	router.HandleFunc("/api/v2/traces/fields", am.EditAccess(aH.updateTraceField)).Methods(http.MethodPost)
	router.HandleFunc("/api/v2/traces/flamegraph/{traceId}", am.ViewAccess(aH.GetFlamegraphSpansForTrace)).Methods(http.MethodPost)
	router.HandleFunc("/api/v2/traces/waterfall/{traceId}", am.ViewAccess(aH.GetWaterfallSpansForTraceWithMetadata)).Methods(http.MethodPost)

	router.HandleFunc("/api/v1/version", am.OpenAccess(aH.getVersion)).Methods(http.MethodGet)
	router.HandleFunc("/api/v1/featureFlags", am.OpenAccess(aH.getFeatureFlags)).Methods(http.MethodGet)
	router.HandleFunc("/api/v1/health", am.OpenAccess(aH.getHealth)).Methods(http.MethodGet)

	router.HandleFunc("/api/v1/listErrors", am.ViewAccess(aH.listErrors)).Methods(http.MethodPost)
	router.HandleFunc("/api/v1/countErrors", am.ViewAccess(aH.countErrors)).Methods(http.MethodPost)
	router.HandleFunc("/api/v1/errorFromErrorID", am.ViewAccess(aH.getErrorFromErrorID)).Methods(http.MethodGet)
	router.HandleFunc("/api/v1/errorFromGroupID", am.ViewAccess(aH.getErrorFromGroupID)).Methods(http.MethodGet)
	router.HandleFunc("/api/v1/nextPrevErrorIDs", am.ViewAccess(aH.getNextPrevErrorIDs)).Methods(http.MethodGet)

	router.HandleFunc("/api/v1/disks", am.ViewAccess(aH.getDisks)).Methods(http.MethodGet)

	// === Preference APIs ===

	// user actions
	router.HandleFunc("/api/v1/user/preferences", am.ViewAccess(aH.getAllUserPreferences)).Methods(http.MethodGet)

	router.HandleFunc("/api/v1/user/preferences/{preferenceId}", am.ViewAccess(aH.getUserPreference)).Methods(http.MethodGet)

	router.HandleFunc("/api/v1/user/preferences/{preferenceId}", am.ViewAccess(aH.updateUserPreference)).Methods(http.MethodPut)

	// org actions
	router.HandleFunc("/api/v1/org/preferences", am.AdminAccess(aH.getAllOrgPreferences)).Methods(http.MethodGet)

	router.HandleFunc("/api/v1/org/preferences/{preferenceId}", am.AdminAccess(aH.getOrgPreference)).Methods(http.MethodGet)

	router.HandleFunc("/api/v1/org/preferences/{preferenceId}", am.AdminAccess(aH.updateOrgPreference)).Methods(http.MethodPut)

	// === Authentication APIs ===
	router.HandleFunc("/api/v1/invite", am.AdminAccess(aH.inviteUser)).Methods(http.MethodPost)
	router.HandleFunc("/api/v1/invite/bulk", am.AdminAccess(aH.inviteUsers)).Methods(http.MethodPost)
	router.HandleFunc("/api/v1/invite/{token}", am.OpenAccess(aH.getInvite)).Methods(http.MethodGet)
	router.HandleFunc("/api/v1/invite/{email}", am.AdminAccess(aH.revokeInvite)).Methods(http.MethodDelete)
	router.HandleFunc("/api/v1/invite", am.AdminAccess(aH.listPendingInvites)).Methods(http.MethodGet)

	router.HandleFunc("/api/v1/register", am.OpenAccess(aH.registerUser)).Methods(http.MethodPost)
	router.HandleFunc("/api/v1/login", am.OpenAccess(aH.loginUser)).Methods(http.MethodPost)
	router.HandleFunc("/api/v1/loginPrecheck", am.OpenAccess(aH.precheckLogin)).Methods(http.MethodGet)

	router.HandleFunc("/api/v1/user", am.AdminAccess(aH.listUsers)).Methods(http.MethodGet)
	router.HandleFunc("/api/v1/user/{id}", am.SelfAccess(aH.getUser)).Methods(http.MethodGet)
	router.HandleFunc("/api/v1/user/{id}", am.SelfAccess(aH.editUser)).Methods(http.MethodPut)
	router.HandleFunc("/api/v1/user/{id}", am.AdminAccess(aH.deleteUser)).Methods(http.MethodDelete)

	router.HandleFunc("/api/v1/user/{id}/flags", am.SelfAccess(aH.patchUserFlag)).Methods(http.MethodPatch)

	router.HandleFunc("/api/v1/rbac/role/{id}", am.SelfAccess(aH.getRole)).Methods(http.MethodGet)
	router.HandleFunc("/api/v1/rbac/role/{id}", am.AdminAccess(aH.editRole)).Methods(http.MethodPut)

	router.HandleFunc("/api/v1/org", am.AdminAccess(aH.getOrgs)).Methods(http.MethodGet)
	router.HandleFunc("/api/v1/org/{id}", am.AdminAccess(aH.getOrg)).Methods(http.MethodGet)
	router.HandleFunc("/api/v1/org/{id}", am.AdminAccess(aH.editOrg)).Methods(http.MethodPut)
	router.HandleFunc("/api/v1/orgUsers/{id}", am.AdminAccess(aH.getOrgUsers)).Methods(http.MethodGet)

	router.HandleFunc("/api/v1/getResetPasswordToken/{id}", am.AdminAccess(aH.getResetPasswordToken)).Methods(http.MethodGet)
	router.HandleFunc("/api/v1/resetPassword", am.OpenAccess(aH.resetPassword)).Methods(http.MethodPost)
	router.HandleFunc("/api/v1/changePassword/{id}", am.SelfAccess(aH.changePassword)).Methods(http.MethodPost)
}

func (ah *APIHandler) MetricExplorerRoutes(router *mux.Router, am *AuthMiddleware) {
	router.HandleFunc("/api/v1/metrics/filters/keys",
		am.ViewAccess(ah.FilterKeysSuggestion)).
		Methods(http.MethodGet)
	router.HandleFunc("/api/v1/metrics/filters/values",
		am.ViewAccess(ah.FilterValuesSuggestion)).
		Methods(http.MethodPost)
	router.HandleFunc("/api/v1/metrics/{metric_name}/metadata",
		am.ViewAccess(ah.GetMetricsDetails)).
		Methods(http.MethodGet)
	router.HandleFunc("/api/v1/metrics",
		am.ViewAccess(ah.ListMetrics)).
		Methods(http.MethodPost)
	router.HandleFunc("/api/v1/metrics/treemap",
		am.ViewAccess(ah.GetTreeMap)).
		Methods(http.MethodPost)
}

func Intersection(a, b []int) (c []int) {
	m := make(map[int]bool)

	for _, item := range a {
		m[item] = true
	}

	for _, item := range b {
		if _, ok := m[item]; ok {
			c = append(c, item)
		}
	}
	return
}

func (aH *APIHandler) getRule(w http.ResponseWriter, r *http.Request) {
	id := mux.Vars(r)["id"]
	ruleResponse, err := aH.ruleManager.GetRule(r.Context(), id)
	if err != nil {
		RespondError(w, &model.ApiError{Typ: model.ErrorInternal, Err: err}, nil)
		return
	}
	aH.Respond(w, ruleResponse)
}

// populateTemporality adds the temporality to the query if it is not present
func (aH *APIHandler) PopulateTemporality(ctx context.Context, qp *v3.QueryRangeParamsV3) error {

	aH.temporalityMux.Lock()
	defer aH.temporalityMux.Unlock()

	missingTemporality := make([]string, 0)
	metricNameToTemporality := make(map[string]map[v3.Temporality]bool)
	if qp.CompositeQuery != nil && len(qp.CompositeQuery.BuilderQueries) > 0 {
		for _, query := range qp.CompositeQuery.BuilderQueries {
			// if there is no temporality specified in the query but we have it in the map
			// then use the value from the map
			if query.Temporality == "" && aH.temporalityMap[query.AggregateAttribute.Key] != nil {
				// We prefer delta if it is available
				if aH.temporalityMap[query.AggregateAttribute.Key][v3.Delta] {
					query.Temporality = v3.Delta
				} else if aH.temporalityMap[query.AggregateAttribute.Key][v3.Cumulative] {
					query.Temporality = v3.Cumulative
				} else {
					query.Temporality = v3.Unspecified
				}
			}
			// we don't have temporality for this metric
			if query.DataSource == v3.DataSourceMetrics && query.Temporality == "" {
				missingTemporality = append(missingTemporality, query.AggregateAttribute.Key)
			}
			if _, ok := metricNameToTemporality[query.AggregateAttribute.Key]; !ok {
				metricNameToTemporality[query.AggregateAttribute.Key] = make(map[v3.Temporality]bool)
			}
		}
	}

	nameToTemporality, err := aH.reader.FetchTemporality(ctx, missingTemporality)
	if err != nil {
		return err
	}

	if qp.CompositeQuery != nil && len(qp.CompositeQuery.BuilderQueries) > 0 {
		for name := range qp.CompositeQuery.BuilderQueries {
			query := qp.CompositeQuery.BuilderQueries[name]
			if query.DataSource == v3.DataSourceMetrics && query.Temporality == "" {
				if nameToTemporality[query.AggregateAttribute.Key][v3.Delta] {
					query.Temporality = v3.Delta
				} else if nameToTemporality[query.AggregateAttribute.Key][v3.Cumulative] {
					query.Temporality = v3.Cumulative
				} else {
					query.Temporality = v3.Unspecified
				}
				aH.temporalityMap[query.AggregateAttribute.Key] = nameToTemporality[query.AggregateAttribute.Key]
			}
		}
	}
	return nil
}

func (aH *APIHandler) listDowntimeSchedules(w http.ResponseWriter, r *http.Request) {
	schedules, err := aH.ruleManager.RuleDB().GetAllPlannedMaintenance(r.Context())
	if err != nil {
		RespondError(w, &model.ApiError{Typ: model.ErrorInternal, Err: err}, nil)
		return
	}

	// The schedules are stored as JSON in the database, so we need to filter them here
	// Since the number of schedules is expected to be small, this should be fine

	if r.URL.Query().Get("active") != "" {
		activeSchedules := make([]rules.PlannedMaintenance, 0)
		active, _ := strconv.ParseBool(r.URL.Query().Get("active"))
		for _, schedule := range schedules {
			now := time.Now().In(time.FixedZone(schedule.Schedule.Timezone, 0))
			if schedule.IsActive(now) == active {
				activeSchedules = append(activeSchedules, schedule)
			}
		}
		schedules = activeSchedules
	}

	if r.URL.Query().Get("recurring") != "" {
		recurringSchedules := make([]rules.PlannedMaintenance, 0)
		recurring, _ := strconv.ParseBool(r.URL.Query().Get("recurring"))
		for _, schedule := range schedules {
			if schedule.IsRecurring() == recurring {
				recurringSchedules = append(recurringSchedules, schedule)
			}
		}
		schedules = recurringSchedules
	}

	aH.Respond(w, schedules)
}

func (aH *APIHandler) getDowntimeSchedule(w http.ResponseWriter, r *http.Request) {
	id := mux.Vars(r)["id"]
	schedule, err := aH.ruleManager.RuleDB().GetPlannedMaintenanceByID(r.Context(), id)
	if err != nil {
		RespondError(w, &model.ApiError{Typ: model.ErrorInternal, Err: err}, nil)
		return
	}
	aH.Respond(w, schedule)
}

func (aH *APIHandler) createDowntimeSchedule(w http.ResponseWriter, r *http.Request) {
	var schedule rules.PlannedMaintenance
	err := json.NewDecoder(r.Body).Decode(&schedule)
	if err != nil {
		RespondError(w, &model.ApiError{Typ: model.ErrorBadData, Err: err}, nil)
		return
	}
	if err := schedule.Validate(); err != nil {
		RespondError(w, &model.ApiError{Typ: model.ErrorBadData, Err: err}, nil)
		return
	}

	_, err = aH.ruleManager.RuleDB().CreatePlannedMaintenance(r.Context(), schedule)
	if err != nil {
		RespondError(w, &model.ApiError{Typ: model.ErrorInternal, Err: err}, nil)
		return
	}
	aH.Respond(w, nil)
}

func (aH *APIHandler) editDowntimeSchedule(w http.ResponseWriter, r *http.Request) {
	id := mux.Vars(r)["id"]
	var schedule rules.PlannedMaintenance
	err := json.NewDecoder(r.Body).Decode(&schedule)
	if err != nil {
		RespondError(w, &model.ApiError{Typ: model.ErrorBadData, Err: err}, nil)
		return
	}
	if err := schedule.Validate(); err != nil {
		RespondError(w, &model.ApiError{Typ: model.ErrorBadData, Err: err}, nil)
		return
	}
	_, err = aH.ruleManager.RuleDB().EditPlannedMaintenance(r.Context(), schedule, id)
	if err != nil {
		RespondError(w, &model.ApiError{Typ: model.ErrorInternal, Err: err}, nil)
		return
	}
	aH.Respond(w, nil)
}

func (aH *APIHandler) deleteDowntimeSchedule(w http.ResponseWriter, r *http.Request) {
	id := mux.Vars(r)["id"]
	_, err := aH.ruleManager.RuleDB().DeletePlannedMaintenance(r.Context(), id)
	if err != nil {
		RespondError(w, &model.ApiError{Typ: model.ErrorInternal, Err: err}, nil)
		return
	}
	aH.Respond(w, nil)
}

func (aH *APIHandler) getRuleStats(w http.ResponseWriter, r *http.Request) {
	ruleID := mux.Vars(r)["id"]
	params := model.QueryRuleStateHistory{}
	err := json.NewDecoder(r.Body).Decode(&params)
	if err != nil {
		RespondError(w, &model.ApiError{Typ: model.ErrorBadData, Err: err}, nil)
		return
	}

	totalCurrentTriggers, err := aH.reader.GetTotalTriggers(r.Context(), ruleID, &params)
	if err != nil {
		RespondError(w, &model.ApiError{Typ: model.ErrorInternal, Err: err}, nil)
		return
	}
	currentTriggersSeries, err := aH.reader.GetTriggersByInterval(r.Context(), ruleID, &params)
	if err != nil {
		RespondError(w, &model.ApiError{Typ: model.ErrorInternal, Err: err}, nil)
		return
	}

	currentAvgResolutionTime, err := aH.reader.GetAvgResolutionTime(r.Context(), ruleID, &params)
	if err != nil {
		RespondError(w, &model.ApiError{Typ: model.ErrorInternal, Err: err}, nil)
		return
	}
	currentAvgResolutionTimeSeries, err := aH.reader.GetAvgResolutionTimeByInterval(r.Context(), ruleID, &params)
	if err != nil {
		RespondError(w, &model.ApiError{Typ: model.ErrorInternal, Err: err}, nil)
		return
	}

	if params.End-params.Start >= 86400000 {
		days := int64(math.Ceil(float64(params.End-params.Start) / 86400000))
		params.Start -= days * 86400000
		params.End -= days * 86400000
	} else {
		params.Start -= 86400000
		params.End -= 86400000
	}

	totalPastTriggers, err := aH.reader.GetTotalTriggers(r.Context(), ruleID, &params)
	if err != nil {
		RespondError(w, &model.ApiError{Typ: model.ErrorInternal, Err: err}, nil)
		return
	}
	pastTriggersSeries, err := aH.reader.GetTriggersByInterval(r.Context(), ruleID, &params)
	if err != nil {
		RespondError(w, &model.ApiError{Typ: model.ErrorInternal, Err: err}, nil)
		return
	}

	pastAvgResolutionTime, err := aH.reader.GetAvgResolutionTime(r.Context(), ruleID, &params)
	if err != nil {
		RespondError(w, &model.ApiError{Typ: model.ErrorInternal, Err: err}, nil)
		return
	}
	pastAvgResolutionTimeSeries, err := aH.reader.GetAvgResolutionTimeByInterval(r.Context(), ruleID, &params)
	if err != nil {
		RespondError(w, &model.ApiError{Typ: model.ErrorInternal, Err: err}, nil)
		return
	}
	if math.IsNaN(currentAvgResolutionTime) || math.IsInf(currentAvgResolutionTime, 0) {
		currentAvgResolutionTime = 0
	}
	if math.IsNaN(pastAvgResolutionTime) || math.IsInf(pastAvgResolutionTime, 0) {
		pastAvgResolutionTime = 0
	}

	stats := model.Stats{
		TotalCurrentTriggers:           totalCurrentTriggers,
		TotalPastTriggers:              totalPastTriggers,
		CurrentTriggersSeries:          currentTriggersSeries,
		PastTriggersSeries:             pastTriggersSeries,
		CurrentAvgResolutionTime:       strconv.FormatFloat(currentAvgResolutionTime, 'f', -1, 64),
		PastAvgResolutionTime:          strconv.FormatFloat(pastAvgResolutionTime, 'f', -1, 64),
		CurrentAvgResolutionTimeSeries: currentAvgResolutionTimeSeries,
		PastAvgResolutionTimeSeries:    pastAvgResolutionTimeSeries,
	}

	aH.Respond(w, stats)
}

func (aH *APIHandler) getOverallStateTransitions(w http.ResponseWriter, r *http.Request) {
	ruleID := mux.Vars(r)["id"]
	params := model.QueryRuleStateHistory{}
	err := json.NewDecoder(r.Body).Decode(&params)
	if err != nil {
		RespondError(w, &model.ApiError{Typ: model.ErrorBadData, Err: err}, nil)
		return
	}

	stateItems, err := aH.reader.GetOverallStateTransitions(r.Context(), ruleID, &params)
	if err != nil {
		RespondError(w, &model.ApiError{Typ: model.ErrorInternal, Err: err}, nil)
		return
	}

	aH.Respond(w, stateItems)
}

func (aH *APIHandler) metaForLinks(ctx context.Context, rule *rules.GettableRule) ([]v3.FilterItem, []v3.AttributeKey, map[string]v3.AttributeKey) {
	filterItems := []v3.FilterItem{}
	groupBy := []v3.AttributeKey{}
	keys := make(map[string]v3.AttributeKey)

	if rule.AlertType == rules.AlertTypeLogs {
		logFields, err := aH.reader.GetLogFields(ctx)
		if err == nil {
			params := &v3.QueryRangeParamsV3{
				CompositeQuery: rule.RuleCondition.CompositeQuery,
			}
			keys = model.GetLogFieldsV3(ctx, params, logFields)
		} else {
			zap.L().Error("failed to get log fields using empty keys; the link might not work as expected", zap.Error(err))
		}
	} else if rule.AlertType == rules.AlertTypeTraces {
		traceFields, err := aH.reader.GetSpanAttributeKeys(ctx)
		if err == nil {
			keys = traceFields
		} else {
			zap.L().Error("failed to get span attributes using empty keys; the link might not work as expected", zap.Error(err))
		}
	}

	if rule.AlertType == rules.AlertTypeLogs || rule.AlertType == rules.AlertTypeTraces {
		if rule.RuleCondition.CompositeQuery != nil {
			if rule.RuleCondition.QueryType() == v3.QueryTypeBuilder {
				selectedQuery := rule.RuleCondition.GetSelectedQueryName()
				if rule.RuleCondition.CompositeQuery.BuilderQueries[selectedQuery] != nil &&
					rule.RuleCondition.CompositeQuery.BuilderQueries[selectedQuery].Filters != nil {
					filterItems = rule.RuleCondition.CompositeQuery.BuilderQueries[selectedQuery].Filters.Items
				}
				if rule.RuleCondition.CompositeQuery.BuilderQueries[selectedQuery] != nil &&
					rule.RuleCondition.CompositeQuery.BuilderQueries[selectedQuery].GroupBy != nil {
					groupBy = rule.RuleCondition.CompositeQuery.BuilderQueries[selectedQuery].GroupBy
				}
			}
		}
	}
	return filterItems, groupBy, keys
}

func (aH *APIHandler) getRuleStateHistory(w http.ResponseWriter, r *http.Request) {
	ruleID := mux.Vars(r)["id"]
	params := model.QueryRuleStateHistory{}
	err := json.NewDecoder(r.Body).Decode(&params)
	if err != nil {
		RespondError(w, &model.ApiError{Typ: model.ErrorBadData, Err: err}, nil)
		return
	}
	if err := params.Validate(); err != nil {
		RespondError(w, &model.ApiError{Typ: model.ErrorBadData, Err: err}, nil)
		return
	}

	res, err := aH.reader.ReadRuleStateHistoryByRuleID(r.Context(), ruleID, &params)
	if err != nil {
		RespondError(w, &model.ApiError{Typ: model.ErrorInternal, Err: err}, nil)
		return
	}

	rule, err := aH.ruleManager.GetRule(r.Context(), ruleID)
	if err == nil {
		for idx := range res.Items {
			lbls := make(map[string]string)
			err := json.Unmarshal([]byte(res.Items[idx].Labels), &lbls)
			if err != nil {
				continue
			}
			filterItems, groupBy, keys := aH.metaForLinks(r.Context(), rule)
			newFilters := contextlinks.PrepareFilters(lbls, filterItems, groupBy, keys)
			end := time.Unix(res.Items[idx].UnixMilli/1000, 0)
			// why are we subtracting 3 minutes?
			// the query range is calculated based on the rule's evalWindow and evalDelay
			// alerts have 2 minutes delay built in, so we need to subtract that from the start time
			// to get the correct query range
			start := end.Add(-time.Duration(rule.EvalWindow)).Add(-3 * time.Minute)
			if rule.AlertType == rules.AlertTypeLogs {
				res.Items[idx].RelatedLogsLink = contextlinks.PrepareLinksToLogs(start, end, newFilters)
			} else if rule.AlertType == rules.AlertTypeTraces {
				res.Items[idx].RelatedTracesLink = contextlinks.PrepareLinksToTraces(start, end, newFilters)
			}
		}
	}

	aH.Respond(w, res)
}

func (aH *APIHandler) getRuleStateHistoryTopContributors(w http.ResponseWriter, r *http.Request) {
	ruleID := mux.Vars(r)["id"]
	params := model.QueryRuleStateHistory{}
	err := json.NewDecoder(r.Body).Decode(&params)
	if err != nil {
		RespondError(w, &model.ApiError{Typ: model.ErrorBadData, Err: err}, nil)
		return
	}

	res, err := aH.reader.ReadRuleStateHistoryTopContributorsByRuleID(r.Context(), ruleID, &params)
	if err != nil {
		RespondError(w, &model.ApiError{Typ: model.ErrorInternal, Err: err}, nil)
		return
	}

	rule, err := aH.ruleManager.GetRule(r.Context(), ruleID)
	if err == nil {
		for idx := range res {
			lbls := make(map[string]string)
			err := json.Unmarshal([]byte(res[idx].Labels), &lbls)
			if err != nil {
				continue
			}
			filterItems, groupBy, keys := aH.metaForLinks(r.Context(), rule)
			newFilters := contextlinks.PrepareFilters(lbls, filterItems, groupBy, keys)
			end := time.Unix(params.End/1000, 0)
			start := time.Unix(params.Start/1000, 0)
			if rule.AlertType == rules.AlertTypeLogs {
				res[idx].RelatedLogsLink = contextlinks.PrepareLinksToLogs(start, end, newFilters)
			} else if rule.AlertType == rules.AlertTypeTraces {
				res[idx].RelatedTracesLink = contextlinks.PrepareLinksToTraces(start, end, newFilters)
			}
		}
	}

	aH.Respond(w, res)
}

func (aH *APIHandler) listRules(w http.ResponseWriter, r *http.Request) {

	rules, err := aH.ruleManager.ListRuleStates(r.Context())
	if err != nil {
		RespondError(w, &model.ApiError{Typ: model.ErrorInternal, Err: err}, nil)
		return
	}

	// todo(amol): need to add sorter

	aH.Respond(w, rules)
}

func (aH *APIHandler) getDashboards(w http.ResponseWriter, r *http.Request) {

	allDashboards, err := dashboards.GetDashboards(r.Context())
	if err != nil {
		RespondError(w, err, nil)
		return
	}

	ic := aH.IntegrationsController
	installedIntegrationDashboards, err := ic.GetDashboardsForInstalledIntegrations(r.Context())
	if err != nil {
		zap.L().Error("failed to get dashboards for installed integrations", zap.Error(err))
	} else {
		allDashboards = append(allDashboards, installedIntegrationDashboards...)
	}

	cloudIntegrationDashboards, err := aH.CloudIntegrationsController.AvailableDashboards(r.Context())
	if err != nil {
		zap.L().Error("failed to get cloud dashboards", zap.Error(err))
	} else {
		allDashboards = append(allDashboards, cloudIntegrationDashboards...)
	}

	tagsFromReq, ok := r.URL.Query()["tags"]
	if !ok || len(tagsFromReq) == 0 || tagsFromReq[0] == "" {
		aH.Respond(w, allDashboards)
		return
	}

	tags2Dash := make(map[string][]int)
	for i := 0; i < len(allDashboards); i++ {
		tags, ok := (allDashboards)[i].Data["tags"].([]interface{})
		if !ok {
			continue
		}

		tagsArray := make([]string, len(tags))
		for i, v := range tags {
			tagsArray[i] = v.(string)
		}

		for _, tag := range tagsArray {
			tags2Dash[tag] = append(tags2Dash[tag], i)
		}

	}

	inter := make([]int, len(allDashboards))
	for i := range inter {
		inter[i] = i
	}

	for _, tag := range tagsFromReq {
		inter = Intersection(inter, tags2Dash[tag])
	}

	filteredDashboards := []dashboards.Dashboard{}
	for _, val := range inter {
		dash := (allDashboards)[val]
		filteredDashboards = append(filteredDashboards, dash)
	}

	aH.Respond(w, filteredDashboards)

}
func (aH *APIHandler) deleteDashboard(w http.ResponseWriter, r *http.Request) {

	uuid := mux.Vars(r)["uuid"]
	err := dashboards.DeleteDashboard(r.Context(), uuid, aH.featureFlags)

	if err != nil {
		RespondError(w, err, nil)
		return
	}

	aH.Respond(w, nil)

}

func prepareQuery(r *http.Request) (string, error) {
	var postData *model.DashboardVars

	if err := json.NewDecoder(r.Body).Decode(&postData); err != nil {
		return "", fmt.Errorf("failed to decode request body: %v", err)
	}

	query := strings.TrimSpace(postData.Query)

	if query == "" {
		return "", fmt.Errorf("query is required")
	}

	notAllowedOps := []string{
		"alter table",
		"drop table",
		"truncate table",
		"drop database",
		"drop view",
		"drop function",
	}

	for _, op := range notAllowedOps {
		if strings.Contains(strings.ToLower(query), op) {
			return "", fmt.Errorf("operation %s is not allowed", op)
		}
	}

	vars := make(map[string]string)
	for k, v := range postData.Variables {
		vars[k] = metrics.FormattedValue(v)
	}
	tmpl := template.New("dashboard-vars")
	tmpl, tmplErr := tmpl.Parse(query)
	if tmplErr != nil {
		return "", tmplErr
	}
	var queryBuf bytes.Buffer
	tmplErr = tmpl.Execute(&queryBuf, vars)
	if tmplErr != nil {
		return "", tmplErr
	}
	return queryBuf.String(), nil
}

func (aH *APIHandler) queryDashboardVarsV2(w http.ResponseWriter, r *http.Request) {
	query, err := prepareQuery(r)
	if err != nil {
		RespondError(w, &model.ApiError{Typ: model.ErrorBadData, Err: err}, nil)
		return
	}

	dashboardVars, err := aH.reader.QueryDashboardVars(r.Context(), query)
	if err != nil {
		RespondError(w, &model.ApiError{Typ: model.ErrorBadData, Err: err}, nil)
		return
	}
	aH.Respond(w, dashboardVars)
}

func (aH *APIHandler) updateDashboard(w http.ResponseWriter, r *http.Request) {

	uuid := mux.Vars(r)["uuid"]

	var postData map[string]interface{}
	err := json.NewDecoder(r.Body).Decode(&postData)
	if err != nil {
		RespondError(w, &model.ApiError{Typ: model.ErrorBadData, Err: err}, "Error reading request body")
		return
	}
	err = dashboards.IsPostDataSane(&postData)
	if err != nil {
		RespondError(w, &model.ApiError{Typ: model.ErrorBadData, Err: err}, "Error reading request body")
		return
	}

	dashboard, apiError := dashboards.UpdateDashboard(r.Context(), uuid, postData, aH.featureFlags)
	if apiError != nil {
		RespondError(w, apiError, nil)
		return
	}

	aH.Respond(w, dashboard)

}

func (aH *APIHandler) getDashboard(w http.ResponseWriter, r *http.Request) {

	uuid := mux.Vars(r)["uuid"]

	dashboard, apiError := dashboards.GetDashboard(r.Context(), uuid)

	if apiError != nil {
		if apiError.Type() != model.ErrorNotFound {
			RespondError(w, apiError, nil)
			return
		}

		if aH.CloudIntegrationsController.IsCloudIntegrationDashboardUuid(uuid) {
			dashboard, apiError = aH.CloudIntegrationsController.GetDashboardById(
				r.Context(), uuid,
			)
			if apiError != nil {
				RespondError(w, apiError, nil)
				return
			}

		} else {
			dashboard, apiError = aH.IntegrationsController.GetInstalledIntegrationDashboardById(
				r.Context(), uuid,
			)
			if apiError != nil {
				RespondError(w, apiError, nil)
				return
			}

		}

	}

	aH.Respond(w, dashboard)

}

func (aH *APIHandler) createDashboards(w http.ResponseWriter, r *http.Request) {

	var postData map[string]interface{}

	err := json.NewDecoder(r.Body).Decode(&postData)
	if err != nil {
		RespondError(w, &model.ApiError{Typ: model.ErrorInternal, Err: err}, "Error reading request body")
		return
	}

	err = dashboards.IsPostDataSane(&postData)
	if err != nil {
		RespondError(w, &model.ApiError{Typ: model.ErrorInternal, Err: err}, "Error reading request body")
		return
	}

	dash, apiErr := dashboards.CreateDashboard(r.Context(), postData, aH.featureFlags)

	if apiErr != nil {
		RespondError(w, apiErr, nil)
		return
	}

	aH.Respond(w, dash)

}

func (aH *APIHandler) testRule(w http.ResponseWriter, r *http.Request) {

	defer r.Body.Close()
	body, err := io.ReadAll(r.Body)
	if err != nil {
		zap.L().Error("Error in getting req body in test rule API", zap.Error(err))
		RespondError(w, &model.ApiError{Typ: model.ErrorBadData, Err: err}, nil)
		return
	}

	ctx, cancel := context.WithTimeout(context.Background(), 1*time.Minute)
	defer cancel()

	alertCount, apiRrr := aH.ruleManager.TestNotification(ctx, string(body))
	if apiRrr != nil {
		RespondError(w, apiRrr, nil)
		return
	}

	response := map[string]interface{}{
		"alertCount": alertCount,
		"message":    "notification sent",
	}
	aH.Respond(w, response)
}

func (aH *APIHandler) deleteRule(w http.ResponseWriter, r *http.Request) {

	id := mux.Vars(r)["id"]

	err := aH.ruleManager.DeleteRule(r.Context(), id)

	if err != nil {
		RespondError(w, &model.ApiError{Typ: model.ErrorInternal, Err: err}, nil)
		return
	}

	aH.Respond(w, "rule successfully deleted")

}

// patchRule updates only requested changes in the rule
func (aH *APIHandler) patchRule(w http.ResponseWriter, r *http.Request) {
	id := mux.Vars(r)["id"]

	defer r.Body.Close()
	body, err := io.ReadAll(r.Body)
	if err != nil {
		zap.L().Error("error in getting req body of patch rule API\n", zap.Error(err))
		RespondError(w, &model.ApiError{Typ: model.ErrorBadData, Err: err}, nil)
		return
	}

	gettableRule, err := aH.ruleManager.PatchRule(r.Context(), string(body), id)

	if err != nil {
		RespondError(w, &model.ApiError{Typ: model.ErrorInternal, Err: err}, nil)
		return
	}

	aH.Respond(w, gettableRule)
}

func (aH *APIHandler) editRule(w http.ResponseWriter, r *http.Request) {
	id := mux.Vars(r)["id"]

	defer r.Body.Close()
	body, err := io.ReadAll(r.Body)
	if err != nil {
		zap.L().Error("error in getting req body of edit rule API", zap.Error(err))
		RespondError(w, &model.ApiError{Typ: model.ErrorBadData, Err: err}, nil)
		return
	}

	err = aH.ruleManager.EditRule(r.Context(), string(body), id)

	if err != nil {
		RespondError(w, &model.ApiError{Typ: model.ErrorInternal, Err: err}, nil)
		return
	}

	aH.Respond(w, "rule successfully edited")

}

func (aH *APIHandler) getChannel(w http.ResponseWriter, r *http.Request) {
	id := mux.Vars(r)["id"]
	channel, apiErrorObj := aH.ruleManager.RuleDB().GetChannel(id)
	if apiErrorObj != nil {
		RespondError(w, apiErrorObj, nil)
		return
	}
	aH.Respond(w, channel)
}

func (aH *APIHandler) deleteChannel(w http.ResponseWriter, r *http.Request) {
	id := mux.Vars(r)["id"]
	apiErrorObj := aH.ruleManager.RuleDB().DeleteChannel(id)
	if apiErrorObj != nil {
		RespondError(w, apiErrorObj, nil)
		return
	}
	aH.Respond(w, "notification channel successfully deleted")
}

func (aH *APIHandler) listChannels(w http.ResponseWriter, r *http.Request) {
	channels, apiErrorObj := aH.ruleManager.RuleDB().GetChannels()
	if apiErrorObj != nil {
		RespondError(w, apiErrorObj, nil)
		return
	}
	aH.Respond(w, channels)
}

// testChannels sends test alert to all registered channels
func (aH *APIHandler) testChannel(w http.ResponseWriter, r *http.Request) {

	defer r.Body.Close()
	body, err := io.ReadAll(r.Body)
	if err != nil {
		zap.L().Error("Error in getting req body of testChannel API", zap.Error(err))
		RespondError(w, &model.ApiError{Typ: model.ErrorBadData, Err: err}, nil)
		return
	}

	receiver := &am.Receiver{}
	if err := json.Unmarshal(body, receiver); err != nil { // Parse []byte to go struct pointer
		zap.L().Error("Error in parsing req body of testChannel API\n", zap.Error(err))
		RespondError(w, &model.ApiError{Typ: model.ErrorBadData, Err: err}, nil)
		return
	}
	// send alert
	apiErrorObj := aH.alertManager.TestReceiver(receiver)
	if apiErrorObj != nil {
		RespondError(w, apiErrorObj, nil)
		return
	}
	aH.Respond(w, "test alert sent")
}

func (aH *APIHandler) editChannel(w http.ResponseWriter, r *http.Request) {

	id := mux.Vars(r)["id"]

	defer r.Body.Close()
	body, err := io.ReadAll(r.Body)
	if err != nil {
		zap.L().Error("Error in getting req body of editChannel API", zap.Error(err))
		RespondError(w, &model.ApiError{Typ: model.ErrorBadData, Err: err}, nil)
		return
	}

	receiver := &am.Receiver{}
	if err := json.Unmarshal(body, receiver); err != nil { // Parse []byte to go struct pointer
		zap.L().Error("Error in parsing req body of editChannel API", zap.Error(err))
		RespondError(w, &model.ApiError{Typ: model.ErrorBadData, Err: err}, nil)
		return
	}

	_, apiErrorObj := aH.ruleManager.RuleDB().EditChannel(receiver, id)

	if apiErrorObj != nil {
		RespondError(w, apiErrorObj, nil)
		return
	}

	aH.Respond(w, nil)

}

func (aH *APIHandler) createChannel(w http.ResponseWriter, r *http.Request) {

	defer r.Body.Close()
	body, err := io.ReadAll(r.Body)
	if err != nil {
		zap.L().Error("Error in getting req body of createChannel API", zap.Error(err))
		RespondError(w, &model.ApiError{Typ: model.ErrorBadData, Err: err}, nil)
		return
	}

	receiver := &am.Receiver{}
	if err := json.Unmarshal(body, receiver); err != nil { // Parse []byte to go struct pointer
		zap.L().Error("Error in parsing req body of createChannel API", zap.Error(err))
		RespondError(w, &model.ApiError{Typ: model.ErrorBadData, Err: err}, nil)
		return
	}

	_, apiErrorObj := aH.ruleManager.RuleDB().CreateChannel(receiver)

	if apiErrorObj != nil {
		RespondError(w, apiErrorObj, nil)
		return
	}

	aH.Respond(w, nil)

}

func (aH *APIHandler) getAlerts(w http.ResponseWriter, r *http.Request) {
	params := r.URL.Query()
	amEndpoint := constants.GetAlertManagerApiPrefix()
	resp, err := http.Get(amEndpoint + "v1/alerts" + "?" + params.Encode())
	if err != nil {
		RespondError(w, &model.ApiError{Typ: model.ErrorInternal, Err: err}, nil)
		return
	}

	defer resp.Body.Close()
	body, err := io.ReadAll(resp.Body)
	if err != nil {
		RespondError(w, &model.ApiError{Typ: model.ErrorInternal, Err: err}, nil)
		return
	}

	aH.Respond(w, string(body))
}

func (aH *APIHandler) createRule(w http.ResponseWriter, r *http.Request) {

	defer r.Body.Close()
	body, err := io.ReadAll(r.Body)
	if err != nil {
		zap.L().Error("Error in getting req body for create rule API", zap.Error(err))
		RespondError(w, &model.ApiError{Typ: model.ErrorBadData, Err: err}, nil)
		return
	}

	rule, err := aH.ruleManager.CreateRule(r.Context(), string(body))
	if err != nil {
		RespondError(w, &model.ApiError{Typ: model.ErrorBadData, Err: err}, nil)
		return
	}

	aH.Respond(w, rule)

}

func (aH *APIHandler) queryRangeMetrics(w http.ResponseWriter, r *http.Request) {

	query, apiErrorObj := parseQueryRangeRequest(r)

	if apiErrorObj != nil {
		RespondError(w, apiErrorObj, nil)
		return
	}

	// zap.L().Info(query, apiError)

	ctx := r.Context()
	if to := r.FormValue("timeout"); to != "" {
		var cancel context.CancelFunc
		timeout, err := parseMetricsDuration(to)
		if aH.HandleError(w, err, http.StatusBadRequest) {
			return
		}

		ctx, cancel = context.WithTimeout(ctx, timeout)
		defer cancel()
	}

	res, qs, apiError := aH.reader.GetQueryRangeResult(ctx, query)

	if apiError != nil {
		RespondError(w, apiError, nil)
		return
	}

	if res.Err != nil {
		zap.L().Error("error in query range metrics", zap.Error(res.Err))
	}

	if res.Err != nil {
		switch res.Err.(type) {
		case promql.ErrQueryCanceled:
			RespondError(w, &model.ApiError{Typ: model.ErrorCanceled, Err: res.Err}, nil)
		case promql.ErrQueryTimeout:
			RespondError(w, &model.ApiError{Typ: model.ErrorTimeout, Err: res.Err}, nil)
		}
		RespondError(w, &model.ApiError{Typ: model.ErrorExec, Err: res.Err}, nil)
		return
	}

	response_data := &model.QueryData{
		ResultType: res.Value.Type(),
		Result:     res.Value,
		Stats:      qs,
	}

	aH.Respond(w, response_data)

}

func (aH *APIHandler) queryMetrics(w http.ResponseWriter, r *http.Request) {

	queryParams, apiErrorObj := parseInstantQueryMetricsRequest(r)

	if apiErrorObj != nil {
		RespondError(w, apiErrorObj, nil)
		return
	}

	// zap.L().Info(query, apiError)

	ctx := r.Context()
	if to := r.FormValue("timeout"); to != "" {
		var cancel context.CancelFunc
		timeout, err := parseMetricsDuration(to)
		if aH.HandleError(w, err, http.StatusBadRequest) {
			return
		}

		ctx, cancel = context.WithTimeout(ctx, timeout)
		defer cancel()
	}

	res, qs, apiError := aH.reader.GetInstantQueryMetricsResult(ctx, queryParams)

	if apiError != nil {
		RespondError(w, apiError, nil)
		return
	}

	if res.Err != nil {
		zap.L().Error("error in query range metrics", zap.Error(res.Err))
	}

	if res.Err != nil {
		switch res.Err.(type) {
		case promql.ErrQueryCanceled:
			RespondError(w, &model.ApiError{Typ: model.ErrorCanceled, Err: res.Err}, nil)
		case promql.ErrQueryTimeout:
			RespondError(w, &model.ApiError{Typ: model.ErrorTimeout, Err: res.Err}, nil)
		}
		RespondError(w, &model.ApiError{Typ: model.ErrorExec, Err: res.Err}, nil)
	}

	response_data := &model.QueryData{
		ResultType: res.Value.Type(),
		Result:     res.Value,
		Stats:      qs,
	}

	aH.Respond(w, response_data)

}

func (aH *APIHandler) submitFeedback(w http.ResponseWriter, r *http.Request) {

	var postData map[string]interface{}
	err := json.NewDecoder(r.Body).Decode(&postData)
	if err != nil {
		RespondError(w, &model.ApiError{Typ: model.ErrorBadData, Err: err}, "Error reading request body")
		return
	}

	message, ok := postData["message"]
	if !ok {
		RespondError(w, &model.ApiError{Typ: model.ErrorBadData, Err: fmt.Errorf("message not present in request body")}, "Error reading message from request body")
		return
	}
	messageStr := fmt.Sprintf("%s", message)
	if len(messageStr) == 0 {
		RespondError(w, &model.ApiError{Typ: model.ErrorBadData, Err: fmt.Errorf("empty message in request body")}, "empty message in request body")
		return
	}

	email := postData["email"]

	data := map[string]interface{}{
		"email":   email,
		"message": message,
	}
	claims, ok := authtypes.ClaimsFromContext(r.Context())
	if ok {
		telemetry.GetInstance().SendEvent(telemetry.TELEMETRY_EVENT_INPRODUCT_FEEDBACK, data, claims.Email, true, false)
	}
}

func (aH *APIHandler) registerEvent(w http.ResponseWriter, r *http.Request) {

	request, err := parseRegisterEventRequest(r)
	if aH.HandleError(w, err, http.StatusBadRequest) {
		return
	}
	claims, ok := authtypes.ClaimsFromContext(r.Context())
	if ok {
		telemetry.GetInstance().SendEvent(request.EventName, request.Attributes, claims.Email, request.RateLimited, true)
		aH.WriteJSON(w, r, map[string]string{"data": "Event Processed Successfully"})
	} else {
		RespondError(w, &model.ApiError{Typ: model.ErrorInternal, Err: err}, nil)
	}
}

func (aH *APIHandler) getTopOperations(w http.ResponseWriter, r *http.Request) {

	query, err := parseGetTopOperationsRequest(r)
	if aH.HandleError(w, err, http.StatusBadRequest) {
		return
	}

	result, apiErr := aH.reader.GetTopOperations(r.Context(), query)

	if apiErr != nil && aH.HandleError(w, apiErr.Err, http.StatusInternalServerError) {
		return
	}

	aH.WriteJSON(w, r, result)

}

func (aH *APIHandler) getUsage(w http.ResponseWriter, r *http.Request) {

	query, err := parseGetUsageRequest(r)
	if aH.HandleError(w, err, http.StatusBadRequest) {
		return
	}

	result, err := aH.reader.GetUsage(r.Context(), query)
	if aH.HandleError(w, err, http.StatusBadRequest) {
		return
	}

	aH.WriteJSON(w, r, result)

}

func (aH *APIHandler) getServicesTopLevelOps(w http.ResponseWriter, r *http.Request) {

	var start, end time.Time
	var services []string

	type topLevelOpsParams struct {
		Service string `json:"service"`
		Start   string `json:"start"`
		End     string `json:"end"`
	}

	var params topLevelOpsParams
	err := json.NewDecoder(r.Body).Decode(&params)
	if err != nil {
		zap.L().Error("Error in getting req body for get top operations API", zap.Error(err))
	}

	if params.Service != "" {
		services = []string{params.Service}
	}

	startEpoch := params.Start
	if startEpoch != "" {
		startEpochInt, err := strconv.ParseInt(startEpoch, 10, 64)
		if err != nil {
			RespondError(w, &model.ApiError{Typ: model.ErrorBadData, Err: err}, "Error reading start time")
			return
		}
		start = time.Unix(0, startEpochInt)
	}
	endEpoch := params.End
	if endEpoch != "" {
		endEpochInt, err := strconv.ParseInt(endEpoch, 10, 64)
		if err != nil {
			RespondError(w, &model.ApiError{Typ: model.ErrorBadData, Err: err}, "Error reading end time")
			return
		}
		end = time.Unix(0, endEpochInt)
	}

	result, apiErr := aH.reader.GetTopLevelOperations(r.Context(), aH.skipConfig, start, end, services)
	if apiErr != nil {
		RespondError(w, apiErr, nil)
		return
	}

	aH.WriteJSON(w, r, result)
}

func (aH *APIHandler) getServices(w http.ResponseWriter, r *http.Request) {

	query, err := parseGetServicesRequest(r)
	if aH.HandleError(w, err, http.StatusBadRequest) {
		return
	}

	result, apiErr := aH.reader.GetServices(r.Context(), query, aH.skipConfig)
	if apiErr != nil && aH.HandleError(w, apiErr.Err, http.StatusInternalServerError) {
		return
	}

	data := map[string]interface{}{
		"number": len(*result),
	}
	claims, ok := authtypes.ClaimsFromContext(r.Context())
	if ok {
		telemetry.GetInstance().SendEvent(telemetry.TELEMETRY_EVENT_NUMBER_OF_SERVICES, data, claims.Email, true, false)
	}

	if (data["number"] != 0) && (data["number"] != telemetry.DEFAULT_NUMBER_OF_SERVICES) {
		telemetry.GetInstance().AddActiveTracesUser()
	}

	aH.WriteJSON(w, r, result)
}

func (aH *APIHandler) dependencyGraph(w http.ResponseWriter, r *http.Request) {

	query, err := parseGetServicesRequest(r)
	if aH.HandleError(w, err, http.StatusBadRequest) {
		return
	}

	result, err := aH.reader.GetDependencyGraph(r.Context(), query)
	if aH.HandleError(w, err, http.StatusBadRequest) {
		return
	}

	aH.WriteJSON(w, r, result)
}

func (aH *APIHandler) getServicesList(w http.ResponseWriter, r *http.Request) {

	result, err := aH.reader.GetServicesList(r.Context())
	if aH.HandleError(w, err, http.StatusBadRequest) {
		return
	}

	aH.WriteJSON(w, r, result)

}

func (aH *APIHandler) SearchTraces(w http.ResponseWriter, r *http.Request) {

	params, err := ParseSearchTracesParams(r)
	if err != nil {
		RespondError(w, &model.ApiError{Typ: model.ErrorBadData, Err: err}, "Error reading params")
		return
	}

	result, err := aH.reader.SearchTraces(r.Context(), params, nil)
	if aH.HandleError(w, err, http.StatusBadRequest) {
		return
	}

	aH.WriteJSON(w, r, result)

}

func (aH *APIHandler) GetWaterfallSpansForTraceWithMetadata(w http.ResponseWriter, r *http.Request) {
	traceID := mux.Vars(r)["traceId"]
	if traceID == "" {
		RespondError(w, model.BadRequest(errors.New("traceID is required")), nil)
		return
	}

	req := new(model.GetWaterfallSpansForTraceWithMetadataParams)
	err := json.NewDecoder(r.Body).Decode(&req)
	if err != nil {
		RespondError(w, model.BadRequest(err), nil)
		return
	}

	result, apiErr := aH.reader.GetWaterfallSpansForTraceWithMetadata(r.Context(), traceID, req)
	if apiErr != nil {
		RespondError(w, apiErr, nil)
		return
	}

	aH.WriteJSON(w, r, result)
}

func (aH *APIHandler) GetFlamegraphSpansForTrace(w http.ResponseWriter, r *http.Request) {
	traceID := mux.Vars(r)["traceId"]
	if traceID == "" {
		RespondError(w, model.BadRequest(errors.New("traceID is required")), nil)
		return
	}

	req := new(model.GetFlamegraphSpansForTraceParams)
	err := json.NewDecoder(r.Body).Decode(&req)
	if err != nil {
		RespondError(w, model.BadRequest(err), nil)
		return
	}

	result, apiErr := aH.reader.GetFlamegraphSpansForTrace(r.Context(), traceID, req)
	if apiErr != nil {
		RespondError(w, apiErr, nil)
		return
	}

	aH.WriteJSON(w, r, result)
}

func (aH *APIHandler) listErrors(w http.ResponseWriter, r *http.Request) {

	query, err := parseListErrorsRequest(r)
	if aH.HandleError(w, err, http.StatusBadRequest) {
		return
	}
	result, apiErr := aH.reader.ListErrors(r.Context(), query)
	if apiErr != nil && aH.HandleError(w, apiErr.Err, http.StatusInternalServerError) {
		return
	}

	aH.WriteJSON(w, r, result)
}

func (aH *APIHandler) countErrors(w http.ResponseWriter, r *http.Request) {

	query, err := parseCountErrorsRequest(r)
	if aH.HandleError(w, err, http.StatusBadRequest) {
		return
	}
	result, apiErr := aH.reader.CountErrors(r.Context(), query)
	if apiErr != nil {
		RespondError(w, apiErr, nil)
		return
	}

	aH.WriteJSON(w, r, result)
}

func (aH *APIHandler) getErrorFromErrorID(w http.ResponseWriter, r *http.Request) {

	query, err := parseGetErrorRequest(r)
	if aH.HandleError(w, err, http.StatusBadRequest) {
		return
	}
	result, apiErr := aH.reader.GetErrorFromErrorID(r.Context(), query)
	if apiErr != nil {
		RespondError(w, apiErr, nil)
		return
	}

	aH.WriteJSON(w, r, result)
}

func (aH *APIHandler) getNextPrevErrorIDs(w http.ResponseWriter, r *http.Request) {

	query, err := parseGetErrorRequest(r)
	if aH.HandleError(w, err, http.StatusBadRequest) {
		return
	}
	result, apiErr := aH.reader.GetNextPrevErrorIDs(r.Context(), query)
	if apiErr != nil {
		RespondError(w, apiErr, nil)
		return
	}

	aH.WriteJSON(w, r, result)
}

func (aH *APIHandler) getErrorFromGroupID(w http.ResponseWriter, r *http.Request) {

	query, err := parseGetErrorRequest(r)
	if aH.HandleError(w, err, http.StatusBadRequest) {
		return
	}
	result, apiErr := aH.reader.GetErrorFromGroupID(r.Context(), query)
	if apiErr != nil {
		RespondError(w, apiErr, nil)
		return
	}

	aH.WriteJSON(w, r, result)
}

func (aH *APIHandler) setTTL(w http.ResponseWriter, r *http.Request) {
	ttlParams, err := parseTTLParams(r)
	if aH.HandleError(w, err, http.StatusBadRequest) {
		return
	}

	// Context is not used here as TTL is long duration DB operation
	result, apiErr := aH.reader.SetTTL(context.Background(), ttlParams)
	if apiErr != nil {
		if apiErr.Typ == model.ErrorConflict {
			aH.HandleError(w, apiErr.Err, http.StatusConflict)
		} else {
			aH.HandleError(w, apiErr.Err, http.StatusInternalServerError)
		}
		return
	}

	aH.WriteJSON(w, r, result)

}

func (aH *APIHandler) getTTL(w http.ResponseWriter, r *http.Request) {
	ttlParams, err := parseGetTTL(r)
	if aH.HandleError(w, err, http.StatusBadRequest) {
		return
	}

	result, apiErr := aH.reader.GetTTL(r.Context(), ttlParams)
	if apiErr != nil && aH.HandleError(w, apiErr.Err, http.StatusInternalServerError) {
		return
	}

	aH.WriteJSON(w, r, result)
}

func (aH *APIHandler) getDisks(w http.ResponseWriter, r *http.Request) {
	result, apiErr := aH.reader.GetDisks(context.Background())
	if apiErr != nil && aH.HandleError(w, apiErr.Err, http.StatusInternalServerError) {
		return
	}

	aH.WriteJSON(w, r, result)
}

func (aH *APIHandler) getVersion(w http.ResponseWriter, r *http.Request) {
	version := version.GetVersion()
	versionResponse := model.GetVersionResponse{
		Version:        version,
		EE:             "Y",
		SetupCompleted: aH.SetupCompleted,
	}

	aH.WriteJSON(w, r, versionResponse)
}

func (aH *APIHandler) getFeatureFlags(w http.ResponseWriter, r *http.Request) {
	featureSet, err := aH.FF().GetFeatureFlags()
	if err != nil {
		aH.HandleError(w, err, http.StatusInternalServerError)
		return
	}
	if aH.preferSpanMetrics {
		for idx := range featureSet {
			feature := &featureSet[idx]
			if feature.Name == model.UseSpanMetrics {
				featureSet[idx].Active = true
			}
		}
	}
	aH.Respond(w, featureSet)
}

func (aH *APIHandler) FF() interfaces.FeatureLookup {
	return aH.featureFlags
}

func (aH *APIHandler) CheckFeature(f string) bool {
	err := aH.FF().CheckFeature(f)
	return err == nil
}

// getHealth is used to check the health of the service.
// 'live' query param can be used to check liveliness of
// the service by checking the database connection.
func (aH *APIHandler) getHealth(w http.ResponseWriter, r *http.Request) {
	_, ok := r.URL.Query()["live"]
	if ok {
		err := aH.reader.CheckClickHouse(r.Context())
		if err != nil {
			RespondError(w, &model.ApiError{Err: err, Typ: model.ErrorStatusServiceUnavailable}, nil)
			return
		}
	}

	aH.WriteJSON(w, r, map[string]string{"status": "ok"})
}

// inviteUser is used to invite a user. It is used by an admin api.
func (aH *APIHandler) inviteUser(w http.ResponseWriter, r *http.Request) {
	req, err := parseInviteRequest(r)
	if aH.HandleError(w, err, http.StatusBadRequest) {
		return
	}

	resp, err := auth.Invite(r.Context(), req)
	if err != nil {
		RespondError(w, &model.ApiError{Err: err, Typ: model.ErrorInternal}, nil)
		return
	}
	aH.WriteJSON(w, r, resp)
}

func (aH *APIHandler) inviteUsers(w http.ResponseWriter, r *http.Request) {
	ctx := r.Context()

	req, err := parseInviteUsersRequest(r)
	if err != nil {
		RespondError(w, &model.ApiError{Typ: model.ErrorBadData, Err: err}, nil)
		return
	}

	response, err := auth.InviteUsers(ctx, req)
	if err != nil {
		RespondError(w, &model.ApiError{Typ: model.ErrorInternal, Err: err}, nil)
		return
	}
	// Check the response status and set the appropriate HTTP status code
	if response.Status == "failure" {
		w.WriteHeader(http.StatusBadRequest) // 400 Bad Request for failure
	} else if response.Status == "partial_success" {
		w.WriteHeader(http.StatusPartialContent) // 206 Partial Content
	} else {
		w.WriteHeader(http.StatusOK) // 200 OK for success
	}

	aH.WriteJSON(w, r, response)
}

// getInvite returns the invite object details for the given invite token. We do not need to
// protect this API because invite token itself is meant to be private.
func (aH *APIHandler) getInvite(w http.ResponseWriter, r *http.Request) {
	token := mux.Vars(r)["token"]

	resp, err := auth.GetInvite(context.Background(), token)
	if err != nil {
		RespondError(w, &model.ApiError{Err: err, Typ: model.ErrorNotFound}, nil)
		return
	}
	aH.WriteJSON(w, r, resp)
}

// revokeInvite is used to revoke an invite.
func (aH *APIHandler) revokeInvite(w http.ResponseWriter, r *http.Request) {
	email := mux.Vars(r)["email"]

	if err := auth.RevokeInvite(r.Context(), email); err != nil {
		RespondError(w, &model.ApiError{Err: err, Typ: model.ErrorInternal}, nil)
		return
	}
	aH.WriteJSON(w, r, map[string]string{"data": "invite revoked successfully"})
}

// listPendingInvites is used to list the pending invites.
func (aH *APIHandler) listPendingInvites(w http.ResponseWriter, r *http.Request) {

	ctx := context.Background()
	invites, err := dao.DB().GetInvites(ctx)
	if err != nil {
		RespondError(w, err, nil)
		return
	}

	// TODO(Ahsan): Querying org name based on orgId for each invite is not a good idea. Either
	// we should include org name field in the invite table, or do a join query.
	var resp []*model.InvitationResponseObject
	for _, inv := range invites {

		org, apiErr := dao.DB().GetOrg(ctx, inv.OrgId)
		if apiErr != nil {
			RespondError(w, apiErr, nil)
		}
		resp = append(resp, &model.InvitationResponseObject{
			Name:         inv.Name,
			Email:        inv.Email,
			Token:        inv.Token,
			CreatedAt:    inv.CreatedAt,
			Role:         inv.Role,
			Organization: org.Name,
		})
	}
	aH.WriteJSON(w, r, resp)
}

// Register extends registerUser for non-internal packages
func (aH *APIHandler) Register(w http.ResponseWriter, r *http.Request) {
	aH.registerUser(w, r)
}

func (aH *APIHandler) registerUser(w http.ResponseWriter, r *http.Request) {
	req, err := parseRegisterRequest(r)
	if aH.HandleError(w, err, http.StatusBadRequest) {
		return
	}

	_, apiErr := auth.Register(context.Background(), req)
	if apiErr != nil {
		RespondError(w, apiErr, nil)
		return
	}

	if !aH.SetupCompleted {
		// since the first user is now created, we can disable self-registration as
		// from here onwards, we expect admin (owner) to invite other users.
		aH.SetupCompleted = true
	}

	aH.Respond(w, nil)
}

func (aH *APIHandler) precheckLogin(w http.ResponseWriter, r *http.Request) {

	email := r.URL.Query().Get("email")
	sourceUrl := r.URL.Query().Get("ref")

	resp, apierr := aH.appDao.PrecheckLogin(context.Background(), email, sourceUrl)
	if apierr != nil {
		RespondError(w, apierr, resp)
		return
	}

	aH.Respond(w, resp)
}

func (aH *APIHandler) loginUser(w http.ResponseWriter, r *http.Request) {
	req, err := parseLoginRequest(r)
	if aH.HandleError(w, err, http.StatusBadRequest) {
		return
	}

	// c, err := r.Cookie("refresh-token")
	// if err != nil {
	// 	if err != http.ErrNoCookie {
	// 		w.WriteHeader(http.StatusBadRequest)
	// 		return
	// 	}
	// }

	// if c != nil {
	// 	req.RefreshToken = c.Value
	// }

	resp, err := auth.Login(context.Background(), req, aH.JWT)
	if aH.HandleError(w, err, http.StatusUnauthorized) {
		return
	}

	// http.SetCookie(w, &http.Cookie{
	// 	Name:     "refresh-token",
	// 	Value:    resp.RefreshJwt,
	// 	Expires:  time.Unix(resp.RefreshJwtExpiry, 0),
	// 	HttpOnly: true,
	// })

	aH.WriteJSON(w, r, resp)
}

func (aH *APIHandler) listUsers(w http.ResponseWriter, r *http.Request) {
	users, err := dao.DB().GetUsers(context.Background())
	if err != nil {
		zap.L().Error("[listUsers] Failed to query list of users", zap.Error(err))
		RespondError(w, err, nil)
		return
	}
	// mask the password hash
	for i := range users {
		users[i].Password = ""
	}
	aH.WriteJSON(w, r, users)
}

func (aH *APIHandler) getUser(w http.ResponseWriter, r *http.Request) {
	id := mux.Vars(r)["id"]

	ctx := context.Background()
	user, err := dao.DB().GetUser(ctx, id)
	if err != nil {
		zap.L().Error("[getUser] Failed to query user", zap.Error(err))
		RespondError(w, err, "Failed to get user")
		return
	}
	if user == nil {
		RespondError(w, &model.ApiError{
			Typ: model.ErrorInternal,
			Err: errors.New("user not found"),
		}, nil)
		return
	}

	// No need to send password hash for the user object.
	user.Password = ""
	aH.WriteJSON(w, r, user)
}

// editUser only changes the user's Name and ProfilePictureURL. It is intentionally designed
// to not support update of orgId, Password, createdAt for the sucurity reasons.
func (aH *APIHandler) editUser(w http.ResponseWriter, r *http.Request) {
	id := mux.Vars(r)["id"]

	update, err := parseUserRequest(r)
	if aH.HandleError(w, err, http.StatusBadRequest) {
		return
	}

	ctx := context.Background()
	old, apiErr := dao.DB().GetUser(ctx, id)
	if apiErr != nil {
		zap.L().Error("[editUser] Failed to query user", zap.Error(err))
		RespondError(w, apiErr, nil)
		return
	}

	if len(update.Name) > 0 {
		old.Name = update.Name
	}
	if len(update.ProfilePictureURL) > 0 {
		old.ProfilePictureURL = update.ProfilePictureURL
	}

	_, apiErr = dao.DB().EditUser(ctx, &model.User{
		Id:                old.Id,
		Name:              old.Name,
		OrgId:             old.OrgId,
		Email:             old.Email,
		Password:          old.Password,
		CreatedAt:         old.CreatedAt,
		ProfilePictureURL: old.ProfilePictureURL,
	})
	if apiErr != nil {
		RespondError(w, apiErr, nil)
		return
	}
	aH.WriteJSON(w, r, map[string]string{"data": "user updated successfully"})
}

func (aH *APIHandler) deleteUser(w http.ResponseWriter, r *http.Request) {
	id := mux.Vars(r)["id"]

	// Query for the user's group, and the admin's group. If the user belongs to the admin group
	// and is the last user then don't let the deletion happen. Otherwise, the system will become
	// admin less and hence inaccessible.
	ctx := context.Background()
	user, apiErr := dao.DB().GetUser(ctx, id)
	if apiErr != nil {
		RespondError(w, apiErr, "Failed to get user's group")
		return
	}

	if user == nil {
		RespondError(w, &model.ApiError{
			Typ: model.ErrorNotFound,
			Err: errors.New("no user found"),
		}, nil)
		return
	}

	adminGroup, apiErr := dao.DB().GetGroupByName(ctx, constants.AdminGroup)
	if apiErr != nil {
		RespondError(w, apiErr, "Failed to get admin group")
		return
	}
	adminUsers, apiErr := dao.DB().GetUsersByGroup(ctx, adminGroup.ID)
	if apiErr != nil {
		RespondError(w, apiErr, "Failed to get admin group users")
		return
	}

	if user.GroupId == adminGroup.ID && len(adminUsers) == 1 {
		RespondError(w, &model.ApiError{
			Typ: model.ErrorInternal,
			Err: errors.New("cannot delete the last admin user")}, nil)
		return
	}

	err := dao.DB().DeleteUser(ctx, id)
	if err != nil {
		RespondError(w, err, "Failed to delete user")
		return
	}
	aH.WriteJSON(w, r, map[string]string{"data": "user deleted successfully"})
}

// addUserFlag patches a user flags with the changes
func (aH *APIHandler) patchUserFlag(w http.ResponseWriter, r *http.Request) {
	// read user id from path var
	userId := mux.Vars(r)["id"]

	// read input into user flag
	defer r.Body.Close()
	b, err := io.ReadAll(r.Body)
	if err != nil {
		zap.L().Error("failed read user flags from http request for userId ", zap.String("userId", userId), zap.Error(err))
		RespondError(w, model.BadRequestStr("received user flags in invalid format"), nil)
		return
	}
	flags := make(map[string]string, 0)

	err = json.Unmarshal(b, &flags)
	if err != nil {
		zap.L().Error("failed parsing user flags for userId ", zap.String("userId", userId), zap.Error(err))
		RespondError(w, model.BadRequestStr("received user flags in invalid format"), nil)
		return
	}

	newflags, apiError := dao.DB().UpdateUserFlags(r.Context(), userId, flags)
	if !apiError.IsNil() {
		RespondError(w, apiError, nil)
		return
	}

	aH.Respond(w, newflags)
}

func (aH *APIHandler) getRole(w http.ResponseWriter, r *http.Request) {
	id := mux.Vars(r)["id"]

	user, err := dao.DB().GetUser(context.Background(), id)
	if err != nil {
		RespondError(w, err, "Failed to get user's group")
		return
	}
	if user == nil {
		RespondError(w, &model.ApiError{
			Typ: model.ErrorNotFound,
			Err: errors.New("no user found"),
		}, nil)
		return
	}
	group, err := dao.DB().GetGroup(context.Background(), user.GroupId)
	if err != nil {
		RespondError(w, err, "Failed to get group")
		return
	}

	aH.WriteJSON(w, r, &model.UserRole{UserId: id, GroupName: group.Name})
}

func (aH *APIHandler) editRole(w http.ResponseWriter, r *http.Request) {
	id := mux.Vars(r)["id"]

	req, err := parseUserRoleRequest(r)
	if aH.HandleError(w, err, http.StatusBadRequest) {
		return
	}

	ctx := context.Background()
	newGroup, apiErr := dao.DB().GetGroupByName(ctx, req.GroupName)
	if apiErr != nil {
		RespondError(w, apiErr, "Failed to get user's group")
		return
	}

	if newGroup == nil {
		RespondError(w, apiErr, "Specified group is not present")
		return
	}

	user, apiErr := dao.DB().GetUser(ctx, id)
	if apiErr != nil {
		RespondError(w, apiErr, "Failed to fetch user group")
		return
	}

	// Make sure that the request is not demoting the last admin user.
	if user.GroupId == auth.AuthCacheObj.AdminGroupId {
		adminUsers, apiErr := dao.DB().GetUsersByGroup(ctx, auth.AuthCacheObj.AdminGroupId)
		if apiErr != nil {
			RespondError(w, apiErr, "Failed to fetch adminUsers")
			return
		}

		if len(adminUsers) == 1 {
			RespondError(w, &model.ApiError{
				Err: errors.New("cannot demote the last admin"),
				Typ: model.ErrorInternal}, nil)
			return
		}
	}

	apiErr = dao.DB().UpdateUserGroup(context.Background(), user.Id, newGroup.ID)
	if apiErr != nil {
		RespondError(w, apiErr, "Failed to add user to group")
		return
	}
	aH.WriteJSON(w, r, map[string]string{"data": "user group updated successfully"})
}

func (aH *APIHandler) getOrgs(w http.ResponseWriter, r *http.Request) {
	orgs, apiErr := dao.DB().GetOrgs(context.Background())
	if apiErr != nil {
		RespondError(w, apiErr, "Failed to fetch orgs from the DB")
		return
	}
	aH.WriteJSON(w, r, orgs)
}

func (aH *APIHandler) getOrg(w http.ResponseWriter, r *http.Request) {
	id := mux.Vars(r)["id"]
	org, apiErr := dao.DB().GetOrg(context.Background(), id)
	if apiErr != nil {
		RespondError(w, apiErr, "Failed to fetch org from the DB")
		return
	}
	aH.WriteJSON(w, r, org)
}

func (aH *APIHandler) editOrg(w http.ResponseWriter, r *http.Request) {
	id := mux.Vars(r)["id"]
	req, err := parseEditOrgRequest(r)
	if aH.HandleError(w, err, http.StatusBadRequest) {
		return
	}

	req.Id = id
	if apiErr := dao.DB().EditOrg(context.Background(), req); apiErr != nil {
		RespondError(w, apiErr, "Failed to update org in the DB")
		return
	}

	data := map[string]interface{}{
		"hasOptedUpdates":  req.HasOptedUpdates,
		"isAnonymous":      req.IsAnonymous,
		"organizationName": req.Name,
	}
	claims, ok := authtypes.ClaimsFromContext(r.Context())
	if !ok {
		zap.L().Error("failed to get user email from jwt")
	}
	telemetry.GetInstance().SendEvent(telemetry.TELEMETRY_EVENT_ORG_SETTINGS, data, claims.Email, true, false)

	aH.WriteJSON(w, r, map[string]string{"data": "org updated successfully"})
}

func (aH *APIHandler) getOrgUsers(w http.ResponseWriter, r *http.Request) {
	id := mux.Vars(r)["id"]
	users, apiErr := dao.DB().GetUsersByOrg(context.Background(), id)
	if apiErr != nil {
		RespondError(w, apiErr, "Failed to fetch org users from the DB")
		return
	}
	// mask the password hash
	for i := range users {
		users[i].Password = ""
	}
	aH.WriteJSON(w, r, users)
}

func (aH *APIHandler) getResetPasswordToken(w http.ResponseWriter, r *http.Request) {
	id := mux.Vars(r)["id"]
	resp, err := auth.CreateResetPasswordToken(context.Background(), id)
	if err != nil {
		RespondError(w, &model.ApiError{
			Typ: model.ErrorInternal,
			Err: err}, "Failed to create reset token entry in the DB")
		return
	}
	aH.WriteJSON(w, r, resp)
}

func (aH *APIHandler) resetPassword(w http.ResponseWriter, r *http.Request) {
	req, err := parseResetPasswordRequest(r)
	if aH.HandleError(w, err, http.StatusBadRequest) {
		return
	}

	if err := auth.ResetPassword(context.Background(), req); err != nil {
		zap.L().Error("resetPassword failed", zap.Error(err))
		if aH.HandleError(w, err, http.StatusInternalServerError) {
			return
		}

	}
	aH.WriteJSON(w, r, map[string]string{"data": "password reset successfully"})
}

func (aH *APIHandler) changePassword(w http.ResponseWriter, r *http.Request) {
	req, err := parseChangePasswordRequest(r)
	if aH.HandleError(w, err, http.StatusBadRequest) {
		return
	}

	if apiErr := auth.ChangePassword(context.Background(), req); apiErr != nil {
		RespondError(w, apiErr, nil)
		return

	}
	aH.WriteJSON(w, r, map[string]string{"data": "password changed successfully"})
}

// func (aH *APIHandler) getApplicationPercentiles(w http.ResponseWriter, r *http.Request) {
// 	// vars := mux.Vars(r)

// 	query, err := parseApplicationPercentileRequest(r)
// 	if aH.HandleError(w, err, http.StatusBadRequest) {
// 		return
// 	}

// 	result, err := aH.reader.GetApplicationPercentiles(context.Background(), query)
// 	if aH.HandleError(w, err, http.StatusBadRequest) {
// 		return
// 	}
// 	aH.WriteJSON(w, r, result)
// }

func (aH *APIHandler) HandleError(w http.ResponseWriter, err error, statusCode int) bool {
	if err == nil {
		return false
	}
	if statusCode == http.StatusInternalServerError {
		zap.L().Error("HTTP handler, Internal Server Error", zap.Error(err))
	}
	structuredResp := structuredResponse{
		Errors: []structuredError{
			{
				Code: statusCode,
				Msg:  err.Error(),
			},
		},
	}
	resp, _ := json.Marshal(&structuredResp)
	http.Error(w, string(resp), statusCode)
	return true
}

func (aH *APIHandler) WriteJSON(w http.ResponseWriter, r *http.Request, response interface{}) {
	marshall := json.Marshal
	if prettyPrint := r.FormValue("pretty"); prettyPrint != "" && prettyPrint != "false" {
		marshall = func(v interface{}) ([]byte, error) {
			return json.MarshalIndent(v, "", "    ")
		}
	}
	resp, _ := marshall(response)
	w.Header().Set("Content-Type", "application/json")
	w.Write(resp)
}

// RegisterMessagingQueuesRoutes adds messaging-queues routes
func (aH *APIHandler) RegisterMessagingQueuesRoutes(router *mux.Router, am *AuthMiddleware) {

	// Main messaging queues router
	messagingQueuesRouter := router.PathPrefix("/api/v1/messaging-queues").Subrouter()

	// Queue Overview route
	messagingQueuesRouter.HandleFunc("/queue-overview", am.ViewAccess(aH.getQueueOverview)).Methods(http.MethodPost)

	// -------------------------------------------------
	// Kafka-specific routes
	kafkaRouter := messagingQueuesRouter.PathPrefix("/kafka").Subrouter()

	onboardingRouter := kafkaRouter.PathPrefix("/onboarding").Subrouter()

	onboardingRouter.HandleFunc("/producers", am.ViewAccess(aH.onboardProducers)).Methods(http.MethodPost)
	onboardingRouter.HandleFunc("/consumers", am.ViewAccess(aH.onboardConsumers)).Methods(http.MethodPost)
	onboardingRouter.HandleFunc("/kafka", am.ViewAccess(aH.onboardKafka)).Methods(http.MethodPost)

	partitionLatency := kafkaRouter.PathPrefix("/partition-latency").Subrouter()

	partitionLatency.HandleFunc("/overview", am.ViewAccess(aH.getPartitionOverviewLatencyData)).Methods(http.MethodPost)
	partitionLatency.HandleFunc("/consumer", am.ViewAccess(aH.getConsumerPartitionLatencyData)).Methods(http.MethodPost)

	consumerLagRouter := kafkaRouter.PathPrefix("/consumer-lag").Subrouter()

	consumerLagRouter.HandleFunc("/producer-details", am.ViewAccess(aH.getProducerData)).Methods(http.MethodPost)
	consumerLagRouter.HandleFunc("/consumer-details", am.ViewAccess(aH.getConsumerData)).Methods(http.MethodPost)
	consumerLagRouter.HandleFunc("/network-latency", am.ViewAccess(aH.getNetworkData)).Methods(http.MethodPost)

	topicThroughput := kafkaRouter.PathPrefix("/topic-throughput").Subrouter()

	topicThroughput.HandleFunc("/producer", am.ViewAccess(aH.getProducerThroughputOverview)).Methods(http.MethodPost)
	topicThroughput.HandleFunc("/producer-details", am.ViewAccess(aH.getProducerThroughputDetails)).Methods(http.MethodPost)
	topicThroughput.HandleFunc("/consumer", am.ViewAccess(aH.getConsumerThroughputOverview)).Methods(http.MethodPost)
	topicThroughput.HandleFunc("/consumer-details", am.ViewAccess(aH.getConsumerThroughputDetails)).Methods(http.MethodPost)

	spanEvaluation := kafkaRouter.PathPrefix("/span").Subrouter()

	spanEvaluation.HandleFunc("/evaluation", am.ViewAccess(aH.getProducerConsumerEval)).Methods(http.MethodPost)

	// -------------------------------------------------
	// Celery-specific routes
	celeryRouter := messagingQueuesRouter.PathPrefix("/celery").Subrouter()

	// Celery overview routes
	celeryRouter.HandleFunc("/overview", am.ViewAccess(aH.getCeleryOverview)).Methods(http.MethodPost)

	// Celery tasks routes
	celeryRouter.HandleFunc("/tasks", am.ViewAccess(aH.getCeleryTasks)).Methods(http.MethodPost)

	// Celery performance routes
	celeryRouter.HandleFunc("/performance", am.ViewAccess(aH.getCeleryPerformance)).Methods(http.MethodPost)

	// for other messaging queues, add SubRouters here
}

// not using md5 hashing as the plain string would work
func uniqueIdentifier(params []string, separator string) string {
	return strings.Join(params, separator)
}

func (aH *APIHandler) onboardProducers(

	w http.ResponseWriter, r *http.Request,

) {
	messagingQueue, apiErr := ParseKafkaQueueBody(r)
	if apiErr != nil {
		zap.L().Error(apiErr.Err.Error())
		RespondError(w, apiErr, nil)
		return
	}

	chq, err := kafka.BuildClickHouseQuery(messagingQueue, kafka.KafkaQueue, "onboard_producers")

	if err != nil {
		zap.L().Error(err.Error())
		RespondError(w, apiErr, nil)
		return
	}

	results, err := aH.reader.GetListResultV3(r.Context(), chq.Query)

	if err != nil {
		apiErrObj := &model.ApiError{Typ: model.ErrorBadData, Err: err}
		RespondError(w, apiErrObj, err)
		return
	}

	var entries []kafka.OnboardingResponse

	for _, result := range results {

		for key, value := range result.Data {
			var message, attribute, status string

			intValue := int(*value.(*uint8))

			if key == "entries" {
				attribute = "telemetry ingestion"
				if intValue != 0 {
					entries = nil
					entry := kafka.OnboardingResponse{
						Attribute: attribute,
						Message:   "No data available in the given time range",
						Status:    "0",
					}
					entries = append(entries, entry)
					break
				} else {
					status = "1"
				}
			} else if key == "queue" {
				attribute = "messaging.system"
				if intValue != 0 {
					status = "0"
					message = "messaging.system attribute is not present or not equal to kafka in your spans"
				} else {
					status = "1"
				}
			} else if key == "kind" {
				attribute = "kind"
				if intValue != 0 {
					status = "0"
					message = "check if your producer spans has kind=4 as attribute"
				} else {
					status = "1"
				}
			} else if key == "destination" {
				attribute = "messaging.destination.name"
				if intValue != 0 {
					status = "0"
					message = "messaging.destination.name attribute is not present in your spans"
				} else {
					status = "1"
				}
			} else if key == "partition" {
				attribute = "messaging.destination.partition.id"
				if intValue != 0 {
					status = "0"
					message = "messaging.destination.partition.id attribute is not present in your spans"
				} else {
					status = "1"
				}
			}

			entry := kafka.OnboardingResponse{
				Attribute: attribute,
				Message:   message,
				Status:    status,
			}

			entries = append(entries, entry)
		}
	}

	sort.Slice(entries, func(i, j int) bool {
		return entries[i].Attribute < entries[j].Attribute
	})

	aH.Respond(w, entries)
}

func (aH *APIHandler) onboardConsumers(

	w http.ResponseWriter, r *http.Request,

) {
	messagingQueue, apiErr := ParseKafkaQueueBody(r)
	if apiErr != nil {
		zap.L().Error(apiErr.Err.Error())
		RespondError(w, apiErr, nil)
		return
	}

	chq, err := kafka.BuildClickHouseQuery(messagingQueue, kafka.KafkaQueue, "onboard_consumers")

	if err != nil {
		zap.L().Error(err.Error())
		RespondError(w, apiErr, nil)
		return
	}

	result, err := aH.reader.GetListResultV3(r.Context(), chq.Query)

	if err != nil {
		apiErrObj := &model.ApiError{Typ: model.ErrorBadData, Err: err}
		RespondError(w, apiErrObj, err)
		return
	}

	var entries []kafka.OnboardingResponse

	for _, result := range result {
		for key, value := range result.Data {
			var message, attribute, status string

			intValue := int(*value.(*uint8))

			if key == "entries" {
				attribute = "telemetry ingestion"
				if intValue != 0 {
					entries = nil
					entry := kafka.OnboardingResponse{
						Attribute: attribute,
						Message:   "No data available in the given time range",
						Status:    "0",
					}
					entries = append(entries, entry)
					break
				} else {
					status = "1"
				}
			} else if key == "queue" {
				attribute = "messaging.system"
				if intValue != 0 {
					status = "0"
					message = "messaging.system attribute is not present or not equal to kafka in your spans"
				} else {
					status = "1"
				}
			} else if key == "kind" {
				attribute = "kind"
				if intValue != 0 {
					status = "0"
					message = "check if your consumer spans has kind=5 as attribute"
				} else {
					status = "1"
				}
			} else if key == "destination" {
				attribute = "messaging.destination.name"
				if intValue != 0 {
					status = "0"
					message = "messaging.destination.name attribute is not present in your spans"
				} else {
					status = "1"
				}
			} else if key == "partition" {
				attribute = "messaging.destination.partition.id"
				if intValue != 0 {
					status = "0"
					message = "messaging.destination.partition.id attribute is not present in your spans"
				} else {
					status = "1"
				}
			} else if key == "svc" {
				attribute = "service_name"
				if intValue != 0 {
					status = "0"
					message = "service_name attribute is not present in your spans"
				} else {
					status = "1"
				}
			} else if key == "cgroup" {
				attribute = "messaging.kafka.consumer.group"
				if intValue != 0 {
					status = "0"
					message = "messaging.kafka.consumer.group attribute is not present in your spans"
				} else {
					status = "1"
				}
			} else if key == "bodysize" {
				attribute = "messaging.message.body.size"
				if intValue != 0 {
					status = "0"
					message = "messaging.message.body.size attribute is not present in your spans"
				} else {
					status = "1"
				}
			} else if key == "clientid" {
				attribute = "messaging.client_id"
				if intValue != 0 {
					status = "0"
					message = "messaging.client_id attribute is not present in your spans"
				} else {
					status = "1"
				}
			} else if key == "instanceid" {
				attribute = "service.instance.id"
				if intValue != 0 {
					status = "0"
					message = "service.instance.id attribute is not present in your spans"
				} else {
					status = "1"
				}
			}

			entry := kafka.OnboardingResponse{
				Attribute: attribute,
				Message:   message,
				Status:    status,
			}
			entries = append(entries, entry)
		}
	}

	sort.Slice(entries, func(i, j int) bool {
		return entries[i].Attribute < entries[j].Attribute
	})

	aH.Respond(w, entries)
}

func (aH *APIHandler) onboardKafka(

	w http.ResponseWriter, r *http.Request,

) {
	messagingQueue, apiErr := ParseKafkaQueueBody(r)
	if apiErr != nil {
		zap.L().Error(apiErr.Err.Error())
		RespondError(w, apiErr, nil)
		return
	}

	queryRangeParams, err := kafka.BuildBuilderQueriesKafkaOnboarding(messagingQueue)

	if err != nil {
		zap.L().Error(err.Error())
		RespondError(w, apiErr, nil)
		return
	}

	results, errQueriesByName, err := aH.querierV2.QueryRange(r.Context(), queryRangeParams)
	if err != nil {
		apiErrObj := &model.ApiError{Typ: model.ErrorBadData, Err: err}
		RespondError(w, apiErrObj, errQueriesByName)
		return
	}

	var entries []kafka.OnboardingResponse

	var fetchLatencyState, consumerLagState bool

	for _, result := range results {
		for _, series := range result.Series {
			for _, point := range series.Points {
				pointValue := point.Value
				if pointValue > 0 {
					if result.QueryName == "fetch_latency" {
						fetchLatencyState = true
						break
					}
					if result.QueryName == "consumer_lag" {
						consumerLagState = true
						break
					}
				}

			}
		}
	}

	if !fetchLatencyState && !consumerLagState {
		entries = append(entries, kafka.OnboardingResponse{
			Attribute: "telemetry ingestion",
			Message:   "No data available in the given time range",
			Status:    "0",
		})
	}

	if !fetchLatencyState {
		entries = append(entries, kafka.OnboardingResponse{
			Attribute: "kafka_consumer_fetch_latency_avg",
			Message:   "Metric kafka_consumer_fetch_latency_avg is not present in the given time range.",
			Status:    "0",
		})
	} else {
		entries = append(entries, kafka.OnboardingResponse{
			Attribute: "kafka_consumer_fetch_latency_avg",
			Status:    "1",
		})
	}

	if !consumerLagState {
		entries = append(entries, kafka.OnboardingResponse{
			Attribute: "kafka_consumer_group_lag",
			Message:   "Metric kafka_consumer_group_lag is not present in the given time range.",
			Status:    "0",
		})
	} else {
		entries = append(entries, kafka.OnboardingResponse{
			Attribute: "kafka_consumer_group_lag",
			Status:    "1",
		})
	}

	aH.Respond(w, entries)
}

func (aH *APIHandler) getNetworkData(
	w http.ResponseWriter, r *http.Request,
) {
	attributeCache := &kafka.Clients{
		Hash: make(map[string]struct{}),
	}
	messagingQueue, apiErr := ParseKafkaQueueBody(r)

	if apiErr != nil {
		zap.L().Error(apiErr.Err.Error())
		RespondError(w, apiErr, nil)
		return
	}

	queryRangeParams, err := kafka.BuildQRParamsWithCache(messagingQueue, "throughput", attributeCache)
	if err != nil {
		zap.L().Error(err.Error())
		RespondError(w, apiErr, nil)
		return
	}
	if err := validateQueryRangeParamsV3(queryRangeParams); err != nil {
		zap.L().Error(err.Error())
		RespondError(w, apiErr, nil)
		return
	}

	var result []*v3.Result
	var errQueriesByName map[string]error

	result, errQueriesByName, err = aH.querierV2.QueryRange(r.Context(), queryRangeParams)
	if err != nil {
		apiErrObj := &model.ApiError{Typ: model.ErrorBadData, Err: err}
		RespondError(w, apiErrObj, errQueriesByName)
		return
	}

	for _, res := range result {
		for _, series := range res.Series {
			clientID, clientIDOk := series.Labels["client_id"]
			serviceInstanceID, serviceInstanceIDOk := series.Labels["service_instance_id"]
			serviceName, serviceNameOk := series.Labels["service_name"]
			params := []string{clientID, serviceInstanceID, serviceName}
			hashKey := uniqueIdentifier(params, "#")
			_, ok := attributeCache.Hash[hashKey]
			if clientIDOk && serviceInstanceIDOk && serviceNameOk && !ok {
				attributeCache.Hash[hashKey] = struct{}{}
				attributeCache.ClientID = append(attributeCache.ClientID, clientID)
				attributeCache.ServiceInstanceID = append(attributeCache.ServiceInstanceID, serviceInstanceID)
				attributeCache.ServiceName = append(attributeCache.ServiceName, serviceName)
			}
		}
	}

	queryRangeParams, err = kafka.BuildQRParamsWithCache(messagingQueue, "fetch-latency", attributeCache)
	if err != nil {
		zap.L().Error(err.Error())
		RespondError(w, apiErr, nil)
		return
	}
	if err := validateQueryRangeParamsV3(queryRangeParams); err != nil {
		zap.L().Error(err.Error())
		RespondError(w, apiErr, nil)
		return
	}

	resultFetchLatency, errQueriesByNameFetchLatency, err := aH.querierV2.QueryRange(r.Context(), queryRangeParams)
	if err != nil {
		apiErrObj := &model.ApiError{Typ: model.ErrorBadData, Err: err}
		RespondError(w, apiErrObj, errQueriesByNameFetchLatency)
		return
	}

	latencyColumn := &v3.Result{QueryName: "latency"}
	var latencySeries []*v3.Series
	for _, res := range resultFetchLatency {
		for _, series := range res.Series {
			clientID, clientIDOk := series.Labels["client_id"]
			serviceInstanceID, serviceInstanceIDOk := series.Labels["service_instance_id"]
			serviceName, serviceNameOk := series.Labels["service_name"]
			params := []string{clientID, serviceInstanceID, serviceName}
			hashKey := uniqueIdentifier(params, "#")
			_, ok := attributeCache.Hash[hashKey]
			if clientIDOk && serviceInstanceIDOk && serviceNameOk && ok {
				latencySeries = append(latencySeries, series)
			}
		}
	}

	latencyColumn.Series = latencySeries
	result = append(result, latencyColumn)

	resultFetchLatency = postprocess.TransformToTableForBuilderQueries(result, queryRangeParams)

	resp := v3.QueryRangeResponse{
		Result: resultFetchLatency,
	}
	aH.Respond(w, resp)
}

func (aH *APIHandler) getProducerData(
	w http.ResponseWriter, r *http.Request,
) {
	// parse the query params to retrieve the messaging queue struct
	messagingQueue, apiErr := ParseKafkaQueueBody(r)

	if apiErr != nil {
		zap.L().Error(apiErr.Err.Error())
		RespondError(w, apiErr, nil)
		return
	}

	queryRangeParams, err := kafka.BuildQueryRangeParams(messagingQueue, "producer")
	if err != nil {
		zap.L().Error(err.Error())
		RespondError(w, apiErr, nil)
		return
	}

	if err := validateQueryRangeParamsV3(queryRangeParams); err != nil {
		zap.L().Error(err.Error())
		RespondError(w, apiErr, nil)
		return
	}

	var result []*v3.Result
	var errQuriesByName map[string]error

	result, errQuriesByName, err = aH.querierV2.QueryRange(r.Context(), queryRangeParams)
	if err != nil {
		apiErrObj := &model.ApiError{Typ: model.ErrorBadData, Err: err}
		RespondError(w, apiErrObj, errQuriesByName)
		return
	}
	result = postprocess.TransformToTableForClickHouseQueries(result)

	resp := v3.QueryRangeResponse{
		Result: result,
	}
	aH.Respond(w, resp)
}

func (aH *APIHandler) getConsumerData(
	w http.ResponseWriter, r *http.Request,
) {
	messagingQueue, apiErr := ParseKafkaQueueBody(r)

	if apiErr != nil {
		zap.L().Error(apiErr.Err.Error())
		RespondError(w, apiErr, nil)
		return
	}

	queryRangeParams, err := kafka.BuildQueryRangeParams(messagingQueue, "consumer")
	if err != nil {
		zap.L().Error(err.Error())
		RespondError(w, apiErr, nil)
		return
	}

	if err := validateQueryRangeParamsV3(queryRangeParams); err != nil {
		zap.L().Error(err.Error())
		RespondError(w, apiErr, nil)
		return
	}

	var result []*v3.Result
	var errQuriesByName map[string]error

	result, errQuriesByName, err = aH.querierV2.QueryRange(r.Context(), queryRangeParams)
	if err != nil {
		apiErrObj := &model.ApiError{Typ: model.ErrorBadData, Err: err}
		RespondError(w, apiErrObj, errQuriesByName)
		return
	}
	result = postprocess.TransformToTableForClickHouseQueries(result)

	resp := v3.QueryRangeResponse{
		Result: result,
	}
	aH.Respond(w, resp)
}

// s1
func (aH *APIHandler) getPartitionOverviewLatencyData(
	w http.ResponseWriter, r *http.Request,
) {
	messagingQueue, apiErr := ParseKafkaQueueBody(r)

	if apiErr != nil {
		zap.L().Error(apiErr.Err.Error())
		RespondError(w, apiErr, nil)
		return
	}

	queryRangeParams, err := kafka.BuildQueryRangeParams(messagingQueue, "producer-topic-throughput")
	if err != nil {
		zap.L().Error(err.Error())
		RespondError(w, apiErr, nil)
		return
	}

	if err := validateQueryRangeParamsV3(queryRangeParams); err != nil {
		zap.L().Error(err.Error())
		RespondError(w, apiErr, nil)
		return
	}

	var result []*v3.Result
	var errQuriesByName map[string]error

	result, errQuriesByName, err = aH.querierV2.QueryRange(r.Context(), queryRangeParams)
	if err != nil {
		apiErrObj := &model.ApiError{Typ: model.ErrorBadData, Err: err}
		RespondError(w, apiErrObj, errQuriesByName)
		return
	}
	result = postprocess.TransformToTableForClickHouseQueries(result)

	resp := v3.QueryRangeResponse{
		Result: result,
	}
	aH.Respond(w, resp)
}

// s1
func (aH *APIHandler) getConsumerPartitionLatencyData(
	w http.ResponseWriter, r *http.Request,
) {
	messagingQueue, apiErr := ParseKafkaQueueBody(r)

	if apiErr != nil {
		zap.L().Error(apiErr.Err.Error())
		RespondError(w, apiErr, nil)
		return
	}

	queryRangeParams, err := kafka.BuildQueryRangeParams(messagingQueue, "consumer_partition_latency")
	if err != nil {
		zap.L().Error(err.Error())
		RespondError(w, apiErr, nil)
		return
	}

	if err := validateQueryRangeParamsV3(queryRangeParams); err != nil {
		zap.L().Error(err.Error())
		RespondError(w, apiErr, nil)
		return
	}

	var result []*v3.Result
	var errQuriesByName map[string]error

	result, errQuriesByName, err = aH.querierV2.QueryRange(r.Context(), queryRangeParams)
	if err != nil {
		apiErrObj := &model.ApiError{Typ: model.ErrorBadData, Err: err}
		RespondError(w, apiErrObj, errQuriesByName)
		return
	}
	result = postprocess.TransformToTableForClickHouseQueries(result)

	resp := v3.QueryRangeResponse{
		Result: result,
	}
	aH.Respond(w, resp)
}

// s3 p overview
// fetch traces
// cache attributes
// fetch byte rate metrics
func (aH *APIHandler) getProducerThroughputOverview(
	w http.ResponseWriter, r *http.Request,
) {
	messagingQueue, apiErr := ParseKafkaQueueBody(r)

	if apiErr != nil {
		zap.L().Error(apiErr.Err.Error())
		RespondError(w, apiErr, nil)
		return
	}

	attributeCache := &kafka.Clients{
		Hash: make(map[string]struct{}),
	}

	producerQueryRangeParams, err := kafka.BuildQRParamsWithCache(messagingQueue, "producer-throughput-overview", attributeCache)
	if err != nil {
		zap.L().Error(err.Error())
		RespondError(w, apiErr, nil)
		return
	}

	if err := validateQueryRangeParamsV3(producerQueryRangeParams); err != nil {
		zap.L().Error(err.Error())
		RespondError(w, apiErr, nil)
		return
	}

	var result []*v3.Result
	var errQuriesByName map[string]error

	result, errQuriesByName, err = aH.querierV2.QueryRange(r.Context(), producerQueryRangeParams)
	if err != nil {
		apiErrObj := &model.ApiError{Typ: model.ErrorBadData, Err: err}
		RespondError(w, apiErrObj, errQuriesByName)
		return
	}

	for _, res := range result {
		for _, series := range res.Series {
			serviceName, serviceNameOk := series.Labels["service_name"]
			topicName, topicNameOk := series.Labels["topic"]
			params := []string{serviceName, topicName}
			hashKey := uniqueIdentifier(params, "#")
			_, ok := attributeCache.Hash[hashKey]
			if topicNameOk && serviceNameOk && !ok {
				attributeCache.Hash[hashKey] = struct{}{}
				attributeCache.TopicName = append(attributeCache.TopicName, topicName)
				attributeCache.ServiceName = append(attributeCache.ServiceName, serviceName)
			}
		}
	}

	queryRangeParams, err := kafka.BuildQRParamsWithCache(messagingQueue, "producer-throughput-overview-byte-rate", attributeCache)
	if err != nil {
		zap.L().Error(err.Error())
		RespondError(w, apiErr, nil)
		return
	}
	if err := validateQueryRangeParamsV3(queryRangeParams); err != nil {
		zap.L().Error(err.Error())
		RespondError(w, apiErr, nil)
		return
	}

	resultFetchLatency, errQueriesByNameFetchLatency, err := aH.querierV2.QueryRange(r.Context(), queryRangeParams)
	if err != nil {
		apiErrObj := &model.ApiError{Typ: model.ErrorBadData, Err: err}
		RespondError(w, apiErrObj, errQueriesByNameFetchLatency)
		return
	}

	byteRateColumn := &v3.Result{QueryName: "byte_rate"}
	var byteRateSeries []*v3.Series
	for _, res := range resultFetchLatency {
		for _, series := range res.Series {
			topic, topicOk := series.Labels["topic"]
			serviceName, serviceNameOk := series.Labels["service_name"]
			params := []string{serviceName, topic}
			hashKey := uniqueIdentifier(params, "#")
			_, ok := attributeCache.Hash[hashKey]
			if topicOk && serviceNameOk && ok {
				byteRateSeries = append(byteRateSeries, series)
			}
		}
	}

	byteRateColumn.Series = byteRateSeries
	var latencyColumnResult []*v3.Result
	latencyColumnResult = append(latencyColumnResult, byteRateColumn)

	resultFetchLatency = postprocess.TransformToTableForBuilderQueries(latencyColumnResult, queryRangeParams)

	result = postprocess.TransformToTableForClickHouseQueries(result)

	result = append(result, resultFetchLatency[0])
	resp := v3.QueryRangeResponse{
		Result: result,
	}
	aH.Respond(w, resp)
}

// s3 p details
func (aH *APIHandler) getProducerThroughputDetails(
	w http.ResponseWriter, r *http.Request,
) {
	messagingQueue, apiErr := ParseKafkaQueueBody(r)

	if apiErr != nil {
		zap.L().Error(apiErr.Err.Error())
		RespondError(w, apiErr, nil)
		return
	}

	queryRangeParams, err := kafka.BuildQueryRangeParams(messagingQueue, "producer-throughput-details")
	if err != nil {
		zap.L().Error(err.Error())
		RespondError(w, apiErr, nil)
		return
	}

	if err := validateQueryRangeParamsV3(queryRangeParams); err != nil {
		zap.L().Error(err.Error())
		RespondError(w, apiErr, nil)
		return
	}

	var result []*v3.Result
	var errQuriesByName map[string]error

	result, errQuriesByName, err = aH.querierV2.QueryRange(r.Context(), queryRangeParams)
	if err != nil {
		apiErrObj := &model.ApiError{Typ: model.ErrorBadData, Err: err}
		RespondError(w, apiErrObj, errQuriesByName)
		return
	}
	result = postprocess.TransformToTableForClickHouseQueries(result)

	resp := v3.QueryRangeResponse{
		Result: result,
	}
	aH.Respond(w, resp)
}

// s3 c overview
func (aH *APIHandler) getConsumerThroughputOverview(
	w http.ResponseWriter, r *http.Request,
) {
	messagingQueue, apiErr := ParseKafkaQueueBody(r)

	if apiErr != nil {
		zap.L().Error(apiErr.Err.Error())
		RespondError(w, apiErr, nil)
		return
	}

	queryRangeParams, err := kafka.BuildQueryRangeParams(messagingQueue, "consumer-throughput-overview")
	if err != nil {
		zap.L().Error(err.Error())
		RespondError(w, apiErr, nil)
		return
	}

	if err := validateQueryRangeParamsV3(queryRangeParams); err != nil {
		zap.L().Error(err.Error())
		RespondError(w, apiErr, nil)
		return
	}

	var result []*v3.Result
	var errQuriesByName map[string]error

	result, errQuriesByName, err = aH.querierV2.QueryRange(r.Context(), queryRangeParams)
	if err != nil {
		apiErrObj := &model.ApiError{Typ: model.ErrorBadData, Err: err}
		RespondError(w, apiErrObj, errQuriesByName)
		return
	}
	result = postprocess.TransformToTableForClickHouseQueries(result)

	resp := v3.QueryRangeResponse{
		Result: result,
	}
	aH.Respond(w, resp)
}

// s3 c details
func (aH *APIHandler) getConsumerThroughputDetails(
	w http.ResponseWriter, r *http.Request,
) {
	messagingQueue, apiErr := ParseKafkaQueueBody(r)

	if apiErr != nil {
		zap.L().Error(apiErr.Err.Error())
		RespondError(w, apiErr, nil)
		return
	}

	queryRangeParams, err := kafka.BuildQueryRangeParams(messagingQueue, "consumer-throughput-details")
	if err != nil {
		zap.L().Error(err.Error())
		RespondError(w, apiErr, nil)
		return
	}

	if err := validateQueryRangeParamsV3(queryRangeParams); err != nil {
		zap.L().Error(err.Error())
		RespondError(w, apiErr, nil)
		return
	}

	var result []*v3.Result
	var errQuriesByName map[string]error

	result, errQuriesByName, err = aH.querierV2.QueryRange(r.Context(), queryRangeParams)
	if err != nil {
		apiErrObj := &model.ApiError{Typ: model.ErrorBadData, Err: err}
		RespondError(w, apiErrObj, errQuriesByName)
		return
	}
	result = postprocess.TransformToTableForClickHouseQueries(result)

	resp := v3.QueryRangeResponse{
		Result: result,
	}
	aH.Respond(w, resp)
}

// s4
// needs logic to parse duration
// needs logic to get the percentage
// show 10 traces
func (aH *APIHandler) getProducerConsumerEval(
	w http.ResponseWriter, r *http.Request,
) {
	messagingQueue, apiErr := ParseKafkaQueueBody(r)

	if apiErr != nil {
		zap.L().Error(apiErr.Err.Error())
		RespondError(w, apiErr, nil)
		return
	}

	queryRangeParams, err := kafka.BuildQueryRangeParams(messagingQueue, "producer-consumer-eval")
	if err != nil {
		zap.L().Error(err.Error())
		RespondError(w, apiErr, nil)
		return
	}

	if err := validateQueryRangeParamsV3(queryRangeParams); err != nil {
		zap.L().Error(err.Error())
		RespondError(w, apiErr, nil)
		return
	}

	var result []*v3.Result
	var errQuriesByName map[string]error

	result, errQuriesByName, err = aH.querierV2.QueryRange(r.Context(), queryRangeParams)
	if err != nil {
		apiErrObj := &model.ApiError{Typ: model.ErrorBadData, Err: err}
		RespondError(w, apiErrObj, errQuriesByName)
		return
	}

	resp := v3.QueryRangeResponse{
		Result: result,
	}
	aH.Respond(w, resp)
}

// ParseKafkaQueueBody parse for messaging queue params
func ParseKafkaQueueBody(r *http.Request) (*kafka.MessagingQueue, *model.ApiError) {
	messagingQueue := new(kafka.MessagingQueue)
	if err := json.NewDecoder(r.Body).Decode(messagingQueue); err != nil {
		return nil, &model.ApiError{Typ: model.ErrorBadData, Err: fmt.Errorf("cannot parse the request body: %v", err)}
	}
	return messagingQueue, nil
}

// ParseQueueBody parses for any queue
func ParseQueueBody(r *http.Request) (*queues2.QueueListRequest, *model.ApiError) {
	queue := new(queues2.QueueListRequest)
	if err := json.NewDecoder(r.Body).Decode(queue); err != nil {
		return nil, &model.ApiError{Typ: model.ErrorBadData, Err: fmt.Errorf("cannot parse the request body: %v", err)}
	}
	return queue, nil
}

// Preferences

func (aH *APIHandler) getUserPreference(
	w http.ResponseWriter, r *http.Request,
) {
	preferenceId := mux.Vars(r)["preferenceId"]
	user := common.GetUserFromContext(r.Context())

	preference, apiErr := preferences.GetUserPreference(
		r.Context(), preferenceId, user.User.OrgId, user.User.Id,
	)
	if apiErr != nil {
		RespondError(w, apiErr, nil)
		return
	}

	aH.Respond(w, preference)
}

func (aH *APIHandler) updateUserPreference(
	w http.ResponseWriter, r *http.Request,
) {
	preferenceId := mux.Vars(r)["preferenceId"]
	user := common.GetUserFromContext(r.Context())
	req := preferences.UpdatePreference{}

	err := json.NewDecoder(r.Body).Decode(&req)

	if err != nil {
		RespondError(w, model.BadRequest(err), nil)
		return
	}
	preference, apiErr := preferences.UpdateUserPreference(r.Context(), preferenceId, req.PreferenceValue, user.User.Id)
	if apiErr != nil {
		RespondError(w, apiErr, nil)
		return
	}

	aH.Respond(w, preference)
}

func (aH *APIHandler) getAllUserPreferences(
	w http.ResponseWriter, r *http.Request,
) {
	user := common.GetUserFromContext(r.Context())
	preference, apiErr := preferences.GetAllUserPreferences(
		r.Context(), user.User.OrgId, user.User.Id,
	)
	if apiErr != nil {
		RespondError(w, apiErr, nil)
		return
	}

	aH.Respond(w, preference)
}

func (aH *APIHandler) getOrgPreference(
	w http.ResponseWriter, r *http.Request,
) {
	preferenceId := mux.Vars(r)["preferenceId"]
	user := common.GetUserFromContext(r.Context())
	preference, apiErr := preferences.GetOrgPreference(
		r.Context(), preferenceId, user.User.OrgId,
	)
	if apiErr != nil {
		RespondError(w, apiErr, nil)
		return
	}

	aH.Respond(w, preference)
}

func (aH *APIHandler) updateOrgPreference(
	w http.ResponseWriter, r *http.Request,
) {
	preferenceId := mux.Vars(r)["preferenceId"]
	req := preferences.UpdatePreference{}
	user := common.GetUserFromContext(r.Context())

	err := json.NewDecoder(r.Body).Decode(&req)

	if err != nil {
		RespondError(w, model.BadRequest(err), nil)
		return
	}
	preference, apiErr := preferences.UpdateOrgPreference(r.Context(), preferenceId, req.PreferenceValue, user.User.OrgId)
	if apiErr != nil {
		RespondError(w, apiErr, nil)
		return
	}

	aH.Respond(w, preference)
}

func (aH *APIHandler) getAllOrgPreferences(
	w http.ResponseWriter, r *http.Request,
) {
	user := common.GetUserFromContext(r.Context())
	preference, apiErr := preferences.GetAllOrgPreferences(
		r.Context(), user.User.OrgId,
	)
	if apiErr != nil {
		RespondError(w, apiErr, nil)
		return
	}

	aH.Respond(w, preference)
}

// RegisterIntegrationRoutes Registers all Integrations
func (aH *APIHandler) RegisterIntegrationRoutes(router *mux.Router, am *AuthMiddleware) {
	subRouter := router.PathPrefix("/api/v1/integrations").Subrouter()

	subRouter.HandleFunc(
		"/install", am.ViewAccess(aH.InstallIntegration),
	).Methods(http.MethodPost)

	subRouter.HandleFunc(
		"/uninstall", am.ViewAccess(aH.UninstallIntegration),
	).Methods(http.MethodPost)

	// Used for polling for status in v0
	subRouter.HandleFunc(
		"/{integrationId}/connection_status", am.ViewAccess(aH.GetIntegrationConnectionStatus),
	).Methods(http.MethodGet)

	subRouter.HandleFunc(
		"/{integrationId}", am.ViewAccess(aH.GetIntegration),
	).Methods(http.MethodGet)

	subRouter.HandleFunc(
		"", am.ViewAccess(aH.ListIntegrations),
	).Methods(http.MethodGet)
}

func (aH *APIHandler) ListIntegrations(
	w http.ResponseWriter, r *http.Request,
) {
	params := map[string]string{}
	for k, values := range r.URL.Query() {
		params[k] = values[0]
	}

	resp, apiErr := aH.IntegrationsController.ListIntegrations(
		r.Context(), params,
	)
	if apiErr != nil {
		RespondError(w, apiErr, "Failed to fetch integrations")
		return
	}
	aH.Respond(w, resp)
}

func (aH *APIHandler) GetIntegration(
	w http.ResponseWriter, r *http.Request,
) {
	integrationId := mux.Vars(r)["integrationId"]
	integration, apiErr := aH.IntegrationsController.GetIntegration(
		r.Context(), integrationId,
	)
	if apiErr != nil {
		RespondError(w, apiErr, "Failed to fetch integration details")
		return
	}

	aH.Respond(w, integration)
}

func (aH *APIHandler) GetIntegrationConnectionStatus(
	w http.ResponseWriter, r *http.Request,
) {
	integrationId := mux.Vars(r)["integrationId"]
	isInstalled, apiErr := aH.IntegrationsController.IsIntegrationInstalled(
		r.Context(), integrationId,
	)
	if apiErr != nil {
		RespondError(w, apiErr, "failed to check if integration is installed")
		return
	}

	// Do not spend resources calculating connection status unless installed.
	if !isInstalled {
		aH.Respond(w, &integrations.IntegrationConnectionStatus{})
		return
	}

	connectionTests, apiErr := aH.IntegrationsController.GetIntegrationConnectionTests(
		r.Context(), integrationId,
	)
	if apiErr != nil {
		RespondError(w, apiErr, "failed to fetch integration connection tests")
		return
	}

	lookbackSecondsStr := r.URL.Query().Get("lookback_seconds")
	lookbackSeconds, err := strconv.ParseInt(lookbackSecondsStr, 10, 64)
	if err != nil {
		lookbackSeconds = 15 * 60
	}

	connectionStatus, apiErr := aH.calculateConnectionStatus(
		r.Context(), connectionTests, lookbackSeconds,
	)
	if apiErr != nil {
		RespondError(w, apiErr, "Failed to calculate integration connection status")
		return
	}

	aH.Respond(w, connectionStatus)
}

func (aH *APIHandler) calculateConnectionStatus(
	ctx context.Context,
	connectionTests *integrations.IntegrationConnectionTests,
	lookbackSeconds int64,
) (*integrations.IntegrationConnectionStatus, *model.ApiError) {
	// Calculate connection status for signals in parallel

	result := &integrations.IntegrationConnectionStatus{}
	errors := []*model.ApiError{}
	var resultLock sync.Mutex

	var wg sync.WaitGroup

	// Calculate logs connection status
	wg.Add(1)
	go func() {
		defer wg.Done()

		logsConnStatus, apiErr := aH.calculateLogsConnectionStatus(
			ctx, connectionTests.Logs, lookbackSeconds,
		)

		resultLock.Lock()
		defer resultLock.Unlock()

		if apiErr != nil {
			errors = append(errors, apiErr)
		} else {
			result.Logs = logsConnStatus
		}
	}()

	// Calculate metrics connection status
	wg.Add(1)
	go func() {
		defer wg.Done()

		if connectionTests.Metrics == nil || len(connectionTests.Metrics) < 1 {
			return
		}

		statusForLastReceivedMetric, apiErr := aH.reader.GetLatestReceivedMetric(
			ctx, connectionTests.Metrics, nil,
		)

		resultLock.Lock()
		defer resultLock.Unlock()

		if apiErr != nil {
			errors = append(errors, apiErr)

		} else if statusForLastReceivedMetric != nil {
			resourceSummaryParts := []string{}
			for k, v := range statusForLastReceivedMetric.LastReceivedLabels {
				interestingLabels := []string{
					"container_name", "host_name", "node_name",
					"pod_name", "deployment_name", "cluster_name",
					"namespace_name", "job_name", "service_name",
				}
				isInterestingKey := !strings.HasPrefix(k, "_") && slices.ContainsFunc(
					interestingLabels, func(l string) bool { return strings.Contains(k, l) },
				)
				if isInterestingKey {
					resourceSummaryParts = append(resourceSummaryParts, fmt.Sprintf(
						"%s=%s", k, v,
					))
				}
			}

			result.Metrics = &integrations.SignalConnectionStatus{
				LastReceivedFrom:     strings.Join(resourceSummaryParts, ", "),
				LastReceivedTsMillis: statusForLastReceivedMetric.LastReceivedTsMillis,
			}
		}
	}()

	wg.Wait()

	if len(errors) > 0 {
		return nil, errors[0]
	}

	return result, nil
}

func (aH *APIHandler) calculateLogsConnectionStatus(
	ctx context.Context,
	logsConnectionTest *integrations.LogsConnectionTest,
	lookbackSeconds int64,
) (*integrations.SignalConnectionStatus, *model.ApiError) {
	if logsConnectionTest == nil {
		return nil, nil
	}

	logsConnTestFilter := &v3.FilterSet{
		Operator: "AND",
		Items: []v3.FilterItem{
			{
				Key: v3.AttributeKey{
					Key:      logsConnectionTest.AttributeKey,
					DataType: v3.AttributeKeyDataTypeString,
					Type:     v3.AttributeKeyTypeTag,
				},
				Operator: "=",
				Value:    logsConnectionTest.AttributeValue,
			},
		},
	}

	qrParams := &v3.QueryRangeParamsV3{
		Start: time.Now().UnixMilli() - (lookbackSeconds * 1000),
		End:   time.Now().UnixMilli(),
		CompositeQuery: &v3.CompositeQuery{
			PanelType: v3.PanelTypeList,
			QueryType: v3.QueryTypeBuilder,
			BuilderQueries: map[string]*v3.BuilderQuery{
				"A": {
					PageSize:          1,
					Filters:           logsConnTestFilter,
					QueryName:         "A",
					DataSource:        v3.DataSourceLogs,
					Expression:        "A",
					AggregateOperator: v3.AggregateOperatorNoOp,
				},
			},
		},
	}
	queryRes, _, err := aH.querier.QueryRange(
		ctx, qrParams,
	)
	if err != nil {
		return nil, model.InternalError(fmt.Errorf(
			"could not query for integration connection status: %w", err,
		))
	}
	if len(queryRes) > 0 && queryRes[0].List != nil && len(queryRes[0].List) > 0 {
		lastLog := queryRes[0].List[0]

		resourceSummaryParts := []string{}
		lastLogResourceAttribs := lastLog.Data["resources_string"]
		if lastLogResourceAttribs != nil {
			resourceAttribs, ok := lastLogResourceAttribs.(*map[string]string)
			if !ok {
				return nil, model.InternalError(fmt.Errorf(
					"could not cast log resource attribs",
				))
			}
			for k, v := range *resourceAttribs {
				resourceSummaryParts = append(resourceSummaryParts, fmt.Sprintf(
					"%s=%s", k, v,
				))
			}
		}
		lastLogResourceSummary := strings.Join(resourceSummaryParts, ", ")

		return &integrations.SignalConnectionStatus{
			LastReceivedTsMillis: lastLog.Timestamp.UnixMilli(),
			LastReceivedFrom:     lastLogResourceSummary,
		}, nil
	}

	return nil, nil
}

func (aH *APIHandler) InstallIntegration(
	w http.ResponseWriter, r *http.Request,
) {
	req := integrations.InstallIntegrationRequest{}

	err := json.NewDecoder(r.Body).Decode(&req)
	if err != nil {
		RespondError(w, model.BadRequest(err), nil)
		return
	}

	integration, apiErr := aH.IntegrationsController.Install(
		r.Context(), &req,
	)
	if apiErr != nil {
		RespondError(w, apiErr, nil)
		return
	}

	aH.Respond(w, integration)
}

func (aH *APIHandler) UninstallIntegration(
	w http.ResponseWriter, r *http.Request,
) {
	req := integrations.UninstallIntegrationRequest{}

	err := json.NewDecoder(r.Body).Decode(&req)
	if err != nil {
		RespondError(w, model.BadRequest(err), nil)
		return
	}

	apiErr := aH.IntegrationsController.Uninstall(r.Context(), &req)
	if apiErr != nil {
		RespondError(w, apiErr, nil)
		return
	}

	aH.Respond(w, map[string]interface{}{})
}

// cloud provider integrations
func (aH *APIHandler) RegisterCloudIntegrationsRoutes(router *mux.Router, am *AuthMiddleware) {
	subRouter := router.PathPrefix("/api/v1/cloud-integrations").Subrouter()

	subRouter.HandleFunc(
		"/{cloudProvider}/accounts/generate-connection-url", am.EditAccess(aH.CloudIntegrationsGenerateConnectionUrl),
	).Methods(http.MethodPost)

	subRouter.HandleFunc(
		"/{cloudProvider}/accounts", am.ViewAccess(aH.CloudIntegrationsListConnectedAccounts),
	).Methods(http.MethodGet)

	subRouter.HandleFunc(
		"/{cloudProvider}/accounts/{accountId}/status", am.ViewAccess(aH.CloudIntegrationsGetAccountStatus),
	).Methods(http.MethodGet)

	subRouter.HandleFunc(
		"/{cloudProvider}/accounts/{accountId}/config", am.EditAccess(aH.CloudIntegrationsUpdateAccountConfig),
	).Methods(http.MethodPost)

	subRouter.HandleFunc(
		"/{cloudProvider}/accounts/{accountId}/disconnect", am.EditAccess(aH.CloudIntegrationsDisconnectAccount),
	).Methods(http.MethodPost)

	subRouter.HandleFunc(
		"/{cloudProvider}/agent-check-in", am.ViewAccess(aH.CloudIntegrationsAgentCheckIn),
	).Methods(http.MethodPost)

	subRouter.HandleFunc(
		"/{cloudProvider}/services", am.ViewAccess(aH.CloudIntegrationsListServices),
	).Methods(http.MethodGet)

	subRouter.HandleFunc(
		"/{cloudProvider}/services/{serviceId}", am.ViewAccess(aH.CloudIntegrationsGetServiceDetails),
	).Methods(http.MethodGet)

	subRouter.HandleFunc(
		"/{cloudProvider}/services/{serviceId}/config", am.EditAccess(aH.CloudIntegrationsUpdateServiceConfig),
	).Methods(http.MethodPost)

}

func (aH *APIHandler) CloudIntegrationsListConnectedAccounts(
	w http.ResponseWriter, r *http.Request,
) {
	cloudProvider := mux.Vars(r)["cloudProvider"]

	resp, apiErr := aH.CloudIntegrationsController.ListConnectedAccounts(
		r.Context(), cloudProvider,
	)

	if apiErr != nil {
		RespondError(w, apiErr, nil)
		return
	}
	aH.Respond(w, resp)
}

func (aH *APIHandler) CloudIntegrationsGenerateConnectionUrl(
	w http.ResponseWriter, r *http.Request,
) {
	cloudProvider := mux.Vars(r)["cloudProvider"]

	req := cloudintegrations.GenerateConnectionUrlRequest{}
	if err := json.NewDecoder(r.Body).Decode(&req); err != nil {
		RespondError(w, model.BadRequest(err), nil)
		return
	}

	result, apiErr := aH.CloudIntegrationsController.GenerateConnectionUrl(
		r.Context(), cloudProvider, req,
	)

	if apiErr != nil {
		RespondError(w, apiErr, nil)
		return
	}

	aH.Respond(w, result)
}

func (aH *APIHandler) CloudIntegrationsGetAccountStatus(
	w http.ResponseWriter, r *http.Request,
) {
	cloudProvider := mux.Vars(r)["cloudProvider"]
	accountId := mux.Vars(r)["accountId"]

	resp, apiErr := aH.CloudIntegrationsController.GetAccountStatus(
		r.Context(), cloudProvider, accountId,
	)

	if apiErr != nil {
		RespondError(w, apiErr, nil)
		return
	}
	aH.Respond(w, resp)
}

func (aH *APIHandler) CloudIntegrationsAgentCheckIn(
	w http.ResponseWriter, r *http.Request,
) {
	cloudProvider := mux.Vars(r)["cloudProvider"]

	req := cloudintegrations.AgentCheckInRequest{}
	if err := json.NewDecoder(r.Body).Decode(&req); err != nil {
		RespondError(w, model.BadRequest(err), nil)
		return
	}

	result, apiErr := aH.CloudIntegrationsController.CheckInAsAgent(
		r.Context(), cloudProvider, req,
	)

	if apiErr != nil {
		RespondError(w, apiErr, nil)
		return
	}

	aH.Respond(w, result)
}

func (aH *APIHandler) CloudIntegrationsUpdateAccountConfig(
	w http.ResponseWriter, r *http.Request,
) {
	cloudProvider := mux.Vars(r)["cloudProvider"]
	accountId := mux.Vars(r)["accountId"]

	req := cloudintegrations.UpdateAccountConfigRequest{}
	if err := json.NewDecoder(r.Body).Decode(&req); err != nil {
		RespondError(w, model.BadRequest(err), nil)
		return
	}

	result, apiErr := aH.CloudIntegrationsController.UpdateAccountConfig(
		r.Context(), cloudProvider, accountId, req,
	)

	if apiErr != nil {
		RespondError(w, apiErr, nil)
		return
	}

	aH.Respond(w, result)
}

func (aH *APIHandler) CloudIntegrationsDisconnectAccount(
	w http.ResponseWriter, r *http.Request,
) {
	cloudProvider := mux.Vars(r)["cloudProvider"]
	accountId := mux.Vars(r)["accountId"]

	result, apiErr := aH.CloudIntegrationsController.DisconnectAccount(
		r.Context(), cloudProvider, accountId,
	)

	if apiErr != nil {
		RespondError(w, apiErr, nil)
		return
	}

	aH.Respond(w, result)
}

func (aH *APIHandler) CloudIntegrationsListServices(
	w http.ResponseWriter, r *http.Request,
) {
	cloudProvider := mux.Vars(r)["cloudProvider"]

	var cloudAccountId *string

	cloudAccountIdQP := r.URL.Query().Get("cloud_account_id")
	if len(cloudAccountIdQP) > 0 {
		cloudAccountId = &cloudAccountIdQP
	}

	resp, apiErr := aH.CloudIntegrationsController.ListServices(
		r.Context(), cloudProvider, cloudAccountId,
	)

	if apiErr != nil {
		RespondError(w, apiErr, nil)
		return
	}
	aH.Respond(w, resp)
}

func (aH *APIHandler) CloudIntegrationsGetServiceDetails(
	w http.ResponseWriter, r *http.Request,
) {
	cloudProvider := mux.Vars(r)["cloudProvider"]
	serviceId := mux.Vars(r)["serviceId"]

	var cloudAccountId *string

	cloudAccountIdQP := r.URL.Query().Get("cloud_account_id")
	if len(cloudAccountIdQP) > 0 {
		cloudAccountId = &cloudAccountIdQP
	}

	resp, apiErr := aH.CloudIntegrationsController.GetServiceDetails(
		r.Context(), cloudProvider, serviceId, cloudAccountId,
	)
	if apiErr != nil {
		RespondError(w, apiErr, nil)
		return
	}

	// Add connection status for the 2 signals.
	if cloudAccountId != nil {
		connStatus, apiErr := aH.calculateCloudIntegrationServiceConnectionStatus(
			r.Context(), cloudProvider, *cloudAccountId, resp,
		)
		if apiErr != nil {
			RespondError(w, apiErr, nil)
			return
		}
		resp.ConnectionStatus = connStatus
	}

	aH.Respond(w, resp)
}

func (aH *APIHandler) calculateCloudIntegrationServiceConnectionStatus(
	ctx context.Context,
	cloudProvider string,
	cloudAccountId string,
	svcDetails *cloudintegrations.CloudServiceDetails,
) (*cloudintegrations.CloudServiceConnectionStatus, *model.ApiError) {
	if cloudProvider != "aws" {
		// TODO(Raj): Make connection check generic for all providers in a follow up change
		return nil, model.BadRequest(
			fmt.Errorf("unsupported cloud provider: %s", cloudProvider),
		)
	}

	telemetryCollectionStrategy := svcDetails.TelemetryCollectionStrategy
	if telemetryCollectionStrategy == nil {
		return nil, model.InternalError(fmt.Errorf(
			"service doesn't have telemetry collection strategy: %s", svcDetails.Id,
		))
	}

	result := &cloudintegrations.CloudServiceConnectionStatus{}
	errors := []*model.ApiError{}
	var resultLock sync.Mutex

	var wg sync.WaitGroup

	// Calculate metrics connection status
	if telemetryCollectionStrategy.AWSMetrics != nil {
		wg.Add(1)
		go func() {
			defer wg.Done()

			metricsConnStatus, apiErr := aH.calculateAWSIntegrationSvcMetricsConnectionStatus(
				ctx, cloudAccountId, telemetryCollectionStrategy.AWSMetrics, svcDetails.DataCollected.Metrics,
			)

			resultLock.Lock()
			defer resultLock.Unlock()

			if apiErr != nil {
				errors = append(errors, apiErr)
			} else {
				result.Metrics = metricsConnStatus
			}
		}()
	}

	// Calculate logs connection status
	if telemetryCollectionStrategy.AWSLogs != nil {
		wg.Add(1)
		go func() {
			defer wg.Done()

			logsConnStatus, apiErr := aH.calculateAWSIntegrationSvcLogsConnectionStatus(
				ctx, cloudAccountId, telemetryCollectionStrategy.AWSLogs,
			)

			resultLock.Lock()
			defer resultLock.Unlock()

			if apiErr != nil {
				errors = append(errors, apiErr)
			} else {
				result.Logs = logsConnStatus
			}
		}()
	}

	wg.Wait()

	if len(errors) > 0 {
		return nil, errors[0]
	}

	return result, nil

}
func (aH *APIHandler) calculateAWSIntegrationSvcMetricsConnectionStatus(
	ctx context.Context,
	cloudAccountId string,
	strategy *cloudintegrations.AWSMetricsCollectionStrategy,
	metricsCollectedBySvc []cloudintegrations.CollectedMetric,
) (*cloudintegrations.SignalConnectionStatus, *model.ApiError) {
	if strategy == nil || len(strategy.CloudwatchMetricsStreamFilters) < 1 {
		return nil, nil
	}

	metricsNamespace := strategy.CloudwatchMetricsStreamFilters[0].Namespace
	metricsNamespaceParts := strings.Split(metricsNamespace, "/")
	if len(metricsNamespaceParts) < 2 {
		return nil, model.InternalError(fmt.Errorf(
			"unexpected metric namespace: %s", metricsNamespace,
		))
	}

	expectedLabelValues := map[string]string{
		"cloud_provider":    "aws",
		"cloud_account_id":  cloudAccountId,
		"service_namespace": metricsNamespaceParts[0],
		"service_name":      metricsNamespaceParts[1],
	}

	metricNamesCollectedBySvc := []string{}
	for _, cm := range metricsCollectedBySvc {
		metricNamesCollectedBySvc = append(metricNamesCollectedBySvc, cm.Name)
	}

	statusForLastReceivedMetric, apiErr := aH.reader.GetLatestReceivedMetric(
		ctx, metricNamesCollectedBySvc, expectedLabelValues,
	)
	if apiErr != nil {
		return nil, apiErr
	}

	if statusForLastReceivedMetric != nil {
		return &cloudintegrations.SignalConnectionStatus{
			LastReceivedTsMillis: statusForLastReceivedMetric.LastReceivedTsMillis,
			LastReceivedFrom:     "signoz-aws-integration",
		}, nil
	}

	return nil, nil
}

func (aH *APIHandler) calculateAWSIntegrationSvcLogsConnectionStatus(
	ctx context.Context,
	cloudAccountId string,
	strategy *cloudintegrations.AWSLogsCollectionStrategy,
) (*cloudintegrations.SignalConnectionStatus, *model.ApiError) {
	if strategy == nil || len(strategy.CloudwatchLogsSubscriptions) < 1 {
		return nil, nil
	}

	logGroupNamePrefix := strategy.CloudwatchLogsSubscriptions[0].LogGroupNamePrefix
	if len(logGroupNamePrefix) < 1 {
		return nil, nil
	}

	logsConnTestFilter := &v3.FilterSet{
		Operator: "AND",
		Items: []v3.FilterItem{
			{
				Key: v3.AttributeKey{
					Key:      "cloud.account.id",
					DataType: v3.AttributeKeyDataTypeString,
					Type:     v3.AttributeKeyTypeResource,
				},
				Operator: "=",
				Value:    cloudAccountId,
			},
			{
				Key: v3.AttributeKey{
					Key:      "aws.cloudwatch.log_group_name",
					DataType: v3.AttributeKeyDataTypeString,
					Type:     v3.AttributeKeyTypeResource,
				},
				Operator: "like",
				Value:    logGroupNamePrefix + "%",
			},
		},
	}

	// TODO(Raj): Receive this as a param from UI in the future.
	lookbackSeconds := int64(30 * 60)

	qrParams := &v3.QueryRangeParamsV3{
		Start: time.Now().UnixMilli() - (lookbackSeconds * 1000),
		End:   time.Now().UnixMilli(),
		CompositeQuery: &v3.CompositeQuery{
			PanelType: v3.PanelTypeList,
			QueryType: v3.QueryTypeBuilder,
			BuilderQueries: map[string]*v3.BuilderQuery{
				"A": {
					PageSize:          1,
					Filters:           logsConnTestFilter,
					QueryName:         "A",
					DataSource:        v3.DataSourceLogs,
					Expression:        "A",
					AggregateOperator: v3.AggregateOperatorNoOp,
				},
			},
		},
	}
	queryRes, _, err := aH.querier.QueryRange(
		ctx, qrParams,
	)
	if err != nil {
		return nil, model.InternalError(fmt.Errorf(
			"could not query for integration connection status: %w", err,
		))
	}
	if len(queryRes) > 0 && queryRes[0].List != nil && len(queryRes[0].List) > 0 {
		lastLog := queryRes[0].List[0]

		return &cloudintegrations.SignalConnectionStatus{
			LastReceivedTsMillis: lastLog.Timestamp.UnixMilli(),
			LastReceivedFrom:     "signoz-aws-integration",
		}, nil
	}

	return nil, nil
}

func (aH *APIHandler) CloudIntegrationsUpdateServiceConfig(
	w http.ResponseWriter, r *http.Request,
) {
	cloudProvider := mux.Vars(r)["cloudProvider"]
	serviceId := mux.Vars(r)["serviceId"]

	req := cloudintegrations.UpdateServiceConfigRequest{}
	if err := json.NewDecoder(r.Body).Decode(&req); err != nil {
		RespondError(w, model.BadRequest(err), nil)
		return
	}

	result, apiErr := aH.CloudIntegrationsController.UpdateServiceConfig(
		r.Context(), cloudProvider, serviceId, req,
	)

	if apiErr != nil {
		RespondError(w, apiErr, nil)
		return
	}

	aH.Respond(w, result)
}

// logs
func (aH *APIHandler) RegisterLogsRoutes(router *mux.Router, am *AuthMiddleware) {
	subRouter := router.PathPrefix("/api/v1/logs").Subrouter()
	subRouter.HandleFunc("", am.ViewAccess(aH.getLogs)).Methods(http.MethodGet)
	subRouter.HandleFunc("/tail", am.ViewAccess(aH.tailLogs)).Methods(http.MethodGet)
	subRouter.HandleFunc("/fields", am.ViewAccess(aH.logFields)).Methods(http.MethodGet)
	subRouter.HandleFunc("/fields", am.EditAccess(aH.logFieldUpdate)).Methods(http.MethodPost)
	subRouter.HandleFunc("/aggregate", am.ViewAccess(aH.logAggregate)).Methods(http.MethodGet)

	// log pipelines
	subRouter.HandleFunc("/pipelines/preview", am.ViewAccess(aH.PreviewLogsPipelinesHandler)).Methods(http.MethodPost)
	subRouter.HandleFunc("/pipelines/{version}", am.ViewAccess(aH.ListLogsPipelinesHandler)).Methods(http.MethodGet)
	subRouter.HandleFunc("/pipelines", am.EditAccess(aH.CreateLogsPipeline)).Methods(http.MethodPost)
}

func (aH *APIHandler) logFields(w http.ResponseWriter, r *http.Request) {
	fields, apiErr := aH.reader.GetLogFields(r.Context())
	if apiErr != nil {
		RespondError(w, apiErr, "Failed to fetch fields from the DB")
		return
	}
	aH.WriteJSON(w, r, fields)
}

func (aH *APIHandler) logFieldUpdate(w http.ResponseWriter, r *http.Request) {
	field := model.UpdateField{}
	if err := json.NewDecoder(r.Body).Decode(&field); err != nil {
		apiErr := &model.ApiError{Typ: model.ErrorBadData, Err: err}
		RespondError(w, apiErr, "Failed to decode payload")
		return
	}

	err := logs.ValidateUpdateFieldPayload(&field)
	if err != nil {
		apiErr := &model.ApiError{Typ: model.ErrorBadData, Err: err}
		RespondError(w, apiErr, "Incorrect payload")
		return
	}

	apiErr := aH.reader.UpdateLogField(r.Context(), &field)
	if apiErr != nil {
		RespondError(w, apiErr, "Failed to update field in the DB")
		return
	}
	aH.WriteJSON(w, r, field)
}

func (aH *APIHandler) getLogs(w http.ResponseWriter, r *http.Request) {
	params, err := logs.ParseLogFilterParams(r)
	if err != nil {
		apiErr := &model.ApiError{Typ: model.ErrorBadData, Err: err}
		RespondError(w, apiErr, "Incorrect params")
		return
	}
	res, apiErr := aH.reader.GetLogs(r.Context(), params)
	if apiErr != nil {
		RespondError(w, apiErr, "Failed to fetch logs from the DB")
		return
	}
	aH.WriteJSON(w, r, map[string]interface{}{"results": res})
}

func (aH *APIHandler) tailLogs(w http.ResponseWriter, r *http.Request) {
	params, err := logs.ParseLogFilterParams(r)
	if err != nil {
		apiErr := &model.ApiError{Typ: model.ErrorBadData, Err: err}
		RespondError(w, apiErr, "Incorrect params")
		return
	}

	// create the client
	client := &model.LogsTailClient{Name: r.RemoteAddr, Logs: make(chan *model.SignozLog, 1000), Done: make(chan *bool), Error: make(chan error), Filter: *params}
	go aH.reader.TailLogs(r.Context(), client)

	w.Header().Set("Connection", "keep-alive")
	w.Header().Set("Content-Type", "text/event-stream")
	w.Header().Set("Cache-Control", "no-cache")
	w.Header().Set("Access-Control-Allow-Origin", "*")
	w.WriteHeader(200)

	flusher, ok := w.(http.Flusher)
	if !ok {
		err := model.ApiError{Typ: model.ErrorStreamingNotSupported, Err: nil}
		RespondError(w, &err, "streaming is not supported")
		return
	}
	// flush the headers
	flusher.Flush()

	for {
		select {
		case log := <-client.Logs:
			var buf bytes.Buffer
			enc := json.NewEncoder(&buf)
			enc.Encode(log)
			fmt.Fprintf(w, "data: %v\n\n", buf.String())
			flusher.Flush()
		case <-client.Done:
			zap.L().Debug("done!")
			return
		case err := <-client.Error:
			zap.L().Error("error occured", zap.Error(err))
			return
		}
	}
}

func (aH *APIHandler) logAggregate(w http.ResponseWriter, r *http.Request) {
	params, err := logs.ParseLogAggregateParams(r)
	if err != nil {
		apiErr := &model.ApiError{Typ: model.ErrorBadData, Err: err}
		RespondError(w, apiErr, "Incorrect params")
		return
	}
	res, apiErr := aH.reader.AggregateLogs(r.Context(), params)
	if apiErr != nil {
		RespondError(w, apiErr, "Failed to fetch logs aggregate from the DB")
		return
	}
	aH.WriteJSON(w, r, res)
}

const logPipelines = "log_pipelines"

func parseAgentConfigVersion(r *http.Request) (int, *model.ApiError) {
	versionString := mux.Vars(r)["version"]

	if versionString == "latest" {
		return -1, nil
	}

	version64, err := strconv.ParseInt(versionString, 0, 8)

	if err != nil {
		return 0, model.BadRequestStr("invalid version number")
	}

	if version64 <= 0 {
		return 0, model.BadRequestStr("invalid version number")
	}

	return int(version64), nil
}

func (aH *APIHandler) PreviewLogsPipelinesHandler(w http.ResponseWriter, r *http.Request) {
	req := logparsingpipeline.PipelinesPreviewRequest{}

	if err := json.NewDecoder(r.Body).Decode(&req); err != nil {
		RespondError(w, model.BadRequest(err), nil)
		return
	}

	resultLogs, apiErr := aH.LogsParsingPipelineController.PreviewLogsPipelines(
		r.Context(), &req,
	)

	if apiErr != nil {
		RespondError(w, apiErr, nil)
		return
	}

	aH.Respond(w, resultLogs)
}

func (aH *APIHandler) ListLogsPipelinesHandler(w http.ResponseWriter, r *http.Request) {

	version, err := parseAgentConfigVersion(r)
	if err != nil {
		RespondError(w, model.WrapApiError(err, "Failed to parse agent config version"), nil)
		return
	}

	var payload *logparsingpipeline.PipelinesResponse
	var apierr *model.ApiError

	if version != -1 {
		payload, apierr = aH.listLogsPipelinesByVersion(context.Background(), version)
	} else {
		payload, apierr = aH.listLogsPipelines(context.Background())
	}

	if apierr != nil {
		RespondError(w, apierr, payload)
		return
	}
	aH.Respond(w, payload)
}

// listLogsPipelines lists logs piplines for latest version
func (aH *APIHandler) listLogsPipelines(ctx context.Context) (
	*logparsingpipeline.PipelinesResponse, *model.ApiError,
) {
	// get lateset agent config
	latestVersion := -1
	lastestConfig, err := agentConf.GetLatestVersion(ctx, logPipelines)
	if err != nil && err.Type() != model.ErrorNotFound {
		return nil, model.WrapApiError(err, "failed to get latest agent config version")
	}

	if lastestConfig != nil {
		latestVersion = lastestConfig.Version
	}

	payload, err := aH.LogsParsingPipelineController.GetPipelinesByVersion(ctx, latestVersion)
	if err != nil {
		return nil, model.WrapApiError(err, "failed to get pipelines")
	}

	// todo(Nitya): make a new API for history pagination
	limit := 10
	history, err := agentConf.GetConfigHistory(ctx, logPipelines, limit)
	if err != nil {
		return nil, model.WrapApiError(err, "failed to get config history")
	}
	payload.History = history
	return payload, nil
}

// listLogsPipelinesByVersion lists pipelines along with config version history
func (aH *APIHandler) listLogsPipelinesByVersion(ctx context.Context, version int) (
	*logparsingpipeline.PipelinesResponse, *model.ApiError,
) {
	payload, err := aH.LogsParsingPipelineController.GetPipelinesByVersion(ctx, version)
	if err != nil {
		return nil, model.WrapApiError(err, "failed to get pipelines by version")
	}

	// todo(Nitya): make a new API for history pagination
	limit := 10
	history, err := agentConf.GetConfigHistory(ctx, logPipelines, limit)
	if err != nil {
		return nil, model.WrapApiError(err, "failed to retrieve agent config history")
	}

	payload.History = history
	return payload, nil
}

func (aH *APIHandler) CreateLogsPipeline(w http.ResponseWriter, r *http.Request) {

	req := logparsingpipeline.PostablePipelines{}

	if err := json.NewDecoder(r.Body).Decode(&req); err != nil {
		RespondError(w, model.BadRequest(err), nil)
		return
	}

	createPipeline := func(
		ctx context.Context,
		postable []logparsingpipeline.PostablePipeline,
	) (*logparsingpipeline.PipelinesResponse, *model.ApiError) {
		if len(postable) == 0 {
			zap.L().Warn("found no pipelines in the http request, this will delete all the pipelines")
		}

		validationErr := aH.LogsParsingPipelineController.ValidatePipelines(ctx, postable)
		if validationErr != nil {
			return nil, validationErr
		}

		return aH.LogsParsingPipelineController.ApplyPipelines(ctx, postable)
	}

	res, err := createPipeline(r.Context(), req.Pipelines)
	if err != nil {
		RespondError(w, err, nil)
		return
	}

	aH.Respond(w, res)
}

func (aH *APIHandler) getSavedViews(w http.ResponseWriter, r *http.Request) {
	// get sourcePage, name, and category from the query params
	sourcePage := r.URL.Query().Get("sourcePage")
	name := r.URL.Query().Get("name")
	category := r.URL.Query().Get("category")

	queries, err := explorer.GetViewsForFilters(sourcePage, name, category)
	if err != nil {
		RespondError(w, &model.ApiError{Typ: model.ErrorInternal, Err: err}, nil)
		return
	}
	aH.Respond(w, queries)
}

func (aH *APIHandler) createSavedViews(w http.ResponseWriter, r *http.Request) {
	var view v3.SavedView
	err := json.NewDecoder(r.Body).Decode(&view)
	if err != nil {
		RespondError(w, &model.ApiError{Typ: model.ErrorBadData, Err: err}, nil)
		return
	}
	// validate the query
	if err := view.Validate(); err != nil {
		RespondError(w, &model.ApiError{Typ: model.ErrorBadData, Err: err}, nil)
		return
	}
	uuid, err := explorer.CreateView(r.Context(), view)
	if err != nil {
		RespondError(w, &model.ApiError{Typ: model.ErrorInternal, Err: err}, nil)
		return
	}

	aH.Respond(w, uuid)
}

func (aH *APIHandler) getSavedView(w http.ResponseWriter, r *http.Request) {
	viewID := mux.Vars(r)["viewId"]
	view, err := explorer.GetView(viewID)
	if err != nil {
		RespondError(w, &model.ApiError{Typ: model.ErrorInternal, Err: err}, nil)
		return
	}

	aH.Respond(w, view)
}

func (aH *APIHandler) updateSavedView(w http.ResponseWriter, r *http.Request) {
	viewID := mux.Vars(r)["viewId"]
	var view v3.SavedView
	err := json.NewDecoder(r.Body).Decode(&view)
	if err != nil {
		RespondError(w, &model.ApiError{Typ: model.ErrorBadData, Err: err}, nil)
		return
	}
	// validate the query
	if err := view.Validate(); err != nil {
		RespondError(w, &model.ApiError{Typ: model.ErrorBadData, Err: err}, nil)
		return
	}

	err = explorer.UpdateView(r.Context(), viewID, view)
	if err != nil {
		RespondError(w, &model.ApiError{Typ: model.ErrorInternal, Err: err}, nil)
		return
	}

	aH.Respond(w, view)
}

func (aH *APIHandler) deleteSavedView(w http.ResponseWriter, r *http.Request) {

	viewID := mux.Vars(r)["viewId"]
	err := explorer.DeleteView(viewID)
	if err != nil {
		RespondError(w, &model.ApiError{Typ: model.ErrorInternal, Err: err}, nil)
		return
	}

	aH.Respond(w, nil)
}

func (aH *APIHandler) autocompleteAggregateAttributes(w http.ResponseWriter, r *http.Request) {
	var response *v3.AggregateAttributeResponse
	req, err := parseAggregateAttributeRequest(r)

	if err != nil {
		RespondError(w, &model.ApiError{Typ: model.ErrorBadData, Err: err}, nil)
		return
	}

	switch req.DataSource {
	case v3.DataSourceMetrics:
		response, err = aH.reader.GetMetricAggregateAttributes(r.Context(), req, true)
	case v3.DataSourceLogs:
		response, err = aH.reader.GetLogAggregateAttributes(r.Context(), req)
	case v3.DataSourceTraces:
		response, err = aH.reader.GetTraceAggregateAttributes(r.Context(), req)
	default:
		RespondError(w, &model.ApiError{Typ: model.ErrorBadData, Err: fmt.Errorf("invalid data source")}, nil)
		return
	}

	if err != nil {
		RespondError(w, &model.ApiError{Typ: model.ErrorBadData, Err: err}, nil)
		return
	}

	aH.Respond(w, response)
}

func (aH *APIHandler) getQueryBuilderSuggestions(w http.ResponseWriter, r *http.Request) {
	req, err := parseQBFilterSuggestionsRequest(r)
	if err != nil {
		RespondError(w, err, nil)
		return
	}

	if req.DataSource != v3.DataSourceLogs {
		// Support for traces and metrics might come later
		RespondError(w, model.BadRequest(
			fmt.Errorf("suggestions not supported for %s", req.DataSource),
		), nil)
		return
	}

	response, err := aH.reader.GetQBFilterSuggestionsForLogs(r.Context(), req)
	if err != nil {
		RespondError(w, err, nil)
		return
	}

	aH.Respond(w, response)
}

func (aH *APIHandler) autoCompleteAttributeKeys(w http.ResponseWriter, r *http.Request) {
	var response *v3.FilterAttributeKeyResponse
	req, err := parseFilterAttributeKeyRequest(r)

	if err != nil {
		RespondError(w, &model.ApiError{Typ: model.ErrorBadData, Err: err}, nil)
		return
	}

	switch req.DataSource {
	case v3.DataSourceMetrics:
		response, err = aH.reader.GetMetricAttributeKeys(r.Context(), req)
	case v3.DataSourceLogs:
		response, err = aH.reader.GetLogAttributeKeys(r.Context(), req)
	case v3.DataSourceTraces:
		response, err = aH.reader.GetTraceAttributeKeys(r.Context(), req)
	default:
		RespondError(w, &model.ApiError{Typ: model.ErrorBadData, Err: fmt.Errorf("invalid data source")}, nil)
		return
	}

	if err != nil {
		RespondError(w, &model.ApiError{Typ: model.ErrorBadData, Err: err}, nil)
		return
	}

	aH.Respond(w, response)
}

func (aH *APIHandler) autoCompleteAttributeValues(w http.ResponseWriter, r *http.Request) {
	var response *v3.FilterAttributeValueResponse
	req, err := parseFilterAttributeValueRequest(r)

	if err != nil {
		RespondError(w, &model.ApiError{Typ: model.ErrorBadData, Err: err}, nil)
		return
	}

	switch req.DataSource {
	case v3.DataSourceMetrics:
		response, err = aH.reader.GetMetricAttributeValues(r.Context(), req)
	case v3.DataSourceLogs:
		response, err = aH.reader.GetLogAttributeValues(r.Context(), req)
	case v3.DataSourceTraces:
		response, err = aH.reader.GetTraceAttributeValues(r.Context(), req)
	default:
		RespondError(w, &model.ApiError{Typ: model.ErrorBadData, Err: fmt.Errorf("invalid data source")}, nil)
		return
	}

	if err != nil {
		RespondError(w, &model.ApiError{Typ: model.ErrorBadData, Err: err}, nil)
		return
	}

	aH.Respond(w, response)
}

func (aH *APIHandler) getSpanKeysV3(ctx context.Context, queryRangeParams *v3.QueryRangeParamsV3) (map[string]v3.AttributeKey, error) {
	data := map[string]v3.AttributeKey{}
	for _, query := range queryRangeParams.CompositeQuery.BuilderQueries {
		if query.DataSource == v3.DataSourceTraces {
			spanKeys, err := aH.reader.GetSpanAttributeKeys(ctx)
			if err != nil {
				return nil, err
			}
			// Add timestamp as a span key to allow ordering by timestamp
			spanKeys["timestamp"] = v3.AttributeKey{
				Key:      "timestamp",
				IsColumn: true,
			}
			return spanKeys, nil
		}
	}
	return data, nil
}

func (aH *APIHandler) QueryRangeV3Format(w http.ResponseWriter, r *http.Request) {
	queryRangeParams, apiErrorObj := ParseQueryRangeParams(r)

	if apiErrorObj != nil {
		zap.L().Error(apiErrorObj.Err.Error())
		RespondError(w, apiErrorObj, nil)
		return
	}
	queryRangeParams.Version = "v3"

	aH.Respond(w, queryRangeParams)
}

func (aH *APIHandler) queryRangeV3(ctx context.Context, queryRangeParams *v3.QueryRangeParamsV3, w http.ResponseWriter, r *http.Request) {

	var result []*v3.Result
	var err error
	var errQuriesByName map[string]error
	var spanKeys map[string]v3.AttributeKey
	if queryRangeParams.CompositeQuery.QueryType == v3.QueryTypeBuilder {
		// check if any enrichment is required for logs if yes then enrich them
		if logsv3.EnrichmentRequired(queryRangeParams) {
			logsFields, err := aH.reader.GetLogFields(ctx)
			if err != nil {
				apiErrObj := &model.ApiError{Typ: model.ErrorInternal, Err: err}
				RespondError(w, apiErrObj, errQuriesByName)
				return
			}
			// get the fields if any logs query is present
			fields := model.GetLogFieldsV3(ctx, queryRangeParams, logsFields)
			logsv3.Enrich(queryRangeParams, fields)
		}

		spanKeys, err = aH.getSpanKeysV3(ctx, queryRangeParams)
		if err != nil {
			apiErrObj := &model.ApiError{Typ: model.ErrorInternal, Err: err}
			RespondError(w, apiErrObj, errQuriesByName)
			return
		}
		if aH.UseTraceNewSchema {
			tracesV4.Enrich(queryRangeParams, spanKeys)
		} else {
			tracesV3.Enrich(queryRangeParams, spanKeys)
		}

	}

	// WARN: Only works for AND operator in traces query
	if queryRangeParams.CompositeQuery.QueryType == v3.QueryTypeBuilder {
		// check if traceID is used as filter (with equal/similar operator) in traces query if yes add timestamp filter to queryRange params
		isUsed, traceIDs := tracesV3.TraceIdFilterUsedWithEqual(queryRangeParams)
		if isUsed && len(traceIDs) > 0 {
			zap.L().Debug("traceID used as filter in traces query")
			// query signoz_spans table with traceID to get min and max timestamp
			min, max, err := aH.reader.GetMinAndMaxTimestampForTraceID(ctx, traceIDs)
			if err == nil {
				// add timestamp filter to queryRange params
				tracesV3.AddTimestampFilters(min, max, queryRangeParams)
				zap.L().Debug("post adding timestamp filter in traces query", zap.Any("queryRangeParams", queryRangeParams))
			}
		}
	}

	// Hook up query progress tracking if requested
	queryIdHeader := r.Header.Get("X-SIGNOZ-QUERY-ID")
	if len(queryIdHeader) > 0 {
		onQueryFinished, err := aH.reader.ReportQueryStartForProgressTracking(queryIdHeader)

		if err != nil {
			zap.L().Error(
				"couldn't report query start for progress tracking",
				zap.String("queryId", queryIdHeader), zap.Error(err),
			)

		} else {
			// Adding queryId to the context signals clickhouse queries to report progress
			//lint:ignore SA1029 ignore for now
			ctx = context.WithValue(ctx, "queryId", queryIdHeader)

			defer func() {
				go onQueryFinished()
			}()
		}
	}

	result, errQuriesByName, err = aH.querier.QueryRange(ctx, queryRangeParams)

	if err != nil {
		queryErrors := map[string]string{}
		for name, err := range errQuriesByName {
			queryErrors[fmt.Sprintf("Query-%s", name)] = err.Error()
		}
		apiErrObj := &model.ApiError{Typ: model.ErrorInternal, Err: err}
		RespondError(w, apiErrObj, queryErrors)
		return
	}

	postprocess.ApplyHavingClause(result, queryRangeParams)
	postprocess.ApplyMetricLimit(result, queryRangeParams)

	sendQueryResultEvents(r, result, queryRangeParams)
	// only adding applyFunctions instead of postProcess since experssion are
	// are executed in clickhouse directly and we wanted to add support for timeshift
	if queryRangeParams.CompositeQuery.QueryType == v3.QueryTypeBuilder {
		postprocess.ApplyFunctions(result, queryRangeParams)
	}

	if queryRangeParams.CompositeQuery.FillGaps {
		postprocess.FillGaps(result, queryRangeParams)
	}

	if queryRangeParams.CompositeQuery.PanelType == v3.PanelTypeTable && queryRangeParams.FormatForWeb {
		if queryRangeParams.CompositeQuery.QueryType == v3.QueryTypeClickHouseSQL {
			result = postprocess.TransformToTableForClickHouseQueries(result)
		} else if queryRangeParams.CompositeQuery.QueryType == v3.QueryTypeBuilder {
			result = postprocess.TransformToTableForBuilderQueries(result, queryRangeParams)
		}
	}

	resp := v3.QueryRangeResponse{
		Result: result,
	}

	// This checks if the time for context to complete has exceeded.
	// it adds flag to notify the user of incomplete response
	select {
	case <-ctx.Done():
		resp.ContextTimeout = true
		resp.ContextTimeoutMessage = "result might contain incomplete data due to context timeout, for custom timeout set the timeout header eg:- timeout:120"
	default:
		break
	}

	aH.Respond(w, resp)
}

func sendQueryResultEvents(r *http.Request, result []*v3.Result, queryRangeParams *v3.QueryRangeParamsV3) {
	referrer := r.Header.Get("Referer")

	dashboardMatched, err := regexp.MatchString(`/dashboard/[a-zA-Z0-9\-]+/(new|edit)(?:\?.*)?$`, referrer)
	if err != nil {
		zap.L().Error("error while matching the referrer", zap.Error(err))
	}
	alertMatched, err := regexp.MatchString(`/alerts/(new|edit)(?:\?.*)?$`, referrer)
	if err != nil {
		zap.L().Error("error while matching the alert: ", zap.Error(err))
	}

	if alertMatched || dashboardMatched {

		if len(result) > 0 && (len(result[0].Series) > 0 || len(result[0].List) > 0) {

			claims, ok := authtypes.ClaimsFromContext(r.Context())
			if ok {
				queryInfoResult := telemetry.GetInstance().CheckQueryInfo(queryRangeParams)
				if queryInfoResult.LogsUsed || queryInfoResult.MetricsUsed || queryInfoResult.TracesUsed {

					if dashboardMatched {
						var dashboardID, widgetID string
						var dashboardIDMatch, widgetIDMatch []string
						dashboardIDRegex, err := regexp.Compile(`/dashboard/([a-f0-9\-]+)/`)
						if err == nil {
							dashboardIDMatch = dashboardIDRegex.FindStringSubmatch(referrer)
						} else {
							zap.S().Errorf("error while matching the dashboardIDRegex: %v", err)
						}
						widgetIDRegex, err := regexp.Compile(`widgetId=([a-f0-9\-]+)`)
						if err == nil {
							widgetIDMatch = widgetIDRegex.FindStringSubmatch(referrer)
						} else {
							zap.S().Errorf("error while matching the widgetIDRegex: %v", err)
						}

						if len(dashboardIDMatch) > 1 {
							dashboardID = dashboardIDMatch[1]
						}

						if len(widgetIDMatch) > 1 {
							widgetID = widgetIDMatch[1]
						}
						telemetry.GetInstance().SendEvent(telemetry.TELEMETRY_EVENT_SUCCESSFUL_DASHBOARD_PANEL_QUERY, map[string]interface{}{
							"queryType":             queryRangeParams.CompositeQuery.QueryType,
							"panelType":             queryRangeParams.CompositeQuery.PanelType,
							"tracesUsed":            queryInfoResult.TracesUsed,
							"logsUsed":              queryInfoResult.LogsUsed,
							"metricsUsed":           queryInfoResult.MetricsUsed,
							"numberOfQueries":       queryInfoResult.NumberOfQueries,
							"groupByApplied":        queryInfoResult.GroupByApplied,
							"aggregateOperator":     queryInfoResult.AggregateOperator,
							"aggregateAttributeKey": queryInfoResult.AggregateAttributeKey,
							"filterApplied":         queryInfoResult.FilterApplied,
							"dashboardId":           dashboardID,
							"widgetId":              widgetID,
						}, claims.Email, true, false)
					}
					if alertMatched {
						var alertID string
						var alertIDMatch []string
						alertIDRegex, err := regexp.Compile(`ruleId=(\d+)`)
						if err != nil {
							zap.S().Errorf("error while matching the alertIDRegex: %v", err)
						} else {
							alertIDMatch = alertIDRegex.FindStringSubmatch(referrer)
						}

						if len(alertIDMatch) > 1 {
							alertID = alertIDMatch[1]
						}
						telemetry.GetInstance().SendEvent(telemetry.TELEMETRY_EVENT_SUCCESSFUL_ALERT_QUERY, map[string]interface{}{
							"queryType":             queryRangeParams.CompositeQuery.QueryType,
							"panelType":             queryRangeParams.CompositeQuery.PanelType,
							"tracesUsed":            queryInfoResult.TracesUsed,
							"logsUsed":              queryInfoResult.LogsUsed,
							"metricsUsed":           queryInfoResult.MetricsUsed,
							"numberOfQueries":       queryInfoResult.NumberOfQueries,
							"groupByApplied":        queryInfoResult.GroupByApplied,
							"aggregateOperator":     queryInfoResult.AggregateOperator,
							"aggregateAttributeKey": queryInfoResult.AggregateAttributeKey,
							"filterApplied":         queryInfoResult.FilterApplied,
							"alertId":               alertID,
						}, claims.Email, true, false)
					}
				}
			}
		}
	}
}

func (aH *APIHandler) QueryRangeV3(w http.ResponseWriter, r *http.Request) {
	queryRangeParams, apiErrorObj := ParseQueryRangeParams(r)

	if apiErrorObj != nil {
		zap.L().Error("error parsing metric query range params", zap.Error(apiErrorObj.Err))
		RespondError(w, apiErrorObj, nil)
		return
	}

	// add temporality for each metric
	temporalityErr := aH.PopulateTemporality(r.Context(), queryRangeParams)
	if temporalityErr != nil {
		zap.L().Error("Error while adding temporality for metrics", zap.Error(temporalityErr))
		RespondError(w, &model.ApiError{Typ: model.ErrorInternal, Err: temporalityErr}, nil)
		return
	}

	aH.queryRangeV3(r.Context(), queryRangeParams, w, r)
}

func (aH *APIHandler) GetQueryProgressUpdates(w http.ResponseWriter, r *http.Request) {
	// Upgrade connection to websocket, sending back the requested protocol
	// value for sec-websocket-protocol
	//
	// Since js websocket API doesn't allow setting headers, this header is often
	// used for passing auth tokens. As per websocket spec the connection will only
	// succeed if the requested `Sec-Websocket-Protocol` is sent back as a header
	// in the upgrade response (signifying that the protocol is supported by the server).
	upgradeResponseHeaders := http.Header{}
	requestedProtocol := r.Header.Get("Sec-WebSocket-Protocol")
	if len(requestedProtocol) > 0 {
		upgradeResponseHeaders.Add("Sec-WebSocket-Protocol", requestedProtocol)
	}

	c, err := aH.Upgrader.Upgrade(w, r, upgradeResponseHeaders)
	if err != nil {
		RespondError(w, model.InternalError(fmt.Errorf(
			"couldn't upgrade connection: %w", err,
		)), nil)
		return
	}
	defer c.Close()

	// Websocket upgrade complete. Subscribe to query progress and send updates to client
	//
	// Note: we handle any subscription problems (queryId query param missing or query already complete etc)
	// after the websocket connection upgrade by closing the channel.
	// The other option would be to handle the errors before websocket upgrade by sending an
	// error response instead of the upgrade response, but that leads to a generic websocket
	// connection failure on the client.

	queryId := r.URL.Query().Get("q")

	progressCh, unsubscribe, apiErr := aH.reader.SubscribeToQueryProgress(queryId)
	if apiErr != nil {
		// Shouldn't happen unless query progress requested after query finished
		zap.L().Warn(
			"couldn't subscribe to query progress",
			zap.String("queryId", queryId), zap.Any("error", apiErr),
		)
		return
	}
	defer func() { go unsubscribe() }()

	for queryProgress := range progressCh {
		msg, err := json.Marshal(queryProgress)
		if err != nil {
			zap.L().Error(
				"failed to serialize progress message",
				zap.String("queryId", queryId), zap.Any("progress", queryProgress), zap.Error(err),
			)
			continue
		}

		err = c.WriteMessage(websocket.TextMessage, msg)
		if err != nil {
			zap.L().Error(
				"failed to write progress msg to websocket",
				zap.String("queryId", queryId), zap.String("msg", string(msg)), zap.Error(err),
			)
			break

		} else {
			zap.L().Debug(
				"wrote progress msg to websocket",
				zap.String("queryId", queryId), zap.String("msg", string(msg)), zap.Error(err),
			)
		}
	}
}

func (aH *APIHandler) liveTailLogsV2(w http.ResponseWriter, r *http.Request) {

	// get the param from url and add it to body
	stringReader := strings.NewReader(r.URL.Query().Get("q"))
	r.Body = io.NopCloser(stringReader)

	queryRangeParams, apiErrorObj := ParseQueryRangeParams(r)
	if apiErrorObj != nil {
		zap.L().Error(apiErrorObj.Err.Error())
		RespondError(w, apiErrorObj, nil)
		return
	}

	var err error
	var queryString string
	switch queryRangeParams.CompositeQuery.QueryType {
	case v3.QueryTypeBuilder:
		// check if any enrichment is required for logs if yes then enrich them
		if logsv3.EnrichmentRequired(queryRangeParams) {
			// get the fields if any logs query is present
			logsFields, err := aH.reader.GetLogFields(r.Context())
			if err != nil {
				apiErrObj := &model.ApiError{Typ: model.ErrorInternal, Err: err}
				RespondError(w, apiErrObj, nil)
				return
			}
			fields := model.GetLogFieldsV3(r.Context(), queryRangeParams, logsFields)
			logsv3.Enrich(queryRangeParams, fields)
		}

		queryString, err = aH.queryBuilder.PrepareLiveTailQuery(queryRangeParams)
		if err != nil {
			RespondError(w, &model.ApiError{Typ: model.ErrorBadData, Err: err}, nil)
			return
		}

	default:
		err = fmt.Errorf("invalid query type")
		RespondError(w, &model.ApiError{Typ: model.ErrorBadData, Err: err}, nil)
		return
	}

	w.Header().Set("Connection", "keep-alive")
	w.Header().Set("Content-Type", "text/event-stream")
	w.Header().Set("Cache-Control", "no-cache")
	w.Header().Set("Access-Control-Allow-Origin", "*")
	w.WriteHeader(200)

	flusher, ok := w.(http.Flusher)
	if !ok {
		err := model.ApiError{Typ: model.ErrorStreamingNotSupported, Err: nil}
		RespondError(w, &err, "streaming is not supported")
		return
	}

	// flush the headers
	flusher.Flush()

	// create the client
	client := &model.LogsLiveTailClientV2{Name: r.RemoteAddr, Logs: make(chan *model.SignozLogV2, 1000), Done: make(chan *bool), Error: make(chan error)}
	go aH.reader.LiveTailLogsV4(r.Context(), queryString, uint64(queryRangeParams.Start), "", client)
	for {
		select {
		case log := <-client.Logs:
			var buf bytes.Buffer
			enc := json.NewEncoder(&buf)
			enc.Encode(log)
			fmt.Fprintf(w, "data: %v\n\n", buf.String())
			flusher.Flush()
		case <-client.Done:
			zap.L().Debug("done!")
			return
		case err := <-client.Error:
			zap.L().Error("error occurred", zap.Error(err))
			fmt.Fprintf(w, "event: error\ndata: %v\n\n", err.Error())
			flusher.Flush()
			return
		}
	}

}

func (aH *APIHandler) liveTailLogs(w http.ResponseWriter, r *http.Request) {
	if aH.UseLogsNewSchema {
		aH.liveTailLogsV2(w, r)
		return
	}

	// get the param from url and add it to body
	stringReader := strings.NewReader(r.URL.Query().Get("q"))
	r.Body = io.NopCloser(stringReader)

	queryRangeParams, apiErrorObj := ParseQueryRangeParams(r)
	if apiErrorObj != nil {
		zap.L().Error(apiErrorObj.Err.Error())
		RespondError(w, apiErrorObj, nil)
		return
	}

	var err error
	var queryString string
	switch queryRangeParams.CompositeQuery.QueryType {
	case v3.QueryTypeBuilder:
		// check if any enrichment is required for logs if yes then enrich them
		if logsv3.EnrichmentRequired(queryRangeParams) {
			logsFields, err := aH.reader.GetLogFields(r.Context())
			if err != nil {
				apiErrObj := &model.ApiError{Typ: model.ErrorInternal, Err: err}
				RespondError(w, apiErrObj, nil)
				return
			}
			// get the fields if any logs query is present
			fields := model.GetLogFieldsV3(r.Context(), queryRangeParams, logsFields)
			logsv3.Enrich(queryRangeParams, fields)
		}

		queryString, err = aH.queryBuilder.PrepareLiveTailQuery(queryRangeParams)
		if err != nil {
			RespondError(w, &model.ApiError{Typ: model.ErrorBadData, Err: err}, nil)
			return
		}

	default:
		err = fmt.Errorf("invalid query type")
		RespondError(w, &model.ApiError{Typ: model.ErrorBadData, Err: err}, nil)
		return
	}

	// create the client
	client := &model.LogsLiveTailClient{Name: r.RemoteAddr, Logs: make(chan *model.SignozLog, 1000), Done: make(chan *bool), Error: make(chan error)}
	go aH.reader.LiveTailLogsV3(r.Context(), queryString, uint64(queryRangeParams.Start), "", client)

	w.Header().Set("Connection", "keep-alive")
	w.Header().Set("Content-Type", "text/event-stream")
	w.Header().Set("Cache-Control", "no-cache")
	w.Header().Set("Access-Control-Allow-Origin", "*")
	w.WriteHeader(200)

	flusher, ok := w.(http.Flusher)
	if !ok {
		err := model.ApiError{Typ: model.ErrorStreamingNotSupported, Err: nil}
		RespondError(w, &err, "streaming is not supported")
		return
	}
	// flush the headers
	flusher.Flush()
	for {
		select {
		case log := <-client.Logs:
			var buf bytes.Buffer
			enc := json.NewEncoder(&buf)
			enc.Encode(log)
			fmt.Fprintf(w, "data: %v\n\n", buf.String())
			flusher.Flush()
		case <-client.Done:
			zap.L().Debug("done!")
			return
		case err := <-client.Error:
			zap.L().Error("error occurred", zap.Error(err))
			fmt.Fprintf(w, "event: error\ndata: %v\n\n", err.Error())
			flusher.Flush()
			return
		}
	}

}

func (aH *APIHandler) getMetricMetadata(w http.ResponseWriter, r *http.Request) {
	metricName := r.URL.Query().Get("metricName")
	serviceName := r.URL.Query().Get("serviceName")
	metricMetadata, err := aH.reader.GetMetricMetadata(r.Context(), metricName, serviceName)
	if err != nil {
		RespondError(w, &model.ApiError{Err: err, Typ: model.ErrorInternal}, nil)
		return
	}

	aH.WriteJSON(w, r, metricMetadata)
}

func (aH *APIHandler) queryRangeV4(ctx context.Context, queryRangeParams *v3.QueryRangeParamsV3, w http.ResponseWriter, r *http.Request) {

	var result []*v3.Result
	var err error
	var errQuriesByName map[string]error
	var spanKeys map[string]v3.AttributeKey
	if queryRangeParams.CompositeQuery.QueryType == v3.QueryTypeBuilder {
		// check if any enrichment is required for logs if yes then enrich them
		if logsv3.EnrichmentRequired(queryRangeParams) {
			// get the fields if any logs query is present
			logsFields, err := aH.reader.GetLogFields(r.Context())
			if err != nil {
				apiErrObj := &model.ApiError{Typ: model.ErrorInternal, Err: err}
				RespondError(w, apiErrObj, nil)
				return
			}
			fields := model.GetLogFieldsV3(r.Context(), queryRangeParams, logsFields)
			logsv3.Enrich(queryRangeParams, fields)
		}

		spanKeys, err = aH.getSpanKeysV3(ctx, queryRangeParams)
		if err != nil {
			apiErrObj := &model.ApiError{Typ: model.ErrorInternal, Err: err}
			RespondError(w, apiErrObj, errQuriesByName)
			return
		}
		if aH.UseTraceNewSchema {
			tracesV4.Enrich(queryRangeParams, spanKeys)
		} else {
			tracesV3.Enrich(queryRangeParams, spanKeys)
		}
	}

	// WARN: Only works for AND operator in traces query
	if queryRangeParams.CompositeQuery.QueryType == v3.QueryTypeBuilder {
		// check if traceID is used as filter (with equal/similar operator) in traces query if yes add timestamp filter to queryRange params
		isUsed, traceIDs := tracesV3.TraceIdFilterUsedWithEqual(queryRangeParams)
		if isUsed && len(traceIDs) > 0 {
			zap.L().Debug("traceID used as filter in traces query")
			// query signoz_spans table with traceID to get min and max timestamp
			min, max, err := aH.reader.GetMinAndMaxTimestampForTraceID(ctx, traceIDs)
			if err == nil {
				// add timestamp filter to queryRange params
				tracesV3.AddTimestampFilters(min, max, queryRangeParams)
				zap.L().Debug("post adding timestamp filter in traces query", zap.Any("queryRangeParams", queryRangeParams))
			}
		}
	}

	result, errQuriesByName, err = aH.querierV2.QueryRange(ctx, queryRangeParams)

	if err != nil {
		queryErrors := map[string]string{}
		for name, err := range errQuriesByName {
			queryErrors[fmt.Sprintf("Query-%s", name)] = err.Error()
		}
		apiErrObj := &model.ApiError{Typ: model.ErrorInternal, Err: err}
		RespondError(w, apiErrObj, queryErrors)
		return
	}

	if queryRangeParams.CompositeQuery.QueryType == v3.QueryTypeBuilder {
		result, err = postprocess.PostProcessResult(result, queryRangeParams)
	} else if queryRangeParams.CompositeQuery.QueryType == v3.QueryTypeClickHouseSQL &&
		queryRangeParams.CompositeQuery.PanelType == v3.PanelTypeTable && queryRangeParams.FormatForWeb {
		result = postprocess.TransformToTableForClickHouseQueries(result)
	}

	if err != nil {
		apiErrObj := &model.ApiError{Typ: model.ErrorBadData, Err: err}
		RespondError(w, apiErrObj, errQuriesByName)
		return
	}
	sendQueryResultEvents(r, result, queryRangeParams)
	resp := v3.QueryRangeResponse{
		Result: result,
	}

	aH.Respond(w, resp)
}

func (aH *APIHandler) QueryRangeV4(w http.ResponseWriter, r *http.Request) {
	queryRangeParams, apiErrorObj := ParseQueryRangeParams(r)

	if apiErrorObj != nil {
		zap.L().Error("error parsing metric query range params", zap.Error(apiErrorObj.Err))
		RespondError(w, apiErrorObj, nil)
		return
	}
	queryRangeParams.Version = "v4"

	// add temporality for each metric
	temporalityErr := aH.PopulateTemporality(r.Context(), queryRangeParams)
	if temporalityErr != nil {
		zap.L().Error("Error while adding temporality for metrics", zap.Error(temporalityErr))
		RespondError(w, &model.ApiError{Typ: model.ErrorInternal, Err: temporalityErr}, nil)
		return
	}

	aH.queryRangeV4(r.Context(), queryRangeParams, w, r)
}

func (aH *APIHandler) traceFields(w http.ResponseWriter, r *http.Request) {
	fields, apiErr := aH.reader.GetTraceFields(r.Context())
	if apiErr != nil {
		RespondError(w, apiErr, "failed to fetch fields from the db")
		return
	}
	aH.WriteJSON(w, r, fields)
}

func (aH *APIHandler) updateTraceField(w http.ResponseWriter, r *http.Request) {
	field := model.UpdateField{}
	if err := json.NewDecoder(r.Body).Decode(&field); err != nil {
		apiErr := &model.ApiError{Typ: model.ErrorBadData, Err: err}
		RespondError(w, apiErr, "failed to decode payload")
		return
	}

	err := logs.ValidateUpdateFieldPayloadV2(&field)
	if err != nil {
		apiErr := &model.ApiError{Typ: model.ErrorBadData, Err: err}
		RespondError(w, apiErr, "incorrect payload")
		return
	}

	apiErr := aH.reader.UpdateTraceField(r.Context(), &field)
	if apiErr != nil {
		RespondError(w, apiErr, "failed to update field in the db")
		return
	}
	aH.WriteJSON(w, r, field)
}

func (aH *APIHandler) getQueueOverview(w http.ResponseWriter, r *http.Request) {

	queueListRequest, apiErr := ParseQueueBody(r)

	if apiErr != nil {
		zap.L().Error(apiErr.Err.Error())
		RespondError(w, apiErr, nil)
		return
	}

	chq, err := queues2.BuildOverviewQuery(queueListRequest)

	if err != nil {
		zap.L().Error(err.Error())
		RespondError(w, &model.ApiError{Typ: model.ErrorInternal, Err: fmt.Errorf("error building clickhouse query: %v", err)}, nil)
		return
	}

	results, err := aH.reader.GetListResultV3(r.Context(), chq.Query)

	aH.Respond(w, results)
}

func (aH *APIHandler) getCeleryOverview(w http.ResponseWriter, r *http.Request) {
}

func (aH *APIHandler) getCeleryTasks(w http.ResponseWriter, r *http.Request) {
	// TODO: Implement celery tasks logic for both state and list types
}

func (aH *APIHandler) getCeleryPerformance(w http.ResponseWriter, r *http.Request) {
	// TODO: Implement celery performance logic for error, rate, and latency types
}<|MERGE_RESOLUTION|>--- conflicted
+++ resolved
@@ -247,11 +247,8 @@
 		statefulsetsRepo:              statefulsetsRepo,
 		jobsRepo:                      jobsRepo,
 		pvcsRepo:                      pvcsRepo,
-<<<<<<< HEAD
+		JWT:                           opts.JWT,
 		SummaryService:                summaryService,
-=======
-		JWT:                           opts.JWT,
->>>>>>> 918c8942
 	}
 
 	logsQueryBuilder := logsv3.PrepareLogsQuery
