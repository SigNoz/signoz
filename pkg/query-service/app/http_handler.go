package app

import (
	"bytes"
	"context"
	"encoding/json"
	"errors"
	"fmt"
	"io/ioutil"
	"net/http"
	"strconv"
	"strings"
	"text/template"
	"time"

	"github.com/gorilla/mux"
	jsoniter "github.com/json-iterator/go"
	_ "github.com/mattn/go-sqlite3"
	"github.com/prometheus/prometheus/promql"
	"go.signoz.io/signoz/pkg/query-service/app/clickhouseReader"
	"go.signoz.io/signoz/pkg/query-service/app/dashboards"
	"go.signoz.io/signoz/pkg/query-service/app/logs"
	"go.signoz.io/signoz/pkg/query-service/app/metrics"
	"go.signoz.io/signoz/pkg/query-service/app/parser"
	"go.signoz.io/signoz/pkg/query-service/auth"
	"go.signoz.io/signoz/pkg/query-service/cache"
	"go.signoz.io/signoz/pkg/query-service/constants"
<<<<<<< HEAD
=======
	v3 "go.signoz.io/signoz/pkg/query-service/model/v3"
	querytemplate "go.signoz.io/signoz/pkg/query-service/utils/queryTemplate"
>>>>>>> 6defa0ac

	"go.signoz.io/signoz/pkg/query-service/dao"
	am "go.signoz.io/signoz/pkg/query-service/integrations/alertManager"
	signozio "go.signoz.io/signoz/pkg/query-service/integrations/signozio"
	"go.signoz.io/signoz/pkg/query-service/interfaces"
	"go.signoz.io/signoz/pkg/query-service/model"
	"go.signoz.io/signoz/pkg/query-service/rules"
	"go.signoz.io/signoz/pkg/query-service/telemetry"
	"go.signoz.io/signoz/pkg/query-service/version"
	"go.uber.org/zap"
)

type status string

const (
	statusSuccess       status = "success"
	statusError         status = "error"
	defaultFluxInterval        = 5 * time.Minute
)

// NewRouter creates and configures a Gorilla Router.
func NewRouter() *mux.Router {
	return mux.NewRouter().UseEncodedPath()
}

// APIHandler implements the query service public API by registering routes at httpPrefix
type APIHandler struct {
	// queryService *querysvc.QueryService
	// queryParser  queryParser
	basePath     string
	apiPrefix    string
	reader       interfaces.Reader
	appDao       dao.ModelDao
	alertManager am.Manager
	ruleManager  *rules.Manager
	featureFlags interfaces.FeatureLookup
	ready        func(http.HandlerFunc) http.HandlerFunc
<<<<<<< HEAD
	qurier       interfaces.Querier
=======

	// SetupCompleted indicates if SigNoz is ready for general use.
	// at the moment, we mark the app ready when the first user
	// is registers.
	SetupCompleted bool
>>>>>>> 6defa0ac
}

type APIHandlerOpts struct {

	// business data reader e.g. clickhouse
	Reader interfaces.Reader

	// dao layer to perform crud on app objects like dashboard, alerts etc
	AppDao dao.ModelDao

	// rule manager handles rule crud operations
	RuleManager *rules.Manager

	// feature flags querier
	FeatureFlags interfaces.FeatureLookup

	// cache
	Cache cache.Cache

	// Querier Influx Interval
	fluxInterval time.Duration
}

// NewAPIHandler returns an APIHandler
func NewAPIHandler(opts APIHandlerOpts) (*APIHandler, error) {

	alertManager, err := am.New("")
	if err != nil {
		return nil, err
	}
	if opts.fluxInterval == 0 {
		opts.fluxInterval = defaultFluxInterval
	}
	querier := clickhouseReader.NewQuerier(opts.Cache, opts.Reader, opts.fluxInterval)

	aH := &APIHandler{
		reader:       opts.Reader,
		appDao:       opts.AppDao,
		alertManager: alertManager,
		ruleManager:  opts.RuleManager,
		featureFlags: opts.FeatureFlags,
		qurier:       querier,
	}

	aH.ready = aH.testReady

	dashboards.LoadDashboardFiles()
	// if errReadingDashboards != nil {
	// 	return nil, errReadingDashboards
	// }

	// check if at least one user is created
	hasUsers, err := aH.appDao.GetUsersWithOpts(context.Background(), 1)
	if err.Error() != "" {
		// raise warning but no panic as this is a recoverable condition
		zap.S().Warnf("unexpected error while fetch user count while initializing base api handler", err.Error())
	}
	if len(hasUsers) != 0 {
		// first user is already created, we can mark the app ready for general use.
		// this means, we disable self-registration and expect new users
		// to signup signoz through invite link only.
		aH.SetupCompleted = true
	}
	return aH, nil
}

type structuredResponse struct {
	Data   interface{}       `json:"data"`
	Total  int               `json:"total"`
	Limit  int               `json:"limit"`
	Offset int               `json:"offset"`
	Errors []structuredError `json:"errors"`
}

type structuredError struct {
	Code int    `json:"code,omitempty"`
	Msg  string `json:"msg"`
	// TraceID ui.TraceID `json:"traceID,omitempty"`
}

var corsHeaders = map[string]string{
	"Access-Control-Allow-Headers":  "Accept, Authorization, Content-Type, Origin",
	"Access-Control-Allow-Methods":  "GET, OPTIONS",
	"Access-Control-Allow-Origin":   "*",
	"Access-Control-Expose-Headers": "Date",
}

// Enables cross-site script calls.
func setCORS(w http.ResponseWriter) {
	for h, v := range corsHeaders {
		w.Header().Set(h, v)
	}
}

type apiFunc func(r *http.Request) (interface{}, *model.ApiError, func())

// Checks if server is ready, calls f if it is, returns 503 if it is not.
func (aH *APIHandler) testReady(f http.HandlerFunc) http.HandlerFunc {
	return func(w http.ResponseWriter, r *http.Request) {

		f(w, r)

	}
}

type response struct {
	Status    status          `json:"status"`
	Data      interface{}     `json:"data,omitempty"`
	ErrorType model.ErrorType `json:"errorType,omitempty"`
	Error     string          `json:"error,omitempty"`
}

func RespondError(w http.ResponseWriter, apiErr model.BaseApiError, data interface{}) {
	json := jsoniter.ConfigCompatibleWithStandardLibrary
	b, err := json.Marshal(&response{
		Status:    statusError,
		ErrorType: apiErr.Type(),
		Error:     apiErr.Error(),
		Data:      data,
	})
	if err != nil {
		zap.S().Error("msg", "error marshalling json response", "err", err)
		http.Error(w, err.Error(), http.StatusInternalServerError)
		return
	}

	var code int
	switch apiErr.Type() {
	case model.ErrorBadData:
		code = http.StatusBadRequest
	case model.ErrorExec:
		code = 422
	case model.ErrorCanceled, model.ErrorTimeout:
		code = http.StatusServiceUnavailable
	case model.ErrorInternal:
		code = http.StatusInternalServerError
	case model.ErrorNotFound:
		code = http.StatusNotFound
	case model.ErrorNotImplemented:
		code = http.StatusNotImplemented
	case model.ErrorUnauthorized:
		code = http.StatusUnauthorized
	case model.ErrorForbidden:
		code = http.StatusForbidden
	default:
		code = http.StatusInternalServerError
	}

	w.Header().Set("Content-Type", "application/json")
	w.WriteHeader(code)
	if n, err := w.Write(b); err != nil {
		zap.S().Error("msg", "error writing response", "bytesWritten", n, "err", err)
	}
}

func writeHttpResponse(w http.ResponseWriter, data interface{}) {
	json := jsoniter.ConfigCompatibleWithStandardLibrary
	b, err := json.Marshal(&response{
		Status: statusSuccess,
		Data:   data,
	})
	if err != nil {
		zap.S().Error("msg", "error marshalling json response", "err", err)
		http.Error(w, err.Error(), http.StatusInternalServerError)
		return
	}

	w.Header().Set("Content-Type", "application/json")
	w.WriteHeader(http.StatusOK)
	if n, err := w.Write(b); err != nil {
		zap.S().Error("msg", "error writing response", "bytesWritten", n, "err", err)
	}
}

func (aH *APIHandler) RegisterMetricsRoutes(router *mux.Router, am *AuthMiddleware) {
	subRouter := router.PathPrefix("/api/v2/metrics").Subrouter()
	subRouter.HandleFunc("/query_range", am.ViewAccess(aH.QueryRangeMetricsV2)).Methods(http.MethodPost)
	subRouter.HandleFunc("/autocomplete/list", am.ViewAccess(aH.metricAutocompleteMetricName)).Methods(http.MethodGet)
	subRouter.HandleFunc("/autocomplete/tagKey", am.ViewAccess(aH.metricAutocompleteTagKey)).Methods(http.MethodGet)
	subRouter.HandleFunc("/autocomplete/tagValue", am.ViewAccess(aH.metricAutocompleteTagValue)).Methods(http.MethodGet)
}

func (aH *APIHandler) RegisterQueryRangeV3Routes(router *mux.Router, am *AuthMiddleware) {
	subRouter := router.PathPrefix("/api/v3").Subrouter()
	subRouter.HandleFunc("/autocomplete/aggregate_attributes", am.ViewAccess(aH.autocompleteAggregateAttributes)).Methods(http.MethodGet)
}

func (aH *APIHandler) Respond(w http.ResponseWriter, data interface{}) {
	writeHttpResponse(w, data)
}

// RegisterPrivateRoutes registers routes for this handler on the given router
func (aH *APIHandler) RegisterPrivateRoutes(router *mux.Router) {
	router.HandleFunc("/api/v1/channels", aH.listChannels).Methods(http.MethodGet)
}

// RegisterRoutes registers routes for this handler on the given router
func (aH *APIHandler) RegisterRoutes(router *mux.Router, am *AuthMiddleware) {
	router.HandleFunc("/api/v1/query_range", am.ViewAccess(aH.queryRangeMetrics)).Methods(http.MethodGet)
	router.HandleFunc("/api/v1/query", am.ViewAccess(aH.queryMetrics)).Methods(http.MethodGet)
	router.HandleFunc("/api/v1/channels", am.ViewAccess(aH.listChannels)).Methods(http.MethodGet)
	router.HandleFunc("/api/v1/channels/{id}", am.ViewAccess(aH.getChannel)).Methods(http.MethodGet)
	router.HandleFunc("/api/v1/channels/{id}", am.AdminAccess(aH.editChannel)).Methods(http.MethodPut)
	router.HandleFunc("/api/v1/channels/{id}", am.AdminAccess(aH.deleteChannel)).Methods(http.MethodDelete)
	router.HandleFunc("/api/v1/channels", am.EditAccess(aH.createChannel)).Methods(http.MethodPost)
	router.HandleFunc("/api/v1/testChannel", am.EditAccess(aH.testChannel)).Methods(http.MethodPost)

	router.HandleFunc("/api/v1/rules", am.ViewAccess(aH.listRules)).Methods(http.MethodGet)
	router.HandleFunc("/api/v1/rules/{id}", am.ViewAccess(aH.getRule)).Methods(http.MethodGet)
	router.HandleFunc("/api/v1/rules", am.EditAccess(aH.createRule)).Methods(http.MethodPost)
	router.HandleFunc("/api/v1/rules/{id}", am.EditAccess(aH.editRule)).Methods(http.MethodPut)
	router.HandleFunc("/api/v1/rules/{id}", am.EditAccess(aH.deleteRule)).Methods(http.MethodDelete)
	router.HandleFunc("/api/v1/rules/{id}", am.EditAccess(aH.patchRule)).Methods(http.MethodPatch)
	router.HandleFunc("/api/v1/testRule", am.EditAccess(aH.testRule)).Methods(http.MethodPost)

	router.HandleFunc("/api/v1/dashboards", am.ViewAccess(aH.getDashboards)).Methods(http.MethodGet)
	router.HandleFunc("/api/v1/dashboards", am.EditAccess(aH.createDashboards)).Methods(http.MethodPost)
	router.HandleFunc("/api/v1/dashboards/grafana", am.EditAccess(aH.createDashboardsTransform)).Methods(http.MethodPost)
	router.HandleFunc("/api/v1/dashboards/{uuid}", am.ViewAccess(aH.getDashboard)).Methods(http.MethodGet)
	router.HandleFunc("/api/v1/dashboards/{uuid}", am.EditAccess(aH.updateDashboard)).Methods(http.MethodPut)
	router.HandleFunc("/api/v1/dashboards/{uuid}", am.EditAccess(aH.deleteDashboard)).Methods(http.MethodDelete)
	router.HandleFunc("/api/v1/variables/query", am.ViewAccess(aH.queryDashboardVars)).Methods(http.MethodGet)
	router.HandleFunc("/api/v2/variables/query", am.ViewAccess(aH.queryDashboardVarsV2)).Methods(http.MethodPost)

	router.HandleFunc("/api/v1/feedback", am.OpenAccess(aH.submitFeedback)).Methods(http.MethodPost)
	// router.HandleFunc("/api/v1/get_percentiles", aH.getApplicationPercentiles).Methods(http.MethodGet)
	router.HandleFunc("/api/v1/services", am.ViewAccess(aH.getServices)).Methods(http.MethodPost)
	router.HandleFunc("/api/v1/services/list", am.ViewAccess(aH.getServicesList)).Methods(http.MethodGet)
	router.HandleFunc("/api/v1/service/overview", am.ViewAccess(aH.getServiceOverview)).Methods(http.MethodPost)
	router.HandleFunc("/api/v1/service/top_operations", am.ViewAccess(aH.getTopOperations)).Methods(http.MethodPost)
	router.HandleFunc("/api/v1/service/top_level_operations", am.ViewAccess(aH.getServicesTopLevelOps)).Methods(http.MethodPost)
	router.HandleFunc("/api/v1/traces/{traceId}", am.ViewAccess(aH.SearchTraces)).Methods(http.MethodGet)
	router.HandleFunc("/api/v1/usage", am.ViewAccess(aH.getUsage)).Methods(http.MethodGet)
	router.HandleFunc("/api/v1/dependency_graph", am.ViewAccess(aH.dependencyGraph)).Methods(http.MethodPost)
	router.HandleFunc("/api/v1/settings/ttl", am.AdminAccess(aH.setTTL)).Methods(http.MethodPost)
	router.HandleFunc("/api/v1/settings/ttl", am.ViewAccess(aH.getTTL)).Methods(http.MethodGet)

	router.HandleFunc("/api/v1/version", am.OpenAccess(aH.getVersion)).Methods(http.MethodGet)
	router.HandleFunc("/api/v1/featureFlags", am.OpenAccess(aH.getFeatureFlags)).Methods(http.MethodGet)
	router.HandleFunc("/api/v1/configs", am.OpenAccess(aH.getConfigs)).Methods(http.MethodGet)
	router.HandleFunc("/api/v1/health", am.OpenAccess(aH.getHealth)).Methods(http.MethodGet)

	router.HandleFunc("/api/v1/getSpanFilters", am.ViewAccess(aH.getSpanFilters)).Methods(http.MethodPost)
	router.HandleFunc("/api/v1/getTagFilters", am.ViewAccess(aH.getTagFilters)).Methods(http.MethodPost)
	router.HandleFunc("/api/v1/getFilteredSpans", am.ViewAccess(aH.getFilteredSpans)).Methods(http.MethodPost)
	router.HandleFunc("/api/v1/getFilteredSpans/aggregates", am.ViewAccess(aH.getFilteredSpanAggregates)).Methods(http.MethodPost)
	router.HandleFunc("/api/v1/getTagValues", am.ViewAccess(aH.getTagValues)).Methods(http.MethodPost)

	router.HandleFunc("/api/v1/listErrors", am.ViewAccess(aH.listErrors)).Methods(http.MethodGet)
	router.HandleFunc("/api/v1/countErrors", am.ViewAccess(aH.countErrors)).Methods(http.MethodGet)
	router.HandleFunc("/api/v1/errorFromErrorID", am.ViewAccess(aH.getErrorFromErrorID)).Methods(http.MethodGet)
	router.HandleFunc("/api/v1/errorFromGroupID", am.ViewAccess(aH.getErrorFromGroupID)).Methods(http.MethodGet)
	router.HandleFunc("/api/v1/nextPrevErrorIDs", am.ViewAccess(aH.getNextPrevErrorIDs)).Methods(http.MethodGet)

	router.HandleFunc("/api/v1/disks", am.ViewAccess(aH.getDisks)).Methods(http.MethodGet)

	// === Authentication APIs ===
	router.HandleFunc("/api/v1/invite", am.AdminAccess(aH.inviteUser)).Methods(http.MethodPost)
	router.HandleFunc("/api/v1/invite/{token}", am.OpenAccess(aH.getInvite)).Methods(http.MethodGet)
	router.HandleFunc("/api/v1/invite/{email}", am.AdminAccess(aH.revokeInvite)).Methods(http.MethodDelete)
	router.HandleFunc("/api/v1/invite", am.AdminAccess(aH.listPendingInvites)).Methods(http.MethodGet)

	router.HandleFunc("/api/v1/register", am.OpenAccess(aH.registerUser)).Methods(http.MethodPost)
	router.HandleFunc("/api/v1/login", am.OpenAccess(aH.loginUser)).Methods(http.MethodPost)

	router.HandleFunc("/api/v1/user", am.AdminAccess(aH.listUsers)).Methods(http.MethodGet)
	router.HandleFunc("/api/v1/user/{id}", am.SelfAccess(aH.getUser)).Methods(http.MethodGet)
	router.HandleFunc("/api/v1/user/{id}", am.SelfAccess(aH.editUser)).Methods(http.MethodPut)
	router.HandleFunc("/api/v1/user/{id}", am.AdminAccess(aH.deleteUser)).Methods(http.MethodDelete)

	router.HandleFunc("/api/v1/user/{id}/flags", am.SelfAccess(aH.patchUserFlag)).Methods(http.MethodPatch)

	router.HandleFunc("/api/v1/rbac/role/{id}", am.SelfAccess(aH.getRole)).Methods(http.MethodGet)
	router.HandleFunc("/api/v1/rbac/role/{id}", am.AdminAccess(aH.editRole)).Methods(http.MethodPut)

	router.HandleFunc("/api/v1/org", am.AdminAccess(aH.getOrgs)).Methods(http.MethodGet)
	router.HandleFunc("/api/v1/org/{id}", am.AdminAccess(aH.getOrg)).Methods(http.MethodGet)
	router.HandleFunc("/api/v1/org/{id}", am.AdminAccess(aH.editOrg)).Methods(http.MethodPut)
	router.HandleFunc("/api/v1/orgUsers/{id}", am.AdminAccess(aH.getOrgUsers)).Methods(http.MethodGet)

	router.HandleFunc("/api/v1/getResetPasswordToken/{id}", am.AdminAccess(aH.getResetPasswordToken)).Methods(http.MethodGet)
	router.HandleFunc("/api/v1/resetPassword", am.OpenAccess(aH.resetPassword)).Methods(http.MethodPost)
	router.HandleFunc("/api/v1/changePassword/{id}", am.SelfAccess(aH.changePassword)).Methods(http.MethodPost)
}

func Intersection(a, b []int) (c []int) {
	m := make(map[int]bool)

	for _, item := range a {
		m[item] = true
	}

	for _, item := range b {
		if _, ok := m[item]; ok {
			c = append(c, item)
		}
	}
	return
}

func (aH *APIHandler) getRule(w http.ResponseWriter, r *http.Request) {
	id := mux.Vars(r)["id"]
	ruleResponse, err := aH.ruleManager.GetRule(id)
	if err != nil {
		RespondError(w, &model.ApiError{Typ: model.ErrorInternal, Err: err}, nil)
		return
	}
	aH.Respond(w, ruleResponse)
}

func (aH *APIHandler) metricAutocompleteMetricName(w http.ResponseWriter, r *http.Request) {
	matchText := r.URL.Query().Get("match")
	limit, err := strconv.Atoi(r.URL.Query().Get("limit"))
	if err != nil {
		limit = 0 // no limit
	}

	metricNameList, apiErrObj := aH.reader.GetMetricAutocompleteMetricNames(r.Context(), matchText, limit)

	if apiErrObj != nil {
		RespondError(w, apiErrObj, nil)
		return
	}
	aH.Respond(w, metricNameList)

}

func (aH *APIHandler) metricAutocompleteTagKey(w http.ResponseWriter, r *http.Request) {
	metricsAutocompleteTagKeyParams, apiErrorObj := parser.ParseMetricAutocompleteTagParams(r)
	if apiErrorObj != nil {
		RespondError(w, apiErrorObj, nil)
		return
	}

	tagKeyList, apiErrObj := aH.reader.GetMetricAutocompleteTagKey(r.Context(), metricsAutocompleteTagKeyParams)

	if apiErrObj != nil {
		RespondError(w, apiErrObj, nil)
		return
	}
	aH.Respond(w, tagKeyList)
}

func (aH *APIHandler) metricAutocompleteTagValue(w http.ResponseWriter, r *http.Request) {
	metricsAutocompleteTagValueParams, apiErrorObj := parser.ParseMetricAutocompleteTagParams(r)

	if len(metricsAutocompleteTagValueParams.TagKey) == 0 {
		apiErrObj := &model.ApiError{Typ: model.ErrorBadData, Err: fmt.Errorf("tagKey not present in params")}
		RespondError(w, apiErrObj, nil)
		return
	}
	if apiErrorObj != nil {
		RespondError(w, apiErrorObj, nil)
		return
	}

	tagValueList, apiErrObj := aH.reader.GetMetricAutocompleteTagValue(r.Context(), metricsAutocompleteTagValueParams)

	if apiErrObj != nil {
		RespondError(w, apiErrObj, nil)
		return
	}

	aH.Respond(w, tagValueList)
}

func (aH *APIHandler) QueryRangeMetricsV2(w http.ResponseWriter, r *http.Request) {
	metricsQueryRangeParams, apiErrorObj := parser.ParseMetricQueryRangeParams(r)

	if apiErrorObj != nil {
		zap.S().Errorf(apiErrorObj.Err.Error())
		RespondError(w, apiErrorObj, nil)
		return
	}

	// prometheus instant query needs same timestamp
	if metricsQueryRangeParams.CompositeMetricQuery.PanelType == model.QUERY_VALUE &&
		metricsQueryRangeParams.CompositeMetricQuery.QueryType == model.PROM {
		metricsQueryRangeParams.Start = metricsQueryRangeParams.End
	}

	// round up the end to neaerest multiple
	if metricsQueryRangeParams.CompositeMetricQuery.QueryType == model.QUERY_BUILDER {
		end := (metricsQueryRangeParams.End) / 1000
		step := metricsQueryRangeParams.Step
		metricsQueryRangeParams.End = (end / step * step) * 1000
	}
	seriesList, err, errQuriesByName := aH.qurier.QueryRange(r.Context(), metricsQueryRangeParams)

	if err != nil {
		apiErrObj := &model.ApiError{Typ: model.ErrorBadData, Err: err}
		RespondError(w, apiErrObj, errQuriesByName)
		return
	}
	if metricsQueryRangeParams.CompositeMetricQuery.PanelType == model.QUERY_VALUE &&
		len(seriesList) > 1 &&
		(metricsQueryRangeParams.CompositeMetricQuery.QueryType == model.QUERY_BUILDER ||
			metricsQueryRangeParams.CompositeMetricQuery.QueryType == model.CLICKHOUSE) {
		RespondError(w, &model.ApiError{Typ: model.ErrorBadData, Err: fmt.Errorf("invalid: query resulted in more than one series for value type")}, nil)
		return
	}

	type ResponseFormat struct {
		ResultType string          `json:"resultType"`
		Result     []*model.Series `json:"result"`
	}
	resp := ResponseFormat{ResultType: "matrix", Result: seriesList}
	aH.Respond(w, resp)
}

func (aH *APIHandler) listRules(w http.ResponseWriter, r *http.Request) {

	rules, err := aH.ruleManager.ListRuleStates()
	if err != nil {
		RespondError(w, &model.ApiError{Typ: model.ErrorInternal, Err: err}, nil)
		return
	}

	// todo(amol): need to add sorter

	aH.Respond(w, rules)
}

func (aH *APIHandler) getDashboards(w http.ResponseWriter, r *http.Request) {

	allDashboards, err := dashboards.GetDashboards()

	if err != nil {
		RespondError(w, err, nil)
		return
	}
	tagsFromReq, ok := r.URL.Query()["tags"]
	if !ok || len(tagsFromReq) == 0 || tagsFromReq[0] == "" {
		aH.Respond(w, allDashboards)
		return
	}

	tags2Dash := make(map[string][]int)
	for i := 0; i < len(allDashboards); i++ {
		tags, ok := (allDashboards)[i].Data["tags"].([]interface{})
		if !ok {
			continue
		}

		tagsArray := make([]string, len(tags))
		for i, v := range tags {
			tagsArray[i] = v.(string)
		}

		for _, tag := range tagsArray {
			tags2Dash[tag] = append(tags2Dash[tag], i)
		}

	}

	inter := make([]int, len(allDashboards))
	for i := range inter {
		inter[i] = i
	}

	for _, tag := range tagsFromReq {
		inter = Intersection(inter, tags2Dash[tag])
	}

	filteredDashboards := []dashboards.Dashboard{}
	for _, val := range inter {
		dash := (allDashboards)[val]
		filteredDashboards = append(filteredDashboards, dash)
	}

	aH.Respond(w, filteredDashboards)

}
func (aH *APIHandler) deleteDashboard(w http.ResponseWriter, r *http.Request) {

	uuid := mux.Vars(r)["uuid"]
	err := dashboards.DeleteDashboard(uuid)

	if err != nil {
		RespondError(w, err, nil)
		return
	}

	aH.Respond(w, nil)

}

func (aH *APIHandler) queryDashboardVars(w http.ResponseWriter, r *http.Request) {

	query := r.URL.Query().Get("query")
	if query == "" {
		RespondError(w, &model.ApiError{Typ: model.ErrorBadData, Err: fmt.Errorf("query is required")}, nil)
		return
	}
	if strings.Contains(strings.ToLower(query), "alter table") {
		RespondError(w, &model.ApiError{Typ: model.ErrorBadData, Err: fmt.Errorf("query shouldn't alter data")}, nil)
		return
	}
	dashboardVars, err := aH.reader.QueryDashboardVars(r.Context(), query)
	if err != nil {
		RespondError(w, &model.ApiError{Typ: model.ErrorBadData, Err: err}, nil)
		return
	}
	aH.Respond(w, dashboardVars)
}

func prepareQuery(r *http.Request) (string, error) {
	var postData *model.DashboardVars

	if err := json.NewDecoder(r.Body).Decode(&postData); err != nil {
		return "", fmt.Errorf("failed to decode request body: %v", err)
	}

	query := strings.TrimSpace(postData.Query)

	if query == "" {
		return "", fmt.Errorf("query is required")
	}

	notAllowedOps := []string{
		"alter table",
		"drop table",
		"truncate table",
		"drop database",
		"drop view",
		"drop function",
	}

	for _, op := range notAllowedOps {
		if strings.Contains(strings.ToLower(query), op) {
			return "", fmt.Errorf("Operation %s is not allowed", op)
		}
	}

	vars := make(map[string]string)
	for k, v := range postData.Variables {
		vars[k] = metrics.FormattedValue(v)
	}
	tmpl := template.New("dashboard-vars")
	tmpl, tmplErr := tmpl.Parse(query)
	if tmplErr != nil {
		return "", tmplErr
	}
	var queryBuf bytes.Buffer
	tmplErr = tmpl.Execute(&queryBuf, vars)
	if tmplErr != nil {
		return "", tmplErr
	}
	return queryBuf.String(), nil
}

func (aH *APIHandler) queryDashboardVarsV2(w http.ResponseWriter, r *http.Request) {
	query, err := prepareQuery(r)
	if err != nil {
		RespondError(w, &model.ApiError{Typ: model.ErrorBadData, Err: err}, nil)
		return
	}

	dashboardVars, err := aH.reader.QueryDashboardVars(r.Context(), query)
	if err != nil {
		RespondError(w, &model.ApiError{Typ: model.ErrorBadData, Err: err}, nil)
		return
	}
	aH.Respond(w, dashboardVars)
}

func (aH *APIHandler) updateDashboard(w http.ResponseWriter, r *http.Request) {

	uuid := mux.Vars(r)["uuid"]

	var postData map[string]interface{}
	err := json.NewDecoder(r.Body).Decode(&postData)
	if err != nil {
		RespondError(w, &model.ApiError{Typ: model.ErrorBadData, Err: err}, "Error reading request body")
		return
	}
	err = dashboards.IsPostDataSane(&postData)
	if err != nil {
		RespondError(w, &model.ApiError{Typ: model.ErrorBadData, Err: err}, "Error reading request body")
		return
	}

	dashboard, apiError := dashboards.UpdateDashboard(uuid, postData)
	if apiError != nil {
		RespondError(w, apiError, nil)
		return
	}

	aH.Respond(w, dashboard)

}

func (aH *APIHandler) getDashboard(w http.ResponseWriter, r *http.Request) {

	uuid := mux.Vars(r)["uuid"]

	dashboard, apiError := dashboards.GetDashboard(uuid)

	if apiError != nil {
		RespondError(w, apiError, nil)
		return
	}

	aH.Respond(w, dashboard)

}

func (aH *APIHandler) saveAndReturn(w http.ResponseWriter, signozDashboard model.DashboardData) {
	toSave := make(map[string]interface{})
	toSave["title"] = signozDashboard.Title
	toSave["description"] = signozDashboard.Description
	toSave["tags"] = signozDashboard.Tags
	toSave["layout"] = signozDashboard.Layout
	toSave["widgets"] = signozDashboard.Widgets
	toSave["variables"] = signozDashboard.Variables

	dashboard, apiError := dashboards.CreateDashboard(toSave)
	if apiError != nil {
		RespondError(w, apiError, nil)
		return
	}
	aH.Respond(w, dashboard)
	return
}

func (aH *APIHandler) createDashboardsTransform(w http.ResponseWriter, r *http.Request) {

	defer r.Body.Close()
	b, err := ioutil.ReadAll(r.Body)

	var importData model.GrafanaJSON

	err = json.Unmarshal(b, &importData)
	if err == nil {
		signozDashboard := dashboards.TransformGrafanaJSONToSignoz(importData)
		aH.saveAndReturn(w, signozDashboard)
		return
	}
	RespondError(w, &model.ApiError{Typ: model.ErrorInternal, Err: err}, "Error while creating dashboard from grafana json")
}

func (aH *APIHandler) createDashboards(w http.ResponseWriter, r *http.Request) {

	var postData map[string]interface{}

	err := json.NewDecoder(r.Body).Decode(&postData)
	if err != nil {
		RespondError(w, &model.ApiError{Typ: model.ErrorInternal, Err: err}, "Error reading request body")
		return
	}

	err = dashboards.IsPostDataSane(&postData)
	if err != nil {
		RespondError(w, &model.ApiError{Typ: model.ErrorInternal, Err: err}, "Error reading request body")
		return
	}

	dash, apiErr := dashboards.CreateDashboard(postData)

	if apiErr != nil {
		RespondError(w, apiErr, nil)
		return
	}

	aH.Respond(w, dash)

}

func (aH *APIHandler) testRule(w http.ResponseWriter, r *http.Request) {

	defer r.Body.Close()
	body, err := ioutil.ReadAll(r.Body)
	if err != nil {
		zap.S().Errorf("Error in getting req body in test rule API\n", err)
		RespondError(w, &model.ApiError{Typ: model.ErrorBadData, Err: err}, nil)
		return
	}

	ctx, cancel := context.WithTimeout(context.Background(), 1*time.Minute)
	defer cancel()

	alertCount, apiRrr := aH.ruleManager.TestNotification(ctx, string(body))
	if apiRrr != nil {
		RespondError(w, apiRrr, nil)
		return
	}

	response := map[string]interface{}{
		"alertCount": alertCount,
		"message":    "notification sent",
	}
	aH.Respond(w, response)
}

func (aH *APIHandler) deleteRule(w http.ResponseWriter, r *http.Request) {

	id := mux.Vars(r)["id"]

	err := aH.ruleManager.DeleteRule(id)

	if err != nil {
		RespondError(w, &model.ApiError{Typ: model.ErrorInternal, Err: err}, nil)
		return
	}

	aH.Respond(w, "rule successfully deleted")

}

// patchRule updates only requested changes in the rule
func (aH *APIHandler) patchRule(w http.ResponseWriter, r *http.Request) {
	id := mux.Vars(r)["id"]

	defer r.Body.Close()
	body, err := ioutil.ReadAll(r.Body)
	if err != nil {
		zap.S().Errorf("msg: error in getting req body of patch rule API\n", "\t error:", err)
		RespondError(w, &model.ApiError{Typ: model.ErrorBadData, Err: err}, nil)
		return
	}

	gettableRule, err := aH.ruleManager.PatchRule(string(body), id)

	if err != nil {
		RespondError(w, &model.ApiError{Typ: model.ErrorInternal, Err: err}, nil)
		return
	}

	aH.Respond(w, gettableRule)
}

func (aH *APIHandler) editRule(w http.ResponseWriter, r *http.Request) {
	id := mux.Vars(r)["id"]

	defer r.Body.Close()
	body, err := ioutil.ReadAll(r.Body)
	if err != nil {
		zap.S().Errorf("msg: error in getting req body of edit rule API\n", "\t error:", err)
		RespondError(w, &model.ApiError{Typ: model.ErrorBadData, Err: err}, nil)
		return
	}

	err = aH.ruleManager.EditRule(string(body), id)

	if err != nil {
		RespondError(w, &model.ApiError{Typ: model.ErrorInternal, Err: err}, nil)
		return
	}

	aH.Respond(w, "rule successfully edited")

}

func (aH *APIHandler) getChannel(w http.ResponseWriter, r *http.Request) {
	id := mux.Vars(r)["id"]
	channel, apiErrorObj := aH.reader.GetChannel(id)
	if apiErrorObj != nil {
		RespondError(w, apiErrorObj, nil)
		return
	}
	aH.Respond(w, channel)
}

func (aH *APIHandler) deleteChannel(w http.ResponseWriter, r *http.Request) {
	id := mux.Vars(r)["id"]
	apiErrorObj := aH.reader.DeleteChannel(id)
	if apiErrorObj != nil {
		RespondError(w, apiErrorObj, nil)
		return
	}
	aH.Respond(w, "notification channel successfully deleted")
}

func (aH *APIHandler) listChannels(w http.ResponseWriter, r *http.Request) {
	channels, apiErrorObj := aH.reader.GetChannels()
	if apiErrorObj != nil {
		RespondError(w, apiErrorObj, nil)
		return
	}
	aH.Respond(w, channels)
}

// testChannels sends test alert to all registered channels
func (aH *APIHandler) testChannel(w http.ResponseWriter, r *http.Request) {

	defer r.Body.Close()
	body, err := ioutil.ReadAll(r.Body)
	if err != nil {
		zap.S().Errorf("Error in getting req body of testChannel API\n", err)
		RespondError(w, &model.ApiError{Typ: model.ErrorBadData, Err: err}, nil)
		return
	}

	receiver := &am.Receiver{}
	if err := json.Unmarshal(body, receiver); err != nil { // Parse []byte to go struct pointer
		zap.S().Errorf("Error in parsing req body of testChannel API\n", err)
		RespondError(w, &model.ApiError{Typ: model.ErrorBadData, Err: err}, nil)
		return
	}

	// send alert
	apiErrorObj := aH.alertManager.TestReceiver(receiver)
	if apiErrorObj != nil {
		RespondError(w, apiErrorObj, nil)
		return
	}
	aH.Respond(w, "test alert sent")
}

func (aH *APIHandler) editChannel(w http.ResponseWriter, r *http.Request) {

	id := mux.Vars(r)["id"]

	defer r.Body.Close()
	body, err := ioutil.ReadAll(r.Body)
	if err != nil {
		zap.S().Errorf("Error in getting req body of editChannel API\n", err)
		RespondError(w, &model.ApiError{Typ: model.ErrorBadData, Err: err}, nil)
		return
	}

	receiver := &am.Receiver{}
	if err := json.Unmarshal(body, receiver); err != nil { // Parse []byte to go struct pointer
		zap.S().Errorf("Error in parsing req body of editChannel API\n", err)
		RespondError(w, &model.ApiError{Typ: model.ErrorBadData, Err: err}, nil)
		return
	}

	_, apiErrorObj := aH.reader.EditChannel(receiver, id)

	if apiErrorObj != nil {
		RespondError(w, apiErrorObj, nil)
		return
	}

	aH.Respond(w, nil)

}

func (aH *APIHandler) createChannel(w http.ResponseWriter, r *http.Request) {

	defer r.Body.Close()
	body, err := ioutil.ReadAll(r.Body)
	if err != nil {
		zap.S().Errorf("Error in getting req body of createChannel API\n", err)
		RespondError(w, &model.ApiError{Typ: model.ErrorBadData, Err: err}, nil)
		return
	}

	receiver := &am.Receiver{}
	if err := json.Unmarshal(body, receiver); err != nil { // Parse []byte to go struct pointer
		zap.S().Errorf("Error in parsing req body of createChannel API\n", err)
		RespondError(w, &model.ApiError{Typ: model.ErrorBadData, Err: err}, nil)
		return
	}

	_, apiErrorObj := aH.reader.CreateChannel(receiver)

	if apiErrorObj != nil {
		RespondError(w, apiErrorObj, nil)
		return
	}

	aH.Respond(w, nil)

}

func (aH *APIHandler) createRule(w http.ResponseWriter, r *http.Request) {

	defer r.Body.Close()
	body, err := ioutil.ReadAll(r.Body)
	if err != nil {
		zap.S().Errorf("Error in getting req body for create rule API\n", err)
		RespondError(w, &model.ApiError{Typ: model.ErrorBadData, Err: err}, nil)
		return
	}

	err = aH.ruleManager.CreateRule(string(body))
	if err != nil {
		RespondError(w, &model.ApiError{Typ: model.ErrorBadData, Err: err}, nil)
		return
	}

	aH.Respond(w, "rule successfully added")

}

func (aH *APIHandler) queryRangeMetricsFromClickhouse(w http.ResponseWriter, r *http.Request) {

}
func (aH *APIHandler) queryRangeMetrics(w http.ResponseWriter, r *http.Request) {

	query, apiErrorObj := parseQueryRangeRequest(r)

	if apiErrorObj != nil {
		RespondError(w, apiErrorObj, nil)
		return
	}

	// zap.S().Info(query, apiError)

	ctx := r.Context()
	if to := r.FormValue("timeout"); to != "" {
		var cancel context.CancelFunc
		timeout, err := parseMetricsDuration(to)
		if aH.HandleError(w, err, http.StatusBadRequest) {
			return
		}

		ctx, cancel = context.WithTimeout(ctx, timeout)
		defer cancel()
	}

	res, qs, apiError := aH.reader.GetQueryRangeResult(ctx, query)

	if apiError != nil {
		RespondError(w, apiError, nil)
		return
	}

	if res.Err != nil {
		zap.S().Error(res.Err)
	}

	if res.Err != nil {
		switch res.Err.(type) {
		case promql.ErrQueryCanceled:
			RespondError(w, &model.ApiError{model.ErrorCanceled, res.Err}, nil)
		case promql.ErrQueryTimeout:
			RespondError(w, &model.ApiError{model.ErrorTimeout, res.Err}, nil)
		}
		RespondError(w, &model.ApiError{model.ErrorExec, res.Err}, nil)
		return
	}

	response_data := &model.QueryData{
		ResultType: res.Value.Type(),
		Result:     res.Value,
		Stats:      qs,
	}

	aH.Respond(w, response_data)

}

func (aH *APIHandler) queryMetrics(w http.ResponseWriter, r *http.Request) {

	queryParams, apiErrorObj := parseInstantQueryMetricsRequest(r)

	if apiErrorObj != nil {
		RespondError(w, apiErrorObj, nil)
		return
	}

	// zap.S().Info(query, apiError)

	ctx := r.Context()
	if to := r.FormValue("timeout"); to != "" {
		var cancel context.CancelFunc
		timeout, err := parseMetricsDuration(to)
		if aH.HandleError(w, err, http.StatusBadRequest) {
			return
		}

		ctx, cancel = context.WithTimeout(ctx, timeout)
		defer cancel()
	}

	res, qs, apiError := aH.reader.GetInstantQueryMetricsResult(ctx, queryParams)

	if apiError != nil {
		RespondError(w, apiError, nil)
		return
	}

	if res.Err != nil {
		zap.S().Error(res.Err)
	}

	if res.Err != nil {
		switch res.Err.(type) {
		case promql.ErrQueryCanceled:
			RespondError(w, &model.ApiError{model.ErrorCanceled, res.Err}, nil)
		case promql.ErrQueryTimeout:
			RespondError(w, &model.ApiError{model.ErrorTimeout, res.Err}, nil)
		}
		RespondError(w, &model.ApiError{model.ErrorExec, res.Err}, nil)
	}

	response_data := &model.QueryData{
		ResultType: res.Value.Type(),
		Result:     res.Value,
		Stats:      qs,
	}

	aH.Respond(w, response_data)

}

func (aH *APIHandler) submitFeedback(w http.ResponseWriter, r *http.Request) {

	var postData map[string]interface{}
	err := json.NewDecoder(r.Body).Decode(&postData)
	if err != nil {
		RespondError(w, &model.ApiError{Typ: model.ErrorBadData, Err: err}, "Error reading request body")
		return
	}

	message, ok := postData["message"]
	if !ok {
		RespondError(w, &model.ApiError{Typ: model.ErrorBadData, Err: fmt.Errorf("message not present in request body")}, "Error reading message from request body")
		return
	}
	messageStr := fmt.Sprintf("%s", message)
	if len(messageStr) == 0 {
		RespondError(w, &model.ApiError{Typ: model.ErrorBadData, Err: fmt.Errorf("empty message in request body")}, "empty message in request body")
		return
	}

	email := postData["email"]

	data := map[string]interface{}{
		"email":   email,
		"message": message,
	}
	telemetry.GetInstance().SendEvent(telemetry.TELEMETRY_EVENT_INPRODUCT_FEEDBACK, data)

}

func (aH *APIHandler) getTopOperations(w http.ResponseWriter, r *http.Request) {

	query, err := parseGetTopOperationsRequest(r)
	if aH.HandleError(w, err, http.StatusBadRequest) {
		return
	}

	result, apiErr := aH.reader.GetTopOperations(r.Context(), query)

	if apiErr != nil && aH.HandleError(w, apiErr.Err, http.StatusInternalServerError) {
		return
	}

	aH.WriteJSON(w, r, result)

}

func (aH *APIHandler) getUsage(w http.ResponseWriter, r *http.Request) {

	query, err := parseGetUsageRequest(r)
	if aH.HandleError(w, err, http.StatusBadRequest) {
		return
	}

	result, err := aH.reader.GetUsage(r.Context(), query)
	if aH.HandleError(w, err, http.StatusBadRequest) {
		return
	}

	aH.WriteJSON(w, r, result)

}

func (aH *APIHandler) getServiceOverview(w http.ResponseWriter, r *http.Request) {

	query, err := parseGetServiceOverviewRequest(r)
	if aH.HandleError(w, err, http.StatusBadRequest) {
		return
	}

	result, apiErr := aH.reader.GetServiceOverview(r.Context(), query)
	if apiErr != nil && aH.HandleError(w, apiErr.Err, http.StatusInternalServerError) {
		return
	}

	aH.WriteJSON(w, r, result)

}

func (aH *APIHandler) getServicesTopLevelOps(w http.ResponseWriter, r *http.Request) {

	result, apiErr := aH.reader.GetTopLevelOperations(r.Context())
	if apiErr != nil {
		RespondError(w, apiErr, nil)
		return
	}

	aH.WriteJSON(w, r, result)
}

func (aH *APIHandler) getServices(w http.ResponseWriter, r *http.Request) {

	query, err := parseGetServicesRequest(r)
	if aH.HandleError(w, err, http.StatusBadRequest) {
		return
	}

	result, apiErr := aH.reader.GetServices(r.Context(), query)
	if apiErr != nil && aH.HandleError(w, apiErr.Err, http.StatusInternalServerError) {
		return
	}

	data := map[string]interface{}{
		"number": len(*result),
	}

	telemetry.GetInstance().SendEvent(telemetry.TELEMETRY_EVENT_NUMBER_OF_SERVICES, data)
	if (data["number"] != 0) && (data["number"] != telemetry.DEFAULT_NUMBER_OF_SERVICES) {
		telemetry.GetInstance().AddActiveTracesUser()
	}

	aH.WriteJSON(w, r, result)
}

func (aH *APIHandler) dependencyGraph(w http.ResponseWriter, r *http.Request) {

	query, err := parseGetServicesRequest(r)
	if aH.HandleError(w, err, http.StatusBadRequest) {
		return
	}

	result, err := aH.reader.GetDependencyGraph(r.Context(), query)
	if aH.HandleError(w, err, http.StatusBadRequest) {
		return
	}

	aH.WriteJSON(w, r, result)
}

func (aH *APIHandler) getServicesList(w http.ResponseWriter, r *http.Request) {

	result, err := aH.reader.GetServicesList(r.Context())
	if aH.HandleError(w, err, http.StatusBadRequest) {
		return
	}

	aH.WriteJSON(w, r, result)

}

func (aH *APIHandler) SearchTraces(w http.ResponseWriter, r *http.Request) {

	traceId, spanId, levelUpInt, levelDownInt, err := ParseSearchTracesParams(r)
	if err != nil {
		RespondError(w, &model.ApiError{Typ: model.ErrorBadData, Err: err}, "Error reading params")
		return
	}

	result, err := aH.reader.SearchTraces(r.Context(), traceId, spanId, levelUpInt, levelDownInt, 0, nil)
	if aH.HandleError(w, err, http.StatusBadRequest) {
		return
	}

	aH.WriteJSON(w, r, result)

}

func (aH *APIHandler) listErrors(w http.ResponseWriter, r *http.Request) {

	query, err := parseListErrorsRequest(r)
	if aH.HandleError(w, err, http.StatusBadRequest) {
		return
	}
	result, apiErr := aH.reader.ListErrors(r.Context(), query)
	if apiErr != nil && aH.HandleError(w, apiErr.Err, http.StatusInternalServerError) {
		return
	}

	aH.WriteJSON(w, r, result)
}

func (aH *APIHandler) countErrors(w http.ResponseWriter, r *http.Request) {

	query, err := parseCountErrorsRequest(r)
	if aH.HandleError(w, err, http.StatusBadRequest) {
		return
	}
	result, apiErr := aH.reader.CountErrors(r.Context(), query)
	if apiErr != nil {
		RespondError(w, apiErr, nil)
		return
	}

	aH.WriteJSON(w, r, result)
}

func (aH *APIHandler) getErrorFromErrorID(w http.ResponseWriter, r *http.Request) {

	query, err := parseGetErrorRequest(r)
	if aH.HandleError(w, err, http.StatusBadRequest) {
		return
	}
	result, apiErr := aH.reader.GetErrorFromErrorID(r.Context(), query)
	if apiErr != nil {
		RespondError(w, apiErr, nil)
		return
	}

	aH.WriteJSON(w, r, result)
}

func (aH *APIHandler) getNextPrevErrorIDs(w http.ResponseWriter, r *http.Request) {

	query, err := parseGetErrorRequest(r)
	if aH.HandleError(w, err, http.StatusBadRequest) {
		return
	}
	result, apiErr := aH.reader.GetNextPrevErrorIDs(r.Context(), query)
	if apiErr != nil {
		RespondError(w, apiErr, nil)
		return
	}

	aH.WriteJSON(w, r, result)
}

func (aH *APIHandler) getErrorFromGroupID(w http.ResponseWriter, r *http.Request) {

	query, err := parseGetErrorRequest(r)
	if aH.HandleError(w, err, http.StatusBadRequest) {
		return
	}
	result, apiErr := aH.reader.GetErrorFromGroupID(r.Context(), query)
	if apiErr != nil {
		RespondError(w, apiErr, nil)
		return
	}

	aH.WriteJSON(w, r, result)
}

func (aH *APIHandler) getSpanFilters(w http.ResponseWriter, r *http.Request) {

	query, err := parseSpanFilterRequestBody(r)
	if aH.HandleError(w, err, http.StatusBadRequest) {
		return
	}

	result, apiErr := aH.reader.GetSpanFilters(r.Context(), query)

	if apiErr != nil && aH.HandleError(w, apiErr.Err, http.StatusInternalServerError) {
		return
	}

	aH.WriteJSON(w, r, result)
}

func (aH *APIHandler) getFilteredSpans(w http.ResponseWriter, r *http.Request) {

	query, err := parseFilteredSpansRequest(r, aH)
	if aH.HandleError(w, err, http.StatusBadRequest) {
		return
	}

	result, apiErr := aH.reader.GetFilteredSpans(r.Context(), query)

	if apiErr != nil && aH.HandleError(w, apiErr.Err, http.StatusInternalServerError) {
		return
	}

	aH.WriteJSON(w, r, result)
}

func (aH *APIHandler) getFilteredSpanAggregates(w http.ResponseWriter, r *http.Request) {

	query, err := parseFilteredSpanAggregatesRequest(r)
	if aH.HandleError(w, err, http.StatusBadRequest) {
		return
	}

	result, apiErr := aH.reader.GetFilteredSpansAggregates(r.Context(), query)

	if apiErr != nil && aH.HandleError(w, apiErr.Err, http.StatusInternalServerError) {
		return
	}

	aH.WriteJSON(w, r, result)
}

func (aH *APIHandler) getTagFilters(w http.ResponseWriter, r *http.Request) {

	query, err := parseTagFilterRequest(r)
	if aH.HandleError(w, err, http.StatusBadRequest) {
		return
	}

	result, apiErr := aH.reader.GetTagFilters(r.Context(), query)

	if apiErr != nil && aH.HandleError(w, apiErr.Err, http.StatusInternalServerError) {
		return
	}

	aH.WriteJSON(w, r, result)
}

func (aH *APIHandler) getTagValues(w http.ResponseWriter, r *http.Request) {

	query, err := parseTagValueRequest(r)
	if aH.HandleError(w, err, http.StatusBadRequest) {
		return
	}

	result, apiErr := aH.reader.GetTagValues(r.Context(), query)

	if apiErr != nil && aH.HandleError(w, apiErr.Err, http.StatusInternalServerError) {
		return
	}

	aH.WriteJSON(w, r, result)
}

func (aH *APIHandler) setTTL(w http.ResponseWriter, r *http.Request) {
	ttlParams, err := parseTTLParams(r)
	if aH.HandleError(w, err, http.StatusBadRequest) {
		return
	}

	// Context is not used here as TTL is long duration DB operation
	result, apiErr := aH.reader.SetTTL(context.Background(), ttlParams)
	if apiErr != nil {
		if apiErr.Typ == model.ErrorConflict {
			aH.HandleError(w, apiErr.Err, http.StatusConflict)
		} else {
			aH.HandleError(w, apiErr.Err, http.StatusInternalServerError)
		}
		return
	}

	aH.WriteJSON(w, r, result)

}

func (aH *APIHandler) getTTL(w http.ResponseWriter, r *http.Request) {
	ttlParams, err := parseGetTTL(r)
	if aH.HandleError(w, err, http.StatusBadRequest) {
		return
	}

	result, apiErr := aH.reader.GetTTL(r.Context(), ttlParams)
	if apiErr != nil && aH.HandleError(w, apiErr.Err, http.StatusInternalServerError) {
		return
	}

	aH.WriteJSON(w, r, result)
}

func (aH *APIHandler) getDisks(w http.ResponseWriter, r *http.Request) {
	result, apiErr := aH.reader.GetDisks(context.Background())
	if apiErr != nil && aH.HandleError(w, apiErr.Err, http.StatusInternalServerError) {
		return
	}

	aH.WriteJSON(w, r, result)
}

func (aH *APIHandler) getVersion(w http.ResponseWriter, r *http.Request) {
	version := version.GetVersion()
	versionResponse := model.GetVersionResponse{
		Version:        version,
		EE:             "Y",
		SetupCompleted: aH.SetupCompleted,
	}

	aH.WriteJSON(w, r, versionResponse)
}

func (aH *APIHandler) getFeatureFlags(w http.ResponseWriter, r *http.Request) {
	featureSet := aH.FF().GetFeatureFlags()
	aH.Respond(w, featureSet)
}

func (aH *APIHandler) FF() interfaces.FeatureLookup {
	return aH.featureFlags
}

func (aH *APIHandler) CheckFeature(f string) bool {
	err := aH.FF().CheckFeature(f)
	return err == nil
}

func (aH *APIHandler) getConfigs(w http.ResponseWriter, r *http.Request) {

	configs, err := signozio.FetchDynamicConfigs()
	if err != nil {
		aH.HandleError(w, err, http.StatusInternalServerError)
		return
	}
	aH.Respond(w, configs)
}

// getHealth is used to check the health of the service.
// 'live' query param can be used to check liveliness of
// the service by checking the database connection.
func (aH *APIHandler) getHealth(w http.ResponseWriter, r *http.Request) {
	_, ok := r.URL.Query()["live"]
	if ok {
		err := aH.reader.CheckClickHouse(r.Context())
		if err != nil {
			RespondError(w, &model.ApiError{Err: err, Typ: model.ErrorStatusServiceUnavailable}, nil)
			return
		}
	}

	aH.WriteJSON(w, r, map[string]string{"status": "ok"})
}

// inviteUser is used to invite a user. It is used by an admin api.
func (aH *APIHandler) inviteUser(w http.ResponseWriter, r *http.Request) {
	req, err := parseInviteRequest(r)
	if aH.HandleError(w, err, http.StatusBadRequest) {
		return
	}

	ctx := auth.AttachJwtToContext(context.Background(), r)
	resp, err := auth.Invite(ctx, req)
	if err != nil {
		RespondError(w, &model.ApiError{Err: err, Typ: model.ErrorInternal}, nil)
		return
	}
	aH.WriteJSON(w, r, resp)
}

// getInvite returns the invite object details for the given invite token. We do not need to
// protect this API because invite token itself is meant to be private.
func (aH *APIHandler) getInvite(w http.ResponseWriter, r *http.Request) {
	token := mux.Vars(r)["token"]

	resp, err := auth.GetInvite(context.Background(), token)
	if err != nil {
		RespondError(w, &model.ApiError{Err: err, Typ: model.ErrorNotFound}, nil)
		return
	}
	aH.WriteJSON(w, r, resp)
}

// revokeInvite is used to revoke an invite.
func (aH *APIHandler) revokeInvite(w http.ResponseWriter, r *http.Request) {
	email := mux.Vars(r)["email"]

	ctx := auth.AttachJwtToContext(context.Background(), r)
	if err := auth.RevokeInvite(ctx, email); err != nil {
		RespondError(w, &model.ApiError{Err: err, Typ: model.ErrorInternal}, nil)
		return
	}
	aH.WriteJSON(w, r, map[string]string{"data": "invite revoked successfully"})
}

// listPendingInvites is used to list the pending invites.
func (aH *APIHandler) listPendingInvites(w http.ResponseWriter, r *http.Request) {

	ctx := context.Background()
	invites, err := dao.DB().GetInvites(ctx)
	if err != nil {
		RespondError(w, err, nil)
		return
	}

	// TODO(Ahsan): Querying org name based on orgId for each invite is not a good idea. Either
	// we should include org name field in the invite table, or do a join query.
	var resp []*model.InvitationResponseObject
	for _, inv := range invites {

		org, apiErr := dao.DB().GetOrg(ctx, inv.OrgId)
		if apiErr != nil {
			RespondError(w, apiErr, nil)
		}
		resp = append(resp, &model.InvitationResponseObject{
			Name:         inv.Name,
			Email:        inv.Email,
			Token:        inv.Token,
			CreatedAt:    inv.CreatedAt,
			Role:         inv.Role,
			Organization: org.Name,
		})
	}
	aH.WriteJSON(w, r, resp)
}

// Register extends registerUser for non-internal packages
func (aH *APIHandler) Register(w http.ResponseWriter, r *http.Request) {
	aH.registerUser(w, r)
}

func (aH *APIHandler) registerUser(w http.ResponseWriter, r *http.Request) {
	req, err := parseRegisterRequest(r)
	if aH.HandleError(w, err, http.StatusBadRequest) {
		return
	}

	_, apiErr := auth.Register(context.Background(), req)
	if apiErr != nil {
		RespondError(w, apiErr, nil)
		return
	}

	if !aH.SetupCompleted {
		// since the first user is now created, we can disable self-registration as
		// from here onwards, we expect admin (owner) to invite other users.
		aH.SetupCompleted = true
	}

	aH.Respond(w, nil)
}

func (aH *APIHandler) loginUser(w http.ResponseWriter, r *http.Request) {
	req, err := parseLoginRequest(r)
	if aH.HandleError(w, err, http.StatusBadRequest) {
		return
	}

	// c, err := r.Cookie("refresh-token")
	// if err != nil {
	// 	if err != http.ErrNoCookie {
	// 		w.WriteHeader(http.StatusBadRequest)
	// 		return
	// 	}
	// }

	// if c != nil {
	// 	req.RefreshToken = c.Value
	// }

	resp, err := auth.Login(context.Background(), req)
	if aH.HandleError(w, err, http.StatusUnauthorized) {
		return
	}

	// http.SetCookie(w, &http.Cookie{
	// 	Name:     "refresh-token",
	// 	Value:    resp.RefreshJwt,
	// 	Expires:  time.Unix(resp.RefreshJwtExpiry, 0),
	// 	HttpOnly: true,
	// })

	aH.WriteJSON(w, r, resp)
}

func (aH *APIHandler) listUsers(w http.ResponseWriter, r *http.Request) {
	users, err := dao.DB().GetUsers(context.Background())
	if err != nil {
		zap.S().Debugf("[listUsers] Failed to query list of users, err: %v", err)
		RespondError(w, err, nil)
		return
	}
	// mask the password hash
	for i := range users {
		users[i].Password = ""
	}
	aH.WriteJSON(w, r, users)
}

func (aH *APIHandler) getUser(w http.ResponseWriter, r *http.Request) {
	id := mux.Vars(r)["id"]

	ctx := context.Background()
	user, err := dao.DB().GetUser(ctx, id)
	if err != nil {
		zap.S().Debugf("[getUser] Failed to query user, err: %v", err)
		RespondError(w, err, "Failed to get user")
		return
	}
	if user == nil {
		RespondError(w, &model.ApiError{
			Typ: model.ErrorInternal,
			Err: errors.New("User not found"),
		}, nil)
		return
	}

	// No need to send password hash for the user object.
	user.Password = ""
	aH.WriteJSON(w, r, user)
}

// editUser only changes the user's Name and ProfilePictureURL. It is intentionally designed
// to not support update of orgId, Password, createdAt for the sucurity reasons.
func (aH *APIHandler) editUser(w http.ResponseWriter, r *http.Request) {
	id := mux.Vars(r)["id"]

	update, err := parseUserRequest(r)
	if aH.HandleError(w, err, http.StatusBadRequest) {
		return
	}

	ctx := context.Background()
	old, apiErr := dao.DB().GetUser(ctx, id)
	if apiErr != nil {
		zap.S().Debugf("[editUser] Failed to query user, err: %v", err)
		RespondError(w, apiErr, nil)
		return
	}

	if len(update.Name) > 0 {
		old.Name = update.Name
	}
	if len(update.ProfilePirctureURL) > 0 {
		old.ProfilePirctureURL = update.ProfilePirctureURL
	}

	_, apiErr = dao.DB().EditUser(ctx, &model.User{
		Id:                 old.Id,
		Name:               old.Name,
		OrgId:              old.OrgId,
		Email:              old.Email,
		Password:           old.Password,
		CreatedAt:          old.CreatedAt,
		ProfilePirctureURL: old.ProfilePirctureURL,
	})
	if apiErr != nil {
		RespondError(w, apiErr, nil)
		return
	}
	aH.WriteJSON(w, r, map[string]string{"data": "user updated successfully"})
}

func (aH *APIHandler) deleteUser(w http.ResponseWriter, r *http.Request) {
	id := mux.Vars(r)["id"]

	// Query for the user's group, and the admin's group. If the user belongs to the admin group
	// and is the last user then don't let the deletion happen. Otherwise, the system will become
	// admin less and hence inaccessible.
	ctx := context.Background()
	user, apiErr := dao.DB().GetUser(ctx, id)
	if apiErr != nil {
		RespondError(w, apiErr, "Failed to get user's group")
		return
	}

	if user == nil {
		RespondError(w, &model.ApiError{
			Typ: model.ErrorNotFound,
			Err: errors.New("User not found"),
		}, nil)
		return
	}

	adminGroup, apiErr := dao.DB().GetGroupByName(ctx, constants.AdminGroup)
	if apiErr != nil {
		RespondError(w, apiErr, "Failed to get admin group")
		return
	}
	adminUsers, apiErr := dao.DB().GetUsersByGroup(ctx, adminGroup.Id)
	if apiErr != nil {
		RespondError(w, apiErr, "Failed to get admin group users")
		return
	}

	if user.GroupId == adminGroup.Id && len(adminUsers) == 1 {
		RespondError(w, &model.ApiError{
			Typ: model.ErrorInternal,
			Err: errors.New("cannot delete the last admin user")}, nil)
		return
	}

	err := dao.DB().DeleteUser(ctx, id)
	if err != nil {
		RespondError(w, err, "Failed to delete user")
		return
	}
	aH.WriteJSON(w, r, map[string]string{"data": "user deleted successfully"})
}

// addUserFlag patches a user flags with the changes
func (aH *APIHandler) patchUserFlag(w http.ResponseWriter, r *http.Request) {
	// read user id from path var
	userId := mux.Vars(r)["id"]

	// read input into user flag
	defer r.Body.Close()
	b, err := ioutil.ReadAll(r.Body)
	if err != nil {
		zap.S().Errorf("failed read user flags from http request for userId ", userId, "with error: ", err)
		RespondError(w, model.BadRequestStr("received user flags in invalid format"), nil)
		return
	}
	flags := make(map[string]string, 0)

	err = json.Unmarshal(b, &flags)
	if err != nil {
		zap.S().Errorf("failed parsing user flags for userId ", userId, "with error: ", err)
		RespondError(w, model.BadRequestStr("received user flags in invalid format"), nil)
		return
	}

	newflags, apiError := dao.DB().UpdateUserFlags(r.Context(), userId, flags)
	if !apiError.IsNil() {
		RespondError(w, apiError, nil)
		return
	}

	aH.Respond(w, newflags)
}

func (aH *APIHandler) getRole(w http.ResponseWriter, r *http.Request) {
	id := mux.Vars(r)["id"]

	user, err := dao.DB().GetUser(context.Background(), id)
	if err != nil {
		RespondError(w, err, "Failed to get user's group")
		return
	}
	if user == nil {
		RespondError(w, &model.ApiError{
			Typ: model.ErrorNotFound,
			Err: errors.New("No user found"),
		}, nil)
		return
	}
	group, err := dao.DB().GetGroup(context.Background(), user.GroupId)
	if err != nil {
		RespondError(w, err, "Failed to get group")
		return
	}

	aH.WriteJSON(w, r, &model.UserRole{UserId: id, GroupName: group.Name})
}

func (aH *APIHandler) editRole(w http.ResponseWriter, r *http.Request) {
	id := mux.Vars(r)["id"]

	req, err := parseUserRoleRequest(r)
	if aH.HandleError(w, err, http.StatusBadRequest) {
		return
	}

	ctx := context.Background()
	newGroup, apiErr := dao.DB().GetGroupByName(ctx, req.GroupName)
	if apiErr != nil {
		RespondError(w, apiErr, "Failed to get user's group")
		return
	}

	if newGroup == nil {
		RespondError(w, apiErr, "Specified group is not present")
		return
	}

	user, apiErr := dao.DB().GetUser(ctx, id)
	if apiErr != nil {
		RespondError(w, apiErr, "Failed to fetch user group")
		return
	}

	// Make sure that the request is not demoting the last admin user.
	if user.GroupId == auth.AuthCacheObj.AdminGroupId {
		adminUsers, apiErr := dao.DB().GetUsersByGroup(ctx, auth.AuthCacheObj.AdminGroupId)
		if apiErr != nil {
			RespondError(w, apiErr, "Failed to fetch adminUsers")
			return
		}

		if len(adminUsers) == 1 {
			RespondError(w, &model.ApiError{
				Err: errors.New("Cannot demote the last admin"),
				Typ: model.ErrorInternal}, nil)
			return
		}
	}

	apiErr = dao.DB().UpdateUserGroup(context.Background(), user.Id, newGroup.Id)
	if apiErr != nil {
		RespondError(w, apiErr, "Failed to add user to group")
		return
	}
	aH.WriteJSON(w, r, map[string]string{"data": "user group updated successfully"})
}

func (aH *APIHandler) getOrgs(w http.ResponseWriter, r *http.Request) {
	orgs, apiErr := dao.DB().GetOrgs(context.Background())
	if apiErr != nil {
		RespondError(w, apiErr, "Failed to fetch orgs from the DB")
		return
	}
	aH.WriteJSON(w, r, orgs)
}

func (aH *APIHandler) getOrg(w http.ResponseWriter, r *http.Request) {
	id := mux.Vars(r)["id"]
	org, apiErr := dao.DB().GetOrg(context.Background(), id)
	if apiErr != nil {
		RespondError(w, apiErr, "Failed to fetch org from the DB")
		return
	}
	aH.WriteJSON(w, r, org)
}

func (aH *APIHandler) editOrg(w http.ResponseWriter, r *http.Request) {
	id := mux.Vars(r)["id"]
	req, err := parseEditOrgRequest(r)
	if aH.HandleError(w, err, http.StatusBadRequest) {
		return
	}

	req.Id = id
	if apiErr := dao.DB().EditOrg(context.Background(), req); apiErr != nil {
		RespondError(w, apiErr, "Failed to update org in the DB")
		return
	}

	data := map[string]interface{}{
		"hasOptedUpdates":  req.HasOptedUpdates,
		"isAnonymous":      req.IsAnonymous,
		"organizationName": req.Name,
	}

	telemetry.GetInstance().SendEvent(telemetry.TELEMETRY_EVENT_ORG_SETTINGS, data)

	aH.WriteJSON(w, r, map[string]string{"data": "org updated successfully"})
}

func (aH *APIHandler) getOrgUsers(w http.ResponseWriter, r *http.Request) {
	id := mux.Vars(r)["id"]
	users, apiErr := dao.DB().GetUsersByOrg(context.Background(), id)
	if apiErr != nil {
		RespondError(w, apiErr, "Failed to fetch org users from the DB")
		return
	}
	// mask the password hash
	for i := range users {
		users[i].Password = ""
	}
	aH.WriteJSON(w, r, users)
}

func (aH *APIHandler) getResetPasswordToken(w http.ResponseWriter, r *http.Request) {
	id := mux.Vars(r)["id"]
	resp, err := auth.CreateResetPasswordToken(context.Background(), id)
	if err != nil {
		RespondError(w, &model.ApiError{
			Typ: model.ErrorInternal,
			Err: err}, "Failed to create reset token entry in the DB")
		return
	}
	aH.WriteJSON(w, r, resp)
}

func (aH *APIHandler) resetPassword(w http.ResponseWriter, r *http.Request) {
	req, err := parseResetPasswordRequest(r)
	if aH.HandleError(w, err, http.StatusBadRequest) {
		return
	}

	if err := auth.ResetPassword(context.Background(), req); err != nil {
		zap.S().Debugf("resetPassword failed, err: %v\n", err)
		if aH.HandleError(w, err, http.StatusInternalServerError) {
			return
		}

	}
	aH.WriteJSON(w, r, map[string]string{"data": "password reset successfully"})
}

func (aH *APIHandler) changePassword(w http.ResponseWriter, r *http.Request) {
	req, err := parseChangePasswordRequest(r)
	if aH.HandleError(w, err, http.StatusBadRequest) {
		return
	}

	if err := auth.ChangePassword(context.Background(), req); err != nil {
		if aH.HandleError(w, err, http.StatusInternalServerError) {
			return
		}

	}
	aH.WriteJSON(w, r, map[string]string{"data": "password changed successfully"})
}

// func (aH *APIHandler) getApplicationPercentiles(w http.ResponseWriter, r *http.Request) {
// 	// vars := mux.Vars(r)

// 	query, err := parseApplicationPercentileRequest(r)
// 	if aH.HandleError(w, err, http.StatusBadRequest) {
// 		return
// 	}

// 	result, err := aH.reader.GetApplicationPercentiles(context.Background(), query)
// 	if aH.HandleError(w, err, http.StatusBadRequest) {
// 		return
// 	}
// 	aH.WriteJSON(w, r, result)
// }

func (aH *APIHandler) HandleError(w http.ResponseWriter, err error, statusCode int) bool {
	if err == nil {
		return false
	}
	if statusCode == http.StatusInternalServerError {
		zap.S().Error("HTTP handler, Internal Server Error", zap.Error(err))
	}
	structuredResp := structuredResponse{
		Errors: []structuredError{
			{
				Code: statusCode,
				Msg:  err.Error(),
			},
		},
	}
	resp, _ := json.Marshal(&structuredResp)
	http.Error(w, string(resp), statusCode)
	return true
}

func (aH *APIHandler) WriteJSON(w http.ResponseWriter, r *http.Request, response interface{}) {
	marshall := json.Marshal
	if prettyPrint := r.FormValue("pretty"); prettyPrint != "" && prettyPrint != "false" {
		marshall = func(v interface{}) ([]byte, error) {
			return json.MarshalIndent(v, "", "    ")
		}
	}
	resp, _ := marshall(response)
	w.Header().Set("Content-Type", "application/json")
	w.Write(resp)
}

// logs
func (aH *APIHandler) RegisterLogsRoutes(router *mux.Router, am *AuthMiddleware) {
	subRouter := router.PathPrefix("/api/v1/logs").Subrouter()
	subRouter.HandleFunc("", am.ViewAccess(aH.getLogs)).Methods(http.MethodGet)
	subRouter.HandleFunc("/tail", am.ViewAccess(aH.tailLogs)).Methods(http.MethodGet)
	subRouter.HandleFunc("/fields", am.ViewAccess(aH.logFields)).Methods(http.MethodGet)
	subRouter.HandleFunc("/fields", am.EditAccess(aH.logFieldUpdate)).Methods(http.MethodPost)
	subRouter.HandleFunc("/aggregate", am.ViewAccess(aH.logAggregate)).Methods(http.MethodGet)
}

func (aH *APIHandler) logFields(w http.ResponseWriter, r *http.Request) {
	fields, apiErr := aH.reader.GetLogFields(r.Context())
	if apiErr != nil {
		RespondError(w, apiErr, "Failed to fetch fields from the DB")
		return
	}
	aH.WriteJSON(w, r, fields)
}

func (aH *APIHandler) logFieldUpdate(w http.ResponseWriter, r *http.Request) {
	field := model.UpdateField{}
	if err := json.NewDecoder(r.Body).Decode(&field); err != nil {
		apiErr := &model.ApiError{Typ: model.ErrorBadData, Err: err}
		RespondError(w, apiErr, "Failed to decode payload")
		return
	}

	err := logs.ValidateUpdateFieldPayload(&field)
	if err != nil {
		apiErr := &model.ApiError{Typ: model.ErrorBadData, Err: err}
		RespondError(w, apiErr, "Incorrect payload")
		return
	}

	apiErr := aH.reader.UpdateLogField(r.Context(), &field)
	if apiErr != nil {
		RespondError(w, apiErr, "Failed to update filed in the DB")
		return
	}
	aH.WriteJSON(w, r, field)
}

func (aH *APIHandler) getLogs(w http.ResponseWriter, r *http.Request) {
	params, err := logs.ParseLogFilterParams(r)
	if err != nil {
		apiErr := &model.ApiError{Typ: model.ErrorBadData, Err: err}
		RespondError(w, apiErr, "Incorrect params")
		return
	}

	res, apiErr := aH.reader.GetLogs(r.Context(), params)
	if apiErr != nil {
		RespondError(w, apiErr, "Failed to fetch logs from the DB")
		return
	}
	aH.WriteJSON(w, r, map[string]interface{}{"results": res})
}

func (aH *APIHandler) tailLogs(w http.ResponseWriter, r *http.Request) {
	params, err := logs.ParseLogFilterParams(r)
	if err != nil {
		apiErr := &model.ApiError{Typ: model.ErrorBadData, Err: err}
		RespondError(w, apiErr, "Incorrect params")
		return
	}

	// create the client
	client := &model.LogsTailClient{Name: r.RemoteAddr, Logs: make(chan *model.GetLogsResponse, 1000), Done: make(chan *bool), Error: make(chan error), Filter: *params}
	go aH.reader.TailLogs(r.Context(), client)

	w.Header().Set("Connection", "keep-alive")
	w.Header().Set("Content-Type", "text/event-stream")
	w.Header().Set("Cache-Control", "no-cache")
	w.Header().Set("Access-Control-Allow-Origin", "*")
	w.WriteHeader(200)

	flusher, ok := w.(http.Flusher)
	if !ok {
		err := model.ApiError{Typ: model.ErrorStreamingNotSupported, Err: nil}
		RespondError(w, &err, "streaming is not supported")
		return
	}
	// flush the headers
	flusher.Flush()

	for {
		select {
		case log := <-client.Logs:
			var buf bytes.Buffer
			enc := json.NewEncoder(&buf)
			enc.Encode(log)
			fmt.Fprintf(w, "data: %v\n\n", buf.String())
			flusher.Flush()
		case <-client.Done:
			zap.S().Debug("done!")
			return
		case err := <-client.Error:
			zap.S().Error("error occured!", err)
			return
		}
	}
}

func (aH *APIHandler) logAggregate(w http.ResponseWriter, r *http.Request) {
	params, err := logs.ParseLogAggregateParams(r)
	if err != nil {
		apiErr := &model.ApiError{Typ: model.ErrorBadData, Err: err}
		RespondError(w, apiErr, "Incorrect params")
		return
	}

	res, apiErr := aH.reader.AggregateLogs(r.Context(), params)
	if apiErr != nil {
		RespondError(w, apiErr, "Failed to fetch logs aggregate from the DB")
		return
	}
	aH.WriteJSON(w, r, res)
}

func (aH *APIHandler) autocompleteAggregateAttributes(w http.ResponseWriter, r *http.Request) {
	var response *v3.AggregateAttributeResponse
	req, err := parseAggregateAttributeRequest(r)

	if err != nil {
		RespondError(w, &model.ApiError{Typ: model.ErrorBadData, Err: err}, nil)
		return
	}

	switch req.DataSource {
	case v3.DataSourceMetrics:
		response, err = aH.reader.GetMetricAggregateAttributes(r.Context(), req)
	case v3.DataSourceLogs:
		// TODO: implement
	case v3.DataSourceTraces:
		// TODO: implement
	default:
		RespondError(w, &model.ApiError{Typ: model.ErrorBadData, Err: fmt.Errorf("invalid data source")}, nil)
		return
	}

	if err != nil {
		RespondError(w, &model.ApiError{Typ: model.ErrorBadData, Err: err}, nil)
		return
	}

	aH.Respond(w, response)
}<|MERGE_RESOLUTION|>--- conflicted
+++ resolved
@@ -25,11 +25,7 @@
 	"go.signoz.io/signoz/pkg/query-service/auth"
 	"go.signoz.io/signoz/pkg/query-service/cache"
 	"go.signoz.io/signoz/pkg/query-service/constants"
-<<<<<<< HEAD
-=======
 	v3 "go.signoz.io/signoz/pkg/query-service/model/v3"
-	querytemplate "go.signoz.io/signoz/pkg/query-service/utils/queryTemplate"
->>>>>>> 6defa0ac
 
 	"go.signoz.io/signoz/pkg/query-service/dao"
 	am "go.signoz.io/signoz/pkg/query-service/integrations/alertManager"
@@ -67,15 +63,12 @@
 	ruleManager  *rules.Manager
 	featureFlags interfaces.FeatureLookup
 	ready        func(http.HandlerFunc) http.HandlerFunc
-<<<<<<< HEAD
 	qurier       interfaces.Querier
-=======
 
 	// SetupCompleted indicates if SigNoz is ready for general use.
 	// at the moment, we mark the app ready when the first user
 	// is registers.
 	SetupCompleted bool
->>>>>>> 6defa0ac
 }
 
 type APIHandlerOpts struct {
