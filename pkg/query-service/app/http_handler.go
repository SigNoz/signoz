--- conflicted
+++ resolved
@@ -115,10 +115,7 @@
 	hostsRepo     *inframetrics.HostsRepo
 	processesRepo *inframetrics.ProcessesRepo
 	podsRepo      *inframetrics.PodsRepo
-<<<<<<< HEAD
 	nodesRepo     *inframetrics.NodesRepo
-=======
->>>>>>> 1e78786c
 }
 
 type APIHandlerOpts struct {
@@ -191,10 +188,7 @@
 	hostsRepo := inframetrics.NewHostsRepo(opts.Reader, querierv2)
 	processesRepo := inframetrics.NewProcessesRepo(opts.Reader, querierv2)
 	podsRepo := inframetrics.NewPodsRepo(opts.Reader, querierv2)
-<<<<<<< HEAD
 	nodesRepo := inframetrics.NewNodesRepo(opts.Reader, querierv2)
-=======
->>>>>>> 1e78786c
 
 	aH := &APIHandler{
 		reader:                        opts.Reader,
@@ -216,10 +210,7 @@
 		hostsRepo:                     hostsRepo,
 		processesRepo:                 processesRepo,
 		podsRepo:                      podsRepo,
-<<<<<<< HEAD
 		nodesRepo:                     nodesRepo,
-=======
->>>>>>> 1e78786c
 	}
 
 	logsQueryBuilder := logsv3.PrepareLogsQuery
@@ -383,14 +374,11 @@
 	podsSubRouter.HandleFunc("/attribute_keys", am.ViewAccess(aH.getPodAttributeKeys)).Methods(http.MethodGet)
 	podsSubRouter.HandleFunc("/attribute_values", am.ViewAccess(aH.getPodAttributeValues)).Methods(http.MethodGet)
 	podsSubRouter.HandleFunc("/list", am.ViewAccess(aH.getPodList)).Methods(http.MethodPost)
-<<<<<<< HEAD
 
 	nodesSubRouter := router.PathPrefix("/api/v1/nodes").Subrouter()
 	nodesSubRouter.HandleFunc("/attribute_keys", am.ViewAccess(aH.getNodeAttributeKeys)).Methods(http.MethodGet)
 	nodesSubRouter.HandleFunc("/attribute_values", am.ViewAccess(aH.getNodeAttributeValues)).Methods(http.MethodGet)
 	nodesSubRouter.HandleFunc("/list", am.ViewAccess(aH.getNodeList)).Methods(http.MethodPost)
-=======
->>>>>>> 1e78786c
 }
 
 func (aH *APIHandler) RegisterWebSocketPaths(router *mux.Router, am *AuthMiddleware) {
