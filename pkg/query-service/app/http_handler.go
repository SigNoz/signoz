package app

import (
	"bytes"
	"context"
	"database/sql"
	"encoding/base64"
	"encoding/json"
	"errors"
	"fmt"
<<<<<<< HEAD
	"github.com/SigNoz/signoz/pkg/modules/thirdpartyapi"

	//qbtypes "github.com/SigNoz/signoz/pkg/types/querybuildertypes/querybuildertypesv5"
	"github.com/SigNoz/signoz/pkg/nfrouting"
=======
>>>>>>> 052fb8b7
	"io"
	"math"
	"net/http"
	"net/url"
	"regexp"
	"slices"
	"sort"
	"strconv"
	"strings"
	"sync"
	"text/template"
	"time"

	"github.com/SigNoz/signoz/pkg/alertmanager"
	"github.com/SigNoz/signoz/pkg/apis/fields"
	errorsV2 "github.com/SigNoz/signoz/pkg/errors"
	"github.com/SigNoz/signoz/pkg/http/middleware"
	"github.com/SigNoz/signoz/pkg/http/render"
	"github.com/SigNoz/signoz/pkg/licensing"
	"github.com/SigNoz/signoz/pkg/query-service/app/cloudintegrations/services"
	"github.com/SigNoz/signoz/pkg/query-service/app/integrations"
	"github.com/SigNoz/signoz/pkg/query-service/app/metricsexplorer"
	"github.com/SigNoz/signoz/pkg/signoz"
	"github.com/SigNoz/signoz/pkg/valuer"
	"github.com/prometheus/prometheus/promql"

	"github.com/gorilla/mux"
	"github.com/gorilla/websocket"
	jsoniter "github.com/json-iterator/go"
	_ "github.com/mattn/go-sqlite3"

	"github.com/SigNoz/signoz/pkg/contextlinks"
	traceFunnelsModule "github.com/SigNoz/signoz/pkg/modules/tracefunnel"
	"github.com/SigNoz/signoz/pkg/query-service/agentConf"
	"github.com/SigNoz/signoz/pkg/query-service/app/cloudintegrations"
	"github.com/SigNoz/signoz/pkg/query-service/app/inframetrics"
	queues2 "github.com/SigNoz/signoz/pkg/query-service/app/integrations/messagingQueues/queues"
	"github.com/SigNoz/signoz/pkg/query-service/app/integrations/thirdPartyApi"
	"github.com/SigNoz/signoz/pkg/query-service/app/logs"
	logsv3 "github.com/SigNoz/signoz/pkg/query-service/app/logs/v3"
	logsv4 "github.com/SigNoz/signoz/pkg/query-service/app/logs/v4"
	"github.com/SigNoz/signoz/pkg/query-service/app/metrics"
	metricsv3 "github.com/SigNoz/signoz/pkg/query-service/app/metrics/v3"
	"github.com/SigNoz/signoz/pkg/query-service/app/querier"
	querierV2 "github.com/SigNoz/signoz/pkg/query-service/app/querier/v2"
	"github.com/SigNoz/signoz/pkg/query-service/app/queryBuilder"
	tracesV3 "github.com/SigNoz/signoz/pkg/query-service/app/traces/v3"
	tracesV4 "github.com/SigNoz/signoz/pkg/query-service/app/traces/v4"
	"github.com/SigNoz/signoz/pkg/query-service/constants"
	v3 "github.com/SigNoz/signoz/pkg/query-service/model/v3"
	"github.com/SigNoz/signoz/pkg/query-service/postprocess"
	"github.com/SigNoz/signoz/pkg/types"
	"github.com/SigNoz/signoz/pkg/types/authtypes"
	"github.com/SigNoz/signoz/pkg/types/dashboardtypes"
	"github.com/SigNoz/signoz/pkg/types/licensetypes"
	"github.com/SigNoz/signoz/pkg/types/opamptypes"
	"github.com/SigNoz/signoz/pkg/types/pipelinetypes"
	qbtypes "github.com/SigNoz/signoz/pkg/types/querybuildertypes/querybuildertypesv5"
	ruletypes "github.com/SigNoz/signoz/pkg/types/ruletypes"
	traceFunnels "github.com/SigNoz/signoz/pkg/types/tracefunneltypes"

	"go.uber.org/zap"

	"github.com/SigNoz/signoz/pkg/query-service/app/integrations/messagingQueues/kafka"
	"github.com/SigNoz/signoz/pkg/query-service/app/logparsingpipeline"
	"github.com/SigNoz/signoz/pkg/query-service/interfaces"
	"github.com/SigNoz/signoz/pkg/query-service/model"
	"github.com/SigNoz/signoz/pkg/query-service/rules"
	"github.com/SigNoz/signoz/pkg/version"

	querierAPI "github.com/SigNoz/signoz/pkg/querier"
)

type status string

const (
	statusSuccess       status = "success"
	statusError         status = "error"
	defaultFluxInterval        = 5 * time.Minute
)

// NewRouter creates and configures a Gorilla Router.
func NewRouter() *mux.Router {
	return mux.NewRouter().UseEncodedPath()
}

// APIHandler implements the query service public API
type APIHandler struct {
	reader       interfaces.Reader
	ruleManager  *rules.Manager
	querier      interfaces.Querier
	querierV2    interfaces.Querier
	queryBuilder *queryBuilder.QueryBuilder

	// temporalityMap is a map of metric name to temporality
	// to avoid fetching temporality for the same metric multiple times
	// querying the v4 table on low cardinal temporality column
	// should be fast but we can still avoid the query if we have the data in memory
	temporalityMap map[string]map[v3.Temporality]bool
	temporalityMux sync.Mutex

	IntegrationsController *integrations.Controller

	CloudIntegrationsController *cloudintegrations.Controller

	LogsParsingPipelineController *logparsingpipeline.LogParsingPipelineController

	// SetupCompleted indicates if SigNoz is ready for general use.
	// at the moment, we mark the app ready when the first user
	// is registers.
	SetupCompleted bool

	// Websocket connection upgrader
	Upgrader *websocket.Upgrader

	hostsRepo      *inframetrics.HostsRepo
	processesRepo  *inframetrics.ProcessesRepo
	podsRepo       *inframetrics.PodsRepo
	nodesRepo      *inframetrics.NodesRepo
	namespacesRepo *inframetrics.NamespacesRepo
	clustersRepo   *inframetrics.ClustersRepo
	// workloads
	deploymentsRepo  *inframetrics.DeploymentsRepo
	daemonsetsRepo   *inframetrics.DaemonSetsRepo
	statefulsetsRepo *inframetrics.StatefulSetsRepo
	jobsRepo         *inframetrics.JobsRepo

	SummaryService *metricsexplorer.SummaryService

	pvcsRepo *inframetrics.PvcsRepo

	AlertmanagerAPI *alertmanager.API

	LicensingAPI licensing.API

	FieldsAPI *fields.API

	QuerierAPI *querierAPI.API

	Signoz *signoz.SigNoz

	NotificationRoutesAPI *nfrouting.API
}

type APIHandlerOpts struct {
	// business data reader e.g. clickhouse
	Reader interfaces.Reader

	// rule manager handles rule crud operations
	RuleManager *rules.Manager

	// Integrations
	IntegrationsController *integrations.Controller

	// Cloud Provider Integrations
	CloudIntegrationsController *cloudintegrations.Controller

	// Log parsing pipelines
	LogsParsingPipelineController *logparsingpipeline.LogParsingPipelineController

	// Flux Interval
	FluxInterval time.Duration

	AlertmanagerAPI *alertmanager.API

	LicensingAPI licensing.API

	FieldsAPI *fields.API

	QuerierAPI *querierAPI.API

	Signoz *signoz.SigNoz

	NotificationRoutesAPI *nfrouting.API
}

// NewAPIHandler returns an APIHandler
func NewAPIHandler(opts APIHandlerOpts) (*APIHandler, error) {
	querierOpts := querier.QuerierOptions{
		Reader:       opts.Reader,
		Cache:        opts.Signoz.Cache,
		KeyGenerator: queryBuilder.NewKeyGenerator(),
		FluxInterval: opts.FluxInterval,
	}

	querierOptsV2 := querierV2.QuerierOptions{
		Reader:       opts.Reader,
		Cache:        opts.Signoz.Cache,
		KeyGenerator: queryBuilder.NewKeyGenerator(),
		FluxInterval: opts.FluxInterval,
	}

	querier := querier.NewQuerier(querierOpts)
	querierv2 := querierV2.NewQuerier(querierOptsV2)

	hostsRepo := inframetrics.NewHostsRepo(opts.Reader, querierv2)
	processesRepo := inframetrics.NewProcessesRepo(opts.Reader, querierv2)
	podsRepo := inframetrics.NewPodsRepo(opts.Reader, querierv2)
	nodesRepo := inframetrics.NewNodesRepo(opts.Reader, querierv2)
	namespacesRepo := inframetrics.NewNamespacesRepo(opts.Reader, querierv2)
	clustersRepo := inframetrics.NewClustersRepo(opts.Reader, querierv2)
	deploymentsRepo := inframetrics.NewDeploymentsRepo(opts.Reader, querierv2)
	daemonsetsRepo := inframetrics.NewDaemonSetsRepo(opts.Reader, querierv2)
	statefulsetsRepo := inframetrics.NewStatefulSetsRepo(opts.Reader, querierv2)
	jobsRepo := inframetrics.NewJobsRepo(opts.Reader, querierv2)
	pvcsRepo := inframetrics.NewPvcsRepo(opts.Reader, querierv2)
	summaryService := metricsexplorer.NewSummaryService(opts.Reader, opts.RuleManager, opts.Signoz.Modules.Dashboard)
	//quickFilterModule := quickfilter.NewAPI(opts.QuickFilterModule)

	aH := &APIHandler{
		reader:                        opts.Reader,
		temporalityMap:                make(map[string]map[v3.Temporality]bool),
		ruleManager:                   opts.RuleManager,
		IntegrationsController:        opts.IntegrationsController,
		CloudIntegrationsController:   opts.CloudIntegrationsController,
		LogsParsingPipelineController: opts.LogsParsingPipelineController,
		querier:                       querier,
		querierV2:                     querierv2,
		hostsRepo:                     hostsRepo,
		processesRepo:                 processesRepo,
		podsRepo:                      podsRepo,
		nodesRepo:                     nodesRepo,
		namespacesRepo:                namespacesRepo,
		clustersRepo:                  clustersRepo,
		deploymentsRepo:               deploymentsRepo,
		daemonsetsRepo:                daemonsetsRepo,
		statefulsetsRepo:              statefulsetsRepo,
		jobsRepo:                      jobsRepo,
		pvcsRepo:                      pvcsRepo,
		SummaryService:                summaryService,
		AlertmanagerAPI:               opts.AlertmanagerAPI,
		LicensingAPI:                  opts.LicensingAPI,
		Signoz:                        opts.Signoz,
		FieldsAPI:                     opts.FieldsAPI,
		QuerierAPI:                    opts.QuerierAPI,
		NotificationRoutesAPI:         opts.NotificationRoutesAPI,
	}

	logsQueryBuilder := logsv4.PrepareLogsQuery
	tracesQueryBuilder := tracesV4.PrepareTracesQuery

	builderOpts := queryBuilder.QueryBuilderOptions{
		BuildMetricQuery: metricsv3.PrepareMetricQuery,
		BuildTraceQuery:  tracesQueryBuilder,
		BuildLogQuery:    logsQueryBuilder,
	}
	aH.queryBuilder = queryBuilder.NewQueryBuilder(builderOpts)

	// TODO(nitya): remote this in later for multitenancy.
	orgs, err := opts.Signoz.Modules.OrgGetter.ListByOwnedKeyRange(context.Background())
	if err != nil {
		zap.L().Warn("unexpected error while fetching orgs  while initializing base api handler", zap.Error(err))
	}
	// if the first org with the first user is created then the setup is complete.
	if len(orgs) == 1 {
		users, err := opts.Signoz.Modules.User.ListUsers(context.Background(), orgs[0].ID.String())
		if err != nil {
			zap.L().Warn("unexpected error while fetch user count while initializing base api handler", zap.Error(err))
		}
		if len(users) > 0 {
			aH.SetupCompleted = true
		}
	}

	aH.Upgrader = &websocket.Upgrader{
		CheckOrigin: func(r *http.Request) bool {
			return true
		},
	}

	return aH, nil
}

// todo(remove): Implemented at render package (github.com/SigNoz/signoz/pkg/http/render) with the new error structure
type structuredResponse struct {
	Data   interface{}       `json:"data"`
	Total  int               `json:"total"`
	Limit  int               `json:"limit"`
	Offset int               `json:"offset"`
	Errors []structuredError `json:"errors"`
}

// todo(remove): Implemented at render package (github.com/SigNoz/signoz/pkg/http/render) with the new error structure
type structuredError struct {
	Code int    `json:"code,omitempty"`
	Msg  string `json:"msg"`
}

// todo(remove): Implemented at render package (github.com/SigNoz/signoz/pkg/http/render) with the new error structure
type ApiResponse struct {
	Status    status          `json:"status"`
	Data      interface{}     `json:"data,omitempty"`
	ErrorType model.ErrorType `json:"errorType,omitempty"`
	Error     string          `json:"error,omitempty"`
}

// todo(remove): Implemented at render package (github.com/SigNoz/signoz/pkg/http/render) with the new error structure
func RespondError(w http.ResponseWriter, apiErr model.BaseApiError, data interface{}) {
	json := jsoniter.ConfigCompatibleWithStandardLibrary
	b, err := json.Marshal(&ApiResponse{
		Status:    statusError,
		ErrorType: apiErr.Type(),
		Error:     apiErr.Error(),
		Data:      data,
	})
	if err != nil {
		zap.L().Error("error marshalling json response", zap.Error(err))
		render.Error(w, err)
		return
	}

	var code int
	switch apiErr.Type() {
	case model.ErrorBadData:
		code = http.StatusBadRequest
	case model.ErrorExec:
		code = 422
	case model.ErrorCanceled, model.ErrorTimeout:
		code = http.StatusServiceUnavailable
	case model.ErrorInternal:
		code = http.StatusInternalServerError
	case model.ErrorNotFound:
		code = http.StatusNotFound
	case model.ErrorNotImplemented:
		code = http.StatusNotImplemented
	case model.ErrorUnauthorized:
		code = http.StatusUnauthorized
	case model.ErrorForbidden:
		code = http.StatusForbidden
	case model.ErrorConflict:
		code = http.StatusConflict
	default:
		code = http.StatusInternalServerError
	}

	w.Header().Set("Content-Type", "application/json")
	w.WriteHeader(code)
	if n, err := w.Write(b); err != nil {
		zap.L().Error("error writing response", zap.Int("bytesWritten", n), zap.Error(err))
	}
}

// todo(remove): Implemented at render package (github.com/SigNoz/signoz/pkg/http/render) with the new error structure
func writeHttpResponse(w http.ResponseWriter, data interface{}) {
	json := jsoniter.ConfigCompatibleWithStandardLibrary
	b, err := json.Marshal(&ApiResponse{
		Status: statusSuccess,
		Data:   data,
	})
	if err != nil {
		zap.L().Error("error marshalling json response", zap.Error(err))
		render.Error(w, err)
		return
	}

	w.Header().Set("Content-Type", "application/json")
	w.WriteHeader(http.StatusOK)
	if n, err := w.Write(b); err != nil {
		zap.L().Error("error writing response", zap.Int("bytesWritten", n), zap.Error(err))
	}
}

func (aH *APIHandler) RegisterQueryRangeV3Routes(router *mux.Router, am *middleware.AuthZ) {
	subRouter := router.PathPrefix("/api/v3").Subrouter()
	subRouter.HandleFunc("/autocomplete/aggregate_attributes", am.ViewAccess(
		withCacheControl(AutoCompleteCacheControlAge, aH.autocompleteAggregateAttributes))).Methods(http.MethodGet)
	subRouter.HandleFunc("/autocomplete/attribute_keys", am.ViewAccess(
		withCacheControl(AutoCompleteCacheControlAge, aH.autoCompleteAttributeKeys))).Methods(http.MethodGet)
	subRouter.HandleFunc("/autocomplete/attribute_values", am.ViewAccess(
		withCacheControl(AutoCompleteCacheControlAge, aH.autoCompleteAttributeValues))).Methods(http.MethodGet)

	// autocomplete with filters using new endpoints
	// Note: eventually all autocomplete APIs should be migrated to new endpoint with appropriate filters, deprecating the older ones

	subRouter.HandleFunc("/auto_complete/attribute_values", am.ViewAccess(aH.autoCompleteAttributeValuesPost)).Methods(http.MethodPost)

	subRouter.HandleFunc("/query_range", am.ViewAccess(aH.QueryRangeV3)).Methods(http.MethodPost)
	subRouter.HandleFunc("/query_range/format", am.ViewAccess(aH.QueryRangeV3Format)).Methods(http.MethodPost)

	subRouter.HandleFunc("/filter_suggestions", am.ViewAccess(aH.getQueryBuilderSuggestions)).Methods(http.MethodGet)

	// TODO(Raj): Remove this handler after /ws based path has been completely rolled out.
	subRouter.HandleFunc("/query_progress", am.ViewAccess(aH.GetQueryProgressUpdates)).Methods(http.MethodGet)

	// live logs
	subRouter.HandleFunc("/logs/livetail", am.ViewAccess(aH.QuerierAPI.QueryRawStream)).Methods(http.MethodGet)
}

func (aH *APIHandler) RegisterFieldsRoutes(router *mux.Router, am *middleware.AuthZ) {
	subRouter := router.PathPrefix("/api/v1").Subrouter()

	subRouter.HandleFunc("/fields/keys", am.ViewAccess(aH.FieldsAPI.GetFieldsKeys)).Methods(http.MethodGet)
	subRouter.HandleFunc("/fields/values", am.ViewAccess(aH.FieldsAPI.GetFieldsValues)).Methods(http.MethodGet)
}

func (aH *APIHandler) RegisterInfraMetricsRoutes(router *mux.Router, am *middleware.AuthZ) {
	hostsSubRouter := router.PathPrefix("/api/v1/hosts").Subrouter()
	hostsSubRouter.HandleFunc("/attribute_keys", am.ViewAccess(aH.getHostAttributeKeys)).Methods(http.MethodGet)
	hostsSubRouter.HandleFunc("/attribute_values", am.ViewAccess(aH.getHostAttributeValues)).Methods(http.MethodGet)
	hostsSubRouter.HandleFunc("/list", am.ViewAccess(aH.getHostList)).Methods(http.MethodPost)

	processesSubRouter := router.PathPrefix("/api/v1/processes").Subrouter()
	processesSubRouter.HandleFunc("/attribute_keys", am.ViewAccess(aH.getProcessAttributeKeys)).Methods(http.MethodGet)
	processesSubRouter.HandleFunc("/attribute_values", am.ViewAccess(aH.getProcessAttributeValues)).Methods(http.MethodGet)
	processesSubRouter.HandleFunc("/list", am.ViewAccess(aH.getProcessList)).Methods(http.MethodPost)

	podsSubRouter := router.PathPrefix("/api/v1/pods").Subrouter()
	podsSubRouter.HandleFunc("/attribute_keys", am.ViewAccess(aH.getPodAttributeKeys)).Methods(http.MethodGet)
	podsSubRouter.HandleFunc("/attribute_values", am.ViewAccess(aH.getPodAttributeValues)).Methods(http.MethodGet)
	podsSubRouter.HandleFunc("/list", am.ViewAccess(aH.getPodList)).Methods(http.MethodPost)

	pvcsSubRouter := router.PathPrefix("/api/v1/pvcs").Subrouter()
	pvcsSubRouter.HandleFunc("/attribute_keys", am.ViewAccess(aH.getPvcAttributeKeys)).Methods(http.MethodGet)
	pvcsSubRouter.HandleFunc("/attribute_values", am.ViewAccess(aH.getPvcAttributeValues)).Methods(http.MethodGet)
	pvcsSubRouter.HandleFunc("/list", am.ViewAccess(aH.getPvcList)).Methods(http.MethodPost)

	nodesSubRouter := router.PathPrefix("/api/v1/nodes").Subrouter()
	nodesSubRouter.HandleFunc("/attribute_keys", am.ViewAccess(aH.getNodeAttributeKeys)).Methods(http.MethodGet)
	nodesSubRouter.HandleFunc("/attribute_values", am.ViewAccess(aH.getNodeAttributeValues)).Methods(http.MethodGet)
	nodesSubRouter.HandleFunc("/list", am.ViewAccess(aH.getNodeList)).Methods(http.MethodPost)

	namespacesSubRouter := router.PathPrefix("/api/v1/namespaces").Subrouter()
	namespacesSubRouter.HandleFunc("/attribute_keys", am.ViewAccess(aH.getNamespaceAttributeKeys)).Methods(http.MethodGet)
	namespacesSubRouter.HandleFunc("/attribute_values", am.ViewAccess(aH.getNamespaceAttributeValues)).Methods(http.MethodGet)
	namespacesSubRouter.HandleFunc("/list", am.ViewAccess(aH.getNamespaceList)).Methods(http.MethodPost)

	clustersSubRouter := router.PathPrefix("/api/v1/clusters").Subrouter()
	clustersSubRouter.HandleFunc("/attribute_keys", am.ViewAccess(aH.getClusterAttributeKeys)).Methods(http.MethodGet)
	clustersSubRouter.HandleFunc("/attribute_values", am.ViewAccess(aH.getClusterAttributeValues)).Methods(http.MethodGet)
	clustersSubRouter.HandleFunc("/list", am.ViewAccess(aH.getClusterList)).Methods(http.MethodPost)

	deploymentsSubRouter := router.PathPrefix("/api/v1/deployments").Subrouter()
	deploymentsSubRouter.HandleFunc("/attribute_keys", am.ViewAccess(aH.getDeploymentAttributeKeys)).Methods(http.MethodGet)
	deploymentsSubRouter.HandleFunc("/attribute_values", am.ViewAccess(aH.getDeploymentAttributeValues)).Methods(http.MethodGet)
	deploymentsSubRouter.HandleFunc("/list", am.ViewAccess(aH.getDeploymentList)).Methods(http.MethodPost)

	daemonsetsSubRouter := router.PathPrefix("/api/v1/daemonsets").Subrouter()
	daemonsetsSubRouter.HandleFunc("/attribute_keys", am.ViewAccess(aH.getDaemonSetAttributeKeys)).Methods(http.MethodGet)
	daemonsetsSubRouter.HandleFunc("/attribute_values", am.ViewAccess(aH.getDaemonSetAttributeValues)).Methods(http.MethodGet)
	daemonsetsSubRouter.HandleFunc("/list", am.ViewAccess(aH.getDaemonSetList)).Methods(http.MethodPost)

	statefulsetsSubRouter := router.PathPrefix("/api/v1/statefulsets").Subrouter()
	statefulsetsSubRouter.HandleFunc("/attribute_keys", am.ViewAccess(aH.getStatefulSetAttributeKeys)).Methods(http.MethodGet)
	statefulsetsSubRouter.HandleFunc("/attribute_values", am.ViewAccess(aH.getStatefulSetAttributeValues)).Methods(http.MethodGet)
	statefulsetsSubRouter.HandleFunc("/list", am.ViewAccess(aH.getStatefulSetList)).Methods(http.MethodPost)

	jobsSubRouter := router.PathPrefix("/api/v1/jobs").Subrouter()
	jobsSubRouter.HandleFunc("/attribute_keys", am.ViewAccess(aH.getJobAttributeKeys)).Methods(http.MethodGet)
	jobsSubRouter.HandleFunc("/attribute_values", am.ViewAccess(aH.getJobAttributeValues)).Methods(http.MethodGet)
	jobsSubRouter.HandleFunc("/list", am.ViewAccess(aH.getJobList)).Methods(http.MethodPost)

	infraOnboardingSubRouter := router.PathPrefix("/api/v1/infra_onboarding").Subrouter()
	infraOnboardingSubRouter.HandleFunc("/k8s/status", am.ViewAccess(aH.getK8sInfraOnboardingStatus)).Methods(http.MethodGet)
}

func (aH *APIHandler) RegisterWebSocketPaths(router *mux.Router, am *middleware.AuthZ) {
	subRouter := router.PathPrefix("/ws").Subrouter()
	subRouter.HandleFunc("/query_progress", am.ViewAccess(aH.GetQueryProgressUpdates)).Methods(http.MethodGet)
}

func (aH *APIHandler) RegisterQueryRangeV4Routes(router *mux.Router, am *middleware.AuthZ) {
	subRouter := router.PathPrefix("/api/v4").Subrouter()
	subRouter.HandleFunc("/query_range", am.ViewAccess(aH.QueryRangeV4)).Methods(http.MethodPost)
	subRouter.HandleFunc("/metric/metric_metadata", am.ViewAccess(aH.getMetricMetadata)).Methods(http.MethodGet)
}

func (aH *APIHandler) RegisterQueryRangeV5Routes(router *mux.Router, am *middleware.AuthZ) {
	subRouter := router.PathPrefix("/api/v5").Subrouter()
	subRouter.HandleFunc("/query_range", am.ViewAccess(aH.QuerierAPI.QueryRange)).Methods(http.MethodPost)
	subRouter.HandleFunc("/substitute_vars", am.ViewAccess(aH.QuerierAPI.ReplaceVariables)).Methods(http.MethodPost)
}

// todo(remove): Implemented at render package (github.com/SigNoz/signoz/pkg/http/render) with the new error structure
func (aH *APIHandler) Respond(w http.ResponseWriter, data interface{}) {
	writeHttpResponse(w, data)
}

// RegisterPrivateRoutes registers routes for this handler on the given router
func (aH *APIHandler) RegisterPrivateRoutes(router *mux.Router) {
	router.HandleFunc("/api/v1/channels", aH.AlertmanagerAPI.ListAllChannels).Methods(http.MethodGet)
}

// RegisterRoutes registers routes for this handler on the given router
func (aH *APIHandler) RegisterRoutes(router *mux.Router, am *middleware.AuthZ) {
	router.HandleFunc("/api/v1/query_range", am.ViewAccess(aH.queryRangeMetrics)).Methods(http.MethodGet)
	router.HandleFunc("/api/v1/query", am.ViewAccess(aH.queryMetrics)).Methods(http.MethodGet)
	router.HandleFunc("/api/v1/channels", am.ViewAccess(aH.AlertmanagerAPI.ListChannels)).Methods(http.MethodGet)
	router.HandleFunc("/api/v1/channels/{id}", am.ViewAccess(aH.AlertmanagerAPI.GetChannelByID)).Methods(http.MethodGet)
	router.HandleFunc("/api/v1/channels/{id}", am.AdminAccess(aH.AlertmanagerAPI.UpdateChannelByID)).Methods(http.MethodPut)
	router.HandleFunc("/api/v1/channels/{id}", am.AdminAccess(aH.AlertmanagerAPI.DeleteChannelByID)).Methods(http.MethodDelete)
	router.HandleFunc("/api/v1/channels", am.EditAccess(aH.AlertmanagerAPI.CreateChannel)).Methods(http.MethodPost)
	router.HandleFunc("/api/v1/testChannel", am.EditAccess(aH.AlertmanagerAPI.TestReceiver)).Methods(http.MethodPost)

	router.HandleFunc("/api/v1/alerts", am.ViewAccess(aH.AlertmanagerAPI.GetAlerts)).Methods(http.MethodGet)

	router.HandleFunc("/api/v1/rules", am.ViewAccess(aH.listRules)).Methods(http.MethodGet)
	router.HandleFunc("/api/v1/rules/{id}", am.ViewAccess(aH.getRule)).Methods(http.MethodGet)
	router.HandleFunc("/api/v1/rules", am.EditAccess(aH.createRule)).Methods(http.MethodPost)
	router.HandleFunc("/api/v1/rules/{id}", am.EditAccess(aH.editRule)).Methods(http.MethodPut)
	router.HandleFunc("/api/v1/rules/{id}", am.EditAccess(aH.deleteRule)).Methods(http.MethodDelete)
	router.HandleFunc("/api/v1/rules/{id}", am.EditAccess(aH.patchRule)).Methods(http.MethodPatch)
	router.HandleFunc("/api/v1/testRule", am.EditAccess(aH.testRule)).Methods(http.MethodPost)
	router.HandleFunc("/api/v1/rules/{id}/history/stats", am.ViewAccess(aH.getRuleStats)).Methods(http.MethodPost)
	router.HandleFunc("/api/v1/rules/{id}/history/timeline", am.ViewAccess(aH.getRuleStateHistory)).Methods(http.MethodPost)
	router.HandleFunc("/api/v1/rules/{id}/history/top_contributors", am.ViewAccess(aH.getRuleStateHistoryTopContributors)).Methods(http.MethodPost)
	router.HandleFunc("/api/v1/rules/{id}/history/overall_status", am.ViewAccess(aH.getOverallStateTransitions)).Methods(http.MethodPost)

	router.HandleFunc("/api/v1/downtime_schedules", am.ViewAccess(aH.listDowntimeSchedules)).Methods(http.MethodGet)
	router.HandleFunc("/api/v1/downtime_schedules/{id}", am.ViewAccess(aH.getDowntimeSchedule)).Methods(http.MethodGet)
	router.HandleFunc("/api/v1/downtime_schedules", am.EditAccess(aH.createDowntimeSchedule)).Methods(http.MethodPost)
	router.HandleFunc("/api/v1/downtime_schedules/{id}", am.EditAccess(aH.editDowntimeSchedule)).Methods(http.MethodPut)
	router.HandleFunc("/api/v1/downtime_schedules/{id}", am.EditAccess(aH.deleteDowntimeSchedule)).Methods(http.MethodDelete)

	router.HandleFunc("/api/v1/dashboards", am.ViewAccess(aH.List)).Methods(http.MethodGet)
	router.HandleFunc("/api/v1/dashboards", am.EditAccess(aH.Signoz.Handlers.Dashboard.Create)).Methods(http.MethodPost)
	router.HandleFunc("/api/v1/dashboards/{id}", am.ViewAccess(aH.Get)).Methods(http.MethodGet)
	router.HandleFunc("/api/v1/dashboards/{id}", am.EditAccess(aH.Signoz.Handlers.Dashboard.Update)).Methods(http.MethodPut)
	router.HandleFunc("/api/v1/dashboards/{id}", am.EditAccess(aH.Signoz.Handlers.Dashboard.Delete)).Methods(http.MethodDelete)
	router.HandleFunc("/api/v1/dashboards/{id}/lock", am.EditAccess(aH.Signoz.Handlers.Dashboard.LockUnlock)).Methods(http.MethodPut)
	router.HandleFunc("/api/v2/variables/query", am.ViewAccess(aH.queryDashboardVarsV2)).Methods(http.MethodPost)

	router.HandleFunc("/api/v1/explorer/views", am.ViewAccess(aH.Signoz.Handlers.SavedView.List)).Methods(http.MethodGet)
	router.HandleFunc("/api/v1/explorer/views", am.EditAccess(aH.Signoz.Handlers.SavedView.Create)).Methods(http.MethodPost)
	router.HandleFunc("/api/v1/explorer/views/{viewId}", am.ViewAccess(aH.Signoz.Handlers.SavedView.Get)).Methods(http.MethodGet)
	router.HandleFunc("/api/v1/explorer/views/{viewId}", am.EditAccess(aH.Signoz.Handlers.SavedView.Update)).Methods(http.MethodPut)
	router.HandleFunc("/api/v1/explorer/views/{viewId}", am.EditAccess(aH.Signoz.Handlers.SavedView.Delete)).Methods(http.MethodDelete)
	router.HandleFunc("/api/v1/event", am.ViewAccess(aH.registerEvent)).Methods(http.MethodPost)

	router.HandleFunc("/api/v1/services", am.ViewAccess(aH.getServices)).Methods(http.MethodPost)
	router.HandleFunc("/api/v1/services/list", am.ViewAccess(aH.getServicesList)).Methods(http.MethodGet)
	router.HandleFunc("/api/v1/service/top_operations", am.ViewAccess(aH.getTopOperations)).Methods(http.MethodPost)
	router.HandleFunc("/api/v1/service/top_level_operations", am.ViewAccess(aH.getServicesTopLevelOps)).Methods(http.MethodPost)
	router.HandleFunc("/api/v1/service/entry_point_operations", am.ViewAccess(aH.getEntryPointOps)).Methods(http.MethodPost)
	router.HandleFunc("/api/v1/traces/{traceId}", am.ViewAccess(aH.SearchTraces)).Methods(http.MethodGet)
	router.HandleFunc("/api/v1/usage", am.ViewAccess(aH.getUsage)).Methods(http.MethodGet)
	router.HandleFunc("/api/v1/dependency_graph", am.ViewAccess(aH.dependencyGraph)).Methods(http.MethodPost)
	router.HandleFunc("/api/v1/settings/ttl", am.AdminAccess(aH.setTTL)).Methods(http.MethodPost)
	router.HandleFunc("/api/v1/settings/ttl", am.ViewAccess(aH.getTTL)).Methods(http.MethodGet)
	router.HandleFunc("/api/v2/settings/ttl", am.AdminAccess(aH.setCustomRetentionTTL)).Methods(http.MethodPost)
	router.HandleFunc("/api/v2/settings/ttl", am.ViewAccess(aH.getCustomRetentionTTL)).Methods(http.MethodGet)
	router.HandleFunc("/api/v1/settings/apdex", am.AdminAccess(aH.Signoz.Handlers.Apdex.Set)).Methods(http.MethodPost)
	router.HandleFunc("/api/v1/settings/apdex", am.ViewAccess(aH.Signoz.Handlers.Apdex.Get)).Methods(http.MethodGet)

	router.HandleFunc("/api/v2/traces/fields", am.ViewAccess(aH.traceFields)).Methods(http.MethodGet)
	router.HandleFunc("/api/v2/traces/fields", am.EditAccess(aH.updateTraceField)).Methods(http.MethodPost)
	router.HandleFunc("/api/v2/traces/flamegraph/{traceId}", am.ViewAccess(aH.GetFlamegraphSpansForTrace)).Methods(http.MethodPost)
	router.HandleFunc("/api/v2/traces/waterfall/{traceId}", am.ViewAccess(aH.GetWaterfallSpansForTraceWithMetadata)).Methods(http.MethodPost)

	router.HandleFunc("/api/v1/version", am.OpenAccess(aH.getVersion)).Methods(http.MethodGet)
	router.HandleFunc("/api/v1/features", am.ViewAccess(aH.getFeatureFlags)).Methods(http.MethodGet)
	router.HandleFunc("/api/v1/health", am.OpenAccess(aH.getHealth)).Methods(http.MethodGet)

	router.HandleFunc("/api/v1/listErrors", am.ViewAccess(aH.listErrors)).Methods(http.MethodPost)
	router.HandleFunc("/api/v1/countErrors", am.ViewAccess(aH.countErrors)).Methods(http.MethodPost)
	router.HandleFunc("/api/v1/errorFromErrorID", am.ViewAccess(aH.getErrorFromErrorID)).Methods(http.MethodGet)
	router.HandleFunc("/api/v1/errorFromGroupID", am.ViewAccess(aH.getErrorFromGroupID)).Methods(http.MethodGet)
	router.HandleFunc("/api/v1/nextPrevErrorIDs", am.ViewAccess(aH.getNextPrevErrorIDs)).Methods(http.MethodGet)

	router.HandleFunc("/api/v1/disks", am.ViewAccess(aH.getDisks)).Methods(http.MethodGet)

	router.HandleFunc("/api/v1/user/preferences", am.ViewAccess(aH.Signoz.Handlers.Preference.ListByUser)).Methods(http.MethodGet)
	router.HandleFunc("/api/v1/user/preferences/{name}", am.ViewAccess(aH.Signoz.Handlers.Preference.GetByUser)).Methods(http.MethodGet)
	router.HandleFunc("/api/v1/user/preferences/{name}", am.ViewAccess(aH.Signoz.Handlers.Preference.UpdateByUser)).Methods(http.MethodPut)
	router.HandleFunc("/api/v1/org/preferences", am.AdminAccess(aH.Signoz.Handlers.Preference.ListByOrg)).Methods(http.MethodGet)
	router.HandleFunc("/api/v1/org/preferences/{name}", am.AdminAccess(aH.Signoz.Handlers.Preference.GetByOrg)).Methods(http.MethodGet)
	router.HandleFunc("/api/v1/org/preferences/{name}", am.AdminAccess(aH.Signoz.Handlers.Preference.UpdateByOrg)).Methods(http.MethodPut)

	// Quick Filters
	router.HandleFunc("/api/v1/orgs/me/filters", am.ViewAccess(aH.Signoz.Handlers.QuickFilter.GetQuickFilters)).Methods(http.MethodGet)
	router.HandleFunc("/api/v1/orgs/me/filters/{signal}", am.ViewAccess(aH.Signoz.Handlers.QuickFilter.GetSignalFilters)).Methods(http.MethodGet)
	router.HandleFunc("/api/v1/orgs/me/filters", am.AdminAccess(aH.Signoz.Handlers.QuickFilter.UpdateQuickFilters)).Methods(http.MethodPut)

	// === Authentication APIs ===
	router.HandleFunc("/api/v1/invite", am.AdminAccess(aH.Signoz.Handlers.User.CreateInvite)).Methods(http.MethodPost)
	router.HandleFunc("/api/v1/invite/bulk", am.AdminAccess(aH.Signoz.Handlers.User.CreateBulkInvite)).Methods(http.MethodPost)
	router.HandleFunc("/api/v1/invite/{token}", am.OpenAccess(aH.Signoz.Handlers.User.GetInvite)).Methods(http.MethodGet)
	router.HandleFunc("/api/v1/invite/{id}", am.AdminAccess(aH.Signoz.Handlers.User.DeleteInvite)).Methods(http.MethodDelete)
	router.HandleFunc("/api/v1/invite", am.AdminAccess(aH.Signoz.Handlers.User.ListInvite)).Methods(http.MethodGet)
	router.HandleFunc("/api/v1/invite/accept", am.OpenAccess(aH.Signoz.Handlers.User.AcceptInvite)).Methods(http.MethodPost)

	router.HandleFunc("/api/v1/register", am.OpenAccess(aH.registerUser)).Methods(http.MethodPost)
	router.HandleFunc("/api/v1/login", am.OpenAccess(aH.Signoz.Handlers.User.Login)).Methods(http.MethodPost)
	router.HandleFunc("/api/v1/loginPrecheck", am.OpenAccess(aH.Signoz.Handlers.User.LoginPrecheck)).Methods(http.MethodGet)
	router.HandleFunc("/api/v1/complete/google", am.OpenAccess(aH.receiveGoogleAuth)).Methods(http.MethodGet)

	router.HandleFunc("/api/v1/domains", am.AdminAccess(aH.Signoz.Handlers.User.ListDomains)).Methods(http.MethodGet)
	router.HandleFunc("/api/v1/domains", am.AdminAccess(aH.Signoz.Handlers.User.CreateDomain)).Methods(http.MethodPost)
	router.HandleFunc("/api/v1/domains/{id}", am.AdminAccess(aH.Signoz.Handlers.User.UpdateDomain)).Methods(http.MethodPut)
	router.HandleFunc("/api/v1/domains/{id}", am.AdminAccess(aH.Signoz.Handlers.User.DeleteDomain)).Methods(http.MethodDelete)

	router.HandleFunc("/api/v1/pats", am.AdminAccess(aH.Signoz.Handlers.User.CreateAPIKey)).Methods(http.MethodPost)
	router.HandleFunc("/api/v1/pats", am.AdminAccess(aH.Signoz.Handlers.User.ListAPIKeys)).Methods(http.MethodGet)
	router.HandleFunc("/api/v1/pats/{id}", am.AdminAccess(aH.Signoz.Handlers.User.UpdateAPIKey)).Methods(http.MethodPut)
	router.HandleFunc("/api/v1/pats/{id}", am.AdminAccess(aH.Signoz.Handlers.User.RevokeAPIKey)).Methods(http.MethodDelete)

	router.HandleFunc("/api/v1/user", am.AdminAccess(aH.Signoz.Handlers.User.ListUsers)).Methods(http.MethodGet)
	router.HandleFunc("/api/v1/user/me", am.OpenAccess(aH.Signoz.Handlers.User.GetCurrentUserFromJWT)).Methods(http.MethodGet)
	router.HandleFunc("/api/v1/user/{id}", am.SelfAccess(aH.Signoz.Handlers.User.GetUser)).Methods(http.MethodGet)
	router.HandleFunc("/api/v1/user/{id}", am.SelfAccess(aH.Signoz.Handlers.User.UpdateUser)).Methods(http.MethodPut)
	router.HandleFunc("/api/v1/user/{id}", am.AdminAccess(aH.Signoz.Handlers.User.DeleteUser)).Methods(http.MethodDelete)

	router.HandleFunc("/api/v2/orgs/me", am.AdminAccess(aH.Signoz.Handlers.Organization.Get)).Methods(http.MethodGet)
	router.HandleFunc("/api/v2/orgs/me", am.AdminAccess(aH.Signoz.Handlers.Organization.Update)).Methods(http.MethodPut)

	router.HandleFunc("/api/v1/getResetPasswordToken/{id}", am.AdminAccess(aH.Signoz.Handlers.User.GetResetPasswordToken)).Methods(http.MethodGet)
	router.HandleFunc("/api/v1/resetPassword", am.OpenAccess(aH.Signoz.Handlers.User.ResetPassword)).Methods(http.MethodPost)
	router.HandleFunc("/api/v1/changePassword/{id}", am.SelfAccess(aH.Signoz.Handlers.User.ChangePassword)).Methods(http.MethodPost)

	router.HandleFunc("/api/v3/licenses", am.ViewAccess(func(rw http.ResponseWriter, req *http.Request) {
		render.Success(rw, http.StatusOK, []any{})
	})).Methods(http.MethodGet)
	router.HandleFunc("/api/v3/licenses/active", am.ViewAccess(func(rw http.ResponseWriter, req *http.Request) {
		aH.LicensingAPI.Activate(rw, req)
	})).Methods(http.MethodGet)

	router.HandleFunc("/api/v1/notification-routes", am.ViewAccess(aH.NotificationRoutesAPI.GetAllNotificationRoutesByOrgID)).Methods(http.MethodGet)
	router.HandleFunc("/api/v1/notification-routes/{id}", am.ViewAccess(aH.NotificationRoutesAPI.GetNotificationRouteByID)).Methods(http.MethodGet)
	router.HandleFunc("/api/v1/notification-routes", am.AdminAccess(aH.NotificationRoutesAPI.CreateNotificationRoute)).Methods(http.MethodPost)
	router.HandleFunc("/api/v1/notification-routes/{id}", am.AdminAccess(aH.NotificationRoutesAPI.DeleteNotificationRouteByID)).Methods(http.MethodDelete)
}

func (ah *APIHandler) MetricExplorerRoutes(router *mux.Router, am *middleware.AuthZ) {
	router.HandleFunc("/api/v1/metrics/filters/keys",
		am.ViewAccess(ah.FilterKeysSuggestion)).
		Methods(http.MethodGet)
	router.HandleFunc("/api/v1/metrics/filters/values",
		am.ViewAccess(ah.FilterValuesSuggestion)).
		Methods(http.MethodPost)
	router.HandleFunc("/api/v1/metrics/{metric_name}/metadata",
		am.ViewAccess(ah.GetMetricsDetails)).
		Methods(http.MethodGet)
	router.HandleFunc("/api/v1/metrics",
		am.ViewAccess(ah.ListMetrics)).
		Methods(http.MethodPost)
	router.HandleFunc("/api/v1/metrics/treemap",
		am.ViewAccess(ah.GetTreeMap)).
		Methods(http.MethodPost)
	router.HandleFunc("/api/v1/metrics/related",
		am.ViewAccess(ah.GetRelatedMetrics)).
		Methods(http.MethodPost)
	router.HandleFunc("/api/v1/metrics/inspect",
		am.ViewAccess(ah.GetInspectMetricsData)).
		Methods(http.MethodPost)
	router.HandleFunc("/api/v1/metrics/{metric_name}/metadata",
		am.ViewAccess(ah.UpdateMetricsMetadata)).
		Methods(http.MethodPost)
}

func Intersection(a, b []int) (c []int) {
	m := make(map[int]bool)

	for _, item := range a {
		m[item] = true
	}

	for _, item := range b {
		if _, ok := m[item]; ok {
			c = append(c, item)
		}
	}
	return
}

func (aH *APIHandler) getRule(w http.ResponseWriter, r *http.Request) {
	idStr := mux.Vars(r)["id"]
	id, err := valuer.NewUUID(idStr)
	if err != nil {
		RespondError(w, &model.ApiError{Typ: model.ErrorBadData, Err: err}, nil)
		return
	}

	ruleResponse, err := aH.ruleManager.GetRule(r.Context(), id)
	if err != nil {
		if errors.Is(err, sql.ErrNoRows) {
<<<<<<< HEAD
			RespondError(w, &model.ApiError{Typ: model.ErrorNotFound, Err: err}, nil)
=======
			RespondError(w, &model.ApiError{Typ: model.ErrorNotFound, Err: fmt.Errorf("rule not found")}, nil)
>>>>>>> 052fb8b7
			return
		}
		RespondError(w, &model.ApiError{Typ: model.ErrorInternal, Err: err}, nil)
		return
	}
	aH.Respond(w, ruleResponse)
}

// populateTemporality adds the temporality to the query if it is not present
func (aH *APIHandler) PopulateTemporality(ctx context.Context, orgID valuer.UUID, qp *v3.QueryRangeParamsV3) error {

	aH.temporalityMux.Lock()
	defer aH.temporalityMux.Unlock()

	missingTemporality := make([]string, 0)
	metricNameToTemporality := make(map[string]map[v3.Temporality]bool)
	if qp.CompositeQuery != nil && len(qp.CompositeQuery.BuilderQueries) > 0 {
		for _, query := range qp.CompositeQuery.BuilderQueries {
			// if there is no temporality specified in the query but we have it in the map
			// then use the value from the map
			if query.Temporality == "" && aH.temporalityMap[query.AggregateAttribute.Key] != nil {
				// We prefer delta if it is available
				if aH.temporalityMap[query.AggregateAttribute.Key][v3.Delta] {
					query.Temporality = v3.Delta
				} else if aH.temporalityMap[query.AggregateAttribute.Key][v3.Cumulative] {
					query.Temporality = v3.Cumulative
				} else {
					query.Temporality = v3.Unspecified
				}
			}
			// we don't have temporality for this metric
			if query.DataSource == v3.DataSourceMetrics && query.Temporality == "" {
				missingTemporality = append(missingTemporality, query.AggregateAttribute.Key)
			}
			if _, ok := metricNameToTemporality[query.AggregateAttribute.Key]; !ok {
				metricNameToTemporality[query.AggregateAttribute.Key] = make(map[v3.Temporality]bool)
			}
		}
	}

	nameToTemporality, err := aH.reader.FetchTemporality(ctx, orgID, missingTemporality)
	if err != nil {
		return err
	}

	if qp.CompositeQuery != nil && len(qp.CompositeQuery.BuilderQueries) > 0 {
		for name := range qp.CompositeQuery.BuilderQueries {
			query := qp.CompositeQuery.BuilderQueries[name]
			if query.DataSource == v3.DataSourceMetrics && query.Temporality == "" {
				if nameToTemporality[query.AggregateAttribute.Key][v3.Delta] {
					query.Temporality = v3.Delta
				} else if nameToTemporality[query.AggregateAttribute.Key][v3.Cumulative] {
					query.Temporality = v3.Cumulative
				} else {
					query.Temporality = v3.Unspecified
				}
				aH.temporalityMap[query.AggregateAttribute.Key] = nameToTemporality[query.AggregateAttribute.Key]
			}
		}
	}
	return nil
}

func (aH *APIHandler) listDowntimeSchedules(w http.ResponseWriter, r *http.Request) {
	claims, errv2 := authtypes.ClaimsFromContext(r.Context())
	if errv2 != nil {
		render.Error(w, errv2)
		return
	}

	schedules, err := aH.ruleManager.MaintenanceStore().GetAllPlannedMaintenance(r.Context(), claims.OrgID)
	if err != nil {
		render.Error(w, err)
		return
	}

	// The schedules are stored as JSON in the database, so we need to filter them here
	// Since the number of schedules is expected to be small, this should be fine

	if r.URL.Query().Get("active") != "" {
		activeSchedules := make([]*ruletypes.GettablePlannedMaintenance, 0)
		active, _ := strconv.ParseBool(r.URL.Query().Get("active"))
		for _, schedule := range schedules {
			now := time.Now().In(time.FixedZone(schedule.Schedule.Timezone, 0))
			if schedule.IsActive(now) == active {
				activeSchedules = append(activeSchedules, schedule)
			}
		}
		schedules = activeSchedules
	}

	if r.URL.Query().Get("recurring") != "" {
		recurringSchedules := make([]*ruletypes.GettablePlannedMaintenance, 0)
		recurring, _ := strconv.ParseBool(r.URL.Query().Get("recurring"))
		for _, schedule := range schedules {
			if schedule.IsRecurring() == recurring {
				recurringSchedules = append(recurringSchedules, schedule)
			}
		}
		schedules = recurringSchedules
	}

	aH.Respond(w, schedules)
}

func (aH *APIHandler) getDowntimeSchedule(w http.ResponseWriter, r *http.Request) {
	idStr := mux.Vars(r)["id"]
	id, err := valuer.NewUUID(idStr)
	if err != nil {
		render.Error(w, errorsV2.New(errorsV2.TypeInvalidInput, errorsV2.CodeInvalidInput, err.Error()))
		return
	}

	schedule, err := aH.ruleManager.MaintenanceStore().GetPlannedMaintenanceByID(r.Context(), id)
	if err != nil {
		render.Error(w, err)
		return
	}
	aH.Respond(w, schedule)
}

func (aH *APIHandler) createDowntimeSchedule(w http.ResponseWriter, r *http.Request) {
	var schedule ruletypes.GettablePlannedMaintenance
	err := json.NewDecoder(r.Body).Decode(&schedule)
	if err != nil {
		RespondError(w, &model.ApiError{Typ: model.ErrorBadData, Err: err}, nil)
		return
	}
	if err := schedule.Validate(); err != nil {
		render.Error(w, err)
		return
	}

	_, err = aH.ruleManager.MaintenanceStore().CreatePlannedMaintenance(r.Context(), schedule)
	if err != nil {
		render.Error(w, err)
		return
	}
	aH.Respond(w, nil)
}

func (aH *APIHandler) editDowntimeSchedule(w http.ResponseWriter, r *http.Request) {
	idStr := mux.Vars(r)["id"]
	id, err := valuer.NewUUID(idStr)
	if err != nil {
		render.Error(w, errorsV2.New(errorsV2.TypeInvalidInput, errorsV2.CodeInvalidInput, err.Error()))
		return
	}

	var schedule ruletypes.GettablePlannedMaintenance
	err = json.NewDecoder(r.Body).Decode(&schedule)
	if err != nil {
		render.Error(w, err)
		return
	}
	if err := schedule.Validate(); err != nil {
		render.Error(w, err)
		return
	}

	err = aH.ruleManager.MaintenanceStore().EditPlannedMaintenance(r.Context(), schedule, id)
	if err != nil {
		render.Error(w, err)
		return
	}

	aH.Respond(w, nil)
}

func (aH *APIHandler) deleteDowntimeSchedule(w http.ResponseWriter, r *http.Request) {
	idStr := mux.Vars(r)["id"]
	id, err := valuer.NewUUID(idStr)
	if err != nil {
		render.Error(w, errorsV2.New(errorsV2.TypeInvalidInput, errorsV2.CodeInvalidInput, err.Error()))
		return
	}

	err = aH.ruleManager.MaintenanceStore().DeletePlannedMaintenance(r.Context(), id)
	if err != nil {
		render.Error(w, err)
		return
	}

	aH.Respond(w, nil)
}

func (aH *APIHandler) getRuleStats(w http.ResponseWriter, r *http.Request) {
	ruleID := mux.Vars(r)["id"]
	params := model.QueryRuleStateHistory{}
	err := json.NewDecoder(r.Body).Decode(&params)
	if err != nil {
		RespondError(w, &model.ApiError{Typ: model.ErrorBadData, Err: err}, nil)
		return
	}

	totalCurrentTriggers, err := aH.reader.GetTotalTriggers(r.Context(), ruleID, &params)
	if err != nil {
		RespondError(w, &model.ApiError{Typ: model.ErrorInternal, Err: err}, nil)
		return
	}
	currentTriggersSeries, err := aH.reader.GetTriggersByInterval(r.Context(), ruleID, &params)
	if err != nil {
		RespondError(w, &model.ApiError{Typ: model.ErrorInternal, Err: err}, nil)
		return
	}

	currentAvgResolutionTime, err := aH.reader.GetAvgResolutionTime(r.Context(), ruleID, &params)
	if err != nil {
		RespondError(w, &model.ApiError{Typ: model.ErrorInternal, Err: err}, nil)
		return
	}
	currentAvgResolutionTimeSeries, err := aH.reader.GetAvgResolutionTimeByInterval(r.Context(), ruleID, &params)
	if err != nil {
		RespondError(w, &model.ApiError{Typ: model.ErrorInternal, Err: err}, nil)
		return
	}

	if params.End-params.Start >= 86400000 {
		days := int64(math.Ceil(float64(params.End-params.Start) / 86400000))
		params.Start -= days * 86400000
		params.End -= days * 86400000
	} else {
		params.Start -= 86400000
		params.End -= 86400000
	}

	totalPastTriggers, err := aH.reader.GetTotalTriggers(r.Context(), ruleID, &params)
	if err != nil {
		RespondError(w, &model.ApiError{Typ: model.ErrorInternal, Err: err}, nil)
		return
	}
	pastTriggersSeries, err := aH.reader.GetTriggersByInterval(r.Context(), ruleID, &params)
	if err != nil {
		RespondError(w, &model.ApiError{Typ: model.ErrorInternal, Err: err}, nil)
		return
	}

	pastAvgResolutionTime, err := aH.reader.GetAvgResolutionTime(r.Context(), ruleID, &params)
	if err != nil {
		RespondError(w, &model.ApiError{Typ: model.ErrorInternal, Err: err}, nil)
		return
	}
	pastAvgResolutionTimeSeries, err := aH.reader.GetAvgResolutionTimeByInterval(r.Context(), ruleID, &params)
	if err != nil {
		RespondError(w, &model.ApiError{Typ: model.ErrorInternal, Err: err}, nil)
		return
	}
	if math.IsNaN(currentAvgResolutionTime) || math.IsInf(currentAvgResolutionTime, 0) {
		currentAvgResolutionTime = 0
	}
	if math.IsNaN(pastAvgResolutionTime) || math.IsInf(pastAvgResolutionTime, 0) {
		pastAvgResolutionTime = 0
	}

	stats := model.Stats{
		TotalCurrentTriggers:           totalCurrentTriggers,
		TotalPastTriggers:              totalPastTriggers,
		CurrentTriggersSeries:          currentTriggersSeries,
		PastTriggersSeries:             pastTriggersSeries,
		CurrentAvgResolutionTime:       strconv.FormatFloat(currentAvgResolutionTime, 'f', -1, 64),
		PastAvgResolutionTime:          strconv.FormatFloat(pastAvgResolutionTime, 'f', -1, 64),
		CurrentAvgResolutionTimeSeries: currentAvgResolutionTimeSeries,
		PastAvgResolutionTimeSeries:    pastAvgResolutionTimeSeries,
	}

	aH.Respond(w, stats)
}

func (aH *APIHandler) getOverallStateTransitions(w http.ResponseWriter, r *http.Request) {
	ruleID := mux.Vars(r)["id"]
	params := model.QueryRuleStateHistory{}
	err := json.NewDecoder(r.Body).Decode(&params)
	if err != nil {
		RespondError(w, &model.ApiError{Typ: model.ErrorBadData, Err: err}, nil)
		return
	}

	stateItems, err := aH.reader.GetOverallStateTransitions(r.Context(), ruleID, &params)
	if err != nil {
		RespondError(w, &model.ApiError{Typ: model.ErrorInternal, Err: err}, nil)
		return
	}

	aH.Respond(w, stateItems)
}

func (aH *APIHandler) metaForLinks(ctx context.Context, rule *ruletypes.GettableRule) ([]v3.FilterItem, []v3.AttributeKey, map[string]v3.AttributeKey) {
	filterItems := []v3.FilterItem{}
	groupBy := []v3.AttributeKey{}
	keys := make(map[string]v3.AttributeKey)

	if rule.AlertType == ruletypes.AlertTypeLogs {
		logFields, err := aH.reader.GetLogFieldsFromNames(ctx, logsv3.GetFieldNames(rule.PostableRule.RuleCondition.CompositeQuery))
		if err == nil {
			params := &v3.QueryRangeParamsV3{
				CompositeQuery: rule.RuleCondition.CompositeQuery,
			}
			keys = model.GetLogFieldsV3(ctx, params, logFields)
		} else {
			zap.L().Error("failed to get log fields using empty keys; the link might not work as expected", zap.Error(err))
		}
	} else if rule.AlertType == ruletypes.AlertTypeTraces {
		traceFields, err := aH.reader.GetSpanAttributeKeysByNames(ctx, logsv3.GetFieldNames(rule.PostableRule.RuleCondition.CompositeQuery))
		if err == nil {
			keys = traceFields
		} else {
			zap.L().Error("failed to get span attributes using empty keys; the link might not work as expected", zap.Error(err))
		}
	}

	if rule.AlertType == ruletypes.AlertTypeLogs || rule.AlertType == ruletypes.AlertTypeTraces {
		if rule.RuleCondition.CompositeQuery != nil {
			if rule.RuleCondition.QueryType() == v3.QueryTypeBuilder {
				selectedQuery := rule.RuleCondition.GetSelectedQueryName()
				if rule.RuleCondition.CompositeQuery.BuilderQueries[selectedQuery] != nil &&
					rule.RuleCondition.CompositeQuery.BuilderQueries[selectedQuery].Filters != nil {
					filterItems = rule.RuleCondition.CompositeQuery.BuilderQueries[selectedQuery].Filters.Items
				}
				if rule.RuleCondition.CompositeQuery.BuilderQueries[selectedQuery] != nil &&
					rule.RuleCondition.CompositeQuery.BuilderQueries[selectedQuery].GroupBy != nil {
					groupBy = rule.RuleCondition.CompositeQuery.BuilderQueries[selectedQuery].GroupBy
				}
			}
		}
	}
	return filterItems, groupBy, keys
}

func (aH *APIHandler) getRuleStateHistory(w http.ResponseWriter, r *http.Request) {
	idStr := mux.Vars(r)["id"]
	id, err := valuer.NewUUID(idStr)
	if err != nil {
		RespondError(w, &model.ApiError{Typ: model.ErrorBadData, Err: err}, nil)
		return
	}

	params := model.QueryRuleStateHistory{}
	err = json.NewDecoder(r.Body).Decode(&params)
	if err != nil {
		RespondError(w, &model.ApiError{Typ: model.ErrorBadData, Err: err}, nil)
		return
	}
	if err := params.Validate(); err != nil {
		RespondError(w, &model.ApiError{Typ: model.ErrorBadData, Err: err}, nil)
		return
	}

	res, err := aH.reader.ReadRuleStateHistoryByRuleID(r.Context(), id.StringValue(), &params)
	if err != nil {
		RespondError(w, &model.ApiError{Typ: model.ErrorInternal, Err: err}, nil)
		return
	}

	rule, err := aH.ruleManager.GetRule(r.Context(), id)
	if err == nil {
		for idx := range res.Items {
			lbls := make(map[string]string)
			err := json.Unmarshal([]byte(res.Items[idx].Labels), &lbls)
			if err != nil {
				continue
			}
			filterItems, groupBy, keys := aH.metaForLinks(r.Context(), rule)
			newFilters := contextlinks.PrepareFilters(lbls, filterItems, groupBy, keys)
			end := time.Unix(res.Items[idx].UnixMilli/1000, 0)
			// why are we subtracting 3 minutes?
			// the query range is calculated based on the rule's evalWindow and evalDelay
			// alerts have 2 minutes delay built in, so we need to subtract that from the start time
			// to get the correct query range
			start := end.Add(-time.Duration(rule.EvalWindow)).Add(-3 * time.Minute)
			if rule.AlertType == ruletypes.AlertTypeLogs {
				if rule.Version != "v5" {
					res.Items[idx].RelatedLogsLink = contextlinks.PrepareLinksToLogs(start, end, newFilters)
				} else {
					// TODO(srikanthccv): re-visit this and support multiple queries
					var q qbtypes.QueryBuilderQuery[qbtypes.LogAggregation]

					for _, query := range rule.RuleCondition.CompositeQuery.Queries {
						if query.Type == qbtypes.QueryTypeBuilder {
							switch spec := query.Spec.(type) {
							case qbtypes.QueryBuilderQuery[qbtypes.LogAggregation]:
								q = spec
							}
						}
					}

					filterExpr := ""
					if q.Filter != nil && q.Filter.Expression != "" {
						filterExpr = q.Filter.Expression
					}

					whereClause := contextlinks.PrepareFilterExpression(lbls, filterExpr, q.GroupBy)

					res.Items[idx].RelatedLogsLink = contextlinks.PrepareLinksToLogsV5(start, end, whereClause)
				}
			} else if rule.AlertType == ruletypes.AlertTypeTraces {
				if rule.Version != "v5" {
					res.Items[idx].RelatedTracesLink = contextlinks.PrepareLinksToTraces(start, end, newFilters)
				} else {
					// TODO(srikanthccv): re-visit this and support multiple queries
					var q qbtypes.QueryBuilderQuery[qbtypes.TraceAggregation]

					for _, query := range rule.RuleCondition.CompositeQuery.Queries {
						if query.Type == qbtypes.QueryTypeBuilder {
							switch spec := query.Spec.(type) {
							case qbtypes.QueryBuilderQuery[qbtypes.TraceAggregation]:
								q = spec
							}
						}
					}

					filterExpr := ""
					if q.Filter != nil && q.Filter.Expression != "" {
						filterExpr = q.Filter.Expression
					}

					whereClause := contextlinks.PrepareFilterExpression(lbls, filterExpr, q.GroupBy)
					res.Items[idx].RelatedTracesLink = contextlinks.PrepareLinksToTracesV5(start, end, whereClause)
				}
			}
		}
	}

	aH.Respond(w, res)
}

func (aH *APIHandler) getRuleStateHistoryTopContributors(w http.ResponseWriter, r *http.Request) {
	idStr := mux.Vars(r)["id"]
	id, err := valuer.NewUUID(idStr)
	if err != nil {
		RespondError(w, &model.ApiError{Typ: model.ErrorBadData, Err: err}, nil)
		return
	}

	params := model.QueryRuleStateHistory{}
	err = json.NewDecoder(r.Body).Decode(&params)
	if err != nil {
		RespondError(w, &model.ApiError{Typ: model.ErrorBadData, Err: err}, nil)
		return
	}

	res, err := aH.reader.ReadRuleStateHistoryTopContributorsByRuleID(r.Context(), id.StringValue(), &params)
	if err != nil {
		RespondError(w, &model.ApiError{Typ: model.ErrorInternal, Err: err}, nil)
		return
	}

	rule, err := aH.ruleManager.GetRule(r.Context(), id)
	if err == nil {
		for idx := range res {
			lbls := make(map[string]string)
			err := json.Unmarshal([]byte(res[idx].Labels), &lbls)
			if err != nil {
				continue
			}
			filterItems, groupBy, keys := aH.metaForLinks(r.Context(), rule)
			newFilters := contextlinks.PrepareFilters(lbls, filterItems, groupBy, keys)
			end := time.Unix(params.End/1000, 0)
			start := time.Unix(params.Start/1000, 0)
			if rule.AlertType == ruletypes.AlertTypeLogs {
				res[idx].RelatedLogsLink = contextlinks.PrepareLinksToLogs(start, end, newFilters)
			} else if rule.AlertType == ruletypes.AlertTypeTraces {
				res[idx].RelatedTracesLink = contextlinks.PrepareLinksToTraces(start, end, newFilters)
			}
		}
	}

	aH.Respond(w, res)
}

func (aH *APIHandler) listRules(w http.ResponseWriter, r *http.Request) {

	rules, err := aH.ruleManager.ListRuleStates(r.Context())
	if err != nil {
		RespondError(w, &model.ApiError{Typ: model.ErrorInternal, Err: err}, nil)
		return
	}

	// todo(amol): need to add sorter

	aH.Respond(w, rules)
}

func prepareQuery(r *http.Request) (string, error) {
	var postData *model.DashboardVars

	if err := json.NewDecoder(r.Body).Decode(&postData); err != nil {
		return "", fmt.Errorf("failed to decode request body: %v", err)
	}

	query := strings.TrimSpace(postData.Query)

	if query == "" {
		return "", fmt.Errorf("query is required")
	}

	notAllowedOps := []string{
		"alter table",
		"drop table",
		"truncate table",
		"drop database",
		"drop view",
		"drop function",
	}

	for _, op := range notAllowedOps {
		if strings.Contains(strings.ToLower(query), op) {
			return "", fmt.Errorf("operation %s is not allowed", op)
		}
	}

	vars := make(map[string]string)
	for k, v := range postData.Variables {
		vars[k] = metrics.FormattedValue(v)
	}
	tmpl := template.New("dashboard-vars")
	tmpl, tmplErr := tmpl.Parse(query)
	if tmplErr != nil {
		return "", tmplErr
	}
	var queryBuf bytes.Buffer
	tmplErr = tmpl.Execute(&queryBuf, vars)
	if tmplErr != nil {
		return "", tmplErr
	}

	if !constants.IsDotMetricsEnabled {
		return queryBuf.String(), nil
	}

	query = queryBuf.String()

	// Now handle $var replacements (simple string replace)
	keys := make([]string, 0, len(vars))
	for k := range vars {
		keys = append(keys, k)
	}

	sort.Slice(keys, func(i, j int) bool {
		return len(keys[i]) > len(keys[j])
	})

	newQuery := query
	for _, k := range keys {
		placeholder := "$" + k
		v := vars[k]
		newQuery = strings.ReplaceAll(newQuery, placeholder, v)
	}

	return newQuery, nil
}

func (aH *APIHandler) Get(rw http.ResponseWriter, r *http.Request) {
	ctx, cancel := context.WithTimeout(r.Context(), 10*time.Second)
	defer cancel()

	claims, err := authtypes.ClaimsFromContext(ctx)
	if err != nil {
		render.Error(rw, err)
		return
	}

	orgID, err := valuer.NewUUID(claims.OrgID)
	if err != nil {
		render.Error(rw, err)
		return
	}

	id := mux.Vars(r)["id"]
	if id == "" {
		render.Error(rw, errorsV2.Newf(errorsV2.TypeInvalidInput, errorsV2.CodeInvalidInput, "id is missing in the path"))
		return
	}

	dashboard := new(dashboardtypes.Dashboard)
	if aH.CloudIntegrationsController.IsCloudIntegrationDashboardUuid(id) {
		cloudintegrationDashboard, apiErr := aH.CloudIntegrationsController.GetDashboardById(ctx, orgID, id)
		if apiErr != nil {
			render.Error(rw, errorsV2.Wrapf(apiErr, errorsV2.TypeInternal, errorsV2.CodeInternal, "failed to get dashboard"))
			return
		}
		dashboard = cloudintegrationDashboard
	} else if aH.IntegrationsController.IsInstalledIntegrationDashboardID(id) {
		integrationDashboard, apiErr := aH.IntegrationsController.GetInstalledIntegrationDashboardById(ctx, orgID, id)
		if apiErr != nil {
			render.Error(rw, errorsV2.Wrapf(apiErr, errorsV2.TypeInternal, errorsV2.CodeInternal, "failed to get dashboard"))
			return
		}
		dashboard = integrationDashboard
	} else {
		dashboardID, err := valuer.NewUUID(id)
		if err != nil {
			render.Error(rw, err)
			return
		}
		sqlDashboard, err := aH.Signoz.Modules.Dashboard.Get(ctx, orgID, dashboardID)
		if err != nil {
			render.Error(rw, err)
			return
		}
		dashboard = sqlDashboard
	}

	gettableDashboard, err := dashboardtypes.NewGettableDashboardFromDashboard(dashboard)
	if err != nil {
		render.Error(rw, err)
		return
	}

	render.Success(rw, http.StatusOK, gettableDashboard)
}

func (aH *APIHandler) List(rw http.ResponseWriter, r *http.Request) {
	ctx, cancel := context.WithTimeout(r.Context(), 10*time.Second)
	defer cancel()

	claims, err := authtypes.ClaimsFromContext(ctx)
	if err != nil {
		render.Error(rw, err)
		return
	}

	orgID, err := valuer.NewUUID(claims.OrgID)
	if err != nil {
		render.Error(rw, err)
		return
	}

	dashboards := make([]*dashboardtypes.Dashboard, 0)
	sqlDashboards, err := aH.Signoz.Modules.Dashboard.List(ctx, orgID)
	if err != nil && !errorsV2.Ast(err, errorsV2.TypeNotFound) {
		render.Error(rw, err)
		return
	}
	if sqlDashboards != nil {
		dashboards = append(dashboards, sqlDashboards...)
	}

	installedIntegrationDashboards, apiErr := aH.IntegrationsController.GetDashboardsForInstalledIntegrations(ctx, orgID)
	if apiErr != nil {
		zap.L().Error("failed to get dashboards for installed integrations", zap.Error(apiErr))
	} else {
		dashboards = append(dashboards, installedIntegrationDashboards...)
	}

	cloudIntegrationDashboards, apiErr := aH.CloudIntegrationsController.AvailableDashboards(ctx, orgID)
	if apiErr != nil {
		zap.L().Error("failed to get dashboards for cloud integrations", zap.Error(apiErr))
	} else {
		dashboards = append(dashboards, cloudIntegrationDashboards...)
	}

	gettableDashboards, err := dashboardtypes.NewGettableDashboardsFromDashboards(dashboards)
	if err != nil {
		render.Error(rw, err)
		return
	}
	render.Success(rw, http.StatusOK, gettableDashboards)
}

func (aH *APIHandler) queryDashboardVarsV2(w http.ResponseWriter, r *http.Request) {
	query, err := prepareQuery(r)
	if err != nil {
		RespondError(w, &model.ApiError{Typ: model.ErrorBadData, Err: err}, nil)
		return
	}

	dashboardVars, err := aH.reader.QueryDashboardVars(r.Context(), query)
	if err != nil {
		RespondError(w, &model.ApiError{Typ: model.ErrorBadData, Err: err}, nil)
		return
	}
	aH.Respond(w, dashboardVars)
}

func (aH *APIHandler) testRule(w http.ResponseWriter, r *http.Request) {
	claims, err := authtypes.ClaimsFromContext(r.Context())
	if err != nil {
		render.Error(w, err)
		return
	}
	orgID, err := valuer.NewUUID(claims.OrgID)
	if err != nil {
		render.Error(w, err)
		return
	}
	defer r.Body.Close()
	body, err := io.ReadAll(r.Body)
	if err != nil {
		zap.L().Error("Error in getting req body in test rule API", zap.Error(err))
		RespondError(w, &model.ApiError{Typ: model.ErrorBadData, Err: err}, nil)
		return
	}

	ctx, cancel := context.WithTimeout(context.Background(), 1*time.Minute)
	defer cancel()

	alertCount, apiRrr := aH.ruleManager.TestNotification(ctx, orgID, string(body))
	if apiRrr != nil {
		RespondError(w, apiRrr, nil)
		return
	}

	response := map[string]interface{}{
		"alertCount": alertCount,
		"message":    "notification sent",
	}
	aH.Respond(w, response)
}

func (aH *APIHandler) deleteRule(w http.ResponseWriter, r *http.Request) {

	id := mux.Vars(r)["id"]

	err := aH.ruleManager.DeleteRule(r.Context(), id)

	if err != nil {
		if errors.Is(err, sql.ErrNoRows) {
<<<<<<< HEAD
			RespondError(w, &model.ApiError{Typ: model.ErrorNotFound, Err: err}, nil)
=======
			RespondError(w, &model.ApiError{Typ: model.ErrorNotFound, Err: fmt.Errorf("rule not found")}, nil)
>>>>>>> 052fb8b7
			return
		}
		RespondError(w, &model.ApiError{Typ: model.ErrorInternal, Err: err}, nil)
		return
	}

	aH.Respond(w, "rule successfully deleted")

}

// patchRule updates only requested changes in the rule
func (aH *APIHandler) patchRule(w http.ResponseWriter, r *http.Request) {
	idStr := mux.Vars(r)["id"]
	id, err := valuer.NewUUID(idStr)
	if err != nil {
		RespondError(w, &model.ApiError{Typ: model.ErrorBadData, Err: err}, nil)
		return
	}

	defer r.Body.Close()
	body, err := io.ReadAll(r.Body)
	if err != nil {
		zap.L().Error("error in getting req body of patch rule API\n", zap.Error(err))
		RespondError(w, &model.ApiError{Typ: model.ErrorBadData, Err: err}, nil)
		return
	}

	gettableRule, err := aH.ruleManager.PatchRule(r.Context(), string(body), id)

	if err != nil {
		if errors.Is(err, sql.ErrNoRows) {
<<<<<<< HEAD
			RespondError(w, &model.ApiError{Typ: model.ErrorNotFound, Err: err}, nil)
=======
			RespondError(w, &model.ApiError{Typ: model.ErrorNotFound, Err: fmt.Errorf("rule not found")}, nil)
>>>>>>> 052fb8b7
			return
		}
		RespondError(w, &model.ApiError{Typ: model.ErrorInternal, Err: err}, nil)
		return
	}

	aH.Respond(w, gettableRule)
}

func (aH *APIHandler) editRule(w http.ResponseWriter, r *http.Request) {
	idStr := mux.Vars(r)["id"]
	id, err := valuer.NewUUID(idStr)
	if err != nil {
		RespondError(w, &model.ApiError{Typ: model.ErrorBadData, Err: err}, nil)
		return
	}

	defer r.Body.Close()
	body, err := io.ReadAll(r.Body)
	if err != nil {
		zap.L().Error("error in getting req body of edit rule API", zap.Error(err))
		RespondError(w, &model.ApiError{Typ: model.ErrorBadData, Err: err}, nil)
		return
	}

	err = aH.ruleManager.EditRule(r.Context(), string(body), id)

	if err != nil {
		if errors.Is(err, sql.ErrNoRows) {
<<<<<<< HEAD
			RespondError(w, &model.ApiError{Typ: model.ErrorNotFound, Err: err}, nil)
=======
			RespondError(w, &model.ApiError{Typ: model.ErrorNotFound, Err: fmt.Errorf("rule not found")}, nil)
>>>>>>> 052fb8b7
			return
		}
		RespondError(w, &model.ApiError{Typ: model.ErrorInternal, Err: err}, nil)
		return
	}

	aH.Respond(w, "rule successfully edited")

}

func (aH *APIHandler) createRule(w http.ResponseWriter, r *http.Request) {

	defer r.Body.Close()
	body, err := io.ReadAll(r.Body)
	if err != nil {
		zap.L().Error("Error in getting req body for create rule API", zap.Error(err))
		RespondError(w, &model.ApiError{Typ: model.ErrorBadData, Err: err}, nil)
		return
	}

	rule, err := aH.ruleManager.CreateRule(r.Context(), string(body))
	if err != nil {
		RespondError(w, &model.ApiError{Typ: model.ErrorBadData, Err: err}, nil)
		return
	}

	aH.Respond(w, rule)

}

func (aH *APIHandler) queryRangeMetrics(w http.ResponseWriter, r *http.Request) {

	query, apiErrorObj := parseQueryRangeRequest(r)

	if apiErrorObj != nil {
		RespondError(w, apiErrorObj, nil)
		return
	}

	// zap.L().Info(query, apiError)

	ctx := r.Context()
	if to := r.FormValue("timeout"); to != "" {
		var cancel context.CancelFunc
		timeout, err := parseMetricsDuration(to)
		if aH.HandleError(w, err, http.StatusBadRequest) {
			return
		}

		ctx, cancel = context.WithTimeout(ctx, timeout)
		defer cancel()
	}

	res, qs, apiError := aH.reader.GetQueryRangeResult(ctx, query)

	if apiError != nil {
		RespondError(w, apiError, nil)
		return
	}

	if res.Err != nil {
		zap.L().Error("error in query range metrics", zap.Error(res.Err))
	}

	if res.Err != nil {
		switch res.Err.(type) {
		case promql.ErrQueryCanceled:
			RespondError(w, &model.ApiError{Typ: model.ErrorCanceled, Err: res.Err}, nil)
		case promql.ErrQueryTimeout:
			RespondError(w, &model.ApiError{Typ: model.ErrorTimeout, Err: res.Err}, nil)
		}
		RespondError(w, &model.ApiError{Typ: model.ErrorExec, Err: res.Err}, nil)
		return
	}

	response_data := &model.QueryData{
		ResultType: res.Value.Type(),
		Result:     res.Value,
		Stats:      qs,
	}

	aH.Respond(w, response_data)

}

func (aH *APIHandler) queryMetrics(w http.ResponseWriter, r *http.Request) {

	queryParams, apiErrorObj := parseInstantQueryMetricsRequest(r)

	if apiErrorObj != nil {
		RespondError(w, apiErrorObj, nil)
		return
	}

	// zap.L().Info(query, apiError)

	ctx := r.Context()
	if to := r.FormValue("timeout"); to != "" {
		var cancel context.CancelFunc
		timeout, err := parseMetricsDuration(to)
		if aH.HandleError(w, err, http.StatusBadRequest) {
			return
		}

		ctx, cancel = context.WithTimeout(ctx, timeout)
		defer cancel()
	}

	res, qs, apiError := aH.reader.GetInstantQueryMetricsResult(ctx, queryParams)

	if apiError != nil {
		RespondError(w, apiError, nil)
		return
	}

	if res.Err != nil {
		zap.L().Error("error in query range metrics", zap.Error(res.Err))
	}

	if res.Err != nil {
		switch res.Err.(type) {
		case promql.ErrQueryCanceled:
			RespondError(w, &model.ApiError{Typ: model.ErrorCanceled, Err: res.Err}, nil)
		case promql.ErrQueryTimeout:
			RespondError(w, &model.ApiError{Typ: model.ErrorTimeout, Err: res.Err}, nil)
		}
		RespondError(w, &model.ApiError{Typ: model.ErrorExec, Err: res.Err}, nil)
	}

	response_data := &model.QueryData{
		ResultType: res.Value.Type(),
		Result:     res.Value,
		Stats:      qs,
	}

	aH.Respond(w, response_data)

}

func (aH *APIHandler) registerEvent(w http.ResponseWriter, r *http.Request) {
	request, err := parseRegisterEventRequest(r)
	if aH.HandleError(w, err, http.StatusBadRequest) {
		return
	}
	claims, errv2 := authtypes.ClaimsFromContext(r.Context())
	if errv2 == nil {
		switch request.EventType {
		case model.TrackEvent:
			aH.Signoz.Analytics.TrackUser(r.Context(), claims.OrgID, claims.UserID, request.EventName, request.Attributes)
		}
		aH.WriteJSON(w, r, map[string]string{"data": "Event Processed Successfully"})
	} else {
		RespondError(w, &model.ApiError{Typ: model.ErrorInternal, Err: err}, nil)
	}
}

func (aH *APIHandler) getTopOperations(w http.ResponseWriter, r *http.Request) {

	query, err := parseGetTopOperationsRequest(r)
	if aH.HandleError(w, err, http.StatusBadRequest) {
		return
	}

	result, apiErr := aH.reader.GetTopOperations(r.Context(), query)

	if apiErr != nil && aH.HandleError(w, apiErr.Err, http.StatusInternalServerError) {
		return
	}

	aH.WriteJSON(w, r, result)

}

func (aH *APIHandler) getEntryPointOps(w http.ResponseWriter, r *http.Request) {
	query, err := parseGetTopOperationsRequest(r)
	if err != nil {
		render.Error(w, err)
		return
	}

	result, apiErr := aH.reader.GetEntryPointOperations(r.Context(), query)
	if apiErr != nil {
		render.Error(w, apiErr)
		return
	}

	render.Success(w, http.StatusOK, result)
}

func (aH *APIHandler) getUsage(w http.ResponseWriter, r *http.Request) {

	query, err := parseGetUsageRequest(r)
	if aH.HandleError(w, err, http.StatusBadRequest) {
		return
	}

	result, err := aH.reader.GetUsage(r.Context(), query)
	if aH.HandleError(w, err, http.StatusBadRequest) {
		return
	}

	aH.WriteJSON(w, r, result)

}

func (aH *APIHandler) getServicesTopLevelOps(w http.ResponseWriter, r *http.Request) {

	var start, end time.Time
	var services []string

	type topLevelOpsParams struct {
		Service string `json:"service"`
		Start   string `json:"start"`
		End     string `json:"end"`
	}

	var params topLevelOpsParams
	err := json.NewDecoder(r.Body).Decode(&params)
	if err != nil {
		zap.L().Error("Error in getting req body for get top operations API", zap.Error(err))
	}

	if params.Service != "" {
		services = []string{params.Service}
	}

	startEpoch := params.Start
	if startEpoch != "" {
		startEpochInt, err := strconv.ParseInt(startEpoch, 10, 64)
		if err != nil {
			RespondError(w, &model.ApiError{Typ: model.ErrorBadData, Err: err}, "Error reading start time")
			return
		}
		start = time.Unix(0, startEpochInt)
	}
	endEpoch := params.End
	if endEpoch != "" {
		endEpochInt, err := strconv.ParseInt(endEpoch, 10, 64)
		if err != nil {
			RespondError(w, &model.ApiError{Typ: model.ErrorBadData, Err: err}, "Error reading end time")
			return
		}
		end = time.Unix(0, endEpochInt)
	}

	result, apiErr := aH.reader.GetTopLevelOperations(r.Context(), start, end, services)
	if apiErr != nil {
		RespondError(w, apiErr, nil)
		return
	}

	aH.WriteJSON(w, r, result)
}

func (aH *APIHandler) getServices(w http.ResponseWriter, r *http.Request) {
	query, err := parseGetServicesRequest(r)
	if aH.HandleError(w, err, http.StatusBadRequest) {
		return
	}

	result, apiErr := aH.reader.GetServices(r.Context(), query)
	if apiErr != nil && aH.HandleError(w, apiErr.Err, http.StatusInternalServerError) {
		return
	}

	aH.WriteJSON(w, r, result)
}

func (aH *APIHandler) dependencyGraph(w http.ResponseWriter, r *http.Request) {

	query, err := parseGetServicesRequest(r)
	if aH.HandleError(w, err, http.StatusBadRequest) {
		return
	}

	result, err := aH.reader.GetDependencyGraph(r.Context(), query)
	if aH.HandleError(w, err, http.StatusBadRequest) {
		return
	}

	aH.WriteJSON(w, r, result)
}

func (aH *APIHandler) getServicesList(w http.ResponseWriter, r *http.Request) {

	result, err := aH.reader.GetServicesList(r.Context())
	if aH.HandleError(w, err, http.StatusBadRequest) {
		return
	}

	aH.WriteJSON(w, r, result)

}

func (aH *APIHandler) SearchTraces(w http.ResponseWriter, r *http.Request) {
	params, err := ParseSearchTracesParams(r)
	if err != nil {
		RespondError(w, &model.ApiError{Typ: model.ErrorBadData, Err: err}, "Error reading params")
		return
	}

	result, err := aH.reader.SearchTraces(r.Context(), params)
	if aH.HandleError(w, err, http.StatusBadRequest) {
		return
	}

	aH.WriteJSON(w, r, result)

}

func (aH *APIHandler) GetWaterfallSpansForTraceWithMetadata(w http.ResponseWriter, r *http.Request) {
	claims, err := authtypes.ClaimsFromContext(r.Context())
	if err != nil {
		render.Error(w, err)
		return
	}
	orgID, err := valuer.NewUUID(claims.OrgID)
	if err != nil {
		render.Error(w, err)
		return
	}
	traceID := mux.Vars(r)["traceId"]
	if traceID == "" {
		RespondError(w, model.BadRequest(errors.New("traceID is required")), nil)
		return
	}

	req := new(model.GetWaterfallSpansForTraceWithMetadataParams)
	err = json.NewDecoder(r.Body).Decode(&req)
	if err != nil {
		RespondError(w, model.BadRequest(err), nil)
		return
	}

	result, apiErr := aH.reader.GetWaterfallSpansForTraceWithMetadata(r.Context(), orgID, traceID, req)
	if apiErr != nil {
		render.Error(w, apiErr)
		return
	}

	aH.WriteJSON(w, r, result)
}

func (aH *APIHandler) GetFlamegraphSpansForTrace(w http.ResponseWriter, r *http.Request) {
	claims, err := authtypes.ClaimsFromContext(r.Context())
	if err != nil {
		render.Error(w, err)
		return
	}
	orgID, err := valuer.NewUUID(claims.OrgID)
	if err != nil {
		render.Error(w, err)
		return
	}

	traceID := mux.Vars(r)["traceId"]
	if traceID == "" {
		RespondError(w, model.BadRequest(errors.New("traceID is required")), nil)
		return
	}

	req := new(model.GetFlamegraphSpansForTraceParams)
	err = json.NewDecoder(r.Body).Decode(&req)
	if err != nil {
		RespondError(w, model.BadRequest(err), nil)
		return
	}

	result, apiErr := aH.reader.GetFlamegraphSpansForTrace(r.Context(), orgID, traceID, req)
	if apiErr != nil {
		render.Error(w, apiErr)
		return
	}

	aH.WriteJSON(w, r, result)
}

func (aH *APIHandler) listErrors(w http.ResponseWriter, r *http.Request) {

	query, err := parseListErrorsRequest(r)
	if aH.HandleError(w, err, http.StatusBadRequest) {
		return
	}
	result, apiErr := aH.reader.ListErrors(r.Context(), query)
	if apiErr != nil && aH.HandleError(w, apiErr.Err, http.StatusInternalServerError) {
		return
	}

	aH.WriteJSON(w, r, result)
}

func (aH *APIHandler) countErrors(w http.ResponseWriter, r *http.Request) {

	query, err := parseCountErrorsRequest(r)
	if aH.HandleError(w, err, http.StatusBadRequest) {
		return
	}
	result, apiErr := aH.reader.CountErrors(r.Context(), query)
	if apiErr != nil {
		RespondError(w, apiErr, nil)
		return
	}

	aH.WriteJSON(w, r, result)
}

func (aH *APIHandler) getErrorFromErrorID(w http.ResponseWriter, r *http.Request) {

	query, err := parseGetErrorRequest(r)
	if aH.HandleError(w, err, http.StatusBadRequest) {
		return
	}
	result, apiErr := aH.reader.GetErrorFromErrorID(r.Context(), query)
	if apiErr != nil {
		RespondError(w, apiErr, nil)
		return
	}

	aH.WriteJSON(w, r, result)
}

func (aH *APIHandler) getNextPrevErrorIDs(w http.ResponseWriter, r *http.Request) {

	query, err := parseGetErrorRequest(r)
	if aH.HandleError(w, err, http.StatusBadRequest) {
		return
	}
	result, apiErr := aH.reader.GetNextPrevErrorIDs(r.Context(), query)
	if apiErr != nil {
		RespondError(w, apiErr, nil)
		return
	}

	aH.WriteJSON(w, r, result)
}

func (aH *APIHandler) getErrorFromGroupID(w http.ResponseWriter, r *http.Request) {

	query, err := parseGetErrorRequest(r)
	if aH.HandleError(w, err, http.StatusBadRequest) {
		return
	}
	result, apiErr := aH.reader.GetErrorFromGroupID(r.Context(), query)
	if apiErr != nil {
		RespondError(w, apiErr, nil)
		return
	}

	aH.WriteJSON(w, r, result)
}

func (aH *APIHandler) setTTL(w http.ResponseWriter, r *http.Request) {
	ttlParams, err := parseTTLParams(r)
	if aH.HandleError(w, err, http.StatusBadRequest) {
		return
	}

	ctx := r.Context()
	claims, errv2 := authtypes.ClaimsFromContext(ctx)
	if errv2 != nil {
		RespondError(w, &model.ApiError{Err: errors.New("failed to get org id from context"), Typ: model.ErrorInternal}, nil)
		return
	}

	// Context is not used here as TTL is long duration DB operation
	result, apiErr := aH.reader.SetTTL(context.Background(), claims.OrgID, ttlParams)
	if apiErr != nil {
		if apiErr.Typ == model.ErrorConflict {
			aH.HandleError(w, apiErr.Err, http.StatusConflict)
		} else {
			aH.HandleError(w, apiErr.Err, http.StatusInternalServerError)
		}
		return
	}

	aH.WriteJSON(w, r, result)

}

func (aH *APIHandler) setCustomRetentionTTL(w http.ResponseWriter, r *http.Request) {
	ctx := r.Context()
	claims, errv2 := authtypes.ClaimsFromContext(ctx)
	if errv2 != nil {
		render.Error(w, errorsV2.Newf(errorsV2.TypeInternal, errorsV2.CodeInternal, "failed to get org id from context"))
		return
	}

	var params model.CustomRetentionTTLParams
	if err := json.NewDecoder(r.Body).Decode(&params); err != nil {
		render.Error(w, errorsV2.Newf(errorsV2.TypeInvalidInput, errorsV2.CodeInvalidInput, "Invalid data"))
		return
	}

	// Context is not used here as TTL is long duration DB operation
	result, apiErr := aH.reader.SetTTLV2(context.Background(), claims.OrgID, &params)
	if apiErr != nil {
		render.Error(w, errorsV2.New(errorsV2.TypeInvalidInput, errorsV2.CodeInternal, apiErr.Error()))
		return
	}

	aH.WriteJSON(w, r, result)
}

func (aH *APIHandler) getCustomRetentionTTL(w http.ResponseWriter, r *http.Request) {
	ctx := r.Context()
	claims, errv2 := authtypes.ClaimsFromContext(ctx)
	if errv2 != nil {
		render.Error(w, errorsV2.New(errorsV2.TypeInternal, errorsV2.CodeInternal, "failed to get org id from context"))
		return
	}

	result, apiErr := aH.reader.GetCustomRetentionTTL(r.Context(), claims.OrgID)
	if apiErr != nil {
		render.Error(w, errorsV2.New(errorsV2.TypeInvalidInput, errorsV2.CodeInternal, apiErr.Error()))
		return
	}

	aH.WriteJSON(w, r, result)
}

func (aH *APIHandler) getTTL(w http.ResponseWriter, r *http.Request) {
	ttlParams, err := parseGetTTL(r)
	if aH.HandleError(w, err, http.StatusBadRequest) {
		return
	}

	ctx := r.Context()
	claims, errv2 := authtypes.ClaimsFromContext(ctx)
	if errv2 != nil {
		RespondError(w, &model.ApiError{Err: errors.New("failed to get org id from context"), Typ: model.ErrorInternal}, nil)
		return
	}

	result, apiErr := aH.reader.GetTTL(r.Context(), claims.OrgID, ttlParams)
	if apiErr != nil && aH.HandleError(w, apiErr.Err, http.StatusInternalServerError) {
		return
	}

	aH.WriteJSON(w, r, result)
}

func (aH *APIHandler) getDisks(w http.ResponseWriter, r *http.Request) {
	result, apiErr := aH.reader.GetDisks(context.Background())
	if apiErr != nil && aH.HandleError(w, apiErr.Err, http.StatusInternalServerError) {
		return
	}

	aH.WriteJSON(w, r, result)
}

func (aH *APIHandler) getVersion(w http.ResponseWriter, r *http.Request) {
	versionResponse := model.GetVersionResponse{
		Version:        version.Info.Version(),
		EE:             "Y",
		SetupCompleted: aH.SetupCompleted,
	}

	aH.WriteJSON(w, r, versionResponse)
}

func (aH *APIHandler) getFeatureFlags(w http.ResponseWriter, r *http.Request) {
	featureSet, err := aH.Signoz.Licensing.GetFeatureFlags(r.Context(), valuer.GenerateUUID())
	if err != nil {
		aH.HandleError(w, err, http.StatusInternalServerError)
		return
	}

	if constants.PreferSpanMetrics {
		for idx, feature := range featureSet {
			if feature.Name == licensetypes.UseSpanMetrics {
				featureSet[idx].Active = true
			}
		}
	}
	if constants.IsDotMetricsEnabled {
		for idx, feature := range featureSet {
			if feature.Name == licensetypes.DotMetricsEnabled {
				featureSet[idx].Active = true
			}
		}
	}
	aH.Respond(w, featureSet)
}

// getHealth is used to check the health of the service.
// 'live' query param can be used to check liveliness of
// the service by checking the database connection.
func (aH *APIHandler) getHealth(w http.ResponseWriter, r *http.Request) {
	_, ok := r.URL.Query()["live"]
	if ok {
		err := aH.reader.CheckClickHouse(r.Context())
		if err != nil {
			RespondError(w, &model.ApiError{Err: err, Typ: model.ErrorStatusServiceUnavailable}, nil)
			return
		}
	}

	aH.WriteJSON(w, r, map[string]string{"status": "ok"})
}

func (aH *APIHandler) registerUser(w http.ResponseWriter, r *http.Request) {
	if aH.SetupCompleted {
		RespondError(w, &model.ApiError{Err: errors.New("self-registration is disabled"), Typ: model.ErrorBadData}, nil)
		return
	}

	var req types.PostableRegisterOrgAndAdmin
	if err := json.NewDecoder(r.Body).Decode(&req); err != nil {
		RespondError(w, &model.ApiError{Err: err, Typ: model.ErrorBadData}, nil)
		return
	}

	user, errv2 := aH.Signoz.Modules.User.Register(r.Context(), &req)
	if errv2 != nil {
		render.Error(w, errv2)
		return
	}

	// since the first user is now created, we can disable self-registration as
	// from here onwards, we expect admin (owner) to invite other users.
	aH.SetupCompleted = true

	aH.Respond(w, user)
}

func handleSsoError(w http.ResponseWriter, r *http.Request, redirectURL string) {
	ssoError := []byte("Login failed. Please contact your system administrator")
	dst := make([]byte, base64.StdEncoding.EncodedLen(len(ssoError)))
	base64.StdEncoding.Encode(dst, ssoError)

	http.Redirect(w, r, fmt.Sprintf("%s?ssoerror=%s", redirectURL, string(dst)), http.StatusSeeOther)
}

// receiveGoogleAuth completes google OAuth response and forwards a request
// to front-end to sign user in
func (aH *APIHandler) receiveGoogleAuth(w http.ResponseWriter, r *http.Request) {
	redirectUri := constants.GetDefaultSiteURL()
	ctx := context.Background()

	q := r.URL.Query()
	if errType := q.Get("error"); errType != "" {
		zap.L().Error("[receiveGoogleAuth] failed to login with google auth", zap.String("error", errType), zap.String("error_description", q.Get("error_description")))
		http.Redirect(w, r, fmt.Sprintf("%s?ssoerror=%s", redirectUri, "failed to login through SSO"), http.StatusMovedPermanently)
		return
	}

	relayState := q.Get("state")
	zap.L().Debug("[receiveGoogleAuth] relay state received", zap.String("state", relayState))

	parsedState, err := url.Parse(relayState)
	if err != nil || relayState == "" {
		zap.L().Error("[receiveGoogleAuth] failed to process response - invalid response from IDP", zap.Error(err), zap.Any("request", r))
		handleSsoError(w, r, redirectUri)
		return
	}

	// upgrade redirect url from the relay state for better accuracy
	redirectUri = fmt.Sprintf("%s://%s%s", parsedState.Scheme, parsedState.Host, "/login")

	// fetch domain by parsing relay state.
	domain, err := aH.Signoz.Modules.User.GetDomainFromSsoResponse(ctx, parsedState)
	if err != nil {
		handleSsoError(w, r, redirectUri)
		return
	}

	// now that we have domain, use domain to fetch sso settings.
	// prepare google callback handler using parsedState -
	// which contains redirect URL (front-end endpoint)
	callbackHandler, err := domain.PrepareGoogleOAuthProvider(parsedState)
	if err != nil {
		zap.L().Error("[receiveGoogleAuth] failed to prepare google oauth provider", zap.String("domain", domain.String()), zap.Error(err))
		handleSsoError(w, r, redirectUri)
		return
	}

	identity, err := callbackHandler.HandleCallback(r)
	if err != nil {
		zap.L().Error("[receiveGoogleAuth] failed to process HandleCallback", zap.String("domain", domain.String()), zap.Error(err))
		handleSsoError(w, r, redirectUri)
		return
	}

	nextPage, err := aH.Signoz.Modules.User.PrepareSsoRedirect(ctx, redirectUri, identity.Email)
	if err != nil {
		zap.L().Error("[receiveGoogleAuth] failed to generate redirect URI after successful login ", zap.String("domain", domain.String()), zap.Error(err))
		handleSsoError(w, r, redirectUri)
		return
	}

	http.Redirect(w, r, nextPage, http.StatusSeeOther)
}

func (aH *APIHandler) HandleError(w http.ResponseWriter, err error, statusCode int) bool {
	if err == nil {
		return false
	}
	if statusCode == http.StatusInternalServerError {
		zap.L().Error("HTTP handler, Internal Server Error", zap.Error(err))
	}
	structuredResp := structuredResponse{
		Errors: []structuredError{
			{
				Code: statusCode,
				Msg:  err.Error(),
			},
		},
	}
	resp, _ := json.Marshal(&structuredResp)
	http.Error(w, string(resp), statusCode)
	return true
}

func (aH *APIHandler) WriteJSON(w http.ResponseWriter, r *http.Request, response interface{}) {
	marshall := json.Marshal
	if prettyPrint := r.FormValue("pretty"); prettyPrint != "" && prettyPrint != "false" {
		marshall = func(v interface{}) ([]byte, error) {
			return json.MarshalIndent(v, "", "    ")
		}
	}
	resp, _ := marshall(response)
	w.Header().Set("Content-Type", "application/json")
	w.Write(resp)
}

// RegisterMessagingQueuesRoutes adds messaging-queues routes
func (aH *APIHandler) RegisterMessagingQueuesRoutes(router *mux.Router, am *middleware.AuthZ) {

	// Main messaging queues router
	messagingQueuesRouter := router.PathPrefix("/api/v1/messaging-queues").Subrouter()

	// Queue Overview route
	messagingQueuesRouter.HandleFunc("/queue-overview", am.ViewAccess(aH.getQueueOverview)).Methods(http.MethodPost)

	// -------------------------------------------------
	// Kafka-specific routes
	kafkaRouter := messagingQueuesRouter.PathPrefix("/kafka").Subrouter()

	onboardingRouter := kafkaRouter.PathPrefix("/onboarding").Subrouter()

	onboardingRouter.HandleFunc("/producers", am.ViewAccess(aH.onboardProducers)).Methods(http.MethodPost)
	onboardingRouter.HandleFunc("/consumers", am.ViewAccess(aH.onboardConsumers)).Methods(http.MethodPost)
	onboardingRouter.HandleFunc("/kafka", am.ViewAccess(aH.onboardKafka)).Methods(http.MethodPost)

	partitionLatency := kafkaRouter.PathPrefix("/partition-latency").Subrouter()

	partitionLatency.HandleFunc("/overview", am.ViewAccess(aH.getPartitionOverviewLatencyData)).Methods(http.MethodPost)
	partitionLatency.HandleFunc("/consumer", am.ViewAccess(aH.getConsumerPartitionLatencyData)).Methods(http.MethodPost)

	consumerLagRouter := kafkaRouter.PathPrefix("/consumer-lag").Subrouter()

	consumerLagRouter.HandleFunc("/producer-details", am.ViewAccess(aH.getProducerData)).Methods(http.MethodPost)
	consumerLagRouter.HandleFunc("/consumer-details", am.ViewAccess(aH.getConsumerData)).Methods(http.MethodPost)
	consumerLagRouter.HandleFunc("/network-latency", am.ViewAccess(aH.getNetworkData)).Methods(http.MethodPost)

	topicThroughput := kafkaRouter.PathPrefix("/topic-throughput").Subrouter()

	topicThroughput.HandleFunc("/producer", am.ViewAccess(aH.getProducerThroughputOverview)).Methods(http.MethodPost)
	topicThroughput.HandleFunc("/producer-details", am.ViewAccess(aH.getProducerThroughputDetails)).Methods(http.MethodPost)
	topicThroughput.HandleFunc("/consumer", am.ViewAccess(aH.getConsumerThroughputOverview)).Methods(http.MethodPost)
	topicThroughput.HandleFunc("/consumer-details", am.ViewAccess(aH.getConsumerThroughputDetails)).Methods(http.MethodPost)

	spanEvaluation := kafkaRouter.PathPrefix("/span").Subrouter()

	spanEvaluation.HandleFunc("/evaluation", am.ViewAccess(aH.getProducerConsumerEval)).Methods(http.MethodPost)
}

// RegisterThirdPartyApiRoutes adds third-party-api integration routes
func (aH *APIHandler) RegisterThirdPartyApiRoutes(router *mux.Router, am *middleware.AuthZ) {

	// Main messaging queues router
	thirdPartyApiRouter := router.PathPrefix("/api/v1/third-party-apis").Subrouter()

	// Domain Overview route
	overviewRouter := thirdPartyApiRouter.PathPrefix("/overview").Subrouter()

	overviewRouter.HandleFunc("/list", am.ViewAccess(aH.getDomainList)).Methods(http.MethodPost)
	overviewRouter.HandleFunc("/domain", am.ViewAccess(aH.getDomainInfo)).Methods(http.MethodPost)
}

// not using md5 hashing as the plain string would work
func uniqueIdentifier(params []string, separator string) string {
	return strings.Join(params, separator)
}

func (aH *APIHandler) onboardProducers(

	w http.ResponseWriter, r *http.Request,

) {
	messagingQueue, apiErr := ParseKafkaQueueBody(r)
	if apiErr != nil {
		zap.L().Error(apiErr.Err.Error())
		RespondError(w, apiErr, nil)
		return
	}

	chq, err := kafka.BuildClickHouseQuery(messagingQueue, kafka.KafkaQueue, "onboard_producers")

	if err != nil {
		zap.L().Error(err.Error())
		RespondError(w, apiErr, nil)
		return
	}

	results, err := aH.reader.GetListResultV3(r.Context(), chq.Query)

	if err != nil {
		apiErrObj := &model.ApiError{Typ: model.ErrorBadData, Err: err}
		RespondError(w, apiErrObj, err)
		return
	}

	var entries []kafka.OnboardingResponse

	for _, result := range results {

		for key, value := range result.Data {
			var message, attribute, status string

			intValue := int(*value.(*uint8))

			if key == "entries" {
				attribute = "telemetry ingestion"
				if intValue != 0 {
					entries = nil
					entry := kafka.OnboardingResponse{
						Attribute: attribute,
						Message:   "No data available in the given time range",
						Status:    "0",
					}
					entries = append(entries, entry)
					break
				} else {
					status = "1"
				}
			} else if key == "queue" {
				attribute = "messaging.system"
				if intValue != 0 {
					status = "0"
					message = "messaging.system attribute is not present or not equal to kafka in your spans"
				} else {
					status = "1"
				}
			} else if key == "kind" {
				attribute = "kind"
				if intValue != 0 {
					status = "0"
					message = "check if your producer spans has kind=4 as attribute"
				} else {
					status = "1"
				}
			} else if key == "destination" {
				attribute = "messaging.destination.name"
				if intValue != 0 {
					status = "0"
					message = "messaging.destination.name attribute is not present in your spans"
				} else {
					status = "1"
				}
			} else if key == "partition" {
				attribute = "messaging.destination.partition.id"
				if intValue != 0 {
					status = "0"
					message = "messaging.destination.partition.id attribute is not present in your spans"
				} else {
					status = "1"
				}
			}

			entry := kafka.OnboardingResponse{
				Attribute: attribute,
				Message:   message,
				Status:    status,
			}

			entries = append(entries, entry)
		}
	}

	sort.Slice(entries, func(i, j int) bool {
		return entries[i].Attribute < entries[j].Attribute
	})

	aH.Respond(w, entries)
}

func (aH *APIHandler) onboardConsumers(

	w http.ResponseWriter, r *http.Request,

) {
	messagingQueue, apiErr := ParseKafkaQueueBody(r)
	if apiErr != nil {
		zap.L().Error(apiErr.Err.Error())
		RespondError(w, apiErr, nil)
		return
	}

	chq, err := kafka.BuildClickHouseQuery(messagingQueue, kafka.KafkaQueue, "onboard_consumers")

	if err != nil {
		zap.L().Error(err.Error())
		RespondError(w, apiErr, nil)
		return
	}

	result, err := aH.reader.GetListResultV3(r.Context(), chq.Query)

	if err != nil {
		apiErrObj := &model.ApiError{Typ: model.ErrorBadData, Err: err}
		RespondError(w, apiErrObj, err)
		return
	}

	var entries []kafka.OnboardingResponse

	for _, result := range result {
		for key, value := range result.Data {
			var message, attribute, status string

			intValue := int(*value.(*uint8))

			if key == "entries" {
				attribute = "telemetry ingestion"
				if intValue != 0 {
					entries = nil
					entry := kafka.OnboardingResponse{
						Attribute: attribute,
						Message:   "No data available in the given time range",
						Status:    "0",
					}
					entries = append(entries, entry)
					break
				} else {
					status = "1"
				}
			} else if key == "queue" {
				attribute = "messaging.system"
				if intValue != 0 {
					status = "0"
					message = "messaging.system attribute is not present or not equal to kafka in your spans"
				} else {
					status = "1"
				}
			} else if key == "kind" {
				attribute = "kind"
				if intValue != 0 {
					status = "0"
					message = "check if your consumer spans has kind=5 as attribute"
				} else {
					status = "1"
				}
			} else if key == "destination" {
				attribute = "messaging.destination.name"
				if intValue != 0 {
					status = "0"
					message = "messaging.destination.name attribute is not present in your spans"
				} else {
					status = "1"
				}
			} else if key == "partition" {
				attribute = "messaging.destination.partition.id"
				if intValue != 0 {
					status = "0"
					message = "messaging.destination.partition.id attribute is not present in your spans"
				} else {
					status = "1"
				}
			} else if key == "svc" {
				attribute = "service_name"
				if intValue != 0 {
					status = "0"
					message = "service_name attribute is not present in your spans"
				} else {
					status = "1"
				}
			} else if key == "cgroup" {
				attribute = "messaging.kafka.consumer.group"
				if intValue != 0 {
					status = "0"
					message = "messaging.kafka.consumer.group attribute is not present in your spans"
				} else {
					status = "1"
				}
			} else if key == "bodysize" {
				attribute = "messaging.message.body.size"
				if intValue != 0 {
					status = "0"
					message = "messaging.message.body.size attribute is not present in your spans"
				} else {
					status = "1"
				}
			} else if key == "clientid" {
				attribute = "messaging.client_id"
				if intValue != 0 {
					status = "0"
					message = "messaging.client_id attribute is not present in your spans"
				} else {
					status = "1"
				}
			} else if key == "instanceid" {
				attribute = "service.instance.id"
				if intValue != 0 {
					status = "0"
					message = "service.instance.id attribute is not present in your spans"
				} else {
					status = "1"
				}
			}

			entry := kafka.OnboardingResponse{
				Attribute: attribute,
				Message:   message,
				Status:    status,
			}
			entries = append(entries, entry)
		}
	}

	sort.Slice(entries, func(i, j int) bool {
		return entries[i].Attribute < entries[j].Attribute
	})

	aH.Respond(w, entries)
}

func (aH *APIHandler) onboardKafka(w http.ResponseWriter, r *http.Request) {
	claims, err := authtypes.ClaimsFromContext(r.Context())
	if err != nil {
		render.Error(w, err)
		return
	}
	orgID, err := valuer.NewUUID(claims.OrgID)
	if err != nil {
		render.Error(w, err)
		return
	}

	messagingQueue, apiErr := ParseKafkaQueueBody(r)
	if apiErr != nil {
		zap.L().Error(apiErr.Err.Error())
		RespondError(w, apiErr, nil)
		return
	}

	queryRangeParams, err := kafka.BuildBuilderQueriesKafkaOnboarding(messagingQueue)

	if err != nil {
		zap.L().Error(err.Error())
		RespondError(w, apiErr, nil)
		return
	}

	results, errQueriesByName, err := aH.querierV2.QueryRange(r.Context(), orgID, queryRangeParams)
	if err != nil {
		apiErrObj := &model.ApiError{Typ: model.ErrorBadData, Err: err}
		RespondError(w, apiErrObj, errQueriesByName)
		return
	}

	var entries []kafka.OnboardingResponse

	var fetchLatencyState, consumerLagState bool

	for _, result := range results {
		for _, series := range result.Series {
			for _, point := range series.Points {
				pointValue := point.Value
				if pointValue > 0 {
					if result.QueryName == "fetch_latency" {
						fetchLatencyState = true
						break
					}
					if result.QueryName == "consumer_lag" {
						consumerLagState = true
						break
					}
				}

			}
		}
	}
	var kafkaConsumerFetchLatencyAvg string = "kafka_consumer_fetch_latency_avg"
	var kafkaConsumerLag string = "kafka_consumer_group_lag"
	if constants.IsDotMetricsEnabled {
		kafkaConsumerLag = "kafka.consumer_group.lag"
		kafkaConsumerFetchLatencyAvg = "kafka.consumer.fetch_latency_avg"
	}

	if !fetchLatencyState && !consumerLagState {
		entries = append(entries, kafka.OnboardingResponse{
			Attribute: "telemetry ingestion",
			Message:   "No data available in the given time range",
			Status:    "0",
		})
	}

	if !fetchLatencyState {

		entries = append(entries, kafka.OnboardingResponse{
			Attribute: kafkaConsumerFetchLatencyAvg,
			Message:   "Metric kafka_consumer_fetch_latency_avg is not present in the given time range.",
			Status:    "0",
		})
	} else {
		entries = append(entries, kafka.OnboardingResponse{
			Attribute: kafkaConsumerFetchLatencyAvg,
			Status:    "1",
		})
	}

	if !consumerLagState {
		entries = append(entries, kafka.OnboardingResponse{
			Attribute: kafkaConsumerLag,
			Message:   "Metric kafka_consumer_group_lag is not present in the given time range.",
			Status:    "0",
		})
	} else {
		entries = append(entries, kafka.OnboardingResponse{
			Attribute: kafkaConsumerLag,
			Status:    "1",
		})
	}

	aH.Respond(w, entries)
}

func (aH *APIHandler) getNetworkData(w http.ResponseWriter, r *http.Request) {
	claims, err := authtypes.ClaimsFromContext(r.Context())
	if err != nil {
		render.Error(w, err)
		return
	}
	orgID, err := valuer.NewUUID(claims.OrgID)
	if err != nil {
		render.Error(w, err)
		return
	}

	attributeCache := &kafka.Clients{
		Hash: make(map[string]struct{}),
	}
	messagingQueue, apiErr := ParseKafkaQueueBody(r)

	if apiErr != nil {
		zap.L().Error(apiErr.Err.Error())
		RespondError(w, apiErr, nil)
		return
	}

	queryRangeParams, err := kafka.BuildQRParamsWithCache(messagingQueue, "throughput", attributeCache)
	if err != nil {
		zap.L().Error(err.Error())
		RespondError(w, apiErr, nil)
		return
	}
	if err := validateQueryRangeParamsV3(queryRangeParams); err != nil {
		zap.L().Error(err.Error())
		RespondError(w, apiErr, nil)
		return
	}

	var result []*v3.Result
	var errQueriesByName map[string]error

	result, errQueriesByName, err = aH.querierV2.QueryRange(r.Context(), orgID, queryRangeParams)
	if err != nil {
		apiErrObj := &model.ApiError{Typ: model.ErrorBadData, Err: err}
		RespondError(w, apiErrObj, errQueriesByName)
		return
	}

	for _, res := range result {
		for _, series := range res.Series {
			clientID, clientIDOk := series.Labels["client_id"]
			serviceInstanceID, serviceInstanceIDOk := series.Labels["service_instance_id"]
			serviceName, serviceNameOk := series.Labels["service_name"]
			params := []string{clientID, serviceInstanceID, serviceName}
			hashKey := uniqueIdentifier(params, "#")
			_, ok := attributeCache.Hash[hashKey]
			if clientIDOk && serviceInstanceIDOk && serviceNameOk && !ok {
				attributeCache.Hash[hashKey] = struct{}{}
				attributeCache.ClientID = append(attributeCache.ClientID, clientID)
				attributeCache.ServiceInstanceID = append(attributeCache.ServiceInstanceID, serviceInstanceID)
				attributeCache.ServiceName = append(attributeCache.ServiceName, serviceName)
			}
		}
	}

	queryRangeParams, err = kafka.BuildQRParamsWithCache(messagingQueue, "fetch-latency", attributeCache)
	if err != nil {
		zap.L().Error(err.Error())
		RespondError(w, apiErr, nil)
		return
	}
	if err := validateQueryRangeParamsV3(queryRangeParams); err != nil {
		zap.L().Error(err.Error())
		RespondError(w, apiErr, nil)
		return
	}

	resultFetchLatency, errQueriesByNameFetchLatency, err := aH.querierV2.QueryRange(r.Context(), orgID, queryRangeParams)
	if err != nil {
		apiErrObj := &model.ApiError{Typ: model.ErrorBadData, Err: err}
		RespondError(w, apiErrObj, errQueriesByNameFetchLatency)
		return
	}

	latencyColumn := &v3.Result{QueryName: "latency"}
	var latencySeries []*v3.Series
	for _, res := range resultFetchLatency {
		for _, series := range res.Series {
			clientID, clientIDOk := series.Labels["client_id"]
			serviceInstanceID, serviceInstanceIDOk := series.Labels["service_instance_id"]
			serviceName, serviceNameOk := series.Labels["service_name"]
			params := []string{clientID, serviceInstanceID, serviceName}
			hashKey := uniqueIdentifier(params, "#")
			_, ok := attributeCache.Hash[hashKey]
			if clientIDOk && serviceInstanceIDOk && serviceNameOk && ok {
				latencySeries = append(latencySeries, series)
			}
		}
	}

	latencyColumn.Series = latencySeries
	result = append(result, latencyColumn)

	resultFetchLatency = postprocess.TransformToTableForBuilderQueries(result, queryRangeParams)

	resp := v3.QueryRangeResponse{
		Result: resultFetchLatency,
	}
	aH.Respond(w, resp)
}

func (aH *APIHandler) getProducerData(w http.ResponseWriter, r *http.Request) {
	claims, err := authtypes.ClaimsFromContext(r.Context())
	if err != nil {
		render.Error(w, err)
		return
	}
	orgID, err := valuer.NewUUID(claims.OrgID)
	if err != nil {
		render.Error(w, err)
		return
	}

	// parse the query params to retrieve the messaging queue struct
	messagingQueue, apiErr := ParseKafkaQueueBody(r)

	if apiErr != nil {
		zap.L().Error(apiErr.Err.Error())
		RespondError(w, apiErr, nil)
		return
	}

	queryRangeParams, err := kafka.BuildQueryRangeParams(messagingQueue, "producer")
	if err != nil {
		zap.L().Error(err.Error())
		RespondError(w, apiErr, nil)
		return
	}

	if err := validateQueryRangeParamsV3(queryRangeParams); err != nil {
		zap.L().Error(err.Error())
		RespondError(w, apiErr, nil)
		return
	}

	var result []*v3.Result
	var errQuriesByName map[string]error

	result, errQuriesByName, err = aH.querierV2.QueryRange(r.Context(), orgID, queryRangeParams)
	if err != nil {
		apiErrObj := &model.ApiError{Typ: model.ErrorBadData, Err: err}
		RespondError(w, apiErrObj, errQuriesByName)
		return
	}
	result = postprocess.TransformToTableForClickHouseQueries(result)

	resp := v3.QueryRangeResponse{
		Result: result,
	}
	aH.Respond(w, resp)
}

func (aH *APIHandler) getConsumerData(w http.ResponseWriter, r *http.Request) {
	claims, err := authtypes.ClaimsFromContext(r.Context())
	if err != nil {
		render.Error(w, err)
		return
	}
	orgID, err := valuer.NewUUID(claims.OrgID)
	if err != nil {
		render.Error(w, err)
		return
	}

	messagingQueue, apiErr := ParseKafkaQueueBody(r)

	if apiErr != nil {
		zap.L().Error(apiErr.Err.Error())
		RespondError(w, apiErr, nil)
		return
	}

	queryRangeParams, err := kafka.BuildQueryRangeParams(messagingQueue, "consumer")
	if err != nil {
		zap.L().Error(err.Error())
		RespondError(w, apiErr, nil)
		return
	}

	if err := validateQueryRangeParamsV3(queryRangeParams); err != nil {
		zap.L().Error(err.Error())
		RespondError(w, apiErr, nil)
		return
	}

	var result []*v3.Result
	var errQuriesByName map[string]error

	result, errQuriesByName, err = aH.querierV2.QueryRange(r.Context(), orgID, queryRangeParams)
	if err != nil {
		apiErrObj := &model.ApiError{Typ: model.ErrorBadData, Err: err}
		RespondError(w, apiErrObj, errQuriesByName)
		return
	}
	result = postprocess.TransformToTableForClickHouseQueries(result)

	resp := v3.QueryRangeResponse{
		Result: result,
	}
	aH.Respond(w, resp)
}

// s1
func (aH *APIHandler) getPartitionOverviewLatencyData(w http.ResponseWriter, r *http.Request) {
	claims, err := authtypes.ClaimsFromContext(r.Context())
	if err != nil {
		render.Error(w, err)
		return
	}
	orgID, err := valuer.NewUUID(claims.OrgID)
	if err != nil {
		render.Error(w, err)
		return
	}

	messagingQueue, apiErr := ParseKafkaQueueBody(r)

	if apiErr != nil {
		zap.L().Error(apiErr.Err.Error())
		RespondError(w, apiErr, nil)
		return
	}

	queryRangeParams, err := kafka.BuildQueryRangeParams(messagingQueue, "producer-topic-throughput")
	if err != nil {
		zap.L().Error(err.Error())
		RespondError(w, apiErr, nil)
		return
	}

	if err := validateQueryRangeParamsV3(queryRangeParams); err != nil {
		zap.L().Error(err.Error())
		RespondError(w, apiErr, nil)
		return
	}

	var result []*v3.Result
	var errQuriesByName map[string]error

	result, errQuriesByName, err = aH.querierV2.QueryRange(r.Context(), orgID, queryRangeParams)
	if err != nil {
		apiErrObj := &model.ApiError{Typ: model.ErrorBadData, Err: err}
		RespondError(w, apiErrObj, errQuriesByName)
		return
	}
	result = postprocess.TransformToTableForClickHouseQueries(result)

	resp := v3.QueryRangeResponse{
		Result: result,
	}
	aH.Respond(w, resp)
}

// s1
func (aH *APIHandler) getConsumerPartitionLatencyData(w http.ResponseWriter, r *http.Request) {
	claims, err := authtypes.ClaimsFromContext(r.Context())
	if err != nil {
		render.Error(w, err)
		return
	}
	orgID, err := valuer.NewUUID(claims.OrgID)
	if err != nil {
		render.Error(w, err)
		return
	}

	messagingQueue, apiErr := ParseKafkaQueueBody(r)

	if apiErr != nil {
		zap.L().Error(apiErr.Err.Error())
		RespondError(w, apiErr, nil)
		return
	}

	queryRangeParams, err := kafka.BuildQueryRangeParams(messagingQueue, "consumer_partition_latency")
	if err != nil {
		zap.L().Error(err.Error())
		RespondError(w, apiErr, nil)
		return
	}

	if err := validateQueryRangeParamsV3(queryRangeParams); err != nil {
		zap.L().Error(err.Error())
		RespondError(w, apiErr, nil)
		return
	}

	var result []*v3.Result
	var errQuriesByName map[string]error

	result, errQuriesByName, err = aH.querierV2.QueryRange(r.Context(), orgID, queryRangeParams)
	if err != nil {
		apiErrObj := &model.ApiError{Typ: model.ErrorBadData, Err: err}
		RespondError(w, apiErrObj, errQuriesByName)
		return
	}
	result = postprocess.TransformToTableForClickHouseQueries(result)

	resp := v3.QueryRangeResponse{
		Result: result,
	}
	aH.Respond(w, resp)
}

// s3 p overview
// fetch traces
// cache attributes
// fetch byte rate metrics
func (aH *APIHandler) getProducerThroughputOverview(w http.ResponseWriter, r *http.Request) {
	claims, err := authtypes.ClaimsFromContext(r.Context())
	if err != nil {
		render.Error(w, err)
		return
	}
	orgID, err := valuer.NewUUID(claims.OrgID)
	if err != nil {
		render.Error(w, err)
		return
	}

	messagingQueue, apiErr := ParseKafkaQueueBody(r)
	if apiErr != nil {
		zap.L().Error(apiErr.Err.Error())
		RespondError(w, apiErr, nil)
		return
	}

	attributeCache := &kafka.Clients{
		Hash: make(map[string]struct{}),
	}

	producerQueryRangeParams, err := kafka.BuildQRParamsWithCache(messagingQueue, "producer-throughput-overview", attributeCache)
	if err != nil {
		zap.L().Error(err.Error())
		RespondError(w, apiErr, nil)
		return
	}

	if err := validateQueryRangeParamsV3(producerQueryRangeParams); err != nil {
		zap.L().Error(err.Error())
		RespondError(w, apiErr, nil)
		return
	}

	var result []*v3.Result
	var errQuriesByName map[string]error

	result, errQuriesByName, err = aH.querierV2.QueryRange(r.Context(), orgID, producerQueryRangeParams)
	if err != nil {
		apiErrObj := &model.ApiError{Typ: model.ErrorBadData, Err: err}
		RespondError(w, apiErrObj, errQuriesByName)
		return
	}

	for _, res := range result {
		for _, series := range res.Series {
			serviceName, serviceNameOk := series.Labels["service_name"]
			topicName, topicNameOk := series.Labels["topic"]
			params := []string{serviceName, topicName}
			hashKey := uniqueIdentifier(params, "#")
			_, ok := attributeCache.Hash[hashKey]
			if topicNameOk && serviceNameOk && !ok {
				attributeCache.Hash[hashKey] = struct{}{}
				attributeCache.TopicName = append(attributeCache.TopicName, topicName)
				attributeCache.ServiceName = append(attributeCache.ServiceName, serviceName)
			}
		}
	}

	queryRangeParams, err := kafka.BuildQRParamsWithCache(messagingQueue, "producer-throughput-overview-byte-rate", attributeCache)
	if err != nil {
		zap.L().Error(err.Error())
		RespondError(w, apiErr, nil)
		return
	}
	if err := validateQueryRangeParamsV3(queryRangeParams); err != nil {
		zap.L().Error(err.Error())
		RespondError(w, apiErr, nil)
		return
	}

	resultFetchLatency, errQueriesByNameFetchLatency, err := aH.querierV2.QueryRange(r.Context(), orgID, queryRangeParams)
	if err != nil {
		apiErrObj := &model.ApiError{Typ: model.ErrorBadData, Err: err}
		RespondError(w, apiErrObj, errQueriesByNameFetchLatency)
		return
	}

	byteRateColumn := &v3.Result{QueryName: "byte_rate"}
	var byteRateSeries []*v3.Series
	for _, res := range resultFetchLatency {
		for _, series := range res.Series {
			topic, topicOk := series.Labels["topic"]
			serviceName, serviceNameOk := series.Labels["service_name"]
			params := []string{serviceName, topic}
			hashKey := uniqueIdentifier(params, "#")
			_, ok := attributeCache.Hash[hashKey]
			if topicOk && serviceNameOk && ok {
				byteRateSeries = append(byteRateSeries, series)
			}
		}
	}

	byteRateColumn.Series = byteRateSeries
	var latencyColumnResult []*v3.Result
	latencyColumnResult = append(latencyColumnResult, byteRateColumn)

	resultFetchLatency = postprocess.TransformToTableForBuilderQueries(latencyColumnResult, queryRangeParams)

	result = postprocess.TransformToTableForClickHouseQueries(result)

	result = append(result, resultFetchLatency[0])
	resp := v3.QueryRangeResponse{
		Result: result,
	}
	aH.Respond(w, resp)
}

// s3 p details
func (aH *APIHandler) getProducerThroughputDetails(w http.ResponseWriter, r *http.Request) {
	claims, err := authtypes.ClaimsFromContext(r.Context())
	if err != nil {
		render.Error(w, err)
		return
	}
	orgID, err := valuer.NewUUID(claims.OrgID)
	if err != nil {
		render.Error(w, err)
		return
	}

	messagingQueue, apiErr := ParseKafkaQueueBody(r)

	if apiErr != nil {
		zap.L().Error(apiErr.Err.Error())
		RespondError(w, apiErr, nil)
		return
	}

	queryRangeParams, err := kafka.BuildQueryRangeParams(messagingQueue, "producer-throughput-details")
	if err != nil {
		zap.L().Error(err.Error())
		RespondError(w, apiErr, nil)
		return
	}

	if err := validateQueryRangeParamsV3(queryRangeParams); err != nil {
		zap.L().Error(err.Error())
		RespondError(w, apiErr, nil)
		return
	}

	var result []*v3.Result
	var errQuriesByName map[string]error

	result, errQuriesByName, err = aH.querierV2.QueryRange(r.Context(), orgID, queryRangeParams)
	if err != nil {
		apiErrObj := &model.ApiError{Typ: model.ErrorBadData, Err: err}
		RespondError(w, apiErrObj, errQuriesByName)
		return
	}
	result = postprocess.TransformToTableForClickHouseQueries(result)

	resp := v3.QueryRangeResponse{
		Result: result,
	}
	aH.Respond(w, resp)
}

// s3 c overview
func (aH *APIHandler) getConsumerThroughputOverview(w http.ResponseWriter, r *http.Request) {
	claims, err := authtypes.ClaimsFromContext(r.Context())
	if err != nil {
		render.Error(w, err)
		return
	}
	orgID, err := valuer.NewUUID(claims.OrgID)
	if err != nil {
		render.Error(w, err)
		return
	}

	messagingQueue, apiErr := ParseKafkaQueueBody(r)

	if apiErr != nil {
		zap.L().Error(apiErr.Err.Error())
		RespondError(w, apiErr, nil)
		return
	}

	queryRangeParams, err := kafka.BuildQueryRangeParams(messagingQueue, "consumer-throughput-overview")
	if err != nil {
		zap.L().Error(err.Error())
		RespondError(w, apiErr, nil)
		return
	}

	if err := validateQueryRangeParamsV3(queryRangeParams); err != nil {
		zap.L().Error(err.Error())
		RespondError(w, apiErr, nil)
		return
	}

	var result []*v3.Result
	var errQuriesByName map[string]error

	result, errQuriesByName, err = aH.querierV2.QueryRange(r.Context(), orgID, queryRangeParams)
	if err != nil {
		apiErrObj := &model.ApiError{Typ: model.ErrorBadData, Err: err}
		RespondError(w, apiErrObj, errQuriesByName)
		return
	}
	result = postprocess.TransformToTableForClickHouseQueries(result)

	resp := v3.QueryRangeResponse{
		Result: result,
	}
	aH.Respond(w, resp)
}

// s3 c details
func (aH *APIHandler) getConsumerThroughputDetails(w http.ResponseWriter, r *http.Request) {
	claims, err := authtypes.ClaimsFromContext(r.Context())
	if err != nil {
		render.Error(w, err)
		return
	}
	orgID, err := valuer.NewUUID(claims.OrgID)
	if err != nil {
		render.Error(w, err)
		return
	}

	messagingQueue, apiErr := ParseKafkaQueueBody(r)

	if apiErr != nil {
		zap.L().Error(apiErr.Err.Error())
		RespondError(w, apiErr, nil)
		return
	}

	queryRangeParams, err := kafka.BuildQueryRangeParams(messagingQueue, "consumer-throughput-details")
	if err != nil {
		zap.L().Error(err.Error())
		RespondError(w, apiErr, nil)
		return
	}

	if err := validateQueryRangeParamsV3(queryRangeParams); err != nil {
		zap.L().Error(err.Error())
		RespondError(w, apiErr, nil)
		return
	}

	var result []*v3.Result
	var errQuriesByName map[string]error

	result, errQuriesByName, err = aH.querierV2.QueryRange(r.Context(), orgID, queryRangeParams)
	if err != nil {
		apiErrObj := &model.ApiError{Typ: model.ErrorBadData, Err: err}
		RespondError(w, apiErrObj, errQuriesByName)
		return
	}
	result = postprocess.TransformToTableForClickHouseQueries(result)

	resp := v3.QueryRangeResponse{
		Result: result,
	}
	aH.Respond(w, resp)
}

// s4
// needs logic to parse duration
// needs logic to get the percentage
// show 10 traces
func (aH *APIHandler) getProducerConsumerEval(w http.ResponseWriter, r *http.Request) {
	claims, err := authtypes.ClaimsFromContext(r.Context())
	if err != nil {
		render.Error(w, err)
		return
	}
	orgID, err := valuer.NewUUID(claims.OrgID)
	if err != nil {
		render.Error(w, err)
		return
	}

	messagingQueue, apiErr := ParseKafkaQueueBody(r)

	if apiErr != nil {
		zap.L().Error(apiErr.Err.Error())
		RespondError(w, apiErr, nil)
		return
	}

	queryRangeParams, err := kafka.BuildQueryRangeParams(messagingQueue, "producer-consumer-eval")
	if err != nil {
		zap.L().Error(err.Error())
		RespondError(w, apiErr, nil)
		return
	}

	if err := validateQueryRangeParamsV3(queryRangeParams); err != nil {
		zap.L().Error(err.Error())
		RespondError(w, apiErr, nil)
		return
	}

	var result []*v3.Result
	var errQuriesByName map[string]error

	result, errQuriesByName, err = aH.querierV2.QueryRange(r.Context(), orgID, queryRangeParams)
	if err != nil {
		apiErrObj := &model.ApiError{Typ: model.ErrorBadData, Err: err}
		RespondError(w, apiErrObj, errQuriesByName)
		return
	}

	resp := v3.QueryRangeResponse{
		Result: result,
	}
	aH.Respond(w, resp)
}

// RegisterIntegrationRoutes Registers all Integrations
func (aH *APIHandler) RegisterIntegrationRoutes(router *mux.Router, am *middleware.AuthZ) {
	subRouter := router.PathPrefix("/api/v1/integrations").Subrouter()

	subRouter.HandleFunc(
		"/install", am.ViewAccess(aH.InstallIntegration),
	).Methods(http.MethodPost)

	subRouter.HandleFunc(
		"/uninstall", am.ViewAccess(aH.UninstallIntegration),
	).Methods(http.MethodPost)

	// Used for polling for status in v0
	subRouter.HandleFunc(
		"/{integrationId}/connection_status", am.ViewAccess(aH.GetIntegrationConnectionStatus),
	).Methods(http.MethodGet)

	subRouter.HandleFunc(
		"/{integrationId}", am.ViewAccess(aH.GetIntegration),
	).Methods(http.MethodGet)

	subRouter.HandleFunc(
		"", am.ViewAccess(aH.ListIntegrations),
	).Methods(http.MethodGet)
}

func (aH *APIHandler) ListIntegrations(
	w http.ResponseWriter, r *http.Request,
) {
	params := map[string]string{}
	for k, values := range r.URL.Query() {
		params[k] = values[0]
	}
	claims, errv2 := authtypes.ClaimsFromContext(r.Context())
	if errv2 != nil {
		render.Error(w, errv2)
		return
	}

	resp, apiErr := aH.IntegrationsController.ListIntegrations(
		r.Context(), claims.OrgID, params,
	)
	if apiErr != nil {
		RespondError(w, apiErr, "Failed to fetch integrations")
		return
	}
	aH.Respond(w, resp)
}

func (aH *APIHandler) GetIntegration(
	w http.ResponseWriter, r *http.Request,
) {
	integrationId := mux.Vars(r)["integrationId"]
	claims, errv2 := authtypes.ClaimsFromContext(r.Context())
	if errv2 != nil {
		render.Error(w, errv2)
		return
	}
	integration, apiErr := aH.IntegrationsController.GetIntegration(
		r.Context(), claims.OrgID, integrationId,
	)
	if apiErr != nil {
		RespondError(w, apiErr, "Failed to fetch integration details")
		return
	}

	aH.Respond(w, integration)
}

func (aH *APIHandler) GetIntegrationConnectionStatus(w http.ResponseWriter, r *http.Request) {
	claims, err := authtypes.ClaimsFromContext(r.Context())
	if err != nil {
		render.Error(w, err)
		return
	}
	orgID, err := valuer.NewUUID(claims.OrgID)
	if err != nil {
		render.Error(w, err)
		return
	}

	integrationId := mux.Vars(r)["integrationId"]
	claims, errv2 := authtypes.ClaimsFromContext(r.Context())
	if errv2 != nil {
		render.Error(w, errv2)
		return
	}
	isInstalled, apiErr := aH.IntegrationsController.IsIntegrationInstalled(
		r.Context(), claims.OrgID, integrationId,
	)
	if apiErr != nil {
		RespondError(w, apiErr, "failed to check if integration is installed")
		return
	}

	// Do not spend resources calculating connection status unless installed.
	if !isInstalled {
		aH.Respond(w, &integrations.IntegrationConnectionStatus{})
		return
	}

	connectionTests, apiErr := aH.IntegrationsController.GetIntegrationConnectionTests(
		r.Context(), claims.OrgID, integrationId,
	)
	if apiErr != nil {
		RespondError(w, apiErr, "failed to fetch integration connection tests")
		return
	}

	lookbackSecondsStr := r.URL.Query().Get("lookback_seconds")
	lookbackSeconds, err := strconv.ParseInt(lookbackSecondsStr, 10, 64)
	if err != nil {
		lookbackSeconds = 15 * 60
	}

	connectionStatus, apiErr := aH.calculateConnectionStatus(
		r.Context(), orgID, connectionTests, lookbackSeconds,
	)
	if apiErr != nil {
		RespondError(w, apiErr, "Failed to calculate integration connection status")
		return
	}

	aH.Respond(w, connectionStatus)
}

func (aH *APIHandler) calculateConnectionStatus(
	ctx context.Context,
	orgID valuer.UUID,
	connectionTests *integrations.IntegrationConnectionTests,
	lookbackSeconds int64,
) (*integrations.IntegrationConnectionStatus, *model.ApiError) {
	// Calculate connection status for signals in parallel

	result := &integrations.IntegrationConnectionStatus{}
	errors := []*model.ApiError{}
	var resultLock sync.Mutex

	var wg sync.WaitGroup

	// Calculate logs connection status
	wg.Add(1)
	go func() {
		defer wg.Done()

		logsConnStatus, apiErr := aH.calculateLogsConnectionStatus(ctx, orgID, connectionTests.Logs, lookbackSeconds)

		resultLock.Lock()
		defer resultLock.Unlock()

		if apiErr != nil {
			errors = append(errors, apiErr)
		} else {
			result.Logs = logsConnStatus
		}
	}()

	// Calculate metrics connection status
	wg.Add(1)
	go func() {
		defer wg.Done()

		if len(connectionTests.Metrics) < 1 {
			return
		}

		statusForLastReceivedMetric, apiErr := aH.reader.GetLatestReceivedMetric(
			ctx, connectionTests.Metrics, nil,
		)

		resultLock.Lock()
		defer resultLock.Unlock()

		if apiErr != nil {
			errors = append(errors, apiErr)

		} else if statusForLastReceivedMetric != nil {
			resourceSummaryParts := []string{}
			for k, v := range statusForLastReceivedMetric.LastReceivedLabels {
				interestingLabels := []string{
					"container_name", "host_name", "node_name",
					"pod_name", "deployment_name", "cluster_name",
					"namespace_name", "job_name", "service_name",
				}
				isInterestingKey := !strings.HasPrefix(k, "_") && slices.ContainsFunc(
					interestingLabels, func(l string) bool { return strings.Contains(k, l) },
				)
				if isInterestingKey {
					resourceSummaryParts = append(resourceSummaryParts, fmt.Sprintf(
						"%s=%s", k, v,
					))
				}
			}

			result.Metrics = &integrations.SignalConnectionStatus{
				LastReceivedFrom:     strings.Join(resourceSummaryParts, ", "),
				LastReceivedTsMillis: statusForLastReceivedMetric.LastReceivedTsMillis,
			}
		}
	}()

	wg.Wait()

	if len(errors) > 0 {
		return nil, errors[0]
	}

	return result, nil
}

func (aH *APIHandler) calculateLogsConnectionStatus(ctx context.Context, orgID valuer.UUID, logsConnectionTest *integrations.LogsConnectionTest, lookbackSeconds int64) (*integrations.SignalConnectionStatus, *model.ApiError) {
	if logsConnectionTest == nil {
		return nil, nil
	}

	logsConnTestFilter := &v3.FilterSet{
		Operator: "AND",
		Items: []v3.FilterItem{
			{
				Key: v3.AttributeKey{
					Key:      logsConnectionTest.AttributeKey,
					DataType: v3.AttributeKeyDataTypeString,
					Type:     v3.AttributeKeyTypeTag,
				},
				Operator: "=",
				Value:    logsConnectionTest.AttributeValue,
			},
		},
	}

	qrParams := &v3.QueryRangeParamsV3{
		Start: time.Now().UnixMilli() - (lookbackSeconds * 1000),
		End:   time.Now().UnixMilli(),
		CompositeQuery: &v3.CompositeQuery{
			PanelType: v3.PanelTypeList,
			QueryType: v3.QueryTypeBuilder,
			BuilderQueries: map[string]*v3.BuilderQuery{
				"A": {
					PageSize:          1,
					Filters:           logsConnTestFilter,
					QueryName:         "A",
					DataSource:        v3.DataSourceLogs,
					Expression:        "A",
					AggregateOperator: v3.AggregateOperatorNoOp,
				},
			},
		},
	}
	queryRes, _, err := aH.querier.QueryRange(ctx, orgID, qrParams)
	if err != nil {
		return nil, model.InternalError(fmt.Errorf(
			"could not query for integration connection status: %w", err,
		))
	}
	if len(queryRes) > 0 && queryRes[0].List != nil && len(queryRes[0].List) > 0 {
		lastLog := queryRes[0].List[0]

		resourceSummaryParts := []string{}
		lastLogResourceAttribs := lastLog.Data["resources_string"]
		if lastLogResourceAttribs != nil {
			resourceAttribs, ok := lastLogResourceAttribs.(*map[string]string)
			if !ok {
				return nil, model.InternalError(fmt.Errorf(
					"could not cast log resource attribs",
				))
			}
			for k, v := range *resourceAttribs {
				resourceSummaryParts = append(resourceSummaryParts, fmt.Sprintf(
					"%s=%s", k, v,
				))
			}
		}
		lastLogResourceSummary := strings.Join(resourceSummaryParts, ", ")

		return &integrations.SignalConnectionStatus{
			LastReceivedTsMillis: lastLog.Timestamp.UnixMilli(),
			LastReceivedFrom:     lastLogResourceSummary,
		}, nil
	}

	return nil, nil
}

func (aH *APIHandler) InstallIntegration(w http.ResponseWriter, r *http.Request) {
	req := integrations.InstallIntegrationRequest{}

	err := json.NewDecoder(r.Body).Decode(&req)
	if err != nil {
		RespondError(w, model.BadRequest(err), nil)
		return
	}
	claims, err := authtypes.ClaimsFromContext(r.Context())
	if err != nil {
		RespondError(w, model.UnauthorizedError(errors.New("unauthorized")), nil)
		return
	}

	integration, apiErr := aH.IntegrationsController.Install(
		r.Context(), claims.OrgID, &req,
	)
	if apiErr != nil {
		RespondError(w, apiErr, nil)
		return
	}

	aH.Respond(w, integration)
}

func (aH *APIHandler) UninstallIntegration(w http.ResponseWriter, r *http.Request) {
	req := integrations.UninstallIntegrationRequest{}

	err := json.NewDecoder(r.Body).Decode(&req)
	if err != nil {
		RespondError(w, model.BadRequest(err), nil)
		return
	}

	claims, errv2 := authtypes.ClaimsFromContext(r.Context())
	if errv2 != nil {
		render.Error(w, errv2)
		return
	}

	apiErr := aH.IntegrationsController.Uninstall(r.Context(), claims.OrgID, &req)
	if apiErr != nil {
		RespondError(w, apiErr, nil)
		return
	}

	aH.Respond(w, map[string]interface{}{})
}

// cloud provider integrations
func (aH *APIHandler) RegisterCloudIntegrationsRoutes(router *mux.Router, am *middleware.AuthZ) {
	subRouter := router.PathPrefix("/api/v1/cloud-integrations").Subrouter()

	subRouter.HandleFunc(
		"/{cloudProvider}/accounts/generate-connection-url", am.EditAccess(aH.CloudIntegrationsGenerateConnectionUrl),
	).Methods(http.MethodPost)

	subRouter.HandleFunc(
		"/{cloudProvider}/accounts", am.ViewAccess(aH.CloudIntegrationsListConnectedAccounts),
	).Methods(http.MethodGet)

	subRouter.HandleFunc(
		"/{cloudProvider}/accounts/{accountId}/status", am.ViewAccess(aH.CloudIntegrationsGetAccountStatus),
	).Methods(http.MethodGet)

	subRouter.HandleFunc(
		"/{cloudProvider}/accounts/{accountId}/config", am.EditAccess(aH.CloudIntegrationsUpdateAccountConfig),
	).Methods(http.MethodPost)

	subRouter.HandleFunc(
		"/{cloudProvider}/accounts/{accountId}/disconnect", am.EditAccess(aH.CloudIntegrationsDisconnectAccount),
	).Methods(http.MethodPost)

	subRouter.HandleFunc(
		"/{cloudProvider}/agent-check-in", am.ViewAccess(aH.CloudIntegrationsAgentCheckIn),
	).Methods(http.MethodPost)

	subRouter.HandleFunc(
		"/{cloudProvider}/services", am.ViewAccess(aH.CloudIntegrationsListServices),
	).Methods(http.MethodGet)

	subRouter.HandleFunc(
		"/{cloudProvider}/services/{serviceId}", am.ViewAccess(aH.CloudIntegrationsGetServiceDetails),
	).Methods(http.MethodGet)

	subRouter.HandleFunc(
		"/{cloudProvider}/services/{serviceId}/config", am.EditAccess(aH.CloudIntegrationsUpdateServiceConfig),
	).Methods(http.MethodPost)

}

func (aH *APIHandler) CloudIntegrationsListConnectedAccounts(
	w http.ResponseWriter, r *http.Request,
) {
	cloudProvider := mux.Vars(r)["cloudProvider"]

	claims, errv2 := authtypes.ClaimsFromContext(r.Context())
	if errv2 != nil {
		render.Error(w, errv2)
		return
	}

	resp, apiErr := aH.CloudIntegrationsController.ListConnectedAccounts(
		r.Context(), claims.OrgID, cloudProvider,
	)

	if apiErr != nil {
		RespondError(w, apiErr, nil)
		return
	}
	aH.Respond(w, resp)
}

func (aH *APIHandler) CloudIntegrationsGenerateConnectionUrl(
	w http.ResponseWriter, r *http.Request,
) {
	cloudProvider := mux.Vars(r)["cloudProvider"]

	req := cloudintegrations.GenerateConnectionUrlRequest{}
	if err := json.NewDecoder(r.Body).Decode(&req); err != nil {
		RespondError(w, model.BadRequest(err), nil)
		return
	}

	claims, errv2 := authtypes.ClaimsFromContext(r.Context())
	if errv2 != nil {
		render.Error(w, errv2)
		return
	}

	result, apiErr := aH.CloudIntegrationsController.GenerateConnectionUrl(
		r.Context(), claims.OrgID, cloudProvider, req,
	)

	if apiErr != nil {
		RespondError(w, apiErr, nil)
		return
	}

	aH.Respond(w, result)
}

func (aH *APIHandler) CloudIntegrationsGetAccountStatus(
	w http.ResponseWriter, r *http.Request,
) {
	cloudProvider := mux.Vars(r)["cloudProvider"]
	accountId := mux.Vars(r)["accountId"]

	claims, errv2 := authtypes.ClaimsFromContext(r.Context())
	if errv2 != nil {
		render.Error(w, errv2)
		return
	}

	resp, apiErr := aH.CloudIntegrationsController.GetAccountStatus(
		r.Context(), claims.OrgID, cloudProvider, accountId,
	)

	if apiErr != nil {
		RespondError(w, apiErr, nil)
		return
	}
	aH.Respond(w, resp)
}

func (aH *APIHandler) CloudIntegrationsAgentCheckIn(
	w http.ResponseWriter, r *http.Request,
) {
	cloudProvider := mux.Vars(r)["cloudProvider"]

	req := cloudintegrations.AgentCheckInRequest{}
	if err := json.NewDecoder(r.Body).Decode(&req); err != nil {
		RespondError(w, model.BadRequest(err), nil)
		return
	}

	claims, errv2 := authtypes.ClaimsFromContext(r.Context())
	if errv2 != nil {
		render.Error(w, errv2)
		return
	}

	result, err := aH.CloudIntegrationsController.CheckInAsAgent(
		r.Context(), claims.OrgID, cloudProvider, req,
	)

	if err != nil {
		render.Error(w, err)
		return
	}

	aH.Respond(w, result)
}

func (aH *APIHandler) CloudIntegrationsUpdateAccountConfig(
	w http.ResponseWriter, r *http.Request,
) {
	cloudProvider := mux.Vars(r)["cloudProvider"]
	accountId := mux.Vars(r)["accountId"]

	req := cloudintegrations.UpdateAccountConfigRequest{}
	if err := json.NewDecoder(r.Body).Decode(&req); err != nil {
		RespondError(w, model.BadRequest(err), nil)
		return
	}

	claims, errv2 := authtypes.ClaimsFromContext(r.Context())
	if errv2 != nil {
		render.Error(w, errv2)
		return
	}

	result, apiErr := aH.CloudIntegrationsController.UpdateAccountConfig(
		r.Context(), claims.OrgID, cloudProvider, accountId, req,
	)

	if apiErr != nil {
		RespondError(w, apiErr, nil)
		return
	}

	aH.Respond(w, result)
}

func (aH *APIHandler) CloudIntegrationsDisconnectAccount(
	w http.ResponseWriter, r *http.Request,
) {
	cloudProvider := mux.Vars(r)["cloudProvider"]
	accountId := mux.Vars(r)["accountId"]

	claims, errv2 := authtypes.ClaimsFromContext(r.Context())
	if errv2 != nil {
		render.Error(w, errv2)
		return
	}

	result, apiErr := aH.CloudIntegrationsController.DisconnectAccount(
		r.Context(), claims.OrgID, cloudProvider, accountId,
	)

	if apiErr != nil {
		RespondError(w, apiErr, nil)
		return
	}

	aH.Respond(w, result)
}

func (aH *APIHandler) CloudIntegrationsListServices(
	w http.ResponseWriter, r *http.Request,
) {
	cloudProvider := mux.Vars(r)["cloudProvider"]

	var cloudAccountId *string

	cloudAccountIdQP := r.URL.Query().Get("cloud_account_id")
	if len(cloudAccountIdQP) > 0 {
		cloudAccountId = &cloudAccountIdQP
	}

	claims, errv2 := authtypes.ClaimsFromContext(r.Context())
	if errv2 != nil {
		render.Error(w, errv2)
		return
	}

	resp, apiErr := aH.CloudIntegrationsController.ListServices(
		r.Context(), claims.OrgID, cloudProvider, cloudAccountId,
	)

	if apiErr != nil {
		RespondError(w, apiErr, nil)
		return
	}
	aH.Respond(w, resp)
}

func (aH *APIHandler) CloudIntegrationsGetServiceDetails(
	w http.ResponseWriter, r *http.Request,
) {
	claims, err := authtypes.ClaimsFromContext(r.Context())
	if err != nil {
		render.Error(w, err)
		return
	}
	orgID, err := valuer.NewUUID(claims.OrgID)
	if err != nil {
		render.Error(w, err)
		return
	}

	cloudProvider := mux.Vars(r)["cloudProvider"]
	serviceId := mux.Vars(r)["serviceId"]

	var cloudAccountId *string

	cloudAccountIdQP := r.URL.Query().Get("cloud_account_id")
	if len(cloudAccountIdQP) > 0 {
		cloudAccountId = &cloudAccountIdQP
	}

	claims, errv2 := authtypes.ClaimsFromContext(r.Context())
	if errv2 != nil {
		render.Error(w, errv2)
		return
	}

	resp, err := aH.CloudIntegrationsController.GetServiceDetails(
		r.Context(), claims.OrgID, cloudProvider, serviceId, cloudAccountId,
	)
	if err != nil {
		render.Error(w, err)
		return
	}

	// Add connection status for the 2 signals.
	if cloudAccountId != nil {
		connStatus, apiErr := aH.calculateCloudIntegrationServiceConnectionStatus(
			r.Context(), orgID, cloudProvider, *cloudAccountId, resp,
		)
		if apiErr != nil {
			RespondError(w, apiErr, nil)
			return
		}
		resp.ConnectionStatus = connStatus
	}

	aH.Respond(w, resp)
}

func (aH *APIHandler) calculateCloudIntegrationServiceConnectionStatus(
	ctx context.Context,
	orgID valuer.UUID,
	cloudProvider string,
	cloudAccountId string,
	svcDetails *cloudintegrations.ServiceDetails,
) (*cloudintegrations.ServiceConnectionStatus, *model.ApiError) {
	if cloudProvider != "aws" {
		// TODO(Raj): Make connection check generic for all providers in a follow up change
		return nil, model.BadRequest(
			fmt.Errorf("unsupported cloud provider: %s", cloudProvider),
		)
	}

	telemetryCollectionStrategy := svcDetails.Strategy
	if telemetryCollectionStrategy == nil {
		return nil, model.InternalError(fmt.Errorf(
			"service doesn't have telemetry collection strategy: %s", svcDetails.Id,
		))
	}

	result := &cloudintegrations.ServiceConnectionStatus{}
	errors := []*model.ApiError{}
	var resultLock sync.Mutex

	var wg sync.WaitGroup

	// Calculate metrics connection status
	if telemetryCollectionStrategy.AWSMetrics != nil {
		wg.Add(1)
		go func() {
			defer wg.Done()

			metricsConnStatus, apiErr := aH.calculateAWSIntegrationSvcMetricsConnectionStatus(
				ctx, cloudAccountId, telemetryCollectionStrategy.AWSMetrics, svcDetails.DataCollected.Metrics,
			)

			resultLock.Lock()
			defer resultLock.Unlock()

			if apiErr != nil {
				errors = append(errors, apiErr)
			} else {
				result.Metrics = metricsConnStatus
			}
		}()
	}

	// Calculate logs connection status
	if telemetryCollectionStrategy.AWSLogs != nil {
		wg.Add(1)
		go func() {
			defer wg.Done()

			logsConnStatus, apiErr := aH.calculateAWSIntegrationSvcLogsConnectionStatus(
				ctx, orgID, cloudAccountId, telemetryCollectionStrategy.AWSLogs,
			)

			resultLock.Lock()
			defer resultLock.Unlock()

			if apiErr != nil {
				errors = append(errors, apiErr)
			} else {
				result.Logs = logsConnStatus
			}
		}()
	}

	wg.Wait()

	if len(errors) > 0 {
		return nil, errors[0]
	}

	return result, nil

}
func (aH *APIHandler) calculateAWSIntegrationSvcMetricsConnectionStatus(
	ctx context.Context,
	cloudAccountId string,
	strategy *services.AWSMetricsStrategy,
	metricsCollectedBySvc []services.CollectedMetric,
) (*cloudintegrations.SignalConnectionStatus, *model.ApiError) {
	if strategy == nil || len(strategy.StreamFilters) < 1 {
		return nil, nil
	}

	expectedLabelValues := map[string]string{
		"cloud_provider":   "aws",
		"cloud_account_id": cloudAccountId,
	}

	metricsNamespace := strategy.StreamFilters[0].Namespace
	metricsNamespaceParts := strings.Split(metricsNamespace, "/")

	if len(metricsNamespaceParts) >= 2 {
		expectedLabelValues["service_namespace"] = metricsNamespaceParts[0]
		expectedLabelValues["service_name"] = metricsNamespaceParts[1]
	} else {
		// metrics for single word namespaces like "CWAgent" do not
		// have the service_namespace label populated
		expectedLabelValues["service_name"] = metricsNamespaceParts[0]
	}

	metricNamesCollectedBySvc := []string{}
	for _, cm := range metricsCollectedBySvc {
		metricNamesCollectedBySvc = append(metricNamesCollectedBySvc, cm.Name)
	}

	statusForLastReceivedMetric, apiErr := aH.reader.GetLatestReceivedMetric(
		ctx, metricNamesCollectedBySvc, expectedLabelValues,
	)
	if apiErr != nil {
		return nil, apiErr
	}

	if statusForLastReceivedMetric != nil {
		return &cloudintegrations.SignalConnectionStatus{
			LastReceivedTsMillis: statusForLastReceivedMetric.LastReceivedTsMillis,
			LastReceivedFrom:     "signoz-aws-integration",
		}, nil
	}

	return nil, nil
}

func (aH *APIHandler) calculateAWSIntegrationSvcLogsConnectionStatus(
	ctx context.Context,
	orgID valuer.UUID,
	cloudAccountId string,
	strategy *services.AWSLogsStrategy,
) (*cloudintegrations.SignalConnectionStatus, *model.ApiError) {
	if strategy == nil || len(strategy.Subscriptions) < 1 {
		return nil, nil
	}

	logGroupNamePrefix := strategy.Subscriptions[0].LogGroupNamePrefix
	if len(logGroupNamePrefix) < 1 {
		return nil, nil
	}

	logsConnTestFilter := &v3.FilterSet{
		Operator: "AND",
		Items: []v3.FilterItem{
			{
				Key: v3.AttributeKey{
					Key:      "cloud.account.id",
					DataType: v3.AttributeKeyDataTypeString,
					Type:     v3.AttributeKeyTypeResource,
				},
				Operator: "=",
				Value:    cloudAccountId,
			},
			{
				Key: v3.AttributeKey{
					Key:      "aws.cloudwatch.log_group_name",
					DataType: v3.AttributeKeyDataTypeString,
					Type:     v3.AttributeKeyTypeResource,
				},
				Operator: "like",
				Value:    logGroupNamePrefix + "%",
			},
		},
	}

	// TODO(Raj): Receive this as a param from UI in the future.
	lookbackSeconds := int64(30 * 60)

	qrParams := &v3.QueryRangeParamsV3{
		Start: time.Now().UnixMilli() - (lookbackSeconds * 1000),
		End:   time.Now().UnixMilli(),
		CompositeQuery: &v3.CompositeQuery{
			PanelType: v3.PanelTypeList,
			QueryType: v3.QueryTypeBuilder,
			BuilderQueries: map[string]*v3.BuilderQuery{
				"A": {
					PageSize:          1,
					Filters:           logsConnTestFilter,
					QueryName:         "A",
					DataSource:        v3.DataSourceLogs,
					Expression:        "A",
					AggregateOperator: v3.AggregateOperatorNoOp,
				},
			},
		},
	}
	queryRes, _, err := aH.querier.QueryRange(
		ctx, orgID, qrParams,
	)
	if err != nil {
		return nil, model.InternalError(fmt.Errorf(
			"could not query for integration connection status: %w", err,
		))
	}
	if len(queryRes) > 0 && queryRes[0].List != nil && len(queryRes[0].List) > 0 {
		lastLog := queryRes[0].List[0]

		return &cloudintegrations.SignalConnectionStatus{
			LastReceivedTsMillis: lastLog.Timestamp.UnixMilli(),
			LastReceivedFrom:     "signoz-aws-integration",
		}, nil
	}

	return nil, nil
}

func (aH *APIHandler) CloudIntegrationsUpdateServiceConfig(
	w http.ResponseWriter, r *http.Request,
) {
	cloudProvider := mux.Vars(r)["cloudProvider"]
	serviceId := mux.Vars(r)["serviceId"]

	req := cloudintegrations.UpdateServiceConfigRequest{}
	if err := json.NewDecoder(r.Body).Decode(&req); err != nil {
		RespondError(w, model.BadRequest(err), nil)
		return
	}

	claims, errv2 := authtypes.ClaimsFromContext(r.Context())
	if errv2 != nil {
		render.Error(w, errv2)
		return
	}

	result, err := aH.CloudIntegrationsController.UpdateServiceConfig(
		r.Context(), claims.OrgID, cloudProvider, serviceId, &req,
	)

	if err != nil {
		render.Error(w, err)
		return
	}

	aH.Respond(w, result)
}

// logs
func (aH *APIHandler) RegisterLogsRoutes(router *mux.Router, am *middleware.AuthZ) {
	subRouter := router.PathPrefix("/api/v1/logs").Subrouter()
	subRouter.HandleFunc("", am.ViewAccess(aH.getLogs)).Methods(http.MethodGet)
	subRouter.HandleFunc("/fields", am.ViewAccess(aH.logFields)).Methods(http.MethodGet)
	subRouter.HandleFunc("/fields", am.EditAccess(aH.logFieldUpdate)).Methods(http.MethodPost)
	subRouter.HandleFunc("/aggregate", am.ViewAccess(aH.logAggregate)).Methods(http.MethodGet)

	// log pipelines
	subRouter.HandleFunc("/pipelines/preview", am.ViewAccess(aH.PreviewLogsPipelinesHandler)).Methods(http.MethodPost)
	subRouter.HandleFunc("/pipelines/{version}", am.ViewAccess(aH.ListLogsPipelinesHandler)).Methods(http.MethodGet)
	subRouter.HandleFunc("/pipelines", am.EditAccess(aH.CreateLogsPipeline)).Methods(http.MethodPost)
}

func (aH *APIHandler) logFields(w http.ResponseWriter, r *http.Request) {
	fields, apiErr := aH.reader.GetLogFields(r.Context())
	if apiErr != nil {
		RespondError(w, apiErr, "Failed to fetch fields from the DB")
		return
	}
	aH.WriteJSON(w, r, fields)
}

func (aH *APIHandler) logFieldUpdate(w http.ResponseWriter, r *http.Request) {
	field := model.UpdateField{}
	if err := json.NewDecoder(r.Body).Decode(&field); err != nil {
		apiErr := &model.ApiError{Typ: model.ErrorBadData, Err: err}
		RespondError(w, apiErr, "Failed to decode payload")
		return
	}

	err := logs.ValidateUpdateFieldPayload(&field)
	if err != nil {
		apiErr := &model.ApiError{Typ: model.ErrorBadData, Err: err}
		RespondError(w, apiErr, "Incorrect payload")
		return
	}

	apiErr := aH.reader.UpdateLogField(r.Context(), &field)
	if apiErr != nil {
		RespondError(w, apiErr, "Failed to update field in the DB")
		return
	}
	aH.WriteJSON(w, r, field)
}

func (aH *APIHandler) getLogs(w http.ResponseWriter, r *http.Request) {
	aH.WriteJSON(w, r, map[string]interface{}{"results": []interface{}{}})
}

func (aH *APIHandler) logAggregate(w http.ResponseWriter, r *http.Request) {
	aH.WriteJSON(w, r, model.GetLogsAggregatesResponse{})
}

func parseAgentConfigVersion(r *http.Request) (int, *model.ApiError) {
	versionString := mux.Vars(r)["version"]

	if versionString == "latest" {
		return -1, nil
	}

	version64, err := strconv.ParseInt(versionString, 0, 8)

	if err != nil {
		return 0, model.BadRequestStr("invalid version number")
	}

	if version64 <= 0 {
		return 0, model.BadRequestStr("invalid version number")
	}

	return int(version64), nil
}

func (aH *APIHandler) PreviewLogsPipelinesHandler(w http.ResponseWriter, r *http.Request) {
	req := logparsingpipeline.PipelinesPreviewRequest{}

	if err := json.NewDecoder(r.Body).Decode(&req); err != nil {
		RespondError(w, model.BadRequest(err), nil)
		return
	}

	resultLogs, apiErr := aH.LogsParsingPipelineController.PreviewLogsPipelines(
		r.Context(), &req,
	)

	if apiErr != nil {
		RespondError(w, apiErr, nil)
		return
	}

	aH.Respond(w, resultLogs)
}

func (aH *APIHandler) ListLogsPipelinesHandler(w http.ResponseWriter, r *http.Request) {
	claims, errv2 := authtypes.ClaimsFromContext(r.Context())
	if errv2 != nil {
		render.Error(w, errv2)
		return
	}

	orgID, errv2 := valuer.NewUUID(claims.OrgID)
	if errv2 != nil {
		render.Error(w, errv2)
		return
	}

	version, err := parseAgentConfigVersion(r)
	if err != nil {
		RespondError(w, model.WrapApiError(err, "Failed to parse agent config version"), nil)
		return
	}

	var payload *logparsingpipeline.PipelinesResponse
	var apierr *model.ApiError

	if version != -1 {
		payload, apierr = aH.listLogsPipelinesByVersion(context.Background(), orgID, version)
	} else {
		payload, apierr = aH.listLogsPipelines(context.Background(), orgID)
	}

	if apierr != nil {
		RespondError(w, apierr, payload)
		return
	}
	aH.Respond(w, payload)
}

// listLogsPipelines lists logs piplines for latest version
func (aH *APIHandler) listLogsPipelines(ctx context.Context, orgID valuer.UUID) (
	*logparsingpipeline.PipelinesResponse, *model.ApiError,
) {
	// get lateset agent config
	latestVersion := -1
	lastestConfig, err := agentConf.GetLatestVersion(ctx, orgID, opamptypes.ElementTypeLogPipelines)
	if err != nil && err.Type() != model.ErrorNotFound {
		return nil, model.WrapApiError(err, "failed to get latest agent config version")
	}

	if lastestConfig != nil {
		latestVersion = lastestConfig.Version
	}

	payload, err := aH.LogsParsingPipelineController.GetPipelinesByVersion(ctx, orgID, latestVersion)
	if err != nil {
		return nil, model.WrapApiError(err, "failed to get pipelines")
	}

	// todo(Nitya): make a new API for history pagination
	limit := 10
	history, err := agentConf.GetConfigHistory(ctx, orgID, opamptypes.ElementTypeLogPipelines, limit)
	if err != nil {
		return nil, model.WrapApiError(err, "failed to get config history")
	}
	payload.History = history
	return payload, nil
}

// listLogsPipelinesByVersion lists pipelines along with config version history
func (aH *APIHandler) listLogsPipelinesByVersion(ctx context.Context, orgID valuer.UUID, version int) (
	*logparsingpipeline.PipelinesResponse, *model.ApiError,
) {
	payload, err := aH.LogsParsingPipelineController.GetPipelinesByVersion(ctx, orgID, version)
	if err != nil {
		return nil, model.WrapApiError(err, "failed to get pipelines by version")
	}

	// todo(Nitya): make a new API for history pagination
	limit := 10
	history, err := agentConf.GetConfigHistory(ctx, orgID, opamptypes.ElementTypeLogPipelines, limit)
	if err != nil {
		return nil, model.WrapApiError(err, "failed to retrieve agent config history")
	}

	payload.History = history
	return payload, nil
}

func (aH *APIHandler) CreateLogsPipeline(w http.ResponseWriter, r *http.Request) {
	claims, errv2 := authtypes.ClaimsFromContext(r.Context())
	if errv2 != nil {
		render.Error(w, errv2)
		return
	}

	// prepare config by calling gen func
	orgID, errv2 := valuer.NewUUID(claims.OrgID)
	if errv2 != nil {
		render.Error(w, errv2)
		return
	}
	userID, errv2 := valuer.NewUUID(claims.UserID)
	if errv2 != nil {
		render.Error(w, errv2)
		return
	}

	req := pipelinetypes.PostablePipelines{}

	if err := json.NewDecoder(r.Body).Decode(&req); err != nil {
		RespondError(w, model.BadRequest(err), nil)
		return
	}

	createPipeline := func(
		ctx context.Context,
		postable []pipelinetypes.PostablePipeline,
	) (*logparsingpipeline.PipelinesResponse, *model.ApiError) {
		if len(postable) == 0 {
			zap.L().Warn("found no pipelines in the http request, this will delete all the pipelines")
		}

		validationErr := aH.LogsParsingPipelineController.ValidatePipelines(ctx, postable)
		if validationErr != nil {
			return nil, validationErr
		}

		return aH.LogsParsingPipelineController.ApplyPipelines(ctx, orgID, userID, postable)
	}

	res, err := createPipeline(r.Context(), req.Pipelines)
	if err != nil {
		RespondError(w, err, nil)
		return
	}

	aH.Respond(w, res)
}

func (aH *APIHandler) autocompleteAggregateAttributes(w http.ResponseWriter, r *http.Request) {
	claims, err := authtypes.ClaimsFromContext(r.Context())
	if err != nil {
		render.Error(w, err)
		return
	}
	orgID, err := valuer.NewUUID(claims.OrgID)
	if err != nil {
		render.Error(w, err)
		return
	}

	var response *v3.AggregateAttributeResponse
	req, err := parseAggregateAttributeRequest(r)

	if err != nil {
		RespondError(w, &model.ApiError{Typ: model.ErrorBadData, Err: err}, nil)
		return
	}

	switch req.DataSource {
	case v3.DataSourceMetrics:
		response, err = aH.reader.GetMetricAggregateAttributes(r.Context(), orgID, req, false)
	case v3.DataSourceLogs:
		response, err = aH.reader.GetLogAggregateAttributes(r.Context(), req)
	case v3.DataSourceTraces:
		response, err = aH.reader.GetTraceAggregateAttributes(r.Context(), req)
	case v3.DataSourceMeter:
		response, err = aH.reader.GetMeterAggregateAttributes(r.Context(), orgID, req)
	default:
		RespondError(w, &model.ApiError{Typ: model.ErrorBadData, Err: fmt.Errorf("invalid data source")}, nil)
		return
	}

	if err != nil {
		RespondError(w, &model.ApiError{Typ: model.ErrorBadData, Err: err}, nil)
		return
	}

	aH.Respond(w, response)
}

func (aH *APIHandler) getQueryBuilderSuggestions(w http.ResponseWriter, r *http.Request) {
	req, err := parseQBFilterSuggestionsRequest(r)
	if err != nil {
		RespondError(w, err, nil)
		return
	}

	if req.DataSource != v3.DataSourceLogs {
		// Support for traces and metrics might come later
		RespondError(w, model.BadRequest(
			fmt.Errorf("suggestions not supported for %s", req.DataSource),
		), nil)
		return
	}

	response, err := aH.reader.GetQBFilterSuggestionsForLogs(r.Context(), req)
	if err != nil {
		RespondError(w, err, nil)
		return
	}

	aH.Respond(w, response)
}

func (aH *APIHandler) autoCompleteAttributeKeys(w http.ResponseWriter, r *http.Request) {
	var response *v3.FilterAttributeKeyResponse
	req, err := parseFilterAttributeKeyRequest(r)

	if err != nil {
		RespondError(w, &model.ApiError{Typ: model.ErrorBadData, Err: err}, nil)
		return
	}

	switch req.DataSource {
	case v3.DataSourceMetrics:
		response, err = aH.reader.GetMetricAttributeKeys(r.Context(), req)
	case v3.DataSourceMeter:
		response, err = aH.reader.GetMeterAttributeKeys(r.Context(), req)
	case v3.DataSourceLogs:
		response, err = aH.reader.GetLogAttributeKeys(r.Context(), req)
	case v3.DataSourceTraces:
		response, err = aH.reader.GetTraceAttributeKeys(r.Context(), req)
	default:
		RespondError(w, &model.ApiError{Typ: model.ErrorBadData, Err: fmt.Errorf("invalid data source")}, nil)
		return
	}

	if err != nil {
		RespondError(w, &model.ApiError{Typ: model.ErrorBadData, Err: err}, nil)
		return
	}

	aH.Respond(w, response)
}

func (aH *APIHandler) autoCompleteAttributeValues(w http.ResponseWriter, r *http.Request) {
	var response *v3.FilterAttributeValueResponse
	req, err := parseFilterAttributeValueRequest(r)

	if err != nil {
		RespondError(w, &model.ApiError{Typ: model.ErrorBadData, Err: err}, nil)
		return
	}

	switch req.DataSource {
	case v3.DataSourceMetrics:
		response, err = aH.reader.GetMetricAttributeValues(r.Context(), req)
	case v3.DataSourceLogs:
		response, err = aH.reader.GetLogAttributeValues(r.Context(), req)
	case v3.DataSourceTraces:
		response, err = aH.reader.GetTraceAttributeValues(r.Context(), req)
	default:
		RespondError(w, &model.ApiError{Typ: model.ErrorBadData, Err: fmt.Errorf("invalid data source")}, nil)
		return
	}

	if err != nil {
		RespondError(w, &model.ApiError{Typ: model.ErrorBadData, Err: err}, nil)
		return
	}

	aH.Respond(w, response)
}

func (aH *APIHandler) autoCompleteAttributeValuesPost(w http.ResponseWriter, r *http.Request) {
	var response *v3.FilterAttributeValueResponse
	req, err := parseFilterAttributeValueRequestBody(r)

	if err != nil {
		RespondError(w, &model.ApiError{Typ: model.ErrorBadData, Err: err}, nil)
		return
	}

	switch req.DataSource {
	case v3.DataSourceMetrics:
		response, err = aH.reader.GetMetricAttributeValues(r.Context(), req)
	case v3.DataSourceLogs:
		response, err = aH.reader.GetLogAttributeValues(r.Context(), req)
	case v3.DataSourceTraces:
		response, err = aH.reader.GetTraceAttributeValues(r.Context(), req)
	default:
		RespondError(w, &model.ApiError{Typ: model.ErrorBadData, Err: fmt.Errorf("invalid data source")}, nil)
		return
	}

	if err != nil {
		RespondError(w, &model.ApiError{Typ: model.ErrorBadData, Err: err}, nil)
		return
	}

	aH.Respond(w, response)
}

func (aH *APIHandler) getSpanKeysV3(ctx context.Context, queryRangeParams *v3.QueryRangeParamsV3) (map[string]v3.AttributeKey, error) {
	data := map[string]v3.AttributeKey{}
	for _, query := range queryRangeParams.CompositeQuery.BuilderQueries {
		if query.DataSource == v3.DataSourceTraces {
			spanKeys, err := aH.reader.GetSpanAttributeKeysByNames(ctx, logsv3.GetFieldNames(queryRangeParams.CompositeQuery))
			if err != nil {
				return nil, err
			}
			// Add timestamp as a span key to allow ordering by timestamp
			spanKeys["timestamp"] = v3.AttributeKey{
				Key:      "timestamp",
				IsColumn: true,
			}
			return spanKeys, nil
		}
	}
	return data, nil
}

func (aH *APIHandler) QueryRangeV3Format(w http.ResponseWriter, r *http.Request) {
	queryRangeParams, apiErrorObj := ParseQueryRangeParams(r)

	if apiErrorObj != nil {
		zap.L().Error(apiErrorObj.Err.Error())
		RespondError(w, apiErrorObj, nil)
		return
	}
	queryRangeParams.Version = "v3"

	aH.Respond(w, queryRangeParams)
}

func (aH *APIHandler) queryRangeV3(ctx context.Context, queryRangeParams *v3.QueryRangeParamsV3, w http.ResponseWriter, r *http.Request) {
	claims, err := authtypes.ClaimsFromContext(r.Context())
	if err != nil {
		render.Error(w, err)
		return
	}
	orgID, err := valuer.NewUUID(claims.OrgID)
	if err != nil {
		render.Error(w, err)
		return
	}

	var result []*v3.Result
	var errQuriesByName map[string]error
	var spanKeys map[string]v3.AttributeKey
	if queryRangeParams.CompositeQuery.QueryType == v3.QueryTypeBuilder {
		hasLogsQuery := false
		hasTracesQuery := false
		for _, query := range queryRangeParams.CompositeQuery.BuilderQueries {
			if query.DataSource == v3.DataSourceLogs {
				hasLogsQuery = true
			}
			if query.DataSource == v3.DataSourceTraces {
				hasTracesQuery = true
			}
		}
		// check if any enrichment is required for logs if yes then enrich them
		if logsv3.EnrichmentRequired(queryRangeParams) && hasLogsQuery {
			logsFields, err := aH.reader.GetLogFieldsFromNames(ctx, logsv3.GetFieldNames(queryRangeParams.CompositeQuery))
			if err != nil {
				apiErrObj := &model.ApiError{Typ: model.ErrorInternal, Err: err}
				RespondError(w, apiErrObj, errQuriesByName)
				return
			}
			// get the fields if any logs query is present
			fields := model.GetLogFieldsV3(ctx, queryRangeParams, logsFields)
			logsv3.Enrich(queryRangeParams, fields)
		}
		if hasTracesQuery {
			spanKeys, err = aH.getSpanKeysV3(ctx, queryRangeParams)
			if err != nil {
				apiErrObj := &model.ApiError{Typ: model.ErrorInternal, Err: err}
				RespondError(w, apiErrObj, errQuriesByName)
				return
			}
			tracesV4.Enrich(queryRangeParams, spanKeys)
		}
	}

	// WARN: Only works for AND operator in traces query
	if queryRangeParams.CompositeQuery.QueryType == v3.QueryTypeBuilder {
		// check if traceID is used as filter (with equal/similar operator) in traces query if yes add timestamp filter to queryRange params
		isUsed, traceIDs := tracesV3.TraceIdFilterUsedWithEqual(queryRangeParams)
		if isUsed && len(traceIDs) > 0 {
			zap.L().Debug("traceID used as filter in traces query")
			// query signoz_spans table with traceID to get min and max timestamp
			min, max, err := aH.reader.GetMinAndMaxTimestampForTraceID(ctx, traceIDs)
			if err == nil {
				// add timestamp filter to queryRange params
				tracesV3.AddTimestampFilters(min, max, queryRangeParams)
				zap.L().Debug("post adding timestamp filter in traces query", zap.Any("queryRangeParams", queryRangeParams))
			}
		}
	}

	// Hook up query progress tracking if requested
	queryIdHeader := r.Header.Get("X-SIGNOZ-QUERY-ID")
	if len(queryIdHeader) > 0 {
		onQueryFinished, err := aH.reader.ReportQueryStartForProgressTracking(queryIdHeader)

		if err != nil {
			zap.L().Error(
				"couldn't report query start for progress tracking",
				zap.String("queryId", queryIdHeader), zap.Error(err),
			)

		} else {
			// Adding queryId to the context signals clickhouse queries to report progress
			//lint:ignore SA1029 ignore for now
			ctx = context.WithValue(ctx, "queryId", queryIdHeader)

			defer func() {
				go onQueryFinished()
			}()
		}
	}

	result, errQuriesByName, err = aH.querier.QueryRange(ctx, orgID, queryRangeParams)

	if err != nil {
		queryErrors := map[string]string{}
		for name, err := range errQuriesByName {
			queryErrors[fmt.Sprintf("Query-%s", name)] = err.Error()
		}
		apiErrObj := &model.ApiError{Typ: model.ErrorInternal, Err: err}
		RespondError(w, apiErrObj, queryErrors)
		return
	}

	postprocess.ApplyHavingClause(result, queryRangeParams)
	postprocess.ApplyMetricLimit(result, queryRangeParams)

	aH.sendQueryResultEvents(r, result, queryRangeParams, "v3")
	// only adding applyFunctions instead of postProcess since experssion are
	// are executed in clickhouse directly and we wanted to add support for timeshift
	if queryRangeParams.CompositeQuery.QueryType == v3.QueryTypeBuilder {
		postprocess.ApplyFunctions(result, queryRangeParams)
	}

	if queryRangeParams.CompositeQuery.FillGaps {
		postprocess.FillGaps(result, queryRangeParams)
	}

	if queryRangeParams.CompositeQuery.PanelType == v3.PanelTypeTable && queryRangeParams.FormatForWeb {
		if queryRangeParams.CompositeQuery.QueryType == v3.QueryTypeClickHouseSQL {
			result = postprocess.TransformToTableForClickHouseQueries(result)
		} else if queryRangeParams.CompositeQuery.QueryType == v3.QueryTypeBuilder {
			result = postprocess.TransformToTableForBuilderQueries(result, queryRangeParams)
		}
	}

	resp := v3.QueryRangeResponse{
		Result: result,
	}

	// This checks if the time for context to complete has exceeded.
	// it adds flag to notify the user of incomplete response
	select {
	case <-ctx.Done():
		resp.ContextTimeout = true
		resp.ContextTimeoutMessage = "result might contain incomplete data due to context timeout, for custom timeout set the timeout header eg:- timeout:120"
	default:
		break
	}

	aH.Respond(w, resp)
}

func (aH *APIHandler) sendQueryResultEvents(r *http.Request, result []*v3.Result, queryRangeParams *v3.QueryRangeParamsV3, version string) {
	claims, err := authtypes.ClaimsFromContext(r.Context())
	if err != nil {
		return
	}

	queryInfoResult := NewQueryInfoResult(queryRangeParams, version)

	if !(queryInfoResult.LogsUsed || queryInfoResult.MetricsUsed || queryInfoResult.TracesUsed) {
		return
	}

	properties := queryInfoResult.ToMap()
	referrer := r.Header.Get("Referer")

	if referrer == "" {
		return
	}

	properties["referrer"] = referrer

	logsExplorerMatched, _ := regexp.MatchString(`/logs/logs-explorer(?:\?.*)?$`, referrer)
	traceExplorerMatched, _ := regexp.MatchString(`/traces-explorer(?:\?.*)?$`, referrer)
	metricsExplorerMatched, _ := regexp.MatchString(`/metrics-explorer/explorer(?:\?.*)?$`, referrer)
	dashboardMatched, _ := regexp.MatchString(`/dashboard/[a-zA-Z0-9\-]+/(new|edit)(?:\?.*)?$`, referrer)
	alertMatched, _ := regexp.MatchString(`/alerts/(new|edit)(?:\?.*)?$`, referrer)

	switch {
	case dashboardMatched:
		properties["module_name"] = "dashboard"
	case alertMatched:
		properties["module_name"] = "rule"
	case metricsExplorerMatched:
		properties["module_name"] = "metrics-explorer"
	case logsExplorerMatched:
		properties["module_name"] = "logs-explorer"
	case traceExplorerMatched:
		properties["module_name"] = "traces-explorer"
	default:
		return
	}

	if dashboardMatched {
		if dashboardIDRegex, err := regexp.Compile(`/dashboard/([a-f0-9\-]+)/`); err == nil {
			if matches := dashboardIDRegex.FindStringSubmatch(referrer); len(matches) > 1 {
				properties["dashboard_id"] = matches[1]
			}
		}

		if widgetIDRegex, err := regexp.Compile(`widgetId=([a-f0-9\-]+)`); err == nil {
			if matches := widgetIDRegex.FindStringSubmatch(referrer); len(matches) > 1 {
				properties["widget_id"] = matches[1]
			}
		}
	}

	if alertMatched {
		if alertIDRegex, err := regexp.Compile(`ruleId=(\d+)`); err == nil {
			if matches := alertIDRegex.FindStringSubmatch(referrer); len(matches) > 1 {
				properties["rule_id"] = matches[1]
			}
		}
	}

	// Check if result is empty or has no data
	if len(result) == 0 {
		aH.Signoz.Analytics.TrackUser(r.Context(), claims.OrgID, claims.UserID, "Telemetry Query Returned Empty", properties)
		return
	}

	// Check if first result has no series data
	if len(result[0].Series) == 0 {
		// Check if first result has no list data
		if len(result[0].List) == 0 {
			// Check if first result has no table data
			if result[0].Table == nil {
				aH.Signoz.Analytics.TrackUser(r.Context(), claims.OrgID, claims.UserID, "Telemetry Query Returned Empty", properties)
				return
			}

			if len(result[0].Table.Rows) == 0 {
				aH.Signoz.Analytics.TrackUser(r.Context(), claims.OrgID, claims.UserID, "Telemetry Query Returned Empty", properties)
				return
			}
		}
	}

	aH.Signoz.Analytics.TrackUser(r.Context(), claims.OrgID, claims.UserID, "Telemetry Query Returned Results", properties)

}

func (aH *APIHandler) QueryRangeV3(w http.ResponseWriter, r *http.Request) {
	claims, err := authtypes.ClaimsFromContext(r.Context())
	if err != nil {
		render.Error(w, err)
		return
	}
	orgID, err := valuer.NewUUID(claims.OrgID)
	if err != nil {
		render.Error(w, err)
		return
	}

	queryRangeParams, apiErrorObj := ParseQueryRangeParams(r)

	if apiErrorObj != nil {
		zap.L().Error("error parsing metric query range params", zap.Error(apiErrorObj.Err))
		RespondError(w, apiErrorObj, nil)
		return
	}

	// add temporality for each metric
	temporalityErr := aH.PopulateTemporality(r.Context(), orgID, queryRangeParams)
	if temporalityErr != nil {
		zap.L().Error("Error while adding temporality for metrics", zap.Error(temporalityErr))
		RespondError(w, &model.ApiError{Typ: model.ErrorInternal, Err: temporalityErr}, nil)
		return
	}

	aH.queryRangeV3(r.Context(), queryRangeParams, w, r)
}

func (aH *APIHandler) GetQueryProgressUpdates(w http.ResponseWriter, r *http.Request) {
	// Upgrade connection to websocket, sending back the requested protocol
	// value for sec-websocket-protocol
	//
	// Since js websocket API doesn't allow setting headers, this header is often
	// used for passing auth tokens. As per websocket spec the connection will only
	// succeed if the requested `Sec-Websocket-Protocol` is sent back as a header
	// in the upgrade response (signifying that the protocol is supported by the server).
	upgradeResponseHeaders := http.Header{}
	requestedProtocol := r.Header.Get("Sec-WebSocket-Protocol")
	if len(requestedProtocol) > 0 {
		upgradeResponseHeaders.Add("Sec-WebSocket-Protocol", requestedProtocol)
	}

	c, err := aH.Upgrader.Upgrade(w, r, upgradeResponseHeaders)
	if err != nil {
		RespondError(w, model.InternalError(fmt.Errorf(
			"couldn't upgrade connection: %w", err,
		)), nil)
		return
	}
	defer c.Close()

	// Websocket upgrade complete. Subscribe to query progress and send updates to client
	//
	// Note: we handle any subscription problems (queryId query param missing or query already complete etc)
	// after the websocket connection upgrade by closing the channel.
	// The other option would be to handle the errors before websocket upgrade by sending an
	// error response instead of the upgrade response, but that leads to a generic websocket
	// connection failure on the client.

	queryId := r.URL.Query().Get("q")

	progressCh, unsubscribe, apiErr := aH.reader.SubscribeToQueryProgress(queryId)
	if apiErr != nil {
		// Shouldn't happen unless query progress requested after query finished
		zap.L().Warn(
			"couldn't subscribe to query progress",
			zap.String("queryId", queryId), zap.Any("error", apiErr),
		)
		return
	}
	defer func() { go unsubscribe() }()

	for queryProgress := range progressCh {
		msg, err := json.Marshal(queryProgress)
		if err != nil {
			zap.L().Error(
				"failed to serialize progress message",
				zap.String("queryId", queryId), zap.Any("progress", queryProgress), zap.Error(err),
			)
			continue
		}

		err = c.WriteMessage(websocket.TextMessage, msg)
		if err != nil {
			zap.L().Error(
				"failed to write progress msg to websocket",
				zap.String("queryId", queryId), zap.String("msg", string(msg)), zap.Error(err),
			)
			break

		} else {
			zap.L().Debug(
				"wrote progress msg to websocket",
				zap.String("queryId", queryId), zap.String("msg", string(msg)), zap.Error(err),
			)
		}
	}
}

func (aH *APIHandler) getMetricMetadata(w http.ResponseWriter, r *http.Request) {
	claims, err := authtypes.ClaimsFromContext(r.Context())
	if err != nil {
		render.Error(w, err)
		return
	}
	orgID, err := valuer.NewUUID(claims.OrgID)
	if err != nil {
		render.Error(w, err)
		return
	}

	metricName := r.URL.Query().Get("metricName")
	serviceName := r.URL.Query().Get("serviceName")
	metricMetadata, err := aH.reader.GetMetricMetadata(r.Context(), orgID, metricName, serviceName)
	if err != nil {
		RespondError(w, &model.ApiError{Err: err, Typ: model.ErrorInternal}, nil)
		return
	}

	aH.WriteJSON(w, r, metricMetadata)
}

func (aH *APIHandler) queryRangeV4(ctx context.Context, queryRangeParams *v3.QueryRangeParamsV3, w http.ResponseWriter, r *http.Request) {
	claims, err := authtypes.ClaimsFromContext(r.Context())
	if err != nil {
		render.Error(w, err)
		return
	}
	orgID, err := valuer.NewUUID(claims.OrgID)
	if err != nil {
		render.Error(w, err)
		return
	}

	var result []*v3.Result
	var errQuriesByName map[string]error
	var spanKeys map[string]v3.AttributeKey
	if queryRangeParams.CompositeQuery.QueryType == v3.QueryTypeBuilder {
		hasLogsQuery := false
		hasTracesQuery := false
		for _, query := range queryRangeParams.CompositeQuery.BuilderQueries {
			if query.DataSource == v3.DataSourceLogs {
				hasLogsQuery = true
			}
			if query.DataSource == v3.DataSourceTraces {
				hasTracesQuery = true
			}
		}

		// check if any enrichment is required for logs if yes then enrich them
		if logsv3.EnrichmentRequired(queryRangeParams) && hasLogsQuery {
			// get the fields if any logs query is present
			logsFields, err := aH.reader.GetLogFieldsFromNames(r.Context(), logsv3.GetFieldNames(queryRangeParams.CompositeQuery))
			if err != nil {
				apiErrObj := &model.ApiError{Typ: model.ErrorInternal, Err: err}
				RespondError(w, apiErrObj, nil)
				return
			}
			fields := model.GetLogFieldsV3(r.Context(), queryRangeParams, logsFields)
			logsv3.Enrich(queryRangeParams, fields)
		}

		if hasTracesQuery {
			spanKeys, err = aH.getSpanKeysV3(ctx, queryRangeParams)
			if err != nil {
				apiErrObj := &model.ApiError{Typ: model.ErrorInternal, Err: err}
				RespondError(w, apiErrObj, errQuriesByName)
				return
			}
			tracesV4.Enrich(queryRangeParams, spanKeys)
		}
	}

	// WARN: Only works for AND operator in traces query
	if queryRangeParams.CompositeQuery.QueryType == v3.QueryTypeBuilder {
		// check if traceID is used as filter (with equal/similar operator) in traces query if yes add timestamp filter to queryRange params
		isUsed, traceIDs := tracesV3.TraceIdFilterUsedWithEqual(queryRangeParams)
		if isUsed && len(traceIDs) > 0 {
			zap.L().Debug("traceID used as filter in traces query")
			// query signoz_spans table with traceID to get min and max timestamp
			min, max, err := aH.reader.GetMinAndMaxTimestampForTraceID(ctx, traceIDs)
			if err == nil {
				// add timestamp filter to queryRange params
				tracesV3.AddTimestampFilters(min, max, queryRangeParams)
				zap.L().Debug("post adding timestamp filter in traces query", zap.Any("queryRangeParams", queryRangeParams))
			}
		}
	}

	result, errQuriesByName, err = aH.querierV2.QueryRange(ctx, orgID, queryRangeParams)

	if err != nil {
		queryErrors := map[string]string{}
		for name, err := range errQuriesByName {
			queryErrors[fmt.Sprintf("Query-%s", name)] = err.Error()
		}
		apiErrObj := &model.ApiError{Typ: model.ErrorInternal, Err: err}
		RespondError(w, apiErrObj, queryErrors)
		return
	}

	if queryRangeParams.CompositeQuery.QueryType == v3.QueryTypeBuilder {
		result, err = postprocess.PostProcessResult(result, queryRangeParams)
	} else if queryRangeParams.CompositeQuery.QueryType == v3.QueryTypeClickHouseSQL &&
		queryRangeParams.CompositeQuery.PanelType == v3.PanelTypeTable && queryRangeParams.FormatForWeb {
		result = postprocess.TransformToTableForClickHouseQueries(result)
	}

	if err != nil {
		apiErrObj := &model.ApiError{Typ: model.ErrorBadData, Err: err}
		RespondError(w, apiErrObj, errQuriesByName)
		return
	}
	aH.sendQueryResultEvents(r, result, queryRangeParams, "v4")
	resp := v3.QueryRangeResponse{
		Result: result,
	}

	aH.Respond(w, resp)
}

func (aH *APIHandler) QueryRangeV4(w http.ResponseWriter, r *http.Request) {
	claims, err := authtypes.ClaimsFromContext(r.Context())
	if err != nil {
		render.Error(w, err)
		return
	}
	orgID, err := valuer.NewUUID(claims.OrgID)
	if err != nil {
		render.Error(w, err)
		return
	}

	queryRangeParams, apiErrorObj := ParseQueryRangeParams(r)

	if apiErrorObj != nil {
		zap.L().Error("error parsing metric query range params", zap.Error(apiErrorObj.Err))
		RespondError(w, apiErrorObj, nil)
		return
	}
	queryRangeParams.Version = "v4"

	// add temporality for each metric
	temporalityErr := aH.PopulateTemporality(r.Context(), orgID, queryRangeParams)
	if temporalityErr != nil {
		zap.L().Error("Error while adding temporality for metrics", zap.Error(temporalityErr))
		RespondError(w, &model.ApiError{Typ: model.ErrorInternal, Err: temporalityErr}, nil)
		return
	}

	aH.queryRangeV4(r.Context(), queryRangeParams, w, r)
}

func (aH *APIHandler) traceFields(w http.ResponseWriter, r *http.Request) {
	fields, apiErr := aH.reader.GetTraceFields(r.Context())
	if apiErr != nil {
		RespondError(w, apiErr, "failed to fetch fields from the db")
		return
	}
	aH.WriteJSON(w, r, fields)
}

func (aH *APIHandler) updateTraceField(w http.ResponseWriter, r *http.Request) {
	field := model.UpdateField{}
	if err := json.NewDecoder(r.Body).Decode(&field); err != nil {
		apiErr := &model.ApiError{Typ: model.ErrorBadData, Err: err}
		RespondError(w, apiErr, "failed to decode payload")
		return
	}

	err := logs.ValidateUpdateFieldPayloadV2(&field)
	if err != nil {
		apiErr := &model.ApiError{Typ: model.ErrorBadData, Err: err}
		RespondError(w, apiErr, "incorrect payload")
		return
	}

	apiErr := aH.reader.UpdateTraceField(r.Context(), &field)
	if apiErr != nil {
		RespondError(w, apiErr, "failed to update field in the db")
		return
	}
	aH.WriteJSON(w, r, field)
}

func (aH *APIHandler) getQueueOverview(w http.ResponseWriter, r *http.Request) {

	queueListRequest, apiErr := ParseQueueBody(r)

	if apiErr != nil {
		zap.L().Error(apiErr.Err.Error())
		RespondError(w, apiErr, nil)
		return
	}

	chq, err := queues2.BuildOverviewQuery(queueListRequest)

	if err != nil {
		zap.L().Error(err.Error())
		RespondError(w, &model.ApiError{Typ: model.ErrorInternal, Err: fmt.Errorf("error building clickhouse query: %v", err)}, nil)
		return
	}

	results, err := aH.reader.GetListResultV3(r.Context(), chq.Query)
	if err != nil {
		RespondError(w, model.BadRequest(err), nil)
		return
	}

	aH.Respond(w, results)
}

func (aH *APIHandler) getDomainList(w http.ResponseWriter, r *http.Request) {
	claims, err := authtypes.ClaimsFromContext(r.Context())
	if err != nil {
		render.Error(w, err)
		return
	}
	orgID, err := valuer.NewUUID(claims.OrgID)
	if err != nil {
		render.Error(w, err)
		return
	}

	thirdPartyQueryRequest, apiErr := ParseRequestBody(r)
	if apiErr != nil {
		zap.L().Error(apiErr.Err.Error())
		RespondError(w, apiErr, nil)
		return
	}

	queryRangeParams, err := thirdPartyApi.BuildDomainList(thirdPartyQueryRequest)
	if err != nil {
		RespondError(w, model.BadRequest(err), nil)
		return
	}

	if err := validateQueryRangeParamsV3(queryRangeParams); err != nil {
		zap.L().Error(err.Error())
		RespondError(w, apiErr, nil)
		return
	}

	var result []*v3.Result
	var errQuriesByName map[string]error

	result, errQuriesByName, err = aH.querierV2.QueryRange(r.Context(), orgID, queryRangeParams)
	if err != nil {
		apiErrObj := &model.ApiError{Typ: model.ErrorBadData, Err: err}
		RespondError(w, apiErrObj, errQuriesByName)
		return
	}

	result, err = postprocess.PostProcessResult(result, queryRangeParams)
	if err != nil {
		apiErrObj := &model.ApiError{Typ: model.ErrorBadData, Err: err}
		RespondError(w, apiErrObj, errQuriesByName)
		return
	}

	if !thirdPartyQueryRequest.ShowIp {
		result = thirdPartyApi.FilterResponse(result)
	}

	resp := v3.QueryRangeResponse{
		Result: result,
	}
	aH.Respond(w, resp)
}

func (aH *APIHandler) getDomainInfo(w http.ResponseWriter, r *http.Request) {
	claims, err := authtypes.ClaimsFromContext(r.Context())
	if err != nil {
		render.Error(w, err)
		return
	}
	orgID, err := valuer.NewUUID(claims.OrgID)
	if err != nil {
		render.Error(w, err)
		return
	}

	thirdPartyQueryRequest, apiErr := ParseRequestBody(r)
	if apiErr != nil {
		zap.L().Error(apiErr.Err.Error())
		RespondError(w, apiErr, nil)
		return
	}

	queryRangeParams, err := thirdPartyApi.BuildDomainInfo(thirdPartyQueryRequest)
	if err != nil {
		RespondError(w, model.BadRequest(err), nil)
		return
	}

	if err := validateQueryRangeParamsV3(queryRangeParams); err != nil {
		zap.L().Error(err.Error())
		RespondError(w, apiErr, nil)
		return
	}

	var result []*v3.Result
	var errQuriesByName map[string]error

	result, errQuriesByName, err = aH.querierV2.QueryRange(r.Context(), orgID, queryRangeParams)
	if err != nil {
		apiErrObj := &model.ApiError{Typ: model.ErrorBadData, Err: err}
		RespondError(w, apiErrObj, errQuriesByName)
		return
	}

	result = postprocess.TransformToTableForBuilderQueries(result, queryRangeParams)

	if !thirdPartyQueryRequest.ShowIp {
		result = thirdPartyApi.FilterResponse(result)
	}

	resp := v3.QueryRangeResponse{
		Result: result,
	}
	aH.Respond(w, resp)
}

// RegisterTraceFunnelsRoutes adds trace funnels routes
func (aH *APIHandler) RegisterTraceFunnelsRoutes(router *mux.Router, am *middleware.AuthZ) {
	// Main trace funnels router
	traceFunnelsRouter := router.PathPrefix("/api/v1/trace-funnels").Subrouter()

	// API endpoints
	traceFunnelsRouter.HandleFunc("/new",
		am.EditAccess(aH.Signoz.Handlers.TraceFunnel.New)).
		Methods(http.MethodPost)
	traceFunnelsRouter.HandleFunc("/list",
		am.ViewAccess(aH.Signoz.Handlers.TraceFunnel.List)).
		Methods(http.MethodGet)
	traceFunnelsRouter.HandleFunc("/steps/update",
		am.EditAccess(aH.Signoz.Handlers.TraceFunnel.UpdateSteps)).
		Methods(http.MethodPut)

	traceFunnelsRouter.HandleFunc("/{funnel_id}",
		am.ViewAccess(aH.Signoz.Handlers.TraceFunnel.Get)).
		Methods(http.MethodGet)
	traceFunnelsRouter.HandleFunc("/{funnel_id}",
		am.EditAccess(aH.Signoz.Handlers.TraceFunnel.Delete)).
		Methods(http.MethodDelete)
	traceFunnelsRouter.HandleFunc("/{funnel_id}",
		am.EditAccess(aH.Signoz.Handlers.TraceFunnel.UpdateFunnel)).
		Methods(http.MethodPut)

	// Analytics endpoints
	traceFunnelsRouter.HandleFunc("/{funnel_id}/analytics/validate", aH.handleValidateTraces).Methods("POST")
	traceFunnelsRouter.HandleFunc("/{funnel_id}/analytics/overview", aH.handleFunnelAnalytics).Methods("POST")
	traceFunnelsRouter.HandleFunc("/{funnel_id}/analytics/steps", aH.handleStepAnalytics).Methods("POST")
	traceFunnelsRouter.HandleFunc("/{funnel_id}/analytics/steps/overview", aH.handleFunnelStepAnalytics).Methods("POST")
	traceFunnelsRouter.HandleFunc("/{funnel_id}/analytics/slow-traces", aH.handleFunnelSlowTraces).Methods("POST")
	traceFunnelsRouter.HandleFunc("/{funnel_id}/analytics/error-traces", aH.handleFunnelErrorTraces).Methods("POST")

	// Analytics endpoints
	traceFunnelsRouter.HandleFunc("/analytics/validate", aH.handleValidateTracesWithPayload).Methods("POST")
	traceFunnelsRouter.HandleFunc("/analytics/overview", aH.handleFunnelAnalyticsWithPayload).Methods("POST")
	traceFunnelsRouter.HandleFunc("/analytics/steps", aH.handleStepAnalyticsWithPayload).Methods("POST")
	traceFunnelsRouter.HandleFunc("/analytics/steps/overview", aH.handleFunnelStepAnalyticsWithPayload).Methods("POST")
	traceFunnelsRouter.HandleFunc("/analytics/slow-traces", aH.handleFunnelSlowTracesWithPayload).Methods("POST")
	traceFunnelsRouter.HandleFunc("/analytics/error-traces", aH.handleFunnelErrorTracesWithPayload).Methods("POST")
}

func (aH *APIHandler) handleValidateTraces(w http.ResponseWriter, r *http.Request) {
	vars := mux.Vars(r)
	funnelID := vars["funnel_id"]

	claims, err := authtypes.ClaimsFromContext(r.Context())

	if err != nil {
		render.Error(w, err)
		return
	}

	funnel, err := aH.Signoz.Modules.TraceFunnel.Get(r.Context(), valuer.MustNewUUID(funnelID), valuer.MustNewUUID(claims.OrgID))
	if err != nil {
		RespondError(w, &model.ApiError{Typ: model.ErrorNotFound, Err: fmt.Errorf("funnel not found: %v", err)}, nil)
		return
	}

	var timeRange traceFunnels.TimeRange
	if err := json.NewDecoder(r.Body).Decode(&timeRange); err != nil {
		RespondError(w, &model.ApiError{Typ: model.ErrorBadData, Err: fmt.Errorf("error decoding time range: %v", err)}, nil)
		return
	}

	if len(funnel.Steps) < 2 {
		RespondError(w, &model.ApiError{Typ: model.ErrorBadData, Err: fmt.Errorf("funnel must have at least 2 steps")}, nil)
		return
	}

	chq, err := traceFunnelsModule.ValidateTraces(funnel, timeRange)
	if err != nil {
		RespondError(w, &model.ApiError{Typ: model.ErrorInternal, Err: fmt.Errorf("error building clickhouse query: %v", err)}, nil)
		return
	}

	results, err := aH.reader.GetListResultV3(r.Context(), chq.Query)
	if err != nil {
		RespondError(w, &model.ApiError{Typ: model.ErrorInternal, Err: fmt.Errorf("error converting clickhouse results to list: %v", err)}, nil)
		return
	}
	aH.Respond(w, results)
}

func (aH *APIHandler) handleFunnelAnalytics(w http.ResponseWriter, r *http.Request) {
	vars := mux.Vars(r)
	funnelID := vars["funnel_id"]

	claims, err := authtypes.ClaimsFromContext(r.Context())

	if err != nil {
		render.Error(w, err)
		return
	}

	funnel, err := aH.Signoz.Modules.TraceFunnel.Get(r.Context(), valuer.MustNewUUID(funnelID), valuer.MustNewUUID(claims.OrgID))
	if err != nil {
		RespondError(w, &model.ApiError{Typ: model.ErrorNotFound, Err: fmt.Errorf("funnel not found: %v", err)}, nil)
		return
	}

	var stepTransition traceFunnels.StepTransitionRequest
	if err := json.NewDecoder(r.Body).Decode(&stepTransition); err != nil {
		RespondError(w, &model.ApiError{Typ: model.ErrorBadData, Err: fmt.Errorf("error decoding time range: %v", err)}, nil)
		return
	}

	chq, err := traceFunnelsModule.GetFunnelAnalytics(funnel, stepTransition.TimeRange)
	if err != nil {
		RespondError(w, &model.ApiError{Typ: model.ErrorInternal, Err: fmt.Errorf("error building clickhouse query: %v", err)}, nil)
		return
	}

	results, err := aH.reader.GetListResultV3(r.Context(), chq.Query)
	if err != nil {
		RespondError(w, &model.ApiError{Typ: model.ErrorInternal, Err: fmt.Errorf("error converting clickhouse results to list: %v", err)}, nil)
		return
	}
	aH.Respond(w, results)
}

func (aH *APIHandler) handleFunnelStepAnalytics(w http.ResponseWriter, r *http.Request) {
	vars := mux.Vars(r)
	funnelID := vars["funnel_id"]

	claims, err := authtypes.ClaimsFromContext(r.Context())

	if err != nil {
		render.Error(w, err)
		return
	}

	funnel, err := aH.Signoz.Modules.TraceFunnel.Get(r.Context(), valuer.MustNewUUID(funnelID), valuer.MustNewUUID(claims.OrgID))
	if err != nil {
		RespondError(w, &model.ApiError{Typ: model.ErrorNotFound, Err: fmt.Errorf("funnel not found: %v", err)}, nil)
		return
	}

	var stepTransition traceFunnels.StepTransitionRequest
	if err := json.NewDecoder(r.Body).Decode(&stepTransition); err != nil {
		RespondError(w, &model.ApiError{Typ: model.ErrorBadData, Err: fmt.Errorf("error decoding time range: %v", err)}, nil)
		return
	}

	chq, err := traceFunnelsModule.GetFunnelStepAnalytics(funnel, stepTransition.TimeRange, stepTransition.StepStart, stepTransition.StepEnd)
	if err != nil {
		RespondError(w, &model.ApiError{Typ: model.ErrorInternal, Err: fmt.Errorf("error building clickhouse query: %v", err)}, nil)
		return
	}

	results, err := aH.reader.GetListResultV3(r.Context(), chq.Query)
	if err != nil {
		RespondError(w, &model.ApiError{Typ: model.ErrorInternal, Err: fmt.Errorf("error converting clickhouse results to list: %v", err)}, nil)
		return
	}
	aH.Respond(w, results)
}

func (aH *APIHandler) handleStepAnalytics(w http.ResponseWriter, r *http.Request) {
	vars := mux.Vars(r)
	funnelID := vars["funnel_id"]

	claims, err := authtypes.ClaimsFromContext(r.Context())

	if err != nil {
		render.Error(w, err)
		return
	}

	funnel, err := aH.Signoz.Modules.TraceFunnel.Get(r.Context(), valuer.MustNewUUID(funnelID), valuer.MustNewUUID(claims.OrgID))
	if err != nil {
		RespondError(w, &model.ApiError{Typ: model.ErrorNotFound, Err: fmt.Errorf("funnel not found: %v", err)}, nil)
		return
	}

	var timeRange traceFunnels.TimeRange
	if err := json.NewDecoder(r.Body).Decode(&timeRange); err != nil {
		RespondError(w, &model.ApiError{Typ: model.ErrorBadData, Err: fmt.Errorf("error decoding time range: %v", err)}, nil)
		return
	}

	chq, err := traceFunnelsModule.GetStepAnalytics(funnel, timeRange)
	if err != nil {
		RespondError(w, &model.ApiError{Typ: model.ErrorInternal, Err: fmt.Errorf("error building clickhouse query: %v", err)}, nil)
		return
	}

	results, err := aH.reader.GetListResultV3(r.Context(), chq.Query)
	if err != nil {
		RespondError(w, &model.ApiError{Typ: model.ErrorInternal, Err: fmt.Errorf("error converting clickhouse results to list: %v", err)}, nil)
		return
	}
	aH.Respond(w, results)
}

func (aH *APIHandler) handleFunnelSlowTraces(w http.ResponseWriter, r *http.Request) {
	vars := mux.Vars(r)
	funnelID := vars["funnel_id"]

	claims, err := authtypes.ClaimsFromContext(r.Context())

	if err != nil {
		render.Error(w, err)
		return
	}

	funnel, err := aH.Signoz.Modules.TraceFunnel.Get(r.Context(), valuer.MustNewUUID(funnelID), valuer.MustNewUUID(claims.OrgID))
	if err != nil {
		RespondError(w, &model.ApiError{Typ: model.ErrorNotFound, Err: fmt.Errorf("funnel not found: %v", err)}, nil)
		return
	}

	var req traceFunnels.StepTransitionRequest
	if err := json.NewDecoder(r.Body).Decode(&req); err != nil {
		RespondError(w, &model.ApiError{Typ: model.ErrorBadData, Err: fmt.Errorf("invalid request body: %v", err)}, nil)
		return
	}

	chq, err := traceFunnelsModule.GetSlowestTraces(funnel, req.TimeRange, req.StepStart, req.StepEnd)
	if err != nil {
		RespondError(w, &model.ApiError{Typ: model.ErrorInternal, Err: fmt.Errorf("error building clickhouse query: %v", err)}, nil)
		return
	}

	results, err := aH.reader.GetListResultV3(r.Context(), chq.Query)
	if err != nil {
		RespondError(w, &model.ApiError{Typ: model.ErrorInternal, Err: fmt.Errorf("error converting clickhouse results to list: %v", err)}, nil)
		return
	}
	aH.Respond(w, results)
}

func (aH *APIHandler) handleFunnelErrorTraces(w http.ResponseWriter, r *http.Request) {
	vars := mux.Vars(r)
	funnelID := vars["funnel_id"]

	claims, err := authtypes.ClaimsFromContext(r.Context())

	if err != nil {
		render.Error(w, err)
		return
	}

	funnel, err := aH.Signoz.Modules.TraceFunnel.Get(r.Context(), valuer.MustNewUUID(funnelID), valuer.MustNewUUID(claims.OrgID))
	if err != nil {
		RespondError(w, &model.ApiError{Typ: model.ErrorNotFound, Err: fmt.Errorf("funnel not found: %v", err)}, nil)
		return
	}

	var req traceFunnels.StepTransitionRequest
	if err := json.NewDecoder(r.Body).Decode(&req); err != nil {
		RespondError(w, &model.ApiError{Typ: model.ErrorBadData, Err: fmt.Errorf("invalid request body: %v", err)}, nil)
		return
	}

	chq, err := traceFunnelsModule.GetErroredTraces(funnel, req.TimeRange, req.StepStart, req.StepEnd)
	if err != nil {
		RespondError(w, &model.ApiError{Typ: model.ErrorInternal, Err: fmt.Errorf("error building clickhouse query: %v", err)}, nil)
		return
	}

	results, err := aH.reader.GetListResultV3(r.Context(), chq.Query)
	if err != nil {
		RespondError(w, &model.ApiError{Typ: model.ErrorInternal, Err: fmt.Errorf("error converting clickhouse results to list: %v", err)}, nil)
		return
	}
	aH.Respond(w, results)
}

func (aH *APIHandler) handleValidateTracesWithPayload(w http.ResponseWriter, r *http.Request) {
	var req traceFunnels.PostableFunnel
	if err := json.NewDecoder(r.Body).Decode(&req); err != nil {
		RespondError(w, &model.ApiError{Typ: model.ErrorBadData, Err: fmt.Errorf("error decoding request: %v", err)}, nil)
		return
	}

	if len(req.Steps) < 2 {
		RespondError(w, &model.ApiError{Typ: model.ErrorBadData, Err: fmt.Errorf("funnel must have at least 2 steps")}, nil)
		return
	}

	// Create a StorableFunnel from the request
	funnel := &traceFunnels.StorableFunnel{
		Steps: req.Steps,
	}

	chq, err := traceFunnelsModule.ValidateTraces(funnel, traceFunnels.TimeRange{
		StartTime: req.StartTime,
		EndTime:   req.EndTime,
	})
	if err != nil {
		RespondError(w, &model.ApiError{Typ: model.ErrorInternal, Err: fmt.Errorf("error building clickhouse query: %v", err)}, nil)
		return
	}

	results, err := aH.reader.GetListResultV3(r.Context(), chq.Query)
	if err != nil {
		RespondError(w, &model.ApiError{Typ: model.ErrorInternal, Err: fmt.Errorf("error converting clickhouse results to list: %v", err)}, nil)
		return
	}
	aH.Respond(w, results)
}

func (aH *APIHandler) handleFunnelAnalyticsWithPayload(w http.ResponseWriter, r *http.Request) {
	var req traceFunnels.PostableFunnel
	if err := json.NewDecoder(r.Body).Decode(&req); err != nil {
		RespondError(w, &model.ApiError{Typ: model.ErrorBadData, Err: fmt.Errorf("error decoding request: %v", err)}, nil)
		return
	}

	funnel := &traceFunnels.StorableFunnel{
		Steps: req.Steps,
	}

	chq, err := traceFunnelsModule.GetFunnelAnalytics(funnel, traceFunnels.TimeRange{
		StartTime: req.StartTime,
		EndTime:   req.EndTime,
	})
	if err != nil {
		RespondError(w, &model.ApiError{Typ: model.ErrorInternal, Err: fmt.Errorf("error building clickhouse query: %v", err)}, nil)
		return
	}

	results, err := aH.reader.GetListResultV3(r.Context(), chq.Query)
	if err != nil {
		RespondError(w, &model.ApiError{Typ: model.ErrorInternal, Err: fmt.Errorf("error converting clickhouse results to list: %v", err)}, nil)
		return
	}
	aH.Respond(w, results)
}

func (aH *APIHandler) handleStepAnalyticsWithPayload(w http.ResponseWriter, r *http.Request) {
	var req traceFunnels.PostableFunnel
	if err := json.NewDecoder(r.Body).Decode(&req); err != nil {
		RespondError(w, &model.ApiError{Typ: model.ErrorBadData, Err: fmt.Errorf("error decoding request: %v", err)}, nil)
		return
	}

	funnel := &traceFunnels.StorableFunnel{
		Steps: req.Steps,
	}

	chq, err := traceFunnelsModule.GetStepAnalytics(funnel, traceFunnels.TimeRange{
		StartTime: req.StartTime,
		EndTime:   req.EndTime,
	})
	if err != nil {
		RespondError(w, &model.ApiError{Typ: model.ErrorInternal, Err: fmt.Errorf("error building clickhouse query: %v", err)}, nil)
		return
	}

	results, err := aH.reader.GetListResultV3(r.Context(), chq.Query)
	if err != nil {
		RespondError(w, &model.ApiError{Typ: model.ErrorInternal, Err: fmt.Errorf("error converting clickhouse results to list: %v", err)}, nil)
		return
	}
	aH.Respond(w, results)
}

func (aH *APIHandler) handleFunnelStepAnalyticsWithPayload(w http.ResponseWriter, r *http.Request) {
	var req traceFunnels.PostableFunnel
	if err := json.NewDecoder(r.Body).Decode(&req); err != nil {
		RespondError(w, &model.ApiError{Typ: model.ErrorBadData, Err: fmt.Errorf("error decoding request: %v", err)}, nil)
		return
	}

	funnel := &traceFunnels.StorableFunnel{
		Steps: req.Steps,
	}

	chq, err := traceFunnelsModule.GetFunnelStepAnalytics(funnel, traceFunnels.TimeRange{
		StartTime: req.StartTime,
		EndTime:   req.EndTime,
	}, req.StepStart, req.StepEnd)
	if err != nil {
		RespondError(w, &model.ApiError{Typ: model.ErrorInternal, Err: fmt.Errorf("error building clickhouse query: %v", err)}, nil)
		return
	}

	results, err := aH.reader.GetListResultV3(r.Context(), chq.Query)
	if err != nil {
		RespondError(w, &model.ApiError{Typ: model.ErrorInternal, Err: fmt.Errorf("error converting clickhouse results to list: %v", err)}, nil)
		return
	}
	aH.Respond(w, results)
}

func (aH *APIHandler) handleFunnelSlowTracesWithPayload(w http.ResponseWriter, r *http.Request) {
	var req traceFunnels.PostableFunnel
	if err := json.NewDecoder(r.Body).Decode(&req); err != nil {
		RespondError(w, &model.ApiError{Typ: model.ErrorBadData, Err: fmt.Errorf("error decoding request: %v", err)}, nil)
		return
	}

	funnel := &traceFunnels.StorableFunnel{
		Steps: req.Steps,
	}

	chq, err := traceFunnelsModule.GetSlowestTraces(funnel, traceFunnels.TimeRange{
		StartTime: req.StartTime,
		EndTime:   req.EndTime,
	}, req.StepStart, req.StepEnd)
	if err != nil {
		RespondError(w, &model.ApiError{Typ: model.ErrorInternal, Err: fmt.Errorf("error building clickhouse query: %v", err)}, nil)
		return
	}

	results, err := aH.reader.GetListResultV3(r.Context(), chq.Query)
	if err != nil {
		RespondError(w, &model.ApiError{Typ: model.ErrorInternal, Err: fmt.Errorf("error converting clickhouse results to list: %v", err)}, nil)
		return
	}
	aH.Respond(w, results)
}

func (aH *APIHandler) handleFunnelErrorTracesWithPayload(w http.ResponseWriter, r *http.Request) {
	var req traceFunnels.PostableFunnel
	if err := json.NewDecoder(r.Body).Decode(&req); err != nil {
		RespondError(w, &model.ApiError{Typ: model.ErrorBadData, Err: fmt.Errorf("error decoding request: %v", err)}, nil)
		return
	}

	funnel := &traceFunnels.StorableFunnel{
		Steps: req.Steps,
	}

	chq, err := traceFunnelsModule.GetErroredTraces(funnel, traceFunnels.TimeRange{
		StartTime: req.StartTime,
		EndTime:   req.EndTime,
	}, req.StepStart, req.StepEnd)
	if err != nil {
		RespondError(w, &model.ApiError{Typ: model.ErrorInternal, Err: fmt.Errorf("error building clickhouse query: %v", err)}, nil)
		return
	}

	results, err := aH.reader.GetListResultV3(r.Context(), chq.Query)
	if err != nil {
		RespondError(w, &model.ApiError{Typ: model.ErrorInternal, Err: fmt.Errorf("error converting clickhouse results to list: %v", err)}, nil)
		return
	}
	aH.Respond(w, results)
}<|MERGE_RESOLUTION|>--- conflicted
+++ resolved
@@ -8,13 +8,6 @@
 	"encoding/json"
 	"errors"
 	"fmt"
-<<<<<<< HEAD
-	"github.com/SigNoz/signoz/pkg/modules/thirdpartyapi"
-
-	//qbtypes "github.com/SigNoz/signoz/pkg/types/querybuildertypes/querybuildertypesv5"
-	"github.com/SigNoz/signoz/pkg/nfrouting"
-=======
->>>>>>> 052fb8b7
 	"io"
 	"math"
 	"net/http"
@@ -48,6 +41,7 @@
 
 	"github.com/SigNoz/signoz/pkg/contextlinks"
 	traceFunnelsModule "github.com/SigNoz/signoz/pkg/modules/tracefunnel"
+	"github.com/SigNoz/signoz/pkg/nfrouting"
 	"github.com/SigNoz/signoz/pkg/query-service/agentConf"
 	"github.com/SigNoz/signoz/pkg/query-service/app/cloudintegrations"
 	"github.com/SigNoz/signoz/pkg/query-service/app/inframetrics"
@@ -689,11 +683,7 @@
 	ruleResponse, err := aH.ruleManager.GetRule(r.Context(), id)
 	if err != nil {
 		if errors.Is(err, sql.ErrNoRows) {
-<<<<<<< HEAD
-			RespondError(w, &model.ApiError{Typ: model.ErrorNotFound, Err: err}, nil)
-=======
 			RespondError(w, &model.ApiError{Typ: model.ErrorNotFound, Err: fmt.Errorf("rule not found")}, nil)
->>>>>>> 052fb8b7
 			return
 		}
 		RespondError(w, &model.ApiError{Typ: model.ErrorInternal, Err: err}, nil)
@@ -1411,11 +1401,7 @@
 
 	if err != nil {
 		if errors.Is(err, sql.ErrNoRows) {
-<<<<<<< HEAD
-			RespondError(w, &model.ApiError{Typ: model.ErrorNotFound, Err: err}, nil)
-=======
 			RespondError(w, &model.ApiError{Typ: model.ErrorNotFound, Err: fmt.Errorf("rule not found")}, nil)
->>>>>>> 052fb8b7
 			return
 		}
 		RespondError(w, &model.ApiError{Typ: model.ErrorInternal, Err: err}, nil)
@@ -1447,11 +1433,7 @@
 
 	if err != nil {
 		if errors.Is(err, sql.ErrNoRows) {
-<<<<<<< HEAD
-			RespondError(w, &model.ApiError{Typ: model.ErrorNotFound, Err: err}, nil)
-=======
 			RespondError(w, &model.ApiError{Typ: model.ErrorNotFound, Err: fmt.Errorf("rule not found")}, nil)
->>>>>>> 052fb8b7
 			return
 		}
 		RespondError(w, &model.ApiError{Typ: model.ErrorInternal, Err: err}, nil)
@@ -1481,11 +1463,7 @@
 
 	if err != nil {
 		if errors.Is(err, sql.ErrNoRows) {
-<<<<<<< HEAD
-			RespondError(w, &model.ApiError{Typ: model.ErrorNotFound, Err: err}, nil)
-=======
 			RespondError(w, &model.ApiError{Typ: model.ErrorNotFound, Err: fmt.Errorf("rule not found")}, nil)
->>>>>>> 052fb8b7
 			return
 		}
 		RespondError(w, &model.ApiError{Typ: model.ErrorInternal, Err: err}, nil)
