package app

import (
	"bytes"
	"context"
	"database/sql"
	"encoding/json"
	"fmt"

	"github.com/SigNoz/signoz/pkg/errors"
	"github.com/SigNoz/signoz/pkg/modules/thirdpartyapi"

	"io"
	"math"
	"net/http"
	"regexp"
	"slices"
	"sort"
	"strconv"
	"strings"
	"sync"
	"text/template"
	"time"

<<<<<<< HEAD
	"github.com/SigNoz/signoz/pkg/telemetrylogs"
	"github.com/SigNoz/signoz/pkg/types/telemetrytypes"

=======
>>>>>>> 5667793d
	"github.com/SigNoz/signoz/pkg/alertmanager"
	"github.com/SigNoz/signoz/pkg/apis/fields"
	errorsV2 "github.com/SigNoz/signoz/pkg/errors"
	"github.com/SigNoz/signoz/pkg/http/middleware"
	"github.com/SigNoz/signoz/pkg/http/render"
	"github.com/SigNoz/signoz/pkg/licensing"
	"github.com/SigNoz/signoz/pkg/query-service/app/cloudintegrations/services"
	"github.com/SigNoz/signoz/pkg/query-service/app/integrations"
	"github.com/SigNoz/signoz/pkg/query-service/app/metricsexplorer"
	"github.com/SigNoz/signoz/pkg/signoz"
	"github.com/SigNoz/signoz/pkg/valuer"
	"github.com/prometheus/prometheus/promql"

	"github.com/gorilla/mux"
	"github.com/gorilla/websocket"
	jsoniter "github.com/json-iterator/go"
	_ "modernc.org/sqlite"

	"github.com/SigNoz/signoz/pkg/contextlinks"
	traceFunnelsModule "github.com/SigNoz/signoz/pkg/modules/tracefunnel"
	"github.com/SigNoz/signoz/pkg/query-service/agentConf"
	"github.com/SigNoz/signoz/pkg/query-service/app/cloudintegrations"
	"github.com/SigNoz/signoz/pkg/query-service/app/inframetrics"
	queues2 "github.com/SigNoz/signoz/pkg/query-service/app/integrations/messagingQueues/queues"
	"github.com/SigNoz/signoz/pkg/query-service/app/logs"
	logsv3 "github.com/SigNoz/signoz/pkg/query-service/app/logs/v3"
	logsv4 "github.com/SigNoz/signoz/pkg/query-service/app/logs/v4"
	"github.com/SigNoz/signoz/pkg/query-service/app/metrics"
	metricsv3 "github.com/SigNoz/signoz/pkg/query-service/app/metrics/v3"
	"github.com/SigNoz/signoz/pkg/query-service/app/querier"
	querierV2 "github.com/SigNoz/signoz/pkg/query-service/app/querier/v2"
	"github.com/SigNoz/signoz/pkg/query-service/app/queryBuilder"
	tracesV3 "github.com/SigNoz/signoz/pkg/query-service/app/traces/v3"
	tracesV4 "github.com/SigNoz/signoz/pkg/query-service/app/traces/v4"
	"github.com/SigNoz/signoz/pkg/query-service/constants"
	v3 "github.com/SigNoz/signoz/pkg/query-service/model/v3"
	"github.com/SigNoz/signoz/pkg/query-service/postprocess"
	"github.com/SigNoz/signoz/pkg/types"
	"github.com/SigNoz/signoz/pkg/types/authtypes"
	"github.com/SigNoz/signoz/pkg/types/dashboardtypes"
	"github.com/SigNoz/signoz/pkg/types/licensetypes"
	"github.com/SigNoz/signoz/pkg/types/opamptypes"
	"github.com/SigNoz/signoz/pkg/types/pipelinetypes"
	qbtypes "github.com/SigNoz/signoz/pkg/types/querybuildertypes/querybuildertypesv5"
	ruletypes "github.com/SigNoz/signoz/pkg/types/ruletypes"
	traceFunnels "github.com/SigNoz/signoz/pkg/types/tracefunneltypes"

	"go.uber.org/zap"

	"github.com/SigNoz/signoz/pkg/query-service/app/integrations/messagingQueues/kafka"
	"github.com/SigNoz/signoz/pkg/query-service/app/logparsingpipeline"
	"github.com/SigNoz/signoz/pkg/query-service/interfaces"
	"github.com/SigNoz/signoz/pkg/query-service/model"
	"github.com/SigNoz/signoz/pkg/query-service/rules"
	"github.com/SigNoz/signoz/pkg/version"

	querierAPI "github.com/SigNoz/signoz/pkg/querier"
)

type status string

const (
	statusSuccess status = "success"
	statusError   status = "error"
)

// NewRouter creates and configures a Gorilla Router.
func NewRouter() *mux.Router {
	return mux.NewRouter().UseEncodedPath()
}

// APIHandler implements the query service public API
type APIHandler struct {
	reader       interfaces.Reader
	ruleManager  *rules.Manager
	querier      interfaces.Querier
	querierV2    interfaces.Querier
	queryBuilder *queryBuilder.QueryBuilder

	// temporalityMap is a map of metric name to temporality
	// to avoid fetching temporality for the same metric multiple times
	// querying the v4 table on low cardinal temporality column
	// should be fast but we can still avoid the query if we have the data in memory
	temporalityMap map[string]map[v3.Temporality]bool
	temporalityMux sync.Mutex

	IntegrationsController *integrations.Controller

	CloudIntegrationsController *cloudintegrations.Controller

	LogsParsingPipelineController *logparsingpipeline.LogParsingPipelineController

	// SetupCompleted indicates if SigNoz is ready for general use.
	// at the moment, we mark the app ready when the first user
	// is registers.
	SetupCompleted bool

	// Websocket connection upgrader
	Upgrader *websocket.Upgrader

	hostsRepo      *inframetrics.HostsRepo
	processesRepo  *inframetrics.ProcessesRepo
	podsRepo       *inframetrics.PodsRepo
	nodesRepo      *inframetrics.NodesRepo
	namespacesRepo *inframetrics.NamespacesRepo
	clustersRepo   *inframetrics.ClustersRepo
	// workloads
	deploymentsRepo  *inframetrics.DeploymentsRepo
	daemonsetsRepo   *inframetrics.DaemonSetsRepo
	statefulsetsRepo *inframetrics.StatefulSetsRepo
	jobsRepo         *inframetrics.JobsRepo

	SummaryService *metricsexplorer.SummaryService

	pvcsRepo *inframetrics.PvcsRepo

	AlertmanagerAPI *alertmanager.API

	LicensingAPI licensing.API

	FieldsAPI *fields.API

	QuerierAPI *querierAPI.API

	Signoz *signoz.SigNoz
}

type APIHandlerOpts struct {
	// business data reader e.g. clickhouse
	Reader interfaces.Reader

	// rule manager handles rule crud operations
	RuleManager *rules.Manager

	// Integrations
	IntegrationsController *integrations.Controller

	// Cloud Provider Integrations
	CloudIntegrationsController *cloudintegrations.Controller

	// Log parsing pipelines
	LogsParsingPipelineController *logparsingpipeline.LogParsingPipelineController

	// Flux Interval
	FluxInterval time.Duration

	AlertmanagerAPI *alertmanager.API

	LicensingAPI licensing.API

	FieldsAPI *fields.API

	QuerierAPI *querierAPI.API

	Signoz *signoz.SigNoz
}

// NewAPIHandler returns an APIHandler
func NewAPIHandler(opts APIHandlerOpts) (*APIHandler, error) {
	querierOpts := querier.QuerierOptions{
		Reader:       opts.Reader,
		Cache:        opts.Signoz.Cache,
		KeyGenerator: queryBuilder.NewKeyGenerator(),
		FluxInterval: opts.FluxInterval,
	}

	querierOptsV2 := querierV2.QuerierOptions{
		Reader:       opts.Reader,
		Cache:        opts.Signoz.Cache,
		KeyGenerator: queryBuilder.NewKeyGenerator(),
		FluxInterval: opts.FluxInterval,
	}

	querier := querier.NewQuerier(querierOpts)
	querierv2 := querierV2.NewQuerier(querierOptsV2)

	hostsRepo := inframetrics.NewHostsRepo(opts.Reader, querierv2)
	processesRepo := inframetrics.NewProcessesRepo(opts.Reader, querierv2)
	podsRepo := inframetrics.NewPodsRepo(opts.Reader, querierv2)
	nodesRepo := inframetrics.NewNodesRepo(opts.Reader, querierv2)
	namespacesRepo := inframetrics.NewNamespacesRepo(opts.Reader, querierv2)
	clustersRepo := inframetrics.NewClustersRepo(opts.Reader, querierv2)
	deploymentsRepo := inframetrics.NewDeploymentsRepo(opts.Reader, querierv2)
	daemonsetsRepo := inframetrics.NewDaemonSetsRepo(opts.Reader, querierv2)
	statefulsetsRepo := inframetrics.NewStatefulSetsRepo(opts.Reader, querierv2)
	jobsRepo := inframetrics.NewJobsRepo(opts.Reader, querierv2)
	pvcsRepo := inframetrics.NewPvcsRepo(opts.Reader, querierv2)
	summaryService := metricsexplorer.NewSummaryService(opts.Reader, opts.RuleManager, opts.Signoz.Modules.Dashboard)
	//quickFilterModule := quickfilter.NewAPI(opts.QuickFilterModule)

	aH := &APIHandler{
		reader:                        opts.Reader,
		temporalityMap:                make(map[string]map[v3.Temporality]bool),
		ruleManager:                   opts.RuleManager,
		IntegrationsController:        opts.IntegrationsController,
		CloudIntegrationsController:   opts.CloudIntegrationsController,
		LogsParsingPipelineController: opts.LogsParsingPipelineController,
		querier:                       querier,
		querierV2:                     querierv2,
		hostsRepo:                     hostsRepo,
		processesRepo:                 processesRepo,
		podsRepo:                      podsRepo,
		nodesRepo:                     nodesRepo,
		namespacesRepo:                namespacesRepo,
		clustersRepo:                  clustersRepo,
		deploymentsRepo:               deploymentsRepo,
		daemonsetsRepo:                daemonsetsRepo,
		statefulsetsRepo:              statefulsetsRepo,
		jobsRepo:                      jobsRepo,
		pvcsRepo:                      pvcsRepo,
		SummaryService:                summaryService,
		AlertmanagerAPI:               opts.AlertmanagerAPI,
		LicensingAPI:                  opts.LicensingAPI,
		Signoz:                        opts.Signoz,
		FieldsAPI:                     opts.FieldsAPI,
		QuerierAPI:                    opts.QuerierAPI,
	}

	logsQueryBuilder := logsv4.PrepareLogsQuery
	tracesQueryBuilder := tracesV4.PrepareTracesQuery

	builderOpts := queryBuilder.QueryBuilderOptions{
		BuildMetricQuery: metricsv3.PrepareMetricQuery,
		BuildTraceQuery:  tracesQueryBuilder,
		BuildLogQuery:    logsQueryBuilder,
	}
	aH.queryBuilder = queryBuilder.NewQueryBuilder(builderOpts)

	// TODO(nitya): remote this in later for multitenancy.
	orgs, err := opts.Signoz.Modules.OrgGetter.ListByOwnedKeyRange(context.Background())
	if err != nil {
		zap.L().Warn("unexpected error while fetching orgs  while initializing base api handler", zap.Error(err))
	}
	// if the first org with the first user is created then the setup is complete.
	if len(orgs) == 1 {
		count, err := opts.Signoz.Modules.UserGetter.CountByOrgID(context.Background(), orgs[0].ID)
		if err != nil {
			zap.L().Warn("unexpected error while fetch user count while initializing base api handler", zap.Error(err))
		}

		if count > 0 {
			aH.SetupCompleted = true
		}
	}

	aH.Upgrader = &websocket.Upgrader{
		CheckOrigin: func(r *http.Request) bool {
			return true
		},
	}

	return aH, nil
}

// todo(remove): Implemented at render package (github.com/SigNoz/signoz/pkg/http/render) with the new error structure
type structuredResponse struct {
	Data   interface{}       `json:"data"`
	Total  int               `json:"total"`
	Limit  int               `json:"limit"`
	Offset int               `json:"offset"`
	Errors []structuredError `json:"errors"`
}

// todo(remove): Implemented at render package (github.com/SigNoz/signoz/pkg/http/render) with the new error structure
type structuredError struct {
	Code int    `json:"code,omitempty"`
	Msg  string `json:"msg"`
}

// todo(remove): Implemented at render package (github.com/SigNoz/signoz/pkg/http/render) with the new error structure
type ApiResponse struct {
	Status    status          `json:"status"`
	Data      interface{}     `json:"data,omitempty"`
	ErrorType model.ErrorType `json:"errorType,omitempty"`
	Error     string          `json:"error,omitempty"`
}

// todo(remove): Implemented at render package (github.com/SigNoz/signoz/pkg/http/render) with the new error structure
func RespondError(w http.ResponseWriter, apiErr model.BaseApiError, data interface{}) {
	json := jsoniter.ConfigCompatibleWithStandardLibrary
	b, err := json.Marshal(&ApiResponse{
		Status:    statusError,
		ErrorType: apiErr.Type(),
		Error:     apiErr.Error(),
		Data:      data,
	})
	if err != nil {
		zap.L().Error("error marshalling json response", zap.Error(err))
		http.Error(w, err.Error(), http.StatusInternalServerError)
		return
	}

	var code int
	switch apiErr.Type() {
	case model.ErrorBadData:
		code = http.StatusBadRequest
	case model.ErrorExec:
		code = 422
	case model.ErrorCanceled, model.ErrorTimeout:
		code = http.StatusServiceUnavailable
	case model.ErrorInternal:
		code = http.StatusInternalServerError
	case model.ErrorNotFound:
		code = http.StatusNotFound
	case model.ErrorNotImplemented:
		code = http.StatusNotImplemented
	case model.ErrorUnauthorized:
		code = http.StatusUnauthorized
	case model.ErrorForbidden:
		code = http.StatusForbidden
	case model.ErrorConflict:
		code = http.StatusConflict
	default:
		code = http.StatusInternalServerError
	}

	w.Header().Set("Content-Type", "application/json")
	w.WriteHeader(code)
	if n, err := w.Write(b); err != nil {
		zap.L().Error("error writing response", zap.Int("bytesWritten", n), zap.Error(err))
	}
}

// todo(remove): Implemented at render package (github.com/SigNoz/signoz/pkg/http/render) with the new error structure
func writeHttpResponse(w http.ResponseWriter, data interface{}) {
	json := jsoniter.ConfigCompatibleWithStandardLibrary
	b, err := json.Marshal(&ApiResponse{
		Status: statusSuccess,
		Data:   data,
	})
	if err != nil {
		zap.L().Error("error marshalling json response", zap.Error(err))
		http.Error(w, err.Error(), http.StatusInternalServerError)
		return
	}

	w.Header().Set("Content-Type", "application/json")
	w.WriteHeader(http.StatusOK)
	if n, err := w.Write(b); err != nil {
		zap.L().Error("error writing response", zap.Int("bytesWritten", n), zap.Error(err))
	}
}

func (aH *APIHandler) RegisterQueryRangeV3Routes(router *mux.Router, am *middleware.AuthZ) {
	subRouter := router.PathPrefix("/api/v3").Subrouter()
	subRouter.HandleFunc("/autocomplete/aggregate_attributes", am.ViewAccess(
		withCacheControl(AutoCompleteCacheControlAge, aH.autocompleteAggregateAttributes))).Methods(http.MethodGet)
	subRouter.HandleFunc("/autocomplete/attribute_keys", am.ViewAccess(
		withCacheControl(AutoCompleteCacheControlAge, aH.autoCompleteAttributeKeys))).Methods(http.MethodGet)
	subRouter.HandleFunc("/autocomplete/attribute_values", am.ViewAccess(
		withCacheControl(AutoCompleteCacheControlAge, aH.autoCompleteAttributeValues))).Methods(http.MethodGet)

	// autocomplete with filters using new endpoints
	// Note: eventually all autocomplete APIs should be migrated to new endpoint with appropriate filters, deprecating the older ones

	subRouter.HandleFunc("/auto_complete/attribute_values", am.ViewAccess(aH.autoCompleteAttributeValuesPost)).Methods(http.MethodPost)

	subRouter.HandleFunc("/query_range", am.ViewAccess(aH.QueryRangeV3)).Methods(http.MethodPost)
	subRouter.HandleFunc("/query_range/format", am.ViewAccess(aH.QueryRangeV3Format)).Methods(http.MethodPost)

	subRouter.HandleFunc("/filter_suggestions", am.ViewAccess(aH.getQueryBuilderSuggestions)).Methods(http.MethodGet)

	// TODO(Raj): Remove this handler after /ws based path has been completely rolled out.
	subRouter.HandleFunc("/query_progress", am.ViewAccess(aH.GetQueryProgressUpdates)).Methods(http.MethodGet)

	// live logs
	subRouter.HandleFunc("/logs/livetail", am.ViewAccess(aH.QuerierAPI.QueryRawStream)).Methods(http.MethodGet)
}

func (aH *APIHandler) RegisterFieldsRoutes(router *mux.Router, am *middleware.AuthZ) {
	subRouter := router.PathPrefix("/api/v1").Subrouter()

	subRouter.HandleFunc("/fields/keys", am.ViewAccess(aH.FieldsAPI.GetFieldsKeys)).Methods(http.MethodGet)
	subRouter.HandleFunc("/fields/values", am.ViewAccess(aH.FieldsAPI.GetFieldsValues)).Methods(http.MethodGet)
}

func (aH *APIHandler) RegisterInfraMetricsRoutes(router *mux.Router, am *middleware.AuthZ) {
	hostsSubRouter := router.PathPrefix("/api/v1/hosts").Subrouter()
	hostsSubRouter.HandleFunc("/attribute_keys", am.ViewAccess(aH.getHostAttributeKeys)).Methods(http.MethodGet)
	hostsSubRouter.HandleFunc("/attribute_values", am.ViewAccess(aH.getHostAttributeValues)).Methods(http.MethodGet)
	hostsSubRouter.HandleFunc("/list", am.ViewAccess(aH.getHostList)).Methods(http.MethodPost)

	processesSubRouter := router.PathPrefix("/api/v1/processes").Subrouter()
	processesSubRouter.HandleFunc("/attribute_keys", am.ViewAccess(aH.getProcessAttributeKeys)).Methods(http.MethodGet)
	processesSubRouter.HandleFunc("/attribute_values", am.ViewAccess(aH.getProcessAttributeValues)).Methods(http.MethodGet)
	processesSubRouter.HandleFunc("/list", am.ViewAccess(aH.getProcessList)).Methods(http.MethodPost)

	podsSubRouter := router.PathPrefix("/api/v1/pods").Subrouter()
	podsSubRouter.HandleFunc("/attribute_keys", am.ViewAccess(aH.getPodAttributeKeys)).Methods(http.MethodGet)
	podsSubRouter.HandleFunc("/attribute_values", am.ViewAccess(aH.getPodAttributeValues)).Methods(http.MethodGet)
	podsSubRouter.HandleFunc("/list", am.ViewAccess(aH.getPodList)).Methods(http.MethodPost)

	pvcsSubRouter := router.PathPrefix("/api/v1/pvcs").Subrouter()
	pvcsSubRouter.HandleFunc("/attribute_keys", am.ViewAccess(aH.getPvcAttributeKeys)).Methods(http.MethodGet)
	pvcsSubRouter.HandleFunc("/attribute_values", am.ViewAccess(aH.getPvcAttributeValues)).Methods(http.MethodGet)
	pvcsSubRouter.HandleFunc("/list", am.ViewAccess(aH.getPvcList)).Methods(http.MethodPost)

	nodesSubRouter := router.PathPrefix("/api/v1/nodes").Subrouter()
	nodesSubRouter.HandleFunc("/attribute_keys", am.ViewAccess(aH.getNodeAttributeKeys)).Methods(http.MethodGet)
	nodesSubRouter.HandleFunc("/attribute_values", am.ViewAccess(aH.getNodeAttributeValues)).Methods(http.MethodGet)
	nodesSubRouter.HandleFunc("/list", am.ViewAccess(aH.getNodeList)).Methods(http.MethodPost)

	namespacesSubRouter := router.PathPrefix("/api/v1/namespaces").Subrouter()
	namespacesSubRouter.HandleFunc("/attribute_keys", am.ViewAccess(aH.getNamespaceAttributeKeys)).Methods(http.MethodGet)
	namespacesSubRouter.HandleFunc("/attribute_values", am.ViewAccess(aH.getNamespaceAttributeValues)).Methods(http.MethodGet)
	namespacesSubRouter.HandleFunc("/list", am.ViewAccess(aH.getNamespaceList)).Methods(http.MethodPost)

	clustersSubRouter := router.PathPrefix("/api/v1/clusters").Subrouter()
	clustersSubRouter.HandleFunc("/attribute_keys", am.ViewAccess(aH.getClusterAttributeKeys)).Methods(http.MethodGet)
	clustersSubRouter.HandleFunc("/attribute_values", am.ViewAccess(aH.getClusterAttributeValues)).Methods(http.MethodGet)
	clustersSubRouter.HandleFunc("/list", am.ViewAccess(aH.getClusterList)).Methods(http.MethodPost)

	deploymentsSubRouter := router.PathPrefix("/api/v1/deployments").Subrouter()
	deploymentsSubRouter.HandleFunc("/attribute_keys", am.ViewAccess(aH.getDeploymentAttributeKeys)).Methods(http.MethodGet)
	deploymentsSubRouter.HandleFunc("/attribute_values", am.ViewAccess(aH.getDeploymentAttributeValues)).Methods(http.MethodGet)
	deploymentsSubRouter.HandleFunc("/list", am.ViewAccess(aH.getDeploymentList)).Methods(http.MethodPost)

	daemonsetsSubRouter := router.PathPrefix("/api/v1/daemonsets").Subrouter()
	daemonsetsSubRouter.HandleFunc("/attribute_keys", am.ViewAccess(aH.getDaemonSetAttributeKeys)).Methods(http.MethodGet)
	daemonsetsSubRouter.HandleFunc("/attribute_values", am.ViewAccess(aH.getDaemonSetAttributeValues)).Methods(http.MethodGet)
	daemonsetsSubRouter.HandleFunc("/list", am.ViewAccess(aH.getDaemonSetList)).Methods(http.MethodPost)

	statefulsetsSubRouter := router.PathPrefix("/api/v1/statefulsets").Subrouter()
	statefulsetsSubRouter.HandleFunc("/attribute_keys", am.ViewAccess(aH.getStatefulSetAttributeKeys)).Methods(http.MethodGet)
	statefulsetsSubRouter.HandleFunc("/attribute_values", am.ViewAccess(aH.getStatefulSetAttributeValues)).Methods(http.MethodGet)
	statefulsetsSubRouter.HandleFunc("/list", am.ViewAccess(aH.getStatefulSetList)).Methods(http.MethodPost)

	jobsSubRouter := router.PathPrefix("/api/v1/jobs").Subrouter()
	jobsSubRouter.HandleFunc("/attribute_keys", am.ViewAccess(aH.getJobAttributeKeys)).Methods(http.MethodGet)
	jobsSubRouter.HandleFunc("/attribute_values", am.ViewAccess(aH.getJobAttributeValues)).Methods(http.MethodGet)
	jobsSubRouter.HandleFunc("/list", am.ViewAccess(aH.getJobList)).Methods(http.MethodPost)

	infraOnboardingSubRouter := router.PathPrefix("/api/v1/infra_onboarding").Subrouter()
	infraOnboardingSubRouter.HandleFunc("/k8s/status", am.ViewAccess(aH.getK8sInfraOnboardingStatus)).Methods(http.MethodGet)
}

func (aH *APIHandler) RegisterWebSocketPaths(router *mux.Router, am *middleware.AuthZ) {
	subRouter := router.PathPrefix("/ws").Subrouter()
	subRouter.HandleFunc("/query_progress", am.ViewAccess(aH.GetQueryProgressUpdates)).Methods(http.MethodGet)
}

func (aH *APIHandler) RegisterQueryRangeV4Routes(router *mux.Router, am *middleware.AuthZ) {
	subRouter := router.PathPrefix("/api/v4").Subrouter()
	subRouter.HandleFunc("/query_range", am.ViewAccess(aH.QueryRangeV4)).Methods(http.MethodPost)
	subRouter.HandleFunc("/metric/metric_metadata", am.ViewAccess(aH.getMetricMetadata)).Methods(http.MethodGet)
}

func (aH *APIHandler) RegisterQueryRangeV5Routes(router *mux.Router, am *middleware.AuthZ) {
	subRouter := router.PathPrefix("/api/v5").Subrouter()
	subRouter.HandleFunc("/query_range", am.ViewAccess(aH.QuerierAPI.QueryRange)).Methods(http.MethodPost)
	subRouter.HandleFunc("/substitute_vars", am.ViewAccess(aH.QuerierAPI.ReplaceVariables)).Methods(http.MethodPost)
}

// todo(remove): Implemented at render package (github.com/SigNoz/signoz/pkg/http/render) with the new error structure
func (aH *APIHandler) Respond(w http.ResponseWriter, data interface{}) {
	writeHttpResponse(w, data)
}

// RegisterRoutes registers routes for this handler on the given router
func (aH *APIHandler) RegisterRoutes(router *mux.Router, am *middleware.AuthZ) {
	router.HandleFunc("/api/v1/query_range", am.ViewAccess(aH.queryRangeMetrics)).Methods(http.MethodGet)
	router.HandleFunc("/api/v1/query", am.ViewAccess(aH.queryMetrics)).Methods(http.MethodGet)
	router.HandleFunc("/api/v1/channels", am.ViewAccess(aH.AlertmanagerAPI.ListChannels)).Methods(http.MethodGet)
	router.HandleFunc("/api/v1/channels/{id}", am.ViewAccess(aH.AlertmanagerAPI.GetChannelByID)).Methods(http.MethodGet)
	router.HandleFunc("/api/v1/channels/{id}", am.AdminAccess(aH.AlertmanagerAPI.UpdateChannelByID)).Methods(http.MethodPut)
	router.HandleFunc("/api/v1/channels/{id}", am.AdminAccess(aH.AlertmanagerAPI.DeleteChannelByID)).Methods(http.MethodDelete)
	router.HandleFunc("/api/v1/channels", am.EditAccess(aH.AlertmanagerAPI.CreateChannel)).Methods(http.MethodPost)
	router.HandleFunc("/api/v1/testChannel", am.EditAccess(aH.AlertmanagerAPI.TestReceiver)).Methods(http.MethodPost)

	router.HandleFunc("/api/v1/route_policies", am.ViewAccess(aH.AlertmanagerAPI.GetAllRoutePolicies)).Methods(http.MethodGet)
	router.HandleFunc("/api/v1/route_policies/{id}", am.ViewAccess(aH.AlertmanagerAPI.GetRoutePolicyByID)).Methods(http.MethodGet)
	router.HandleFunc("/api/v1/route_policies", am.AdminAccess(aH.AlertmanagerAPI.CreateRoutePolicy)).Methods(http.MethodPost)
	router.HandleFunc("/api/v1/route_policies/{id}", am.AdminAccess(aH.AlertmanagerAPI.DeleteRoutePolicyByID)).Methods(http.MethodDelete)
	router.HandleFunc("/api/v1/route_policies/{id}", am.AdminAccess(aH.AlertmanagerAPI.UpdateRoutePolicy)).Methods(http.MethodPut)

	router.HandleFunc("/api/v1/alerts", am.ViewAccess(aH.AlertmanagerAPI.GetAlerts)).Methods(http.MethodGet)

	router.HandleFunc("/api/v1/rules", am.ViewAccess(aH.listRules)).Methods(http.MethodGet)
	router.HandleFunc("/api/v1/rules/{id}", am.ViewAccess(aH.getRule)).Methods(http.MethodGet)
	router.HandleFunc("/api/v1/rules", am.EditAccess(aH.createRule)).Methods(http.MethodPost)
	router.HandleFunc("/api/v1/rules/{id}", am.EditAccess(aH.editRule)).Methods(http.MethodPut)
	router.HandleFunc("/api/v1/rules/{id}", am.EditAccess(aH.deleteRule)).Methods(http.MethodDelete)
	router.HandleFunc("/api/v1/rules/{id}", am.EditAccess(aH.patchRule)).Methods(http.MethodPatch)
	router.HandleFunc("/api/v1/testRule", am.EditAccess(aH.testRule)).Methods(http.MethodPost)
	router.HandleFunc("/api/v1/rules/{id}/history/stats", am.ViewAccess(aH.getRuleStats)).Methods(http.MethodPost)
	router.HandleFunc("/api/v1/rules/{id}/history/timeline", am.ViewAccess(aH.getRuleStateHistory)).Methods(http.MethodPost)
	router.HandleFunc("/api/v1/rules/{id}/history/top_contributors", am.ViewAccess(aH.getRuleStateHistoryTopContributors)).Methods(http.MethodPost)
	router.HandleFunc("/api/v1/rules/{id}/history/overall_status", am.ViewAccess(aH.getOverallStateTransitions)).Methods(http.MethodPost)

	router.HandleFunc("/api/v1/downtime_schedules", am.ViewAccess(aH.listDowntimeSchedules)).Methods(http.MethodGet)
	router.HandleFunc("/api/v1/downtime_schedules/{id}", am.ViewAccess(aH.getDowntimeSchedule)).Methods(http.MethodGet)
	router.HandleFunc("/api/v1/downtime_schedules", am.EditAccess(aH.createDowntimeSchedule)).Methods(http.MethodPost)
	router.HandleFunc("/api/v1/downtime_schedules/{id}", am.EditAccess(aH.editDowntimeSchedule)).Methods(http.MethodPut)
	router.HandleFunc("/api/v1/downtime_schedules/{id}", am.EditAccess(aH.deleteDowntimeSchedule)).Methods(http.MethodDelete)

	router.HandleFunc("/api/v1/dashboards", am.ViewAccess(aH.List)).Methods(http.MethodGet)
	router.HandleFunc("/api/v1/dashboards", am.EditAccess(aH.Signoz.Handlers.Dashboard.Create)).Methods(http.MethodPost)
	router.HandleFunc("/api/v1/dashboards/{id}", am.ViewAccess(aH.Get)).Methods(http.MethodGet)
	router.HandleFunc("/api/v1/dashboards/{id}", am.EditAccess(aH.Signoz.Handlers.Dashboard.Update)).Methods(http.MethodPut)
	router.HandleFunc("/api/v1/dashboards/{id}", am.EditAccess(aH.Signoz.Handlers.Dashboard.Delete)).Methods(http.MethodDelete)
	router.HandleFunc("/api/v1/dashboards/{id}/lock", am.EditAccess(aH.Signoz.Handlers.Dashboard.LockUnlock)).Methods(http.MethodPut)
	router.HandleFunc("/api/v2/variables/query", am.ViewAccess(aH.queryDashboardVarsV2)).Methods(http.MethodPost)

	router.HandleFunc("/api/v1/explorer/views", am.ViewAccess(aH.Signoz.Handlers.SavedView.List)).Methods(http.MethodGet)
	router.HandleFunc("/api/v1/explorer/views", am.EditAccess(aH.Signoz.Handlers.SavedView.Create)).Methods(http.MethodPost)
	router.HandleFunc("/api/v1/explorer/views/{viewId}", am.ViewAccess(aH.Signoz.Handlers.SavedView.Get)).Methods(http.MethodGet)
	router.HandleFunc("/api/v1/explorer/views/{viewId}", am.EditAccess(aH.Signoz.Handlers.SavedView.Update)).Methods(http.MethodPut)
	router.HandleFunc("/api/v1/explorer/views/{viewId}", am.EditAccess(aH.Signoz.Handlers.SavedView.Delete)).Methods(http.MethodDelete)
	router.HandleFunc("/api/v1/event", am.ViewAccess(aH.registerEvent)).Methods(http.MethodPost)

	router.HandleFunc("/api/v1/services", am.ViewAccess(aH.getServices)).Methods(http.MethodPost) // Deprecated Usage, use the below endpoint /v2/services
	router.HandleFunc("/api/v2/services", am.ViewAccess(aH.Signoz.Handlers.Services.Get)).Methods(http.MethodPost)
	router.HandleFunc("/api/v1/services/list", am.ViewAccess(aH.getServicesList)).Methods(http.MethodGet)

	router.HandleFunc("/api/v2/service/top_operations", am.ViewAccess(aH.Signoz.Handlers.Services.GetTopOperations)).Methods(http.MethodPost)
	router.HandleFunc("/api/v1/service/top_operations", am.ViewAccess(aH.getTopOperations)).Methods(http.MethodPost)
	router.HandleFunc("/api/v1/service/top_level_operations", am.ViewAccess(aH.getServicesTopLevelOps)).Methods(http.MethodPost)

	router.HandleFunc("/api/v2/service/entry_point_operations", am.ViewAccess(aH.Signoz.Handlers.Services.GetEntryPointOperations)).Methods(http.MethodPost)
	router.HandleFunc("/api/v1/service/entry_point_operations", am.ViewAccess(aH.getEntryPointOps)).Methods(http.MethodPost)
	router.HandleFunc("/api/v1/traces/{traceId}", am.ViewAccess(aH.SearchTraces)).Methods(http.MethodGet)
	router.HandleFunc("/api/v1/usage", am.ViewAccess(aH.getUsage)).Methods(http.MethodGet)
	router.HandleFunc("/api/v1/dependency_graph", am.ViewAccess(aH.dependencyGraph)).Methods(http.MethodPost)
	router.HandleFunc("/api/v1/settings/ttl", am.AdminAccess(aH.setTTL)).Methods(http.MethodPost)
	router.HandleFunc("/api/v1/settings/ttl", am.ViewAccess(aH.getTTL)).Methods(http.MethodGet)
	router.HandleFunc("/api/v2/settings/ttl", am.AdminAccess(aH.setCustomRetentionTTL)).Methods(http.MethodPost)
	router.HandleFunc("/api/v2/settings/ttl", am.ViewAccess(aH.getCustomRetentionTTL)).Methods(http.MethodGet)

	router.HandleFunc("/api/v1/settings/apdex", am.AdminAccess(aH.Signoz.Handlers.Apdex.Set)).Methods(http.MethodPost)
	router.HandleFunc("/api/v1/settings/apdex", am.ViewAccess(aH.Signoz.Handlers.Apdex.Get)).Methods(http.MethodGet)

	router.HandleFunc("/api/v2/traces/fields", am.ViewAccess(aH.traceFields)).Methods(http.MethodGet)
	router.HandleFunc("/api/v2/traces/fields", am.EditAccess(aH.updateTraceField)).Methods(http.MethodPost)
	router.HandleFunc("/api/v2/traces/flamegraph/{traceId}", am.ViewAccess(aH.GetFlamegraphSpansForTrace)).Methods(http.MethodPost)
	router.HandleFunc("/api/v2/traces/waterfall/{traceId}", am.ViewAccess(aH.GetWaterfallSpansForTraceWithMetadata)).Methods(http.MethodPost)

	router.HandleFunc("/api/v1/version", am.OpenAccess(aH.getVersion)).Methods(http.MethodGet)
	router.HandleFunc("/api/v1/features", am.ViewAccess(aH.getFeatureFlags)).Methods(http.MethodGet)
	router.HandleFunc("/api/v1/health", am.OpenAccess(aH.getHealth)).Methods(http.MethodGet)

	router.HandleFunc("/api/v1/listErrors", am.ViewAccess(aH.listErrors)).Methods(http.MethodPost)
	router.HandleFunc("/api/v1/countErrors", am.ViewAccess(aH.countErrors)).Methods(http.MethodPost)
	router.HandleFunc("/api/v1/errorFromErrorID", am.ViewAccess(aH.getErrorFromErrorID)).Methods(http.MethodGet)
	router.HandleFunc("/api/v1/errorFromGroupID", am.ViewAccess(aH.getErrorFromGroupID)).Methods(http.MethodGet)
	router.HandleFunc("/api/v1/nextPrevErrorIDs", am.ViewAccess(aH.getNextPrevErrorIDs)).Methods(http.MethodGet)

	router.HandleFunc("/api/v1/disks", am.ViewAccess(aH.getDisks)).Methods(http.MethodGet)

	router.HandleFunc("/api/v1/user/preferences", am.ViewAccess(aH.Signoz.Handlers.Preference.ListByUser)).Methods(http.MethodGet)
	router.HandleFunc("/api/v1/user/preferences/{name}", am.ViewAccess(aH.Signoz.Handlers.Preference.GetByUser)).Methods(http.MethodGet)
	router.HandleFunc("/api/v1/user/preferences/{name}", am.ViewAccess(aH.Signoz.Handlers.Preference.UpdateByUser)).Methods(http.MethodPut)
	router.HandleFunc("/api/v1/org/preferences", am.AdminAccess(aH.Signoz.Handlers.Preference.ListByOrg)).Methods(http.MethodGet)
	router.HandleFunc("/api/v1/org/preferences/{name}", am.AdminAccess(aH.Signoz.Handlers.Preference.GetByOrg)).Methods(http.MethodGet)
	router.HandleFunc("/api/v1/org/preferences/{name}", am.AdminAccess(aH.Signoz.Handlers.Preference.UpdateByOrg)).Methods(http.MethodPut)

	// Quick Filters
	router.HandleFunc("/api/v1/orgs/me/filters", am.ViewAccess(aH.Signoz.Handlers.QuickFilter.GetQuickFilters)).Methods(http.MethodGet)
	router.HandleFunc("/api/v1/orgs/me/filters/{signal}", am.ViewAccess(aH.Signoz.Handlers.QuickFilter.GetSignalFilters)).Methods(http.MethodGet)
	router.HandleFunc("/api/v1/orgs/me/filters", am.AdminAccess(aH.Signoz.Handlers.QuickFilter.UpdateQuickFilters)).Methods(http.MethodPut)

	// === Authentication APIs ===
	router.HandleFunc("/api/v1/invite", am.AdminAccess(aH.Signoz.Handlers.User.CreateInvite)).Methods(http.MethodPost)
	router.HandleFunc("/api/v1/invite/bulk", am.AdminAccess(aH.Signoz.Handlers.User.CreateBulkInvite)).Methods(http.MethodPost)
	router.HandleFunc("/api/v1/invite/{token}", am.OpenAccess(aH.Signoz.Handlers.User.GetInvite)).Methods(http.MethodGet)
	router.HandleFunc("/api/v1/invite/{id}", am.AdminAccess(aH.Signoz.Handlers.User.DeleteInvite)).Methods(http.MethodDelete)
	router.HandleFunc("/api/v1/invite", am.AdminAccess(aH.Signoz.Handlers.User.ListInvite)).Methods(http.MethodGet)
	router.HandleFunc("/api/v1/invite/accept", am.OpenAccess(aH.Signoz.Handlers.User.AcceptInvite)).Methods(http.MethodPost)

	router.HandleFunc("/api/v1/register", am.OpenAccess(aH.registerUser)).Methods(http.MethodPost)
	router.HandleFunc("/api/v1/login", am.OpenAccess(aH.Signoz.Handlers.Session.DeprecatedCreateSessionByEmailPassword)).Methods(http.MethodPost)
	router.HandleFunc("/api/v2/sessions/email_password", am.OpenAccess(aH.Signoz.Handlers.Session.CreateSessionByEmailPassword)).Methods(http.MethodPost)
	router.HandleFunc("/api/v2/sessions/context", am.OpenAccess(aH.Signoz.Handlers.Session.GetSessionContext)).Methods(http.MethodGet)
	router.HandleFunc("/api/v2/sessions/rotate", am.OpenAccess(aH.Signoz.Handlers.Session.RotateSession)).Methods(http.MethodPost)
	router.HandleFunc("/api/v2/sessions", am.OpenAccess(aH.Signoz.Handlers.Session.DeleteSession)).Methods(http.MethodDelete)
	router.HandleFunc("/api/v1/complete/google", am.OpenAccess(aH.Signoz.Handlers.Session.CreateSessionByGoogleCallback)).Methods(http.MethodGet)

	router.HandleFunc("/api/v1/domains", am.AdminAccess(aH.Signoz.Handlers.AuthDomain.List)).Methods(http.MethodGet)
	router.HandleFunc("/api/v1/domains", am.AdminAccess(aH.Signoz.Handlers.AuthDomain.Create)).Methods(http.MethodPost)
	router.HandleFunc("/api/v1/domains/{id}", am.AdminAccess(aH.Signoz.Handlers.AuthDomain.Update)).Methods(http.MethodPut)
	router.HandleFunc("/api/v1/domains/{id}", am.AdminAccess(aH.Signoz.Handlers.AuthDomain.Delete)).Methods(http.MethodDelete)

	router.HandleFunc("/api/v1/pats", am.AdminAccess(aH.Signoz.Handlers.User.CreateAPIKey)).Methods(http.MethodPost)
	router.HandleFunc("/api/v1/pats", am.AdminAccess(aH.Signoz.Handlers.User.ListAPIKeys)).Methods(http.MethodGet)
	router.HandleFunc("/api/v1/pats/{id}", am.AdminAccess(aH.Signoz.Handlers.User.UpdateAPIKey)).Methods(http.MethodPut)
	router.HandleFunc("/api/v1/pats/{id}", am.AdminAccess(aH.Signoz.Handlers.User.RevokeAPIKey)).Methods(http.MethodDelete)

	router.HandleFunc("/api/v1/user", am.AdminAccess(aH.Signoz.Handlers.User.ListUsers)).Methods(http.MethodGet)
	router.HandleFunc("/api/v1/user/me", am.OpenAccess(aH.Signoz.Handlers.User.GetMyUser)).Methods(http.MethodGet)
	router.HandleFunc("/api/v1/user/{id}", am.SelfAccess(aH.Signoz.Handlers.User.GetUser)).Methods(http.MethodGet)
	router.HandleFunc("/api/v1/user/{id}", am.SelfAccess(aH.Signoz.Handlers.User.UpdateUser)).Methods(http.MethodPut)
	router.HandleFunc("/api/v1/user/{id}", am.AdminAccess(aH.Signoz.Handlers.User.DeleteUser)).Methods(http.MethodDelete)

	router.HandleFunc("/api/v2/orgs/me", am.AdminAccess(aH.Signoz.Handlers.Organization.Get)).Methods(http.MethodGet)
	router.HandleFunc("/api/v2/orgs/me", am.AdminAccess(aH.Signoz.Handlers.Organization.Update)).Methods(http.MethodPut)

	router.HandleFunc("/api/v1/getResetPasswordToken/{id}", am.AdminAccess(aH.Signoz.Handlers.User.GetResetPasswordToken)).Methods(http.MethodGet)
	router.HandleFunc("/api/v1/resetPassword", am.OpenAccess(aH.Signoz.Handlers.User.ResetPassword)).Methods(http.MethodPost)
	router.HandleFunc("/api/v1/changePassword/{id}", am.SelfAccess(aH.Signoz.Handlers.User.ChangePassword)).Methods(http.MethodPost)

	router.HandleFunc("/api/v3/licenses", am.ViewAccess(func(rw http.ResponseWriter, req *http.Request) {
		render.Success(rw, http.StatusOK, []any{})
	})).Methods(http.MethodGet)
	router.HandleFunc("/api/v3/licenses/active", am.ViewAccess(func(rw http.ResponseWriter, req *http.Request) {
		aH.LicensingAPI.Activate(rw, req)
	})).Methods(http.MethodGet)

	// Export
	router.HandleFunc("/api/v1/export_raw_data", am.ViewAccess(aH.Signoz.Handlers.RawDataExport.ExportRawData)).Methods(http.MethodGet)

	router.HandleFunc("/api/v1/span_percentile", am.ViewAccess(aH.Signoz.Handlers.SpanPercentile.GetSpanPercentileDetails)).Methods(http.MethodPost)

}

func (ah *APIHandler) MetricExplorerRoutes(router *mux.Router, am *middleware.AuthZ) {
	router.HandleFunc("/api/v1/metrics/filters/keys",
		am.ViewAccess(ah.FilterKeysSuggestion)).
		Methods(http.MethodGet)
	router.HandleFunc("/api/v1/metrics/filters/values",
		am.ViewAccess(ah.FilterValuesSuggestion)).
		Methods(http.MethodPost)
	router.HandleFunc("/api/v1/metrics/{metric_name}/metadata",
		am.ViewAccess(ah.GetMetricsDetails)).
		Methods(http.MethodGet)
	router.HandleFunc("/api/v1/metrics",
		am.ViewAccess(ah.ListMetrics)).
		Methods(http.MethodPost)
	router.HandleFunc("/api/v1/metrics/treemap",
		am.ViewAccess(ah.GetTreeMap)).
		Methods(http.MethodPost)
	router.HandleFunc("/api/v1/metrics/related",
		am.ViewAccess(ah.GetRelatedMetrics)).
		Methods(http.MethodPost)
	router.HandleFunc("/api/v1/metrics/inspect",
		am.ViewAccess(ah.GetInspectMetricsData)).
		Methods(http.MethodPost)
	router.HandleFunc("/api/v1/metrics/{metric_name}/metadata",
		am.ViewAccess(ah.UpdateMetricsMetadata)).
		Methods(http.MethodPost)
}

func Intersection(a, b []int) (c []int) {
	m := make(map[int]bool)

	for _, item := range a {
		m[item] = true
	}

	for _, item := range b {
		if _, ok := m[item]; ok {
			c = append(c, item)
		}
	}
	return
}

func (aH *APIHandler) getRule(w http.ResponseWriter, r *http.Request) {
	idStr := mux.Vars(r)["id"]
	id, err := valuer.NewUUID(idStr)
	if err != nil {
		RespondError(w, &model.ApiError{Typ: model.ErrorBadData, Err: err}, nil)
		return
	}

	ruleResponse, err := aH.ruleManager.GetRule(r.Context(), id)
	if err != nil {
		if errors.Is(err, sql.ErrNoRows) {
			RespondError(w, &model.ApiError{Typ: model.ErrorNotFound, Err: fmt.Errorf("rule not found")}, nil)
			return
		}
		RespondError(w, &model.ApiError{Typ: model.ErrorInternal, Err: err}, nil)
		return
	}
	aH.Respond(w, ruleResponse)
}

// populateTemporality adds the temporality to the query if it is not present
func (aH *APIHandler) PopulateTemporality(ctx context.Context, orgID valuer.UUID, qp *v3.QueryRangeParamsV3) error {

	aH.temporalityMux.Lock()
	defer aH.temporalityMux.Unlock()

	missingTemporality := make([]string, 0)
	metricNameToTemporality := make(map[string]map[v3.Temporality]bool)
	if qp.CompositeQuery != nil && len(qp.CompositeQuery.BuilderQueries) > 0 {
		for _, query := range qp.CompositeQuery.BuilderQueries {
			// if there is no temporality specified in the query but we have it in the map
			// then use the value from the map
			if query.Temporality == "" && aH.temporalityMap[query.AggregateAttribute.Key] != nil {
				// We prefer delta if it is available
				if aH.temporalityMap[query.AggregateAttribute.Key][v3.Delta] {
					query.Temporality = v3.Delta
				} else if aH.temporalityMap[query.AggregateAttribute.Key][v3.Cumulative] {
					query.Temporality = v3.Cumulative
				} else {
					query.Temporality = v3.Unspecified
				}
			}
			// we don't have temporality for this metric
			if query.DataSource == v3.DataSourceMetrics && query.Temporality == "" {
				missingTemporality = append(missingTemporality, query.AggregateAttribute.Key)
			}
			if _, ok := metricNameToTemporality[query.AggregateAttribute.Key]; !ok {
				metricNameToTemporality[query.AggregateAttribute.Key] = make(map[v3.Temporality]bool)
			}
		}
	}

	nameToTemporality, err := aH.reader.FetchTemporality(ctx, orgID, missingTemporality)
	if err != nil {
		return err
	}

	if qp.CompositeQuery != nil && len(qp.CompositeQuery.BuilderQueries) > 0 {
		for name := range qp.CompositeQuery.BuilderQueries {
			query := qp.CompositeQuery.BuilderQueries[name]
			if query.DataSource == v3.DataSourceMetrics && query.Temporality == "" {
				if nameToTemporality[query.AggregateAttribute.Key][v3.Delta] {
					query.Temporality = v3.Delta
				} else if nameToTemporality[query.AggregateAttribute.Key][v3.Cumulative] {
					query.Temporality = v3.Cumulative
				} else {
					query.Temporality = v3.Unspecified
				}
				aH.temporalityMap[query.AggregateAttribute.Key] = nameToTemporality[query.AggregateAttribute.Key]
			}
		}
	}
	return nil
}

func (aH *APIHandler) listDowntimeSchedules(w http.ResponseWriter, r *http.Request) {
	claims, errv2 := authtypes.ClaimsFromContext(r.Context())
	if errv2 != nil {
		render.Error(w, errv2)
		return
	}

	schedules, err := aH.ruleManager.MaintenanceStore().GetAllPlannedMaintenance(r.Context(), claims.OrgID)
	if err != nil {
		render.Error(w, err)
		return
	}

	// The schedules are stored as JSON in the database, so we need to filter them here
	// Since the number of schedules is expected to be small, this should be fine

	if r.URL.Query().Get("active") != "" {
		activeSchedules := make([]*ruletypes.GettablePlannedMaintenance, 0)
		active, _ := strconv.ParseBool(r.URL.Query().Get("active"))
		for _, schedule := range schedules {
			now := time.Now().In(time.FixedZone(schedule.Schedule.Timezone, 0))
			if schedule.IsActive(now) == active {
				activeSchedules = append(activeSchedules, schedule)
			}
		}
		schedules = activeSchedules
	}

	if r.URL.Query().Get("recurring") != "" {
		recurringSchedules := make([]*ruletypes.GettablePlannedMaintenance, 0)
		recurring, _ := strconv.ParseBool(r.URL.Query().Get("recurring"))
		for _, schedule := range schedules {
			if schedule.IsRecurring() == recurring {
				recurringSchedules = append(recurringSchedules, schedule)
			}
		}
		schedules = recurringSchedules
	}

	aH.Respond(w, schedules)
}

func (aH *APIHandler) getDowntimeSchedule(w http.ResponseWriter, r *http.Request) {
	idStr := mux.Vars(r)["id"]
	id, err := valuer.NewUUID(idStr)
	if err != nil {
		render.Error(w, errorsV2.New(errorsV2.TypeInvalidInput, errorsV2.CodeInvalidInput, err.Error()))
		return
	}

	schedule, err := aH.ruleManager.MaintenanceStore().GetPlannedMaintenanceByID(r.Context(), id)
	if err != nil {
		render.Error(w, err)
		return
	}
	aH.Respond(w, schedule)
}

func (aH *APIHandler) createDowntimeSchedule(w http.ResponseWriter, r *http.Request) {
	var schedule ruletypes.GettablePlannedMaintenance
	err := json.NewDecoder(r.Body).Decode(&schedule)
	if err != nil {
		RespondError(w, &model.ApiError{Typ: model.ErrorBadData, Err: err}, nil)
		return
	}
	if err := schedule.Validate(); err != nil {
		render.Error(w, err)
		return
	}

	_, err = aH.ruleManager.MaintenanceStore().CreatePlannedMaintenance(r.Context(), schedule)
	if err != nil {
		render.Error(w, err)
		return
	}
	aH.Respond(w, nil)
}

func (aH *APIHandler) editDowntimeSchedule(w http.ResponseWriter, r *http.Request) {
	idStr := mux.Vars(r)["id"]
	id, err := valuer.NewUUID(idStr)
	if err != nil {
		render.Error(w, errorsV2.New(errorsV2.TypeInvalidInput, errorsV2.CodeInvalidInput, err.Error()))
		return
	}

	var schedule ruletypes.GettablePlannedMaintenance
	err = json.NewDecoder(r.Body).Decode(&schedule)
	if err != nil {
		render.Error(w, err)
		return
	}
	if err := schedule.Validate(); err != nil {
		render.Error(w, err)
		return
	}

	err = aH.ruleManager.MaintenanceStore().EditPlannedMaintenance(r.Context(), schedule, id)
	if err != nil {
		render.Error(w, err)
		return
	}

	aH.Respond(w, nil)
}

func (aH *APIHandler) deleteDowntimeSchedule(w http.ResponseWriter, r *http.Request) {
	idStr := mux.Vars(r)["id"]
	id, err := valuer.NewUUID(idStr)
	if err != nil {
		render.Error(w, errorsV2.New(errorsV2.TypeInvalidInput, errorsV2.CodeInvalidInput, err.Error()))
		return
	}

	err = aH.ruleManager.MaintenanceStore().DeletePlannedMaintenance(r.Context(), id)
	if err != nil {
		render.Error(w, err)
		return
	}

	aH.Respond(w, nil)
}

func (aH *APIHandler) getRuleStats(w http.ResponseWriter, r *http.Request) {
	ruleID := mux.Vars(r)["id"]
	params := model.QueryRuleStateHistory{}
	err := json.NewDecoder(r.Body).Decode(&params)
	if err != nil {
		RespondError(w, &model.ApiError{Typ: model.ErrorBadData, Err: err}, nil)
		return
	}

	totalCurrentTriggers, err := aH.reader.GetTotalTriggers(r.Context(), ruleID, &params)
	if err != nil {
		RespondError(w, &model.ApiError{Typ: model.ErrorInternal, Err: err}, nil)
		return
	}
	currentTriggersSeries, err := aH.reader.GetTriggersByInterval(r.Context(), ruleID, &params)
	if err != nil {
		RespondError(w, &model.ApiError{Typ: model.ErrorInternal, Err: err}, nil)
		return
	}

	currentAvgResolutionTime, err := aH.reader.GetAvgResolutionTime(r.Context(), ruleID, &params)
	if err != nil {
		RespondError(w, &model.ApiError{Typ: model.ErrorInternal, Err: err}, nil)
		return
	}
	currentAvgResolutionTimeSeries, err := aH.reader.GetAvgResolutionTimeByInterval(r.Context(), ruleID, &params)
	if err != nil {
		RespondError(w, &model.ApiError{Typ: model.ErrorInternal, Err: err}, nil)
		return
	}

	if params.End-params.Start >= 86400000 {
		days := int64(math.Ceil(float64(params.End-params.Start) / 86400000))
		params.Start -= days * 86400000
		params.End -= days * 86400000
	} else {
		params.Start -= 86400000
		params.End -= 86400000
	}

	totalPastTriggers, err := aH.reader.GetTotalTriggers(r.Context(), ruleID, &params)
	if err != nil {
		RespondError(w, &model.ApiError{Typ: model.ErrorInternal, Err: err}, nil)
		return
	}
	pastTriggersSeries, err := aH.reader.GetTriggersByInterval(r.Context(), ruleID, &params)
	if err != nil {
		RespondError(w, &model.ApiError{Typ: model.ErrorInternal, Err: err}, nil)
		return
	}

	pastAvgResolutionTime, err := aH.reader.GetAvgResolutionTime(r.Context(), ruleID, &params)
	if err != nil {
		RespondError(w, &model.ApiError{Typ: model.ErrorInternal, Err: err}, nil)
		return
	}
	pastAvgResolutionTimeSeries, err := aH.reader.GetAvgResolutionTimeByInterval(r.Context(), ruleID, &params)
	if err != nil {
		RespondError(w, &model.ApiError{Typ: model.ErrorInternal, Err: err}, nil)
		return
	}
	if math.IsNaN(currentAvgResolutionTime) || math.IsInf(currentAvgResolutionTime, 0) {
		currentAvgResolutionTime = 0
	}
	if math.IsNaN(pastAvgResolutionTime) || math.IsInf(pastAvgResolutionTime, 0) {
		pastAvgResolutionTime = 0
	}

	stats := model.Stats{
		TotalCurrentTriggers:           totalCurrentTriggers,
		TotalPastTriggers:              totalPastTriggers,
		CurrentTriggersSeries:          currentTriggersSeries,
		PastTriggersSeries:             pastTriggersSeries,
		CurrentAvgResolutionTime:       strconv.FormatFloat(currentAvgResolutionTime, 'f', -1, 64),
		PastAvgResolutionTime:          strconv.FormatFloat(pastAvgResolutionTime, 'f', -1, 64),
		CurrentAvgResolutionTimeSeries: currentAvgResolutionTimeSeries,
		PastAvgResolutionTimeSeries:    pastAvgResolutionTimeSeries,
	}

	aH.Respond(w, stats)
}

func (aH *APIHandler) getOverallStateTransitions(w http.ResponseWriter, r *http.Request) {
	ruleID := mux.Vars(r)["id"]
	params := model.QueryRuleStateHistory{}
	err := json.NewDecoder(r.Body).Decode(&params)
	if err != nil {
		RespondError(w, &model.ApiError{Typ: model.ErrorBadData, Err: err}, nil)
		return
	}

	stateItems, err := aH.reader.GetOverallStateTransitions(r.Context(), ruleID, &params)
	if err != nil {
		RespondError(w, &model.ApiError{Typ: model.ErrorInternal, Err: err}, nil)
		return
	}

	aH.Respond(w, stateItems)
}

func (aH *APIHandler) metaForLinks(ctx context.Context, rule *ruletypes.GettableRule) ([]v3.FilterItem, []v3.AttributeKey, map[string]v3.AttributeKey) {
	filterItems := []v3.FilterItem{}
	groupBy := []v3.AttributeKey{}
	keys := make(map[string]v3.AttributeKey)

	if rule.AlertType == ruletypes.AlertTypeLogs {
		logFields, err := aH.reader.GetLogFieldsFromNames(ctx, logsv3.GetFieldNames(rule.PostableRule.RuleCondition.CompositeQuery))
		if err == nil {
			params := &v3.QueryRangeParamsV3{
				CompositeQuery: rule.RuleCondition.CompositeQuery,
			}
			keys = model.GetLogFieldsV3(ctx, params, logFields)
		} else {
			zap.L().Error("failed to get log fields using empty keys; the link might not work as expected", zap.Error(err))
		}
	} else if rule.AlertType == ruletypes.AlertTypeTraces {
		traceFields, err := aH.reader.GetSpanAttributeKeysByNames(ctx, logsv3.GetFieldNames(rule.PostableRule.RuleCondition.CompositeQuery))
		if err == nil {
			keys = traceFields
		} else {
			zap.L().Error("failed to get span attributes using empty keys; the link might not work as expected", zap.Error(err))
		}
	}

	if rule.AlertType == ruletypes.AlertTypeLogs || rule.AlertType == ruletypes.AlertTypeTraces {
		if rule.RuleCondition.CompositeQuery != nil {
			if rule.RuleCondition.QueryType() == v3.QueryTypeBuilder {
				selectedQuery := rule.RuleCondition.GetSelectedQueryName()
				if rule.RuleCondition.CompositeQuery.BuilderQueries[selectedQuery] != nil &&
					rule.RuleCondition.CompositeQuery.BuilderQueries[selectedQuery].Filters != nil {
					filterItems = rule.RuleCondition.CompositeQuery.BuilderQueries[selectedQuery].Filters.Items
				}
				if rule.RuleCondition.CompositeQuery.BuilderQueries[selectedQuery] != nil &&
					rule.RuleCondition.CompositeQuery.BuilderQueries[selectedQuery].GroupBy != nil {
					groupBy = rule.RuleCondition.CompositeQuery.BuilderQueries[selectedQuery].GroupBy
				}
			}
		}
	}
	return filterItems, groupBy, keys
}

func (aH *APIHandler) getRuleStateHistory(w http.ResponseWriter, r *http.Request) {
	idStr := mux.Vars(r)["id"]
	id, err := valuer.NewUUID(idStr)
	if err != nil {
		RespondError(w, &model.ApiError{Typ: model.ErrorBadData, Err: err}, nil)
		return
	}

	params := model.QueryRuleStateHistory{}
	err = json.NewDecoder(r.Body).Decode(&params)
	if err != nil {
		RespondError(w, &model.ApiError{Typ: model.ErrorBadData, Err: err}, nil)
		return
	}
	if err := params.Validate(); err != nil {
		RespondError(w, &model.ApiError{Typ: model.ErrorBadData, Err: err}, nil)
		return
	}

	res, err := aH.reader.ReadRuleStateHistoryByRuleID(r.Context(), id.StringValue(), &params)
	if err != nil {
		RespondError(w, &model.ApiError{Typ: model.ErrorInternal, Err: err}, nil)
		return
	}

	rule, err := aH.ruleManager.GetRule(r.Context(), id)
	if err == nil {
		for idx := range res.Items {
			lbls := make(map[string]string)
			err := json.Unmarshal([]byte(res.Items[idx].Labels), &lbls)
			if err != nil {
				continue
			}
			filterItems, groupBy, keys := aH.metaForLinks(r.Context(), rule)
			newFilters := contextlinks.PrepareFilters(lbls, filterItems, groupBy, keys)
			end := time.Unix(res.Items[idx].UnixMilli/1000, 0)
			// why are we subtracting 3 minutes?
			// the query range is calculated based on the rule's evalWindow and evalDelay
			// alerts have 2 minutes delay built in, so we need to subtract that from the start time
			// to get the correct query range
			start := end.Add(-time.Duration(rule.EvalWindow)).Add(-3 * time.Minute)
			if rule.AlertType == ruletypes.AlertTypeLogs {
				if rule.Version != "v5" {
					res.Items[idx].RelatedLogsLink = contextlinks.PrepareLinksToLogs(start, end, newFilters)
				} else {
					// TODO(srikanthccv): re-visit this and support multiple queries
					var q qbtypes.QueryBuilderQuery[qbtypes.LogAggregation]

					for _, query := range rule.RuleCondition.CompositeQuery.Queries {
						if query.Type == qbtypes.QueryTypeBuilder {
							switch spec := query.Spec.(type) {
							case qbtypes.QueryBuilderQuery[qbtypes.LogAggregation]:
								q = spec
							}
						}
					}

					filterExpr := ""
					if q.Filter != nil && q.Filter.Expression != "" {
						filterExpr = q.Filter.Expression
					}

					whereClause := contextlinks.PrepareFilterExpression(lbls, filterExpr, q.GroupBy)

					res.Items[idx].RelatedLogsLink = contextlinks.PrepareLinksToLogsV5(start, end, whereClause)
				}
			} else if rule.AlertType == ruletypes.AlertTypeTraces {
				if rule.Version != "v5" {
					res.Items[idx].RelatedTracesLink = contextlinks.PrepareLinksToTraces(start, end, newFilters)
				} else {
					// TODO(srikanthccv): re-visit this and support multiple queries
					var q qbtypes.QueryBuilderQuery[qbtypes.TraceAggregation]

					for _, query := range rule.RuleCondition.CompositeQuery.Queries {
						if query.Type == qbtypes.QueryTypeBuilder {
							switch spec := query.Spec.(type) {
							case qbtypes.QueryBuilderQuery[qbtypes.TraceAggregation]:
								q = spec
							}
						}
					}

					filterExpr := ""
					if q.Filter != nil && q.Filter.Expression != "" {
						filterExpr = q.Filter.Expression
					}

					whereClause := contextlinks.PrepareFilterExpression(lbls, filterExpr, q.GroupBy)
					res.Items[idx].RelatedTracesLink = contextlinks.PrepareLinksToTracesV5(start, end, whereClause)
				}
			}
		}
	}

	aH.Respond(w, res)
}

func (aH *APIHandler) getRuleStateHistoryTopContributors(w http.ResponseWriter, r *http.Request) {
	idStr := mux.Vars(r)["id"]
	id, err := valuer.NewUUID(idStr)
	if err != nil {
		RespondError(w, &model.ApiError{Typ: model.ErrorBadData, Err: err}, nil)
		return
	}

	params := model.QueryRuleStateHistory{}
	err = json.NewDecoder(r.Body).Decode(&params)
	if err != nil {
		RespondError(w, &model.ApiError{Typ: model.ErrorBadData, Err: err}, nil)
		return
	}

	res, err := aH.reader.ReadRuleStateHistoryTopContributorsByRuleID(r.Context(), id.StringValue(), &params)
	if err != nil {
		RespondError(w, &model.ApiError{Typ: model.ErrorInternal, Err: err}, nil)
		return
	}

	rule, err := aH.ruleManager.GetRule(r.Context(), id)
	if err == nil {
		for idx := range res {
			lbls := make(map[string]string)
			err := json.Unmarshal([]byte(res[idx].Labels), &lbls)
			if err != nil {
				continue
			}
			filterItems, groupBy, keys := aH.metaForLinks(r.Context(), rule)
			newFilters := contextlinks.PrepareFilters(lbls, filterItems, groupBy, keys)
			end := time.Unix(params.End/1000, 0)
			start := time.Unix(params.Start/1000, 0)
			if rule.AlertType == ruletypes.AlertTypeLogs {
				res[idx].RelatedLogsLink = contextlinks.PrepareLinksToLogs(start, end, newFilters)
			} else if rule.AlertType == ruletypes.AlertTypeTraces {
				res[idx].RelatedTracesLink = contextlinks.PrepareLinksToTraces(start, end, newFilters)
			}
		}
	}

	aH.Respond(w, res)
}

func (aH *APIHandler) listRules(w http.ResponseWriter, r *http.Request) {

	rules, err := aH.ruleManager.ListRuleStates(r.Context())
	if err != nil {
		RespondError(w, &model.ApiError{Typ: model.ErrorInternal, Err: err}, nil)
		return
	}

	// todo(amol): need to add sorter

	aH.Respond(w, rules)
}

func prepareQuery(r *http.Request) (string, error) {
	var postData *model.DashboardVars

	if err := json.NewDecoder(r.Body).Decode(&postData); err != nil {
		return "", fmt.Errorf("failed to decode request body: %v", err)
	}

	query := strings.TrimSpace(postData.Query)

	if query == "" {
		return "", fmt.Errorf("query is required")
	}

	notAllowedOps := []string{
		"alter table",
		"drop table",
		"truncate table",
		"drop database",
		"drop view",
		"drop function",
	}

	for _, op := range notAllowedOps {
		if strings.Contains(strings.ToLower(query), op) {
			return "", fmt.Errorf("operation %s is not allowed", op)
		}
	}

	vars := make(map[string]string)
	for k, v := range postData.Variables {
		vars[k] = metrics.FormattedValue(v)
	}
	tmpl := template.New("dashboard-vars")
	tmpl, tmplErr := tmpl.Parse(query)
	if tmplErr != nil {
		return "", tmplErr
	}
	var queryBuf bytes.Buffer
	tmplErr = tmpl.Execute(&queryBuf, vars)
	if tmplErr != nil {
		return "", tmplErr
	}

	if !constants.IsDotMetricsEnabled {
		return queryBuf.String(), nil
	}

	query = queryBuf.String()

	// Now handle $var replacements (simple string replace)
	keys := make([]string, 0, len(vars))
	for k := range vars {
		keys = append(keys, k)
	}

	sort.Slice(keys, func(i, j int) bool {
		return len(keys[i]) > len(keys[j])
	})

	newQuery := query
	for _, k := range keys {
		placeholder := "$" + k
		v := vars[k]
		newQuery = strings.ReplaceAll(newQuery, placeholder, v)
	}

	return newQuery, nil
}

func (aH *APIHandler) Get(rw http.ResponseWriter, r *http.Request) {
	ctx, cancel := context.WithTimeout(r.Context(), 10*time.Second)
	defer cancel()

	claims, err := authtypes.ClaimsFromContext(ctx)
	if err != nil {
		render.Error(rw, err)
		return
	}

	orgID, err := valuer.NewUUID(claims.OrgID)
	if err != nil {
		render.Error(rw, err)
		return
	}

	id := mux.Vars(r)["id"]
	if id == "" {
		render.Error(rw, errorsV2.Newf(errorsV2.TypeInvalidInput, errorsV2.CodeInvalidInput, "id is missing in the path"))
		return
	}

	dashboard := new(dashboardtypes.Dashboard)
	if aH.CloudIntegrationsController.IsCloudIntegrationDashboardUuid(id) {
		cloudintegrationDashboard, apiErr := aH.CloudIntegrationsController.GetDashboardById(ctx, orgID, id)
		if apiErr != nil {
			render.Error(rw, errorsV2.Wrapf(apiErr, errorsV2.TypeInternal, errorsV2.CodeInternal, "failed to get dashboard"))
			return
		}
		dashboard = cloudintegrationDashboard
	} else if aH.IntegrationsController.IsInstalledIntegrationDashboardID(id) {
		integrationDashboard, apiErr := aH.IntegrationsController.GetInstalledIntegrationDashboardById(ctx, orgID, id)
		if apiErr != nil {
			render.Error(rw, errorsV2.Wrapf(apiErr, errorsV2.TypeInternal, errorsV2.CodeInternal, "failed to get dashboard"))
			return
		}
		dashboard = integrationDashboard
	} else {
		dashboardID, err := valuer.NewUUID(id)
		if err != nil {
			render.Error(rw, err)
			return
		}
		sqlDashboard, err := aH.Signoz.Modules.Dashboard.Get(ctx, orgID, dashboardID)
		if err != nil {
			render.Error(rw, err)
			return
		}
		dashboard = sqlDashboard
	}

	gettableDashboard, err := dashboardtypes.NewGettableDashboardFromDashboard(dashboard)
	if err != nil {
		render.Error(rw, err)
		return
	}

	render.Success(rw, http.StatusOK, gettableDashboard)
}

func (aH *APIHandler) List(rw http.ResponseWriter, r *http.Request) {
	ctx, cancel := context.WithTimeout(r.Context(), 10*time.Second)
	defer cancel()

	claims, err := authtypes.ClaimsFromContext(ctx)
	if err != nil {
		render.Error(rw, err)
		return
	}

	orgID, err := valuer.NewUUID(claims.OrgID)
	if err != nil {
		render.Error(rw, err)
		return
	}

	dashboards := make([]*dashboardtypes.Dashboard, 0)
	sqlDashboards, err := aH.Signoz.Modules.Dashboard.List(ctx, orgID)
	if err != nil && !errorsV2.Ast(err, errorsV2.TypeNotFound) {
		render.Error(rw, err)
		return
	}
	if sqlDashboards != nil {
		dashboards = append(dashboards, sqlDashboards...)
	}

	installedIntegrationDashboards, apiErr := aH.IntegrationsController.GetDashboardsForInstalledIntegrations(ctx, orgID)
	if apiErr != nil {
		zap.L().Error("failed to get dashboards for installed integrations", zap.Error(apiErr))
	} else {
		dashboards = append(dashboards, installedIntegrationDashboards...)
	}

	cloudIntegrationDashboards, apiErr := aH.CloudIntegrationsController.AvailableDashboards(ctx, orgID)
	if apiErr != nil {
		zap.L().Error("failed to get dashboards for cloud integrations", zap.Error(apiErr))
	} else {
		dashboards = append(dashboards, cloudIntegrationDashboards...)
	}

	gettableDashboards, err := dashboardtypes.NewGettableDashboardsFromDashboards(dashboards)
	if err != nil {
		render.Error(rw, err)
		return
	}
	render.Success(rw, http.StatusOK, gettableDashboards)
}

func (aH *APIHandler) queryDashboardVarsV2(w http.ResponseWriter, r *http.Request) {
	query, err := prepareQuery(r)
	if err != nil {
		RespondError(w, &model.ApiError{Typ: model.ErrorBadData, Err: err}, nil)
		return
	}

	dashboardVars, err := aH.reader.QueryDashboardVars(r.Context(), query)
	if err != nil {
		RespondError(w, &model.ApiError{Typ: model.ErrorBadData, Err: err}, nil)
		return
	}
	aH.Respond(w, dashboardVars)
}

func (aH *APIHandler) testRule(w http.ResponseWriter, r *http.Request) {
	claims, err := authtypes.ClaimsFromContext(r.Context())
	if err != nil {
		render.Error(w, err)
		return
	}
	orgID, err := valuer.NewUUID(claims.OrgID)
	if err != nil {
		render.Error(w, err)
		return
	}
	defer r.Body.Close()
	body, err := io.ReadAll(r.Body)
	if err != nil {
		zap.L().Error("Error in getting req body in test rule API", zap.Error(err))
		RespondError(w, &model.ApiError{Typ: model.ErrorBadData, Err: err}, nil)
		return
	}

	ctx, cancel := context.WithTimeout(context.Background(), 1*time.Minute)
	defer cancel()

	alertCount, apiRrr := aH.ruleManager.TestNotification(ctx, orgID, string(body))
	if apiRrr != nil {
		RespondError(w, apiRrr, nil)
		return
	}

	response := map[string]interface{}{
		"alertCount": alertCount,
		"message":    "notification sent",
	}
	aH.Respond(w, response)
}

func (aH *APIHandler) deleteRule(w http.ResponseWriter, r *http.Request) {

	id := mux.Vars(r)["id"]

	err := aH.ruleManager.DeleteRule(r.Context(), id)

	if err != nil {
		if errors.Is(err, sql.ErrNoRows) {
			RespondError(w, &model.ApiError{Typ: model.ErrorNotFound, Err: fmt.Errorf("rule not found")}, nil)
			return
		}
		RespondError(w, &model.ApiError{Typ: model.ErrorInternal, Err: err}, nil)
		return
	}

	aH.Respond(w, "rule successfully deleted")

}

// patchRule updates only requested changes in the rule
func (aH *APIHandler) patchRule(w http.ResponseWriter, r *http.Request) {
	idStr := mux.Vars(r)["id"]
	id, err := valuer.NewUUID(idStr)
	if err != nil {
		RespondError(w, &model.ApiError{Typ: model.ErrorBadData, Err: err}, nil)
		return
	}

	defer r.Body.Close()
	body, err := io.ReadAll(r.Body)
	if err != nil {
		zap.L().Error("error in getting req body of patch rule API\n", zap.Error(err))
		RespondError(w, &model.ApiError{Typ: model.ErrorBadData, Err: err}, nil)
		return
	}

	gettableRule, err := aH.ruleManager.PatchRule(r.Context(), string(body), id)

	if err != nil {
		if errors.Is(err, sql.ErrNoRows) {
			RespondError(w, &model.ApiError{Typ: model.ErrorNotFound, Err: fmt.Errorf("rule not found")}, nil)
			return
		}
		RespondError(w, &model.ApiError{Typ: model.ErrorInternal, Err: err}, nil)
		return
	}

	aH.Respond(w, gettableRule)
}

func (aH *APIHandler) editRule(w http.ResponseWriter, r *http.Request) {
	idStr := mux.Vars(r)["id"]
	id, err := valuer.NewUUID(idStr)
	if err != nil {
		RespondError(w, &model.ApiError{Typ: model.ErrorBadData, Err: err}, nil)
		return
	}

	defer r.Body.Close()
	body, err := io.ReadAll(r.Body)
	if err != nil {
		zap.L().Error("error in getting req body of edit rule API", zap.Error(err))
		RespondError(w, &model.ApiError{Typ: model.ErrorBadData, Err: err}, nil)
		return
	}

	err = aH.ruleManager.EditRule(r.Context(), string(body), id)

	if err != nil {
		if errors.Is(err, sql.ErrNoRows) {
			RespondError(w, &model.ApiError{Typ: model.ErrorNotFound, Err: fmt.Errorf("rule not found")}, nil)
			return
		}
		RespondError(w, &model.ApiError{Typ: model.ErrorInternal, Err: err}, nil)
		return
	}

	aH.Respond(w, "rule successfully edited")

}

func (aH *APIHandler) createRule(w http.ResponseWriter, r *http.Request) {

	defer r.Body.Close()
	body, err := io.ReadAll(r.Body)
	if err != nil {
		zap.L().Error("Error in getting req body for create rule API", zap.Error(err))
		RespondError(w, &model.ApiError{Typ: model.ErrorBadData, Err: err}, nil)
		return
	}

	rule, err := aH.ruleManager.CreateRule(r.Context(), string(body))
	if err != nil {
		RespondError(w, &model.ApiError{Typ: model.ErrorBadData, Err: err}, nil)
		return
	}

	aH.Respond(w, rule)

}

func (aH *APIHandler) queryRangeMetrics(w http.ResponseWriter, r *http.Request) {

	query, apiErrorObj := parseQueryRangeRequest(r)

	if apiErrorObj != nil {
		RespondError(w, apiErrorObj, nil)
		return
	}

	// zap.L().Info(query, apiError)

	ctx := r.Context()
	if to := r.FormValue("timeout"); to != "" {
		var cancel context.CancelFunc
		timeout, err := parseMetricsDuration(to)
		if aH.HandleError(w, err, http.StatusBadRequest) {
			return
		}

		ctx, cancel = context.WithTimeout(ctx, timeout)
		defer cancel()
	}

	res, qs, apiError := aH.reader.GetQueryRangeResult(ctx, query)

	if apiError != nil {
		RespondError(w, apiError, nil)
		return
	}

	if res.Err != nil {
		zap.L().Error("error in query range metrics", zap.Error(res.Err))
	}

	if res.Err != nil {
		switch res.Err.(type) {
		case promql.ErrQueryCanceled:
			RespondError(w, &model.ApiError{Typ: model.ErrorCanceled, Err: res.Err}, nil)
		case promql.ErrQueryTimeout:
			RespondError(w, &model.ApiError{Typ: model.ErrorTimeout, Err: res.Err}, nil)
		}
		RespondError(w, &model.ApiError{Typ: model.ErrorExec, Err: res.Err}, nil)
		return
	}

	response_data := &model.QueryData{
		ResultType: res.Value.Type(),
		Result:     res.Value,
		Stats:      qs,
	}

	aH.Respond(w, response_data)

}

func (aH *APIHandler) queryMetrics(w http.ResponseWriter, r *http.Request) {

	queryParams, apiErrorObj := parseInstantQueryMetricsRequest(r)

	if apiErrorObj != nil {
		RespondError(w, apiErrorObj, nil)
		return
	}

	// zap.L().Info(query, apiError)

	ctx := r.Context()
	if to := r.FormValue("timeout"); to != "" {
		var cancel context.CancelFunc
		timeout, err := parseMetricsDuration(to)
		if aH.HandleError(w, err, http.StatusBadRequest) {
			return
		}

		ctx, cancel = context.WithTimeout(ctx, timeout)
		defer cancel()
	}

	res, qs, apiError := aH.reader.GetInstantQueryMetricsResult(ctx, queryParams)

	if apiError != nil {
		RespondError(w, apiError, nil)
		return
	}

	if res.Err != nil {
		zap.L().Error("error in query range metrics", zap.Error(res.Err))
	}

	if res.Err != nil {
		switch res.Err.(type) {
		case promql.ErrQueryCanceled:
			RespondError(w, &model.ApiError{Typ: model.ErrorCanceled, Err: res.Err}, nil)
		case promql.ErrQueryTimeout:
			RespondError(w, &model.ApiError{Typ: model.ErrorTimeout, Err: res.Err}, nil)
		}
		RespondError(w, &model.ApiError{Typ: model.ErrorExec, Err: res.Err}, nil)
	}

	response_data := &model.QueryData{
		ResultType: res.Value.Type(),
		Result:     res.Value,
		Stats:      qs,
	}

	aH.Respond(w, response_data)

}

func (aH *APIHandler) registerEvent(w http.ResponseWriter, r *http.Request) {
	request, err := parseRegisterEventRequest(r)
	if aH.HandleError(w, err, http.StatusBadRequest) {
		return
	}
	claims, errv2 := authtypes.ClaimsFromContext(r.Context())
	if errv2 == nil {
		switch request.EventType {
		case model.TrackEvent:
			aH.Signoz.Analytics.TrackUser(r.Context(), claims.OrgID, claims.UserID, request.EventName, request.Attributes)
		}
		aH.WriteJSON(w, r, map[string]string{"data": "Event Processed Successfully"})
	} else {
		RespondError(w, &model.ApiError{Typ: model.ErrorInternal, Err: err}, nil)
	}
}

func (aH *APIHandler) getTopOperations(w http.ResponseWriter, r *http.Request) {

	query, err := parseGetTopOperationsRequest(r)
	if aH.HandleError(w, err, http.StatusBadRequest) {
		return
	}

	result, apiErr := aH.reader.GetTopOperations(r.Context(), query)

	if apiErr != nil && aH.HandleError(w, apiErr.Err, http.StatusInternalServerError) {
		return
	}

	aH.WriteJSON(w, r, result)

}

func (aH *APIHandler) getEntryPointOps(w http.ResponseWriter, r *http.Request) {
	query, err := parseGetTopOperationsRequest(r)
	if err != nil {
		render.Error(w, err)
		return
	}

	result, apiErr := aH.reader.GetEntryPointOperations(r.Context(), query)
	if apiErr != nil {
		render.Error(w, apiErr)
		return
	}

	render.Success(w, http.StatusOK, result)
}

func (aH *APIHandler) getUsage(w http.ResponseWriter, r *http.Request) {

	query, err := parseGetUsageRequest(r)
	if aH.HandleError(w, err, http.StatusBadRequest) {
		return
	}

	result, err := aH.reader.GetUsage(r.Context(), query)
	if aH.HandleError(w, err, http.StatusBadRequest) {
		return
	}

	aH.WriteJSON(w, r, result)

}

func (aH *APIHandler) getServicesTopLevelOps(w http.ResponseWriter, r *http.Request) {

	var start, end time.Time
	var services []string

	type topLevelOpsParams struct {
		Service string `json:"service"`
		Start   string `json:"start"`
		End     string `json:"end"`
	}

	var params topLevelOpsParams
	err := json.NewDecoder(r.Body).Decode(&params)
	if err != nil {
		zap.L().Error("Error in getting req body for get top operations API", zap.Error(err))
	}

	if params.Service != "" {
		services = []string{params.Service}
	}

	startEpoch := params.Start
	if startEpoch != "" {
		startEpochInt, err := strconv.ParseInt(startEpoch, 10, 64)
		if err != nil {
			RespondError(w, &model.ApiError{Typ: model.ErrorBadData, Err: err}, "Error reading start time")
			return
		}
		start = time.Unix(0, startEpochInt)
	}
	endEpoch := params.End
	if endEpoch != "" {
		endEpochInt, err := strconv.ParseInt(endEpoch, 10, 64)
		if err != nil {
			RespondError(w, &model.ApiError{Typ: model.ErrorBadData, Err: err}, "Error reading end time")
			return
		}
		end = time.Unix(0, endEpochInt)
	}

	result, apiErr := aH.reader.GetTopLevelOperations(r.Context(), start, end, services)
	if apiErr != nil {
		RespondError(w, apiErr, nil)
		return
	}

	aH.WriteJSON(w, r, result)
}

func (aH *APIHandler) getServices(w http.ResponseWriter, r *http.Request) {
	query, err := parseGetServicesRequest(r)
	if aH.HandleError(w, err, http.StatusBadRequest) {
		return
	}

	result, apiErr := aH.reader.GetServices(r.Context(), query)
	if apiErr != nil && aH.HandleError(w, apiErr.Err, http.StatusInternalServerError) {
		return
	}

	aH.WriteJSON(w, r, result)
}

func (aH *APIHandler) dependencyGraph(w http.ResponseWriter, r *http.Request) {

	query, err := parseGetServicesRequest(r)
	if aH.HandleError(w, err, http.StatusBadRequest) {
		return
	}

	result, err := aH.reader.GetDependencyGraph(r.Context(), query)
	if aH.HandleError(w, err, http.StatusBadRequest) {
		return
	}

	aH.WriteJSON(w, r, result)
}

func (aH *APIHandler) getServicesList(w http.ResponseWriter, r *http.Request) {

	result, err := aH.reader.GetServicesList(r.Context())
	if aH.HandleError(w, err, http.StatusBadRequest) {
		return
	}

	aH.WriteJSON(w, r, result)

}

func (aH *APIHandler) SearchTraces(w http.ResponseWriter, r *http.Request) {
	params, err := ParseSearchTracesParams(r)
	if err != nil {
		RespondError(w, &model.ApiError{Typ: model.ErrorBadData, Err: err}, "Error reading params")
		return
	}

	result, err := aH.reader.SearchTraces(r.Context(), params)
	if aH.HandleError(w, err, http.StatusBadRequest) {
		return
	}

	aH.WriteJSON(w, r, result)

}

func (aH *APIHandler) GetWaterfallSpansForTraceWithMetadata(w http.ResponseWriter, r *http.Request) {
	claims, err := authtypes.ClaimsFromContext(r.Context())
	if err != nil {
		render.Error(w, err)
		return
	}
	orgID, err := valuer.NewUUID(claims.OrgID)
	if err != nil {
		render.Error(w, err)
		return
	}
	traceID := mux.Vars(r)["traceId"]
	if traceID == "" {
		render.Error(w, errors.NewInvalidInputf(errors.CodeInvalidInput, "traceID is required"))
		return
	}

	req := new(model.GetWaterfallSpansForTraceWithMetadataParams)
	err = json.NewDecoder(r.Body).Decode(&req)
	if err != nil {
		RespondError(w, model.BadRequest(err), nil)
		return
	}

	result, apiErr := aH.reader.GetWaterfallSpansForTraceWithMetadata(r.Context(), orgID, traceID, req)
	if apiErr != nil {
		render.Error(w, apiErr)
		return
	}

	aH.WriteJSON(w, r, result)
}

func (aH *APIHandler) GetFlamegraphSpansForTrace(w http.ResponseWriter, r *http.Request) {
	claims, err := authtypes.ClaimsFromContext(r.Context())
	if err != nil {
		render.Error(w, err)
		return
	}
	orgID, err := valuer.NewUUID(claims.OrgID)
	if err != nil {
		render.Error(w, err)
		return
	}

	traceID := mux.Vars(r)["traceId"]
	if traceID == "" {
		render.Error(w, errors.NewInvalidInputf(errors.CodeInvalidInput, "traceID is required"))
		return
	}

	req := new(model.GetFlamegraphSpansForTraceParams)
	err = json.NewDecoder(r.Body).Decode(&req)
	if err != nil {
		RespondError(w, model.BadRequest(err), nil)
		return
	}

	result, apiErr := aH.reader.GetFlamegraphSpansForTrace(r.Context(), orgID, traceID, req)
	if apiErr != nil {
		render.Error(w, apiErr)
		return
	}

	aH.WriteJSON(w, r, result)
}

func (aH *APIHandler) listErrors(w http.ResponseWriter, r *http.Request) {

	query, err := parseListErrorsRequest(r)
	if aH.HandleError(w, err, http.StatusBadRequest) {
		return
	}
	result, apiErr := aH.reader.ListErrors(r.Context(), query)
	if apiErr != nil && aH.HandleError(w, apiErr.Err, http.StatusInternalServerError) {
		return
	}

	aH.WriteJSON(w, r, result)
}

func (aH *APIHandler) countErrors(w http.ResponseWriter, r *http.Request) {

	query, err := parseCountErrorsRequest(r)
	if aH.HandleError(w, err, http.StatusBadRequest) {
		return
	}
	result, apiErr := aH.reader.CountErrors(r.Context(), query)
	if apiErr != nil {
		RespondError(w, apiErr, nil)
		return
	}

	aH.WriteJSON(w, r, result)
}

func (aH *APIHandler) getErrorFromErrorID(w http.ResponseWriter, r *http.Request) {

	query, err := parseGetErrorRequest(r)
	if aH.HandleError(w, err, http.StatusBadRequest) {
		return
	}
	result, apiErr := aH.reader.GetErrorFromErrorID(r.Context(), query)
	if apiErr != nil {
		RespondError(w, apiErr, nil)
		return
	}

	aH.WriteJSON(w, r, result)
}

func (aH *APIHandler) getNextPrevErrorIDs(w http.ResponseWriter, r *http.Request) {

	query, err := parseGetErrorRequest(r)
	if aH.HandleError(w, err, http.StatusBadRequest) {
		return
	}
	result, apiErr := aH.reader.GetNextPrevErrorIDs(r.Context(), query)
	if apiErr != nil {
		RespondError(w, apiErr, nil)
		return
	}

	aH.WriteJSON(w, r, result)
}

func (aH *APIHandler) getErrorFromGroupID(w http.ResponseWriter, r *http.Request) {

	query, err := parseGetErrorRequest(r)
	if aH.HandleError(w, err, http.StatusBadRequest) {
		return
	}
	result, apiErr := aH.reader.GetErrorFromGroupID(r.Context(), query)
	if apiErr != nil {
		RespondError(w, apiErr, nil)
		return
	}

	aH.WriteJSON(w, r, result)
}

func (aH *APIHandler) setTTL(w http.ResponseWriter, r *http.Request) {
	ttlParams, err := parseTTLParams(r)
	if aH.HandleError(w, err, http.StatusBadRequest) {
		return
	}

	ctx := r.Context()
	claims, err := authtypes.ClaimsFromContext(ctx)
	if err != nil {
		render.Error(w, errors.NewInternalf(errors.CodeInternal, "failed to get org id from context"))
		return
	}

	// Context is not used here as TTL is long duration DB operation
	result, apiErr := aH.reader.SetTTL(context.Background(), claims.OrgID, ttlParams)
	if apiErr != nil {
		if apiErr.Typ == model.ErrorConflict {
			aH.HandleError(w, apiErr.Err, http.StatusConflict)
		} else {
			aH.HandleError(w, apiErr.Err, http.StatusInternalServerError)
		}
		return
	}

	aH.WriteJSON(w, r, result)

}

func (aH *APIHandler) setCustomRetentionTTL(w http.ResponseWriter, r *http.Request) {
	ctx := r.Context()
	claims, errv2 := authtypes.ClaimsFromContext(ctx)
	if errv2 != nil {
		render.Error(w, errorsV2.Newf(errorsV2.TypeInternal, errorsV2.CodeInternal, "failed to get org id from context"))
		return
	}

	var params model.CustomRetentionTTLParams
	if err := json.NewDecoder(r.Body).Decode(&params); err != nil {
		render.Error(w, errorsV2.Newf(errorsV2.TypeInvalidInput, errorsV2.CodeInvalidInput, "Invalid data"))
		return
	}

	// Context is not used here as TTL is long duration DB operation
	result, apiErr := aH.reader.SetTTLV2(context.Background(), claims.OrgID, &params)
	if apiErr != nil {
		render.Error(w, errorsV2.New(errorsV2.TypeInvalidInput, errorsV2.CodeInternal, apiErr.Error()))
		return
	}

	aH.WriteJSON(w, r, result)
}

func (aH *APIHandler) getCustomRetentionTTL(w http.ResponseWriter, r *http.Request) {
	ctx := r.Context()
	claims, errv2 := authtypes.ClaimsFromContext(ctx)
	if errv2 != nil {
		render.Error(w, errorsV2.New(errorsV2.TypeInternal, errorsV2.CodeInternal, "failed to get org id from context"))
		return
	}

	result, apiErr := aH.reader.GetCustomRetentionTTL(r.Context(), claims.OrgID)
	if apiErr != nil {
		render.Error(w, errorsV2.New(errorsV2.TypeInvalidInput, errorsV2.CodeInternal, apiErr.Error()))
		return
	}

	aH.WriteJSON(w, r, result)
}

<<<<<<< HEAD
// promotePaths inserts provided JSON paths into the promoted paths table in ClickHouse.
func (aH *APIHandler) promotePaths(w http.ResponseWriter, r *http.Request) {
	ctx := r.Context()
	claims, errv2 := authtypes.ClaimsFromContext(ctx)
	if errv2 != nil {
		render.Error(w, errorsV2.Newf(errorsV2.TypeInternal, errorsV2.CodeInternal, "failed to get org id from context"))
		return
	}

	var resp any
	var err error
	switch r.Method {
	case http.MethodGet:
		err := func() error {
			indexes, err := aH.reader.ListBodySkipIndexes(ctx)
			if err != nil {
				return err
			}
			aggr := map[string][]schemamigrator.Index{}
			for _, index := range indexes {
				path, err := schemamigrator.UnfoldJSONSubColumnIndexExpr(index.Expression)
				if err != nil {
					return err
				}
				aggr[path] = append(aggr[path], index)
			}
			promotedPaths, err := aH.reader.ListPromotedPaths(ctx)
			if err != nil {
				return err
			}

			response := []model.PromotePathItem{}
			for _, path := range promotedPaths {
				fullPath := telemetrylogs.BodyPromotedColumnPrefix + path
				path = telemetrytypes.BodyJSONStringSearchPrefix + path
				item := model.PromotePathItem{
					Path:    path,
					Promote: true,
				}
				indexes, ok := aggr[fullPath]
				if ok {
					item.Indexes = indexes
					delete(aggr, fullPath)
				}
				response = append(response, item)
			}

			// add the paths that are not promoted but have indexes
			for _, indexes := range aggr {
				expr := indexes[0].Expression
				expr, err := schemamigrator.UnfoldJSONSubColumnIndexExpr(expr)
				if err != nil {
					return err
				}
				path := strings.TrimPrefix(expr, telemetrylogs.BodyJSONColumnPrefix)
				path = telemetrytypes.BodyJSONStringSearchPrefix + path
				response = append(response, model.PromotePathItem{
					Path:    path,
					Indexes: indexes,
				})
			}
			resp = response
			return nil
		}()
		if err != nil {
			render.Error(w, err)
			return
		}
	case http.MethodPost:
		var req []model.PromotePathItem
		if err := json.NewDecoder(r.Body).Decode(&req); err != nil {
			render.Error(w, errorsV2.Newf(errorsV2.TypeInvalidInput, errorsV2.CodeInvalidInput, "Invalid data"))
			return
		}

		// Delegate all processing to the reader
		err = aH.reader.PromoteAndIndexPaths(ctx, claims.OrgID, req...)
		if err != nil {
			render.Error(w, err)
			return
		}
	}

	render.Success(w, http.StatusOK, resp)
}

=======
>>>>>>> 5667793d
func (aH *APIHandler) getTTL(w http.ResponseWriter, r *http.Request) {
	ttlParams, err := parseGetTTL(r)
	if aH.HandleError(w, err, http.StatusBadRequest) {
		return
	}

	ctx := r.Context()
	claims, err := authtypes.ClaimsFromContext(ctx)
	if err != nil {
		render.Error(w, err)
		return
	}
	result, apiErr := aH.reader.GetTTL(r.Context(), claims.OrgID, ttlParams)
	if apiErr != nil && aH.HandleError(w, apiErr.Err, http.StatusInternalServerError) {
		return
	}
	aH.WriteJSON(w, r, result)
}

func (aH *APIHandler) getDisks(w http.ResponseWriter, r *http.Request) {
	result, apiErr := aH.reader.GetDisks(context.Background())
	if apiErr != nil && aH.HandleError(w, apiErr.Err, http.StatusInternalServerError) {
		return
	}

	aH.WriteJSON(w, r, result)
}

func (aH *APIHandler) getVersion(w http.ResponseWriter, r *http.Request) {
	versionResponse := model.GetVersionResponse{
		Version:        version.Info.Version(),
		EE:             "Y",
		SetupCompleted: aH.SetupCompleted,
	}

	aH.WriteJSON(w, r, versionResponse)
}

func (aH *APIHandler) getFeatureFlags(w http.ResponseWriter, r *http.Request) {
	featureSet, err := aH.Signoz.Licensing.GetFeatureFlags(r.Context(), valuer.GenerateUUID())
	if err != nil {
		aH.HandleError(w, err, http.StatusInternalServerError)
		return
	}

	if constants.PreferSpanMetrics {
		for idx, feature := range featureSet {
			if feature.Name == licensetypes.UseSpanMetrics {
				featureSet[idx].Active = true
			}
		}
	}
	if constants.IsDotMetricsEnabled {
		for idx, feature := range featureSet {
			if feature.Name == licensetypes.DotMetricsEnabled {
				featureSet[idx].Active = true
			}
		}
	}
	aH.Respond(w, featureSet)
}

// getHealth is used to check the health of the service.
// 'live' query param can be used to check liveliness of
// the service by checking the database connection.
func (aH *APIHandler) getHealth(w http.ResponseWriter, r *http.Request) {
	_, ok := r.URL.Query()["live"]
	if ok {
		err := aH.reader.CheckClickHouse(r.Context())
		if err != nil {
			RespondError(w, &model.ApiError{Err: err, Typ: model.ErrorStatusServiceUnavailable}, nil)
			return
		}
	}

	aH.WriteJSON(w, r, map[string]string{"status": "ok"})
}

func (aH *APIHandler) registerUser(w http.ResponseWriter, r *http.Request) {
	if aH.SetupCompleted {
		render.Error(w, errors.NewInvalidInputf(errors.CodeInvalidInput, "self-registration is disabled"))
		return
	}

	var req types.PostableRegisterOrgAndAdmin
	if err := json.NewDecoder(r.Body).Decode(&req); err != nil {
		render.Error(w, err)
		return
	}

	organization := types.NewOrganization(req.OrgDisplayName)
	user, errv2 := aH.Signoz.Modules.User.CreateFirstUser(r.Context(), organization, req.Name, req.Email, req.Password)
	if errv2 != nil {
		render.Error(w, errv2)
		return
	}

	// since the first user is now created, we can disable self-registration as
	// from here onwards, we expect admin (owner) to invite other users.
	aH.SetupCompleted = true

	aH.Respond(w, user)
}

func (aH *APIHandler) HandleError(w http.ResponseWriter, err error, statusCode int) bool {
	if err == nil {
		return false
	}
	if statusCode == http.StatusInternalServerError {
		zap.L().Error("HTTP handler, Internal Server Error", zap.Error(err))
	}
	structuredResp := structuredResponse{
		Errors: []structuredError{
			{
				Code: statusCode,
				Msg:  err.Error(),
			},
		},
	}
	resp, _ := json.Marshal(&structuredResp)
	http.Error(w, string(resp), statusCode)
	return true
}

func (aH *APIHandler) WriteJSON(w http.ResponseWriter, r *http.Request, response interface{}) {
	marshall := json.Marshal
	if prettyPrint := r.FormValue("pretty"); prettyPrint != "" && prettyPrint != "false" {
		marshall = func(v interface{}) ([]byte, error) {
			return json.MarshalIndent(v, "", "    ")
		}
	}
	resp, _ := marshall(response)
	w.Header().Set("Content-Type", "application/json")
	w.Write(resp)
}

// RegisterMessagingQueuesRoutes adds messaging-queues routes
func (aH *APIHandler) RegisterMessagingQueuesRoutes(router *mux.Router, am *middleware.AuthZ) {

	// Main messaging queues router
	messagingQueuesRouter := router.PathPrefix("/api/v1/messaging-queues").Subrouter()

	// Queue Overview route
	messagingQueuesRouter.HandleFunc("/queue-overview", am.ViewAccess(aH.getQueueOverview)).Methods(http.MethodPost)

	// -------------------------------------------------
	// Kafka-specific routes
	kafkaRouter := messagingQueuesRouter.PathPrefix("/kafka").Subrouter()

	onboardingRouter := kafkaRouter.PathPrefix("/onboarding").Subrouter()

	onboardingRouter.HandleFunc("/producers", am.ViewAccess(aH.onboardProducers)).Methods(http.MethodPost)
	onboardingRouter.HandleFunc("/consumers", am.ViewAccess(aH.onboardConsumers)).Methods(http.MethodPost)
	onboardingRouter.HandleFunc("/kafka", am.ViewAccess(aH.onboardKafka)).Methods(http.MethodPost)

	partitionLatency := kafkaRouter.PathPrefix("/partition-latency").Subrouter()

	partitionLatency.HandleFunc("/overview", am.ViewAccess(aH.getPartitionOverviewLatencyData)).Methods(http.MethodPost)
	partitionLatency.HandleFunc("/consumer", am.ViewAccess(aH.getConsumerPartitionLatencyData)).Methods(http.MethodPost)

	consumerLagRouter := kafkaRouter.PathPrefix("/consumer-lag").Subrouter()

	consumerLagRouter.HandleFunc("/producer-details", am.ViewAccess(aH.getProducerData)).Methods(http.MethodPost)
	consumerLagRouter.HandleFunc("/consumer-details", am.ViewAccess(aH.getConsumerData)).Methods(http.MethodPost)
	consumerLagRouter.HandleFunc("/network-latency", am.ViewAccess(aH.getNetworkData)).Methods(http.MethodPost)

	topicThroughput := kafkaRouter.PathPrefix("/topic-throughput").Subrouter()

	topicThroughput.HandleFunc("/producer", am.ViewAccess(aH.getProducerThroughputOverview)).Methods(http.MethodPost)
	topicThroughput.HandleFunc("/producer-details", am.ViewAccess(aH.getProducerThroughputDetails)).Methods(http.MethodPost)
	topicThroughput.HandleFunc("/consumer", am.ViewAccess(aH.getConsumerThroughputOverview)).Methods(http.MethodPost)
	topicThroughput.HandleFunc("/consumer-details", am.ViewAccess(aH.getConsumerThroughputDetails)).Methods(http.MethodPost)

	spanEvaluation := kafkaRouter.PathPrefix("/span").Subrouter()

	spanEvaluation.HandleFunc("/evaluation", am.ViewAccess(aH.getProducerConsumerEval)).Methods(http.MethodPost)
}

// RegisterThirdPartyApiRoutes adds third-party-api integration routes
func (aH *APIHandler) RegisterThirdPartyApiRoutes(router *mux.Router, am *middleware.AuthZ) {

	// Main messaging queues router
	thirdPartyApiRouter := router.PathPrefix("/api/v1/third-party-apis").Subrouter()

	// Domain Overview route
	overviewRouter := thirdPartyApiRouter.PathPrefix("/overview").Subrouter()

	overviewRouter.HandleFunc("/list", am.ViewAccess(aH.getDomainList)).Methods(http.MethodPost)
	overviewRouter.HandleFunc("/domain", am.ViewAccess(aH.getDomainInfo)).Methods(http.MethodPost)
}

// not using md5 hashing as the plain string would work
func uniqueIdentifier(params []string, separator string) string {
	return strings.Join(params, separator)
}

func (aH *APIHandler) onboardProducers(

	w http.ResponseWriter, r *http.Request,

) {
	messagingQueue, apiErr := ParseKafkaQueueBody(r)
	if apiErr != nil {
		zap.L().Error(apiErr.Err.Error())
		RespondError(w, apiErr, nil)
		return
	}

	chq, err := kafka.BuildClickHouseQuery(messagingQueue, kafka.KafkaQueue, "onboard_producers")

	if err != nil {
		zap.L().Error(err.Error())
		RespondError(w, apiErr, nil)
		return
	}

	results, err := aH.reader.GetListResultV3(r.Context(), chq.Query)

	if err != nil {
		apiErrObj := &model.ApiError{Typ: model.ErrorBadData, Err: err}
		RespondError(w, apiErrObj, err)
		return
	}

	var entries []kafka.OnboardingResponse

	for _, result := range results {

		for key, value := range result.Data {
			var message, attribute, status string

			intValue := int(*value.(*uint8))

			if key == "entries" {
				attribute = "telemetry ingestion"
				if intValue != 0 {
					entries = nil
					entry := kafka.OnboardingResponse{
						Attribute: attribute,
						Message:   "No data available in the given time range",
						Status:    "0",
					}
					entries = append(entries, entry)
					break
				} else {
					status = "1"
				}
			} else if key == "queue" {
				attribute = "messaging.system"
				if intValue != 0 {
					status = "0"
					message = "messaging.system attribute is not present or not equal to kafka in your spans"
				} else {
					status = "1"
				}
			} else if key == "kind" {
				attribute = "kind"
				if intValue != 0 {
					status = "0"
					message = "check if your producer spans has kind=4 as attribute"
				} else {
					status = "1"
				}
			} else if key == "destination" {
				attribute = "messaging.destination.name"
				if intValue != 0 {
					status = "0"
					message = "messaging.destination.name attribute is not present in your spans"
				} else {
					status = "1"
				}
			} else if key == "partition" {
				attribute = "messaging.destination.partition.id"
				if intValue != 0 {
					status = "0"
					message = "messaging.destination.partition.id attribute is not present in your spans"
				} else {
					status = "1"
				}
			}

			entry := kafka.OnboardingResponse{
				Attribute: attribute,
				Message:   message,
				Status:    status,
			}

			entries = append(entries, entry)
		}
	}

	sort.Slice(entries, func(i, j int) bool {
		return entries[i].Attribute < entries[j].Attribute
	})

	aH.Respond(w, entries)
}

func (aH *APIHandler) onboardConsumers(

	w http.ResponseWriter, r *http.Request,

) {
	messagingQueue, apiErr := ParseKafkaQueueBody(r)
	if apiErr != nil {
		zap.L().Error(apiErr.Err.Error())
		RespondError(w, apiErr, nil)
		return
	}

	chq, err := kafka.BuildClickHouseQuery(messagingQueue, kafka.KafkaQueue, "onboard_consumers")

	if err != nil {
		zap.L().Error(err.Error())
		RespondError(w, apiErr, nil)
		return
	}

	result, err := aH.reader.GetListResultV3(r.Context(), chq.Query)

	if err != nil {
		apiErrObj := &model.ApiError{Typ: model.ErrorBadData, Err: err}
		RespondError(w, apiErrObj, err)
		return
	}

	var entries []kafka.OnboardingResponse

	for _, result := range result {
		for key, value := range result.Data {
			var message, attribute, status string

			intValue := int(*value.(*uint8))

			if key == "entries" {
				attribute = "telemetry ingestion"
				if intValue != 0 {
					entries = nil
					entry := kafka.OnboardingResponse{
						Attribute: attribute,
						Message:   "No data available in the given time range",
						Status:    "0",
					}
					entries = append(entries, entry)
					break
				} else {
					status = "1"
				}
			} else if key == "queue" {
				attribute = "messaging.system"
				if intValue != 0 {
					status = "0"
					message = "messaging.system attribute is not present or not equal to kafka in your spans"
				} else {
					status = "1"
				}
			} else if key == "kind" {
				attribute = "kind"
				if intValue != 0 {
					status = "0"
					message = "check if your consumer spans has kind=5 as attribute"
				} else {
					status = "1"
				}
			} else if key == "destination" {
				attribute = "messaging.destination.name"
				if intValue != 0 {
					status = "0"
					message = "messaging.destination.name attribute is not present in your spans"
				} else {
					status = "1"
				}
			} else if key == "partition" {
				attribute = "messaging.destination.partition.id"
				if intValue != 0 {
					status = "0"
					message = "messaging.destination.partition.id attribute is not present in your spans"
				} else {
					status = "1"
				}
			} else if key == "svc" {
				attribute = "service_name"
				if intValue != 0 {
					status = "0"
					message = "service_name attribute is not present in your spans"
				} else {
					status = "1"
				}
			} else if key == "cgroup" {
				attribute = "messaging.kafka.consumer.group"
				if intValue != 0 {
					status = "0"
					message = "messaging.kafka.consumer.group attribute is not present in your spans"
				} else {
					status = "1"
				}
			} else if key == "bodysize" {
				attribute = "messaging.message.body.size"
				if intValue != 0 {
					status = "0"
					message = "messaging.message.body.size attribute is not present in your spans"
				} else {
					status = "1"
				}
			} else if key == "clientid" {
				attribute = "messaging.client_id"
				if intValue != 0 {
					status = "0"
					message = "messaging.client_id attribute is not present in your spans"
				} else {
					status = "1"
				}
			} else if key == "instanceid" {
				attribute = "service.instance.id"
				if intValue != 0 {
					status = "0"
					message = "service.instance.id attribute is not present in your spans"
				} else {
					status = "1"
				}
			}

			entry := kafka.OnboardingResponse{
				Attribute: attribute,
				Message:   message,
				Status:    status,
			}
			entries = append(entries, entry)
		}
	}

	sort.Slice(entries, func(i, j int) bool {
		return entries[i].Attribute < entries[j].Attribute
	})

	aH.Respond(w, entries)
}

func (aH *APIHandler) onboardKafka(w http.ResponseWriter, r *http.Request) {
	claims, err := authtypes.ClaimsFromContext(r.Context())
	if err != nil {
		render.Error(w, err)
		return
	}
	orgID, err := valuer.NewUUID(claims.OrgID)
	if err != nil {
		render.Error(w, err)
		return
	}

	messagingQueue, apiErr := ParseKafkaQueueBody(r)
	if apiErr != nil {
		zap.L().Error(apiErr.Err.Error())
		RespondError(w, apiErr, nil)
		return
	}

	queryRangeParams, err := kafka.BuildBuilderQueriesKafkaOnboarding(messagingQueue)

	if err != nil {
		zap.L().Error(err.Error())
		RespondError(w, apiErr, nil)
		return
	}

	results, errQueriesByName, err := aH.querierV2.QueryRange(r.Context(), orgID, queryRangeParams)
	if err != nil {
		apiErrObj := &model.ApiError{Typ: model.ErrorBadData, Err: err}
		RespondError(w, apiErrObj, errQueriesByName)
		return
	}

	var entries []kafka.OnboardingResponse

	var fetchLatencyState, consumerLagState bool

	for _, result := range results {
		for _, series := range result.Series {
			for _, point := range series.Points {
				pointValue := point.Value
				if pointValue > 0 {
					if result.QueryName == "fetch_latency" {
						fetchLatencyState = true
						break
					}
					if result.QueryName == "consumer_lag" {
						consumerLagState = true
						break
					}
				}

			}
		}
	}
	var kafkaConsumerFetchLatencyAvg string = "kafka_consumer_fetch_latency_avg"
	var kafkaConsumerLag string = "kafka_consumer_group_lag"
	if constants.IsDotMetricsEnabled {
		kafkaConsumerLag = "kafka.consumer_group.lag"
		kafkaConsumerFetchLatencyAvg = "kafka.consumer.fetch_latency_avg"
	}

	if !fetchLatencyState && !consumerLagState {
		entries = append(entries, kafka.OnboardingResponse{
			Attribute: "telemetry ingestion",
			Message:   "No data available in the given time range",
			Status:    "0",
		})
	}

	if !fetchLatencyState {

		entries = append(entries, kafka.OnboardingResponse{
			Attribute: kafkaConsumerFetchLatencyAvg,
			Message:   "Metric kafka_consumer_fetch_latency_avg is not present in the given time range.",
			Status:    "0",
		})
	} else {
		entries = append(entries, kafka.OnboardingResponse{
			Attribute: kafkaConsumerFetchLatencyAvg,
			Status:    "1",
		})
	}

	if !consumerLagState {
		entries = append(entries, kafka.OnboardingResponse{
			Attribute: kafkaConsumerLag,
			Message:   "Metric kafka_consumer_group_lag is not present in the given time range.",
			Status:    "0",
		})
	} else {
		entries = append(entries, kafka.OnboardingResponse{
			Attribute: kafkaConsumerLag,
			Status:    "1",
		})
	}

	aH.Respond(w, entries)
}

func (aH *APIHandler) getNetworkData(w http.ResponseWriter, r *http.Request) {
	claims, err := authtypes.ClaimsFromContext(r.Context())
	if err != nil {
		render.Error(w, err)
		return
	}
	orgID, err := valuer.NewUUID(claims.OrgID)
	if err != nil {
		render.Error(w, err)
		return
	}

	attributeCache := &kafka.Clients{
		Hash: make(map[string]struct{}),
	}
	messagingQueue, apiErr := ParseKafkaQueueBody(r)

	if apiErr != nil {
		zap.L().Error(apiErr.Err.Error())
		RespondError(w, apiErr, nil)
		return
	}

	queryRangeParams, err := kafka.BuildQRParamsWithCache(messagingQueue, "throughput", attributeCache)
	if err != nil {
		zap.L().Error(err.Error())
		RespondError(w, apiErr, nil)
		return
	}
	if err := validateQueryRangeParamsV3(queryRangeParams); err != nil {
		zap.L().Error(err.Error())
		RespondError(w, apiErr, nil)
		return
	}

	var result []*v3.Result
	var errQueriesByName map[string]error

	result, errQueriesByName, err = aH.querierV2.QueryRange(r.Context(), orgID, queryRangeParams)
	if err != nil {
		apiErrObj := &model.ApiError{Typ: model.ErrorBadData, Err: err}
		RespondError(w, apiErrObj, errQueriesByName)
		return
	}

	for _, res := range result {
		for _, series := range res.Series {
			clientID, clientIDOk := series.Labels["client_id"]
			serviceInstanceID, serviceInstanceIDOk := series.Labels["service_instance_id"]
			serviceName, serviceNameOk := series.Labels["service_name"]
			params := []string{clientID, serviceInstanceID, serviceName}
			hashKey := uniqueIdentifier(params, "#")
			_, ok := attributeCache.Hash[hashKey]
			if clientIDOk && serviceInstanceIDOk && serviceNameOk && !ok {
				attributeCache.Hash[hashKey] = struct{}{}
				attributeCache.ClientID = append(attributeCache.ClientID, clientID)
				attributeCache.ServiceInstanceID = append(attributeCache.ServiceInstanceID, serviceInstanceID)
				attributeCache.ServiceName = append(attributeCache.ServiceName, serviceName)
			}
		}
	}

	queryRangeParams, err = kafka.BuildQRParamsWithCache(messagingQueue, "fetch-latency", attributeCache)
	if err != nil {
		zap.L().Error(err.Error())
		RespondError(w, apiErr, nil)
		return
	}
	if err := validateQueryRangeParamsV3(queryRangeParams); err != nil {
		zap.L().Error(err.Error())
		RespondError(w, apiErr, nil)
		return
	}

	resultFetchLatency, errQueriesByNameFetchLatency, err := aH.querierV2.QueryRange(r.Context(), orgID, queryRangeParams)
	if err != nil {
		apiErrObj := &model.ApiError{Typ: model.ErrorBadData, Err: err}
		RespondError(w, apiErrObj, errQueriesByNameFetchLatency)
		return
	}

	latencyColumn := &v3.Result{QueryName: "latency"}
	var latencySeries []*v3.Series
	for _, res := range resultFetchLatency {
		for _, series := range res.Series {
			clientID, clientIDOk := series.Labels["client_id"]
			serviceInstanceID, serviceInstanceIDOk := series.Labels["service_instance_id"]
			serviceName, serviceNameOk := series.Labels["service_name"]
			params := []string{clientID, serviceInstanceID, serviceName}
			hashKey := uniqueIdentifier(params, "#")
			_, ok := attributeCache.Hash[hashKey]
			if clientIDOk && serviceInstanceIDOk && serviceNameOk && ok {
				latencySeries = append(latencySeries, series)
			}
		}
	}

	latencyColumn.Series = latencySeries
	result = append(result, latencyColumn)

	resultFetchLatency = postprocess.TransformToTableForBuilderQueries(result, queryRangeParams)

	resp := v3.QueryRangeResponse{
		Result: resultFetchLatency,
	}
	aH.Respond(w, resp)
}

func (aH *APIHandler) getProducerData(w http.ResponseWriter, r *http.Request) {
	claims, err := authtypes.ClaimsFromContext(r.Context())
	if err != nil {
		render.Error(w, err)
		return
	}
	orgID, err := valuer.NewUUID(claims.OrgID)
	if err != nil {
		render.Error(w, err)
		return
	}

	// parse the query params to retrieve the messaging queue struct
	messagingQueue, apiErr := ParseKafkaQueueBody(r)

	if apiErr != nil {
		zap.L().Error(apiErr.Err.Error())
		RespondError(w, apiErr, nil)
		return
	}

	queryRangeParams, err := kafka.BuildQueryRangeParams(messagingQueue, "producer")
	if err != nil {
		zap.L().Error(err.Error())
		RespondError(w, apiErr, nil)
		return
	}

	if err := validateQueryRangeParamsV3(queryRangeParams); err != nil {
		zap.L().Error(err.Error())
		RespondError(w, apiErr, nil)
		return
	}

	var result []*v3.Result
	var errQuriesByName map[string]error

	result, errQuriesByName, err = aH.querierV2.QueryRange(r.Context(), orgID, queryRangeParams)
	if err != nil {
		apiErrObj := &model.ApiError{Typ: model.ErrorBadData, Err: err}
		RespondError(w, apiErrObj, errQuriesByName)
		return
	}
	result = postprocess.TransformToTableForClickHouseQueries(result)

	resp := v3.QueryRangeResponse{
		Result: result,
	}
	aH.Respond(w, resp)
}

func (aH *APIHandler) getConsumerData(w http.ResponseWriter, r *http.Request) {
	claims, err := authtypes.ClaimsFromContext(r.Context())
	if err != nil {
		render.Error(w, err)
		return
	}
	orgID, err := valuer.NewUUID(claims.OrgID)
	if err != nil {
		render.Error(w, err)
		return
	}

	messagingQueue, apiErr := ParseKafkaQueueBody(r)

	if apiErr != nil {
		zap.L().Error(apiErr.Err.Error())
		RespondError(w, apiErr, nil)
		return
	}

	queryRangeParams, err := kafka.BuildQueryRangeParams(messagingQueue, "consumer")
	if err != nil {
		zap.L().Error(err.Error())
		RespondError(w, apiErr, nil)
		return
	}

	if err := validateQueryRangeParamsV3(queryRangeParams); err != nil {
		zap.L().Error(err.Error())
		RespondError(w, apiErr, nil)
		return
	}

	var result []*v3.Result
	var errQuriesByName map[string]error

	result, errQuriesByName, err = aH.querierV2.QueryRange(r.Context(), orgID, queryRangeParams)
	if err != nil {
		apiErrObj := &model.ApiError{Typ: model.ErrorBadData, Err: err}
		RespondError(w, apiErrObj, errQuriesByName)
		return
	}
	result = postprocess.TransformToTableForClickHouseQueries(result)

	resp := v3.QueryRangeResponse{
		Result: result,
	}
	aH.Respond(w, resp)
}

// s1
func (aH *APIHandler) getPartitionOverviewLatencyData(w http.ResponseWriter, r *http.Request) {
	claims, err := authtypes.ClaimsFromContext(r.Context())
	if err != nil {
		render.Error(w, err)
		return
	}
	orgID, err := valuer.NewUUID(claims.OrgID)
	if err != nil {
		render.Error(w, err)
		return
	}

	messagingQueue, apiErr := ParseKafkaQueueBody(r)

	if apiErr != nil {
		zap.L().Error(apiErr.Err.Error())
		RespondError(w, apiErr, nil)
		return
	}

	queryRangeParams, err := kafka.BuildQueryRangeParams(messagingQueue, "producer-topic-throughput")
	if err != nil {
		zap.L().Error(err.Error())
		RespondError(w, apiErr, nil)
		return
	}

	if err := validateQueryRangeParamsV3(queryRangeParams); err != nil {
		zap.L().Error(err.Error())
		RespondError(w, apiErr, nil)
		return
	}

	var result []*v3.Result
	var errQuriesByName map[string]error

	result, errQuriesByName, err = aH.querierV2.QueryRange(r.Context(), orgID, queryRangeParams)
	if err != nil {
		apiErrObj := &model.ApiError{Typ: model.ErrorBadData, Err: err}
		RespondError(w, apiErrObj, errQuriesByName)
		return
	}
	result = postprocess.TransformToTableForClickHouseQueries(result)

	resp := v3.QueryRangeResponse{
		Result: result,
	}
	aH.Respond(w, resp)
}

// s1
func (aH *APIHandler) getConsumerPartitionLatencyData(w http.ResponseWriter, r *http.Request) {
	claims, err := authtypes.ClaimsFromContext(r.Context())
	if err != nil {
		render.Error(w, err)
		return
	}
	orgID, err := valuer.NewUUID(claims.OrgID)
	if err != nil {
		render.Error(w, err)
		return
	}

	messagingQueue, apiErr := ParseKafkaQueueBody(r)

	if apiErr != nil {
		zap.L().Error(apiErr.Err.Error())
		RespondError(w, apiErr, nil)
		return
	}

	queryRangeParams, err := kafka.BuildQueryRangeParams(messagingQueue, "consumer_partition_latency")
	if err != nil {
		zap.L().Error(err.Error())
		RespondError(w, apiErr, nil)
		return
	}

	if err := validateQueryRangeParamsV3(queryRangeParams); err != nil {
		zap.L().Error(err.Error())
		RespondError(w, apiErr, nil)
		return
	}

	var result []*v3.Result
	var errQuriesByName map[string]error

	result, errQuriesByName, err = aH.querierV2.QueryRange(r.Context(), orgID, queryRangeParams)
	if err != nil {
		apiErrObj := &model.ApiError{Typ: model.ErrorBadData, Err: err}
		RespondError(w, apiErrObj, errQuriesByName)
		return
	}
	result = postprocess.TransformToTableForClickHouseQueries(result)

	resp := v3.QueryRangeResponse{
		Result: result,
	}
	aH.Respond(w, resp)
}

// s3 p overview
// fetch traces
// cache attributes
// fetch byte rate metrics
func (aH *APIHandler) getProducerThroughputOverview(w http.ResponseWriter, r *http.Request) {
	claims, err := authtypes.ClaimsFromContext(r.Context())
	if err != nil {
		render.Error(w, err)
		return
	}
	orgID, err := valuer.NewUUID(claims.OrgID)
	if err != nil {
		render.Error(w, err)
		return
	}

	messagingQueue, apiErr := ParseKafkaQueueBody(r)
	if apiErr != nil {
		zap.L().Error(apiErr.Err.Error())
		RespondError(w, apiErr, nil)
		return
	}

	attributeCache := &kafka.Clients{
		Hash: make(map[string]struct{}),
	}

	producerQueryRangeParams, err := kafka.BuildQRParamsWithCache(messagingQueue, "producer-throughput-overview", attributeCache)
	if err != nil {
		zap.L().Error(err.Error())
		RespondError(w, apiErr, nil)
		return
	}

	if err := validateQueryRangeParamsV3(producerQueryRangeParams); err != nil {
		zap.L().Error(err.Error())
		RespondError(w, apiErr, nil)
		return
	}

	var result []*v3.Result
	var errQuriesByName map[string]error

	result, errQuriesByName, err = aH.querierV2.QueryRange(r.Context(), orgID, producerQueryRangeParams)
	if err != nil {
		apiErrObj := &model.ApiError{Typ: model.ErrorBadData, Err: err}
		RespondError(w, apiErrObj, errQuriesByName)
		return
	}

	for _, res := range result {
		for _, series := range res.Series {
			serviceName, serviceNameOk := series.Labels["service_name"]
			topicName, topicNameOk := series.Labels["topic"]
			params := []string{serviceName, topicName}
			hashKey := uniqueIdentifier(params, "#")
			_, ok := attributeCache.Hash[hashKey]
			if topicNameOk && serviceNameOk && !ok {
				attributeCache.Hash[hashKey] = struct{}{}
				attributeCache.TopicName = append(attributeCache.TopicName, topicName)
				attributeCache.ServiceName = append(attributeCache.ServiceName, serviceName)
			}
		}
	}

	queryRangeParams, err := kafka.BuildQRParamsWithCache(messagingQueue, "producer-throughput-overview-byte-rate", attributeCache)
	if err != nil {
		zap.L().Error(err.Error())
		RespondError(w, apiErr, nil)
		return
	}
	if err := validateQueryRangeParamsV3(queryRangeParams); err != nil {
		zap.L().Error(err.Error())
		RespondError(w, apiErr, nil)
		return
	}

	resultFetchLatency, errQueriesByNameFetchLatency, err := aH.querierV2.QueryRange(r.Context(), orgID, queryRangeParams)
	if err != nil {
		apiErrObj := &model.ApiError{Typ: model.ErrorBadData, Err: err}
		RespondError(w, apiErrObj, errQueriesByNameFetchLatency)
		return
	}

	byteRateColumn := &v3.Result{QueryName: "byte_rate"}
	var byteRateSeries []*v3.Series
	for _, res := range resultFetchLatency {
		for _, series := range res.Series {
			topic, topicOk := series.Labels["topic"]
			serviceName, serviceNameOk := series.Labels["service_name"]
			params := []string{serviceName, topic}
			hashKey := uniqueIdentifier(params, "#")
			_, ok := attributeCache.Hash[hashKey]
			if topicOk && serviceNameOk && ok {
				byteRateSeries = append(byteRateSeries, series)
			}
		}
	}

	byteRateColumn.Series = byteRateSeries
	var latencyColumnResult []*v3.Result
	latencyColumnResult = append(latencyColumnResult, byteRateColumn)

	resultFetchLatency = postprocess.TransformToTableForBuilderQueries(latencyColumnResult, queryRangeParams)

	result = postprocess.TransformToTableForClickHouseQueries(result)

	result = append(result, resultFetchLatency[0])
	resp := v3.QueryRangeResponse{
		Result: result,
	}
	aH.Respond(w, resp)
}

// s3 p details
func (aH *APIHandler) getProducerThroughputDetails(w http.ResponseWriter, r *http.Request) {
	claims, err := authtypes.ClaimsFromContext(r.Context())
	if err != nil {
		render.Error(w, err)
		return
	}
	orgID, err := valuer.NewUUID(claims.OrgID)
	if err != nil {
		render.Error(w, err)
		return
	}

	messagingQueue, apiErr := ParseKafkaQueueBody(r)

	if apiErr != nil {
		zap.L().Error(apiErr.Err.Error())
		RespondError(w, apiErr, nil)
		return
	}

	queryRangeParams, err := kafka.BuildQueryRangeParams(messagingQueue, "producer-throughput-details")
	if err != nil {
		zap.L().Error(err.Error())
		RespondError(w, apiErr, nil)
		return
	}

	if err := validateQueryRangeParamsV3(queryRangeParams); err != nil {
		zap.L().Error(err.Error())
		RespondError(w, apiErr, nil)
		return
	}

	var result []*v3.Result
	var errQuriesByName map[string]error

	result, errQuriesByName, err = aH.querierV2.QueryRange(r.Context(), orgID, queryRangeParams)
	if err != nil {
		apiErrObj := &model.ApiError{Typ: model.ErrorBadData, Err: err}
		RespondError(w, apiErrObj, errQuriesByName)
		return
	}
	result = postprocess.TransformToTableForClickHouseQueries(result)

	resp := v3.QueryRangeResponse{
		Result: result,
	}
	aH.Respond(w, resp)
}

// s3 c overview
func (aH *APIHandler) getConsumerThroughputOverview(w http.ResponseWriter, r *http.Request) {
	claims, err := authtypes.ClaimsFromContext(r.Context())
	if err != nil {
		render.Error(w, err)
		return
	}
	orgID, err := valuer.NewUUID(claims.OrgID)
	if err != nil {
		render.Error(w, err)
		return
	}

	messagingQueue, apiErr := ParseKafkaQueueBody(r)

	if apiErr != nil {
		zap.L().Error(apiErr.Err.Error())
		RespondError(w, apiErr, nil)
		return
	}

	queryRangeParams, err := kafka.BuildQueryRangeParams(messagingQueue, "consumer-throughput-overview")
	if err != nil {
		zap.L().Error(err.Error())
		RespondError(w, apiErr, nil)
		return
	}

	if err := validateQueryRangeParamsV3(queryRangeParams); err != nil {
		zap.L().Error(err.Error())
		RespondError(w, apiErr, nil)
		return
	}

	var result []*v3.Result
	var errQuriesByName map[string]error

	result, errQuriesByName, err = aH.querierV2.QueryRange(r.Context(), orgID, queryRangeParams)
	if err != nil {
		apiErrObj := &model.ApiError{Typ: model.ErrorBadData, Err: err}
		RespondError(w, apiErrObj, errQuriesByName)
		return
	}
	result = postprocess.TransformToTableForClickHouseQueries(result)

	resp := v3.QueryRangeResponse{
		Result: result,
	}
	aH.Respond(w, resp)
}

// s3 c details
func (aH *APIHandler) getConsumerThroughputDetails(w http.ResponseWriter, r *http.Request) {
	claims, err := authtypes.ClaimsFromContext(r.Context())
	if err != nil {
		render.Error(w, err)
		return
	}
	orgID, err := valuer.NewUUID(claims.OrgID)
	if err != nil {
		render.Error(w, err)
		return
	}

	messagingQueue, apiErr := ParseKafkaQueueBody(r)

	if apiErr != nil {
		zap.L().Error(apiErr.Err.Error())
		RespondError(w, apiErr, nil)
		return
	}

	queryRangeParams, err := kafka.BuildQueryRangeParams(messagingQueue, "consumer-throughput-details")
	if err != nil {
		zap.L().Error(err.Error())
		RespondError(w, apiErr, nil)
		return
	}

	if err := validateQueryRangeParamsV3(queryRangeParams); err != nil {
		zap.L().Error(err.Error())
		RespondError(w, apiErr, nil)
		return
	}

	var result []*v3.Result
	var errQuriesByName map[string]error

	result, errQuriesByName, err = aH.querierV2.QueryRange(r.Context(), orgID, queryRangeParams)
	if err != nil {
		apiErrObj := &model.ApiError{Typ: model.ErrorBadData, Err: err}
		RespondError(w, apiErrObj, errQuriesByName)
		return
	}
	result = postprocess.TransformToTableForClickHouseQueries(result)

	resp := v3.QueryRangeResponse{
		Result: result,
	}
	aH.Respond(w, resp)
}

// s4
// needs logic to parse duration
// needs logic to get the percentage
// show 10 traces
func (aH *APIHandler) getProducerConsumerEval(w http.ResponseWriter, r *http.Request) {
	claims, err := authtypes.ClaimsFromContext(r.Context())
	if err != nil {
		render.Error(w, err)
		return
	}
	orgID, err := valuer.NewUUID(claims.OrgID)
	if err != nil {
		render.Error(w, err)
		return
	}

	messagingQueue, apiErr := ParseKafkaQueueBody(r)

	if apiErr != nil {
		zap.L().Error(apiErr.Err.Error())
		RespondError(w, apiErr, nil)
		return
	}

	queryRangeParams, err := kafka.BuildQueryRangeParams(messagingQueue, "producer-consumer-eval")
	if err != nil {
		zap.L().Error(err.Error())
		RespondError(w, apiErr, nil)
		return
	}

	if err := validateQueryRangeParamsV3(queryRangeParams); err != nil {
		zap.L().Error(err.Error())
		RespondError(w, apiErr, nil)
		return
	}

	var result []*v3.Result
	var errQuriesByName map[string]error

	result, errQuriesByName, err = aH.querierV2.QueryRange(r.Context(), orgID, queryRangeParams)
	if err != nil {
		apiErrObj := &model.ApiError{Typ: model.ErrorBadData, Err: err}
		RespondError(w, apiErrObj, errQuriesByName)
		return
	}

	resp := v3.QueryRangeResponse{
		Result: result,
	}
	aH.Respond(w, resp)
}

// RegisterIntegrationRoutes Registers all Integrations
func (aH *APIHandler) RegisterIntegrationRoutes(router *mux.Router, am *middleware.AuthZ) {
	subRouter := router.PathPrefix("/api/v1/integrations").Subrouter()

	subRouter.HandleFunc(
		"/install", am.ViewAccess(aH.InstallIntegration),
	).Methods(http.MethodPost)

	subRouter.HandleFunc(
		"/uninstall", am.ViewAccess(aH.UninstallIntegration),
	).Methods(http.MethodPost)

	// Used for polling for status in v0
	subRouter.HandleFunc(
		"/{integrationId}/connection_status", am.ViewAccess(aH.GetIntegrationConnectionStatus),
	).Methods(http.MethodGet)

	subRouter.HandleFunc(
		"/{integrationId}", am.ViewAccess(aH.GetIntegration),
	).Methods(http.MethodGet)

	subRouter.HandleFunc(
		"", am.ViewAccess(aH.ListIntegrations),
	).Methods(http.MethodGet)
}

func (aH *APIHandler) ListIntegrations(
	w http.ResponseWriter, r *http.Request,
) {
	params := map[string]string{}
	for k, values := range r.URL.Query() {
		params[k] = values[0]
	}
	claims, errv2 := authtypes.ClaimsFromContext(r.Context())
	if errv2 != nil {
		render.Error(w, errv2)
		return
	}

	resp, apiErr := aH.IntegrationsController.ListIntegrations(
		r.Context(), claims.OrgID, params,
	)
	if apiErr != nil {
		RespondError(w, apiErr, "Failed to fetch integrations")
		return
	}
	aH.Respond(w, resp)
}

func (aH *APIHandler) GetIntegration(
	w http.ResponseWriter, r *http.Request,
) {
	integrationId := mux.Vars(r)["integrationId"]
	claims, errv2 := authtypes.ClaimsFromContext(r.Context())
	if errv2 != nil {
		render.Error(w, errv2)
		return
	}
	integration, apiErr := aH.IntegrationsController.GetIntegration(
		r.Context(), claims.OrgID, integrationId,
	)
	if apiErr != nil {
		RespondError(w, apiErr, "Failed to fetch integration details")
		return
	}

	aH.Respond(w, integration)
}

func (aH *APIHandler) GetIntegrationConnectionStatus(w http.ResponseWriter, r *http.Request) {
	claims, err := authtypes.ClaimsFromContext(r.Context())
	if err != nil {
		render.Error(w, err)
		return
	}
	orgID, err := valuer.NewUUID(claims.OrgID)
	if err != nil {
		render.Error(w, err)
		return
	}

	integrationId := mux.Vars(r)["integrationId"]
	claims, errv2 := authtypes.ClaimsFromContext(r.Context())
	if errv2 != nil {
		render.Error(w, errv2)
		return
	}
	isInstalled, apiErr := aH.IntegrationsController.IsIntegrationInstalled(
		r.Context(), claims.OrgID, integrationId,
	)
	if apiErr != nil {
		RespondError(w, apiErr, "failed to check if integration is installed")
		return
	}

	// Do not spend resources calculating connection status unless installed.
	if !isInstalled {
		aH.Respond(w, &integrations.IntegrationConnectionStatus{})
		return
	}

	connectionTests, apiErr := aH.IntegrationsController.GetIntegrationConnectionTests(
		r.Context(), claims.OrgID, integrationId,
	)
	if apiErr != nil {
		RespondError(w, apiErr, "failed to fetch integration connection tests")
		return
	}

	lookbackSecondsStr := r.URL.Query().Get("lookback_seconds")
	lookbackSeconds, err := strconv.ParseInt(lookbackSecondsStr, 10, 64)
	if err != nil {
		lookbackSeconds = 15 * 60
	}

	connectionStatus, apiErr := aH.calculateConnectionStatus(
		r.Context(), orgID, connectionTests, lookbackSeconds,
	)
	if apiErr != nil {
		RespondError(w, apiErr, "Failed to calculate integration connection status")
		return
	}

	aH.Respond(w, connectionStatus)
}

func (aH *APIHandler) calculateConnectionStatus(
	ctx context.Context,
	orgID valuer.UUID,
	connectionTests *integrations.IntegrationConnectionTests,
	lookbackSeconds int64,
) (*integrations.IntegrationConnectionStatus, *model.ApiError) {
	// Calculate connection status for signals in parallel

	result := &integrations.IntegrationConnectionStatus{}
	errors := []*model.ApiError{}
	var resultLock sync.Mutex

	var wg sync.WaitGroup

	// Calculate logs connection status
	wg.Add(1)
	go func() {
		defer wg.Done()

		logsConnStatus, apiErr := aH.calculateLogsConnectionStatus(ctx, orgID, connectionTests.Logs, lookbackSeconds)

		resultLock.Lock()
		defer resultLock.Unlock()

		if apiErr != nil {
			errors = append(errors, apiErr)
		} else {
			result.Logs = logsConnStatus
		}
	}()

	// Calculate metrics connection status
	wg.Add(1)
	go func() {
		defer wg.Done()

		if len(connectionTests.Metrics) < 1 {
			return
		}

		statusForLastReceivedMetric, apiErr := aH.reader.GetLatestReceivedMetric(
			ctx, connectionTests.Metrics, nil,
		)

		resultLock.Lock()
		defer resultLock.Unlock()

		if apiErr != nil {
			errors = append(errors, apiErr)

		} else if statusForLastReceivedMetric != nil {
			resourceSummaryParts := []string{}
			for k, v := range statusForLastReceivedMetric.LastReceivedLabels {
				interestingLabels := []string{
					"container_name", "host_name", "node_name",
					"pod_name", "deployment_name", "cluster_name",
					"namespace_name", "job_name", "service_name",
				}
				isInterestingKey := !strings.HasPrefix(k, "_") && slices.ContainsFunc(
					interestingLabels, func(l string) bool { return strings.Contains(k, l) },
				)
				if isInterestingKey {
					resourceSummaryParts = append(resourceSummaryParts, fmt.Sprintf(
						"%s=%s", k, v,
					))
				}
			}

			result.Metrics = &integrations.SignalConnectionStatus{
				LastReceivedFrom:     strings.Join(resourceSummaryParts, ", "),
				LastReceivedTsMillis: statusForLastReceivedMetric.LastReceivedTsMillis,
			}
		}
	}()

	wg.Wait()

	if len(errors) > 0 {
		return nil, errors[0]
	}

	return result, nil
}

func (aH *APIHandler) calculateLogsConnectionStatus(ctx context.Context, orgID valuer.UUID, logsConnectionTest *integrations.LogsConnectionTest, lookbackSeconds int64) (*integrations.SignalConnectionStatus, *model.ApiError) {
	if logsConnectionTest == nil {
		return nil, nil
	}

	logsConnTestFilter := &v3.FilterSet{
		Operator: "AND",
		Items: []v3.FilterItem{
			{
				Key: v3.AttributeKey{
					Key:      logsConnectionTest.AttributeKey,
					DataType: v3.AttributeKeyDataTypeString,
					Type:     v3.AttributeKeyTypeTag,
				},
				Operator: "=",
				Value:    logsConnectionTest.AttributeValue,
			},
		},
	}

	qrParams := &v3.QueryRangeParamsV3{
		Start: time.Now().UnixMilli() - (lookbackSeconds * 1000),
		End:   time.Now().UnixMilli(),
		CompositeQuery: &v3.CompositeQuery{
			PanelType: v3.PanelTypeList,
			QueryType: v3.QueryTypeBuilder,
			BuilderQueries: map[string]*v3.BuilderQuery{
				"A": {
					PageSize:          1,
					Filters:           logsConnTestFilter,
					QueryName:         "A",
					DataSource:        v3.DataSourceLogs,
					Expression:        "A",
					AggregateOperator: v3.AggregateOperatorNoOp,
				},
			},
		},
	}
	queryRes, _, err := aH.querier.QueryRange(ctx, orgID, qrParams)
	if err != nil {
		return nil, model.InternalError(fmt.Errorf(
			"could not query for integration connection status: %w", err,
		))
	}
	if len(queryRes) > 0 && queryRes[0].List != nil && len(queryRes[0].List) > 0 {
		lastLog := queryRes[0].List[0]

		resourceSummaryParts := []string{}
		lastLogResourceAttribs := lastLog.Data["resources_string"]
		if lastLogResourceAttribs != nil {
			resourceAttribs, ok := lastLogResourceAttribs.(*map[string]string)
			if !ok {
				return nil, model.InternalError(fmt.Errorf(
					"could not cast log resource attribs",
				))
			}
			for k, v := range *resourceAttribs {
				resourceSummaryParts = append(resourceSummaryParts, fmt.Sprintf(
					"%s=%s", k, v,
				))
			}
		}
		lastLogResourceSummary := strings.Join(resourceSummaryParts, ", ")

		return &integrations.SignalConnectionStatus{
			LastReceivedTsMillis: lastLog.Timestamp.UnixMilli(),
			LastReceivedFrom:     lastLogResourceSummary,
		}, nil
	}

	return nil, nil
}

func (aH *APIHandler) InstallIntegration(w http.ResponseWriter, r *http.Request) {
	req := integrations.InstallIntegrationRequest{}

	err := json.NewDecoder(r.Body).Decode(&req)
	if err != nil {
		RespondError(w, model.BadRequest(err), nil)
		return
	}
	claims, err := authtypes.ClaimsFromContext(r.Context())
	if err != nil {
		render.Error(w, err)
		return
	}

	integration, apiErr := aH.IntegrationsController.Install(
		r.Context(), claims.OrgID, &req,
	)
	if apiErr != nil {
		RespondError(w, apiErr, nil)
		return
	}

	aH.Respond(w, integration)
}

func (aH *APIHandler) UninstallIntegration(w http.ResponseWriter, r *http.Request) {
	req := integrations.UninstallIntegrationRequest{}

	err := json.NewDecoder(r.Body).Decode(&req)
	if err != nil {
		RespondError(w, model.BadRequest(err), nil)
		return
	}

	claims, errv2 := authtypes.ClaimsFromContext(r.Context())
	if errv2 != nil {
		render.Error(w, errv2)
		return
	}

	apiErr := aH.IntegrationsController.Uninstall(r.Context(), claims.OrgID, &req)
	if apiErr != nil {
		RespondError(w, apiErr, nil)
		return
	}

	aH.Respond(w, map[string]interface{}{})
}

// cloud provider integrations
func (aH *APIHandler) RegisterCloudIntegrationsRoutes(router *mux.Router, am *middleware.AuthZ) {
	subRouter := router.PathPrefix("/api/v1/cloud-integrations").Subrouter()

	subRouter.HandleFunc(
		"/{cloudProvider}/accounts/generate-connection-url", am.EditAccess(aH.CloudIntegrationsGenerateConnectionUrl),
	).Methods(http.MethodPost)

	subRouter.HandleFunc(
		"/{cloudProvider}/accounts", am.ViewAccess(aH.CloudIntegrationsListConnectedAccounts),
	).Methods(http.MethodGet)

	subRouter.HandleFunc(
		"/{cloudProvider}/accounts/{accountId}/status", am.ViewAccess(aH.CloudIntegrationsGetAccountStatus),
	).Methods(http.MethodGet)

	subRouter.HandleFunc(
		"/{cloudProvider}/accounts/{accountId}/config", am.EditAccess(aH.CloudIntegrationsUpdateAccountConfig),
	).Methods(http.MethodPost)

	subRouter.HandleFunc(
		"/{cloudProvider}/accounts/{accountId}/disconnect", am.EditAccess(aH.CloudIntegrationsDisconnectAccount),
	).Methods(http.MethodPost)

	subRouter.HandleFunc(
		"/{cloudProvider}/agent-check-in", am.ViewAccess(aH.CloudIntegrationsAgentCheckIn),
	).Methods(http.MethodPost)

	subRouter.HandleFunc(
		"/{cloudProvider}/services", am.ViewAccess(aH.CloudIntegrationsListServices),
	).Methods(http.MethodGet)

	subRouter.HandleFunc(
		"/{cloudProvider}/services/{serviceId}", am.ViewAccess(aH.CloudIntegrationsGetServiceDetails),
	).Methods(http.MethodGet)

	subRouter.HandleFunc(
		"/{cloudProvider}/services/{serviceId}/config", am.EditAccess(aH.CloudIntegrationsUpdateServiceConfig),
	).Methods(http.MethodPost)

}

func (aH *APIHandler) CloudIntegrationsListConnectedAccounts(
	w http.ResponseWriter, r *http.Request,
) {
	cloudProvider := mux.Vars(r)["cloudProvider"]

	claims, errv2 := authtypes.ClaimsFromContext(r.Context())
	if errv2 != nil {
		render.Error(w, errv2)
		return
	}

	resp, apiErr := aH.CloudIntegrationsController.ListConnectedAccounts(
		r.Context(), claims.OrgID, cloudProvider,
	)

	if apiErr != nil {
		RespondError(w, apiErr, nil)
		return
	}
	aH.Respond(w, resp)
}

func (aH *APIHandler) CloudIntegrationsGenerateConnectionUrl(
	w http.ResponseWriter, r *http.Request,
) {
	cloudProvider := mux.Vars(r)["cloudProvider"]

	req := cloudintegrations.GenerateConnectionUrlRequest{}
	if err := json.NewDecoder(r.Body).Decode(&req); err != nil {
		RespondError(w, model.BadRequest(err), nil)
		return
	}

	claims, errv2 := authtypes.ClaimsFromContext(r.Context())
	if errv2 != nil {
		render.Error(w, errv2)
		return
	}

	result, apiErr := aH.CloudIntegrationsController.GenerateConnectionUrl(
		r.Context(), claims.OrgID, cloudProvider, req,
	)

	if apiErr != nil {
		RespondError(w, apiErr, nil)
		return
	}

	aH.Respond(w, result)
}

func (aH *APIHandler) CloudIntegrationsGetAccountStatus(
	w http.ResponseWriter, r *http.Request,
) {
	cloudProvider := mux.Vars(r)["cloudProvider"]
	accountId := mux.Vars(r)["accountId"]

	claims, errv2 := authtypes.ClaimsFromContext(r.Context())
	if errv2 != nil {
		render.Error(w, errv2)
		return
	}

	resp, apiErr := aH.CloudIntegrationsController.GetAccountStatus(
		r.Context(), claims.OrgID, cloudProvider, accountId,
	)

	if apiErr != nil {
		RespondError(w, apiErr, nil)
		return
	}
	aH.Respond(w, resp)
}

func (aH *APIHandler) CloudIntegrationsAgentCheckIn(
	w http.ResponseWriter, r *http.Request,
) {
	cloudProvider := mux.Vars(r)["cloudProvider"]

	req := cloudintegrations.AgentCheckInRequest{}
	if err := json.NewDecoder(r.Body).Decode(&req); err != nil {
		RespondError(w, model.BadRequest(err), nil)
		return
	}

	claims, errv2 := authtypes.ClaimsFromContext(r.Context())
	if errv2 != nil {
		render.Error(w, errv2)
		return
	}

	result, err := aH.CloudIntegrationsController.CheckInAsAgent(
		r.Context(), claims.OrgID, cloudProvider, req,
	)

	if err != nil {
		render.Error(w, err)
		return
	}

	aH.Respond(w, result)
}

func (aH *APIHandler) CloudIntegrationsUpdateAccountConfig(
	w http.ResponseWriter, r *http.Request,
) {
	cloudProvider := mux.Vars(r)["cloudProvider"]
	accountId := mux.Vars(r)["accountId"]

	req := cloudintegrations.UpdateAccountConfigRequest{}
	if err := json.NewDecoder(r.Body).Decode(&req); err != nil {
		RespondError(w, model.BadRequest(err), nil)
		return
	}

	claims, errv2 := authtypes.ClaimsFromContext(r.Context())
	if errv2 != nil {
		render.Error(w, errv2)
		return
	}

	result, apiErr := aH.CloudIntegrationsController.UpdateAccountConfig(
		r.Context(), claims.OrgID, cloudProvider, accountId, req,
	)

	if apiErr != nil {
		RespondError(w, apiErr, nil)
		return
	}

	aH.Respond(w, result)
}

func (aH *APIHandler) CloudIntegrationsDisconnectAccount(
	w http.ResponseWriter, r *http.Request,
) {
	cloudProvider := mux.Vars(r)["cloudProvider"]
	accountId := mux.Vars(r)["accountId"]

	claims, errv2 := authtypes.ClaimsFromContext(r.Context())
	if errv2 != nil {
		render.Error(w, errv2)
		return
	}

	result, apiErr := aH.CloudIntegrationsController.DisconnectAccount(
		r.Context(), claims.OrgID, cloudProvider, accountId,
	)

	if apiErr != nil {
		RespondError(w, apiErr, nil)
		return
	}

	aH.Respond(w, result)
}

func (aH *APIHandler) CloudIntegrationsListServices(
	w http.ResponseWriter, r *http.Request,
) {
	cloudProvider := mux.Vars(r)["cloudProvider"]

	var cloudAccountId *string

	cloudAccountIdQP := r.URL.Query().Get("cloud_account_id")
	if len(cloudAccountIdQP) > 0 {
		cloudAccountId = &cloudAccountIdQP
	}

	claims, errv2 := authtypes.ClaimsFromContext(r.Context())
	if errv2 != nil {
		render.Error(w, errv2)
		return
	}

	resp, apiErr := aH.CloudIntegrationsController.ListServices(
		r.Context(), claims.OrgID, cloudProvider, cloudAccountId,
	)

	if apiErr != nil {
		RespondError(w, apiErr, nil)
		return
	}
	aH.Respond(w, resp)
}

func (aH *APIHandler) CloudIntegrationsGetServiceDetails(
	w http.ResponseWriter, r *http.Request,
) {
	claims, err := authtypes.ClaimsFromContext(r.Context())
	if err != nil {
		render.Error(w, err)
		return
	}
	orgID, err := valuer.NewUUID(claims.OrgID)
	if err != nil {
		render.Error(w, err)
		return
	}

	cloudProvider := mux.Vars(r)["cloudProvider"]
	serviceId := mux.Vars(r)["serviceId"]

	var cloudAccountId *string

	cloudAccountIdQP := r.URL.Query().Get("cloud_account_id")
	if len(cloudAccountIdQP) > 0 {
		cloudAccountId = &cloudAccountIdQP
	}

	claims, errv2 := authtypes.ClaimsFromContext(r.Context())
	if errv2 != nil {
		render.Error(w, errv2)
		return
	}

	resp, err := aH.CloudIntegrationsController.GetServiceDetails(
		r.Context(), claims.OrgID, cloudProvider, serviceId, cloudAccountId,
	)
	if err != nil {
		render.Error(w, err)
		return
	}

	// Add connection status for the 2 signals.
	if cloudAccountId != nil {
		connStatus, apiErr := aH.calculateCloudIntegrationServiceConnectionStatus(
			r.Context(), orgID, cloudProvider, *cloudAccountId, resp,
		)
		if apiErr != nil {
			RespondError(w, apiErr, nil)
			return
		}
		resp.ConnectionStatus = connStatus
	}

	aH.Respond(w, resp)
}

func (aH *APIHandler) calculateCloudIntegrationServiceConnectionStatus(
	ctx context.Context,
	orgID valuer.UUID,
	cloudProvider string,
	cloudAccountId string,
	svcDetails *cloudintegrations.ServiceDetails,
) (*cloudintegrations.ServiceConnectionStatus, *model.ApiError) {
	if cloudProvider != "aws" {
		// TODO(Raj): Make connection check generic for all providers in a follow up change
		return nil, model.BadRequest(
			fmt.Errorf("unsupported cloud provider: %s", cloudProvider),
		)
	}

	telemetryCollectionStrategy := svcDetails.Strategy
	if telemetryCollectionStrategy == nil {
		return nil, model.InternalError(fmt.Errorf(
			"service doesn't have telemetry collection strategy: %s", svcDetails.Id,
		))
	}

	result := &cloudintegrations.ServiceConnectionStatus{}
	errors := []*model.ApiError{}
	var resultLock sync.Mutex

	var wg sync.WaitGroup

	// Calculate metrics connection status
	if telemetryCollectionStrategy.AWSMetrics != nil {
		wg.Add(1)
		go func() {
			defer wg.Done()

			metricsConnStatus, apiErr := aH.calculateAWSIntegrationSvcMetricsConnectionStatus(
				ctx, cloudAccountId, telemetryCollectionStrategy.AWSMetrics, svcDetails.DataCollected.Metrics,
			)

			resultLock.Lock()
			defer resultLock.Unlock()

			if apiErr != nil {
				errors = append(errors, apiErr)
			} else {
				result.Metrics = metricsConnStatus
			}
		}()
	}

	// Calculate logs connection status
	if telemetryCollectionStrategy.AWSLogs != nil {
		wg.Add(1)
		go func() {
			defer wg.Done()

			logsConnStatus, apiErr := aH.calculateAWSIntegrationSvcLogsConnectionStatus(
				ctx, orgID, cloudAccountId, telemetryCollectionStrategy.AWSLogs,
			)

			resultLock.Lock()
			defer resultLock.Unlock()

			if apiErr != nil {
				errors = append(errors, apiErr)
			} else {
				result.Logs = logsConnStatus
			}
		}()
	}

	wg.Wait()

	if len(errors) > 0 {
		return nil, errors[0]
	}

	return result, nil

}
func (aH *APIHandler) calculateAWSIntegrationSvcMetricsConnectionStatus(
	ctx context.Context,
	cloudAccountId string,
	strategy *services.AWSMetricsStrategy,
	metricsCollectedBySvc []services.CollectedMetric,
) (*cloudintegrations.SignalConnectionStatus, *model.ApiError) {
	if strategy == nil || len(strategy.StreamFilters) < 1 {
		return nil, nil
	}

	expectedLabelValues := map[string]string{
		"cloud_provider":   "aws",
		"cloud_account_id": cloudAccountId,
	}

	metricsNamespace := strategy.StreamFilters[0].Namespace
	metricsNamespaceParts := strings.Split(metricsNamespace, "/")

	if len(metricsNamespaceParts) >= 2 {
		expectedLabelValues["service_namespace"] = metricsNamespaceParts[0]
		expectedLabelValues["service_name"] = metricsNamespaceParts[1]
	} else {
		// metrics for single word namespaces like "CWAgent" do not
		// have the service_namespace label populated
		expectedLabelValues["service_name"] = metricsNamespaceParts[0]
	}

	metricNamesCollectedBySvc := []string{}
	for _, cm := range metricsCollectedBySvc {
		metricNamesCollectedBySvc = append(metricNamesCollectedBySvc, cm.Name)
	}

	statusForLastReceivedMetric, apiErr := aH.reader.GetLatestReceivedMetric(
		ctx, metricNamesCollectedBySvc, expectedLabelValues,
	)
	if apiErr != nil {
		return nil, apiErr
	}

	if statusForLastReceivedMetric != nil {
		return &cloudintegrations.SignalConnectionStatus{
			LastReceivedTsMillis: statusForLastReceivedMetric.LastReceivedTsMillis,
			LastReceivedFrom:     "signoz-aws-integration",
		}, nil
	}

	return nil, nil
}

func (aH *APIHandler) calculateAWSIntegrationSvcLogsConnectionStatus(
	ctx context.Context,
	orgID valuer.UUID,
	cloudAccountId string,
	strategy *services.AWSLogsStrategy,
) (*cloudintegrations.SignalConnectionStatus, *model.ApiError) {
	if strategy == nil || len(strategy.Subscriptions) < 1 {
		return nil, nil
	}

	logGroupNamePrefix := strategy.Subscriptions[0].LogGroupNamePrefix
	if len(logGroupNamePrefix) < 1 {
		return nil, nil
	}

	logsConnTestFilter := &v3.FilterSet{
		Operator: "AND",
		Items: []v3.FilterItem{
			{
				Key: v3.AttributeKey{
					Key:      "cloud.account.id",
					DataType: v3.AttributeKeyDataTypeString,
					Type:     v3.AttributeKeyTypeResource,
				},
				Operator: "=",
				Value:    cloudAccountId,
			},
			{
				Key: v3.AttributeKey{
					Key:      "aws.cloudwatch.log_group_name",
					DataType: v3.AttributeKeyDataTypeString,
					Type:     v3.AttributeKeyTypeResource,
				},
				Operator: "like",
				Value:    logGroupNamePrefix + "%",
			},
		},
	}

	// TODO(Raj): Receive this as a param from UI in the future.
	lookbackSeconds := int64(30 * 60)

	qrParams := &v3.QueryRangeParamsV3{
		Start: time.Now().UnixMilli() - (lookbackSeconds * 1000),
		End:   time.Now().UnixMilli(),
		CompositeQuery: &v3.CompositeQuery{
			PanelType: v3.PanelTypeList,
			QueryType: v3.QueryTypeBuilder,
			BuilderQueries: map[string]*v3.BuilderQuery{
				"A": {
					PageSize:          1,
					Filters:           logsConnTestFilter,
					QueryName:         "A",
					DataSource:        v3.DataSourceLogs,
					Expression:        "A",
					AggregateOperator: v3.AggregateOperatorNoOp,
				},
			},
		},
	}
	queryRes, _, err := aH.querier.QueryRange(
		ctx, orgID, qrParams,
	)
	if err != nil {
		return nil, model.InternalError(fmt.Errorf(
			"could not query for integration connection status: %w", err,
		))
	}
	if len(queryRes) > 0 && queryRes[0].List != nil && len(queryRes[0].List) > 0 {
		lastLog := queryRes[0].List[0]

		return &cloudintegrations.SignalConnectionStatus{
			LastReceivedTsMillis: lastLog.Timestamp.UnixMilli(),
			LastReceivedFrom:     "signoz-aws-integration",
		}, nil
	}

	return nil, nil
}

func (aH *APIHandler) CloudIntegrationsUpdateServiceConfig(
	w http.ResponseWriter, r *http.Request,
) {
	cloudProvider := mux.Vars(r)["cloudProvider"]
	serviceId := mux.Vars(r)["serviceId"]

	req := cloudintegrations.UpdateServiceConfigRequest{}
	if err := json.NewDecoder(r.Body).Decode(&req); err != nil {
		RespondError(w, model.BadRequest(err), nil)
		return
	}

	claims, errv2 := authtypes.ClaimsFromContext(r.Context())
	if errv2 != nil {
		render.Error(w, errv2)
		return
	}

	result, err := aH.CloudIntegrationsController.UpdateServiceConfig(
		r.Context(), claims.OrgID, cloudProvider, serviceId, &req,
	)

	if err != nil {
		render.Error(w, err)
		return
	}

	aH.Respond(w, result)
}

// logs
func (aH *APIHandler) RegisterLogsRoutes(router *mux.Router, am *middleware.AuthZ) {
	subRouter := router.PathPrefix("/api/v1/logs").Subrouter()
	subRouter.HandleFunc("", am.ViewAccess(aH.getLogs)).Methods(http.MethodGet)
	subRouter.HandleFunc("/fields", am.ViewAccess(aH.logFields)).Methods(http.MethodGet)
	subRouter.HandleFunc("/fields", am.EditAccess(aH.logFieldUpdate)).Methods(http.MethodPost)
	subRouter.HandleFunc("/aggregate", am.ViewAccess(aH.logAggregate)).Methods(http.MethodGet)

	// log pipelines
	subRouter.HandleFunc("/pipelines/preview", am.ViewAccess(aH.PreviewLogsPipelinesHandler)).Methods(http.MethodPost)
	subRouter.HandleFunc("/pipelines/{version}", am.ViewAccess(aH.ListLogsPipelinesHandler)).Methods(http.MethodGet)
	subRouter.HandleFunc("/pipelines", am.EditAccess(aH.CreateLogsPipeline)).Methods(http.MethodPost)

	// Promote and index JSON paths used in logs
	subRouter.HandleFunc("/promote_paths", am.AdminAccess(aH.Signoz.Handlers.Promote.HandlePromote)).Methods(http.MethodGet, http.MethodPost, http.MethodDelete)
}

func (aH *APIHandler) logFields(w http.ResponseWriter, r *http.Request) {
	fields, apiErr := aH.reader.GetLogFields(r.Context())
	if apiErr != nil {
		RespondError(w, apiErr, "Failed to fetch fields from the DB")
		return
	}
	aH.WriteJSON(w, r, fields)
}

func (aH *APIHandler) logFieldUpdate(w http.ResponseWriter, r *http.Request) {
	field := model.UpdateField{}
	if err := json.NewDecoder(r.Body).Decode(&field); err != nil {
		apiErr := &model.ApiError{Typ: model.ErrorBadData, Err: err}
		RespondError(w, apiErr, "Failed to decode payload")
		return
	}

	err := logs.ValidateUpdateFieldPayload(&field)
	if err != nil {
		apiErr := &model.ApiError{Typ: model.ErrorBadData, Err: err}
		RespondError(w, apiErr, "Incorrect payload")
		return
	}

	apiErr := aH.reader.UpdateLogField(r.Context(), &field)
	if apiErr != nil {
		RespondError(w, apiErr, "Failed to update field in the DB")
		return
	}
	aH.WriteJSON(w, r, field)
}

func (aH *APIHandler) getLogs(w http.ResponseWriter, r *http.Request) {
	aH.WriteJSON(w, r, map[string]interface{}{"results": []interface{}{}})
}

func (aH *APIHandler) logAggregate(w http.ResponseWriter, r *http.Request) {
	aH.WriteJSON(w, r, model.GetLogsAggregatesResponse{})
}

func parseAgentConfigVersion(r *http.Request) (int, error) {
	versionString := mux.Vars(r)["version"]

	if versionString == "latest" {
		return -1, nil
	}

	version64, err := strconv.ParseInt(versionString, 0, 8)

	if err != nil {
		return 0, errors.WrapInvalidInputf(err, errors.CodeInvalidInput, "invalid version number")
	}

	if version64 <= 0 {
		return 0, errors.NewInvalidInputf(errors.CodeInvalidInput, "invalid version number")
	}

	return int(version64), nil
}

func (aH *APIHandler) PreviewLogsPipelinesHandler(w http.ResponseWriter, r *http.Request) {
	req := logparsingpipeline.PipelinesPreviewRequest{}

	if err := json.NewDecoder(r.Body).Decode(&req); err != nil {
		render.Error(w, errors.WrapInvalidInputf(err, errors.CodeInvalidInput, "failed to decode request body"))
		return
	}

	resultLogs, err := aH.LogsParsingPipelineController.PreviewLogsPipelines(r.Context(), &req)
	if err != nil {
		render.Error(w, err)
		return
	}

	aH.Respond(w, resultLogs)
}

func (aH *APIHandler) ListLogsPipelinesHandler(w http.ResponseWriter, r *http.Request) {
	claims, err := authtypes.ClaimsFromContext(r.Context())
	if err != nil {
		render.Error(w, err)
		return
	}

	orgID, errv2 := valuer.NewUUID(claims.OrgID)
	if errv2 != nil {
		render.Error(w, errv2)
		return
	}

	version, err := parseAgentConfigVersion(r)
	if err != nil {
		render.Error(w, err)
		return
	}

	var payload *logparsingpipeline.PipelinesResponse
	if version != -1 {
		payload, err = aH.listLogsPipelinesByVersion(r.Context(), orgID, version)
	} else {
		payload, err = aH.listLogsPipelines(r.Context(), orgID)
	}
	if err != nil {
		render.Error(w, err)
		return
	}

	aH.Respond(w, payload)
}

// listLogsPipelines lists logs piplines for latest version
func (aH *APIHandler) listLogsPipelines(ctx context.Context, orgID valuer.UUID) (
	*logparsingpipeline.PipelinesResponse, error,
) {
	// get lateset agent config
	latestVersion := -1
	lastestConfig, err := agentConf.GetLatestVersion(ctx, orgID, opamptypes.ElementTypeLogPipelines)
	if err != nil && !errorsV2.Ast(err, errorsV2.TypeNotFound) {
		return nil, err
	}

	if lastestConfig != nil {
		latestVersion = lastestConfig.Version
	}

	payload, err := aH.LogsParsingPipelineController.GetPipelinesByVersion(ctx, orgID, latestVersion)
	if err != nil {
		return nil, err
	}

	// todo(Nitya): make a new API for history pagination
	limit := 10
	history, err := agentConf.GetConfigHistory(ctx, orgID, opamptypes.ElementTypeLogPipelines, limit)
	if err != nil {
		return nil, err
	}
	payload.History = history
	return payload, nil
}

// listLogsPipelinesByVersion lists pipelines along with config version history
func (aH *APIHandler) listLogsPipelinesByVersion(ctx context.Context, orgID valuer.UUID, version int) (
	*logparsingpipeline.PipelinesResponse, error,
) {
	payload, err := aH.LogsParsingPipelineController.GetPipelinesByVersion(ctx, orgID, version)
	if err != nil {
		return nil, err
	}

	// todo(Nitya): make a new API for history pagination
	limit := 10
	history, err := agentConf.GetConfigHistory(ctx, orgID, opamptypes.ElementTypeLogPipelines, limit)
	if err != nil {
		return nil, err
	}

	payload.History = history
	return payload, nil
}

func (aH *APIHandler) CreateLogsPipeline(w http.ResponseWriter, r *http.Request) {
	claims, errv2 := authtypes.ClaimsFromContext(r.Context())
	if errv2 != nil {
		render.Error(w, errv2)
		return
	}

	// prepare config by calling gen func
	orgID, errv2 := valuer.NewUUID(claims.OrgID)
	if errv2 != nil {
		render.Error(w, errv2)
		return
	}
	userID, errv2 := valuer.NewUUID(claims.UserID)
	if errv2 != nil {
		render.Error(w, errv2)
		return
	}

	req := pipelinetypes.PostablePipelines{}

	if err := json.NewDecoder(r.Body).Decode(&req); err != nil {
		RespondError(w, model.BadRequest(err), nil)
		return
	}

	createPipeline := func(
		ctx context.Context,
		postable []pipelinetypes.PostablePipeline,
	) (*logparsingpipeline.PipelinesResponse, error) {
		if len(postable) == 0 {
			zap.L().Warn("found no pipelines in the http request, this will delete all the pipelines")
		}

		err := aH.LogsParsingPipelineController.ValidatePipelines(ctx, postable)
		if err != nil {
			return nil, err
		}

		return aH.LogsParsingPipelineController.ApplyPipelines(ctx, orgID, userID, postable)
	}

	res, err := createPipeline(r.Context(), req.Pipelines)
	if err != nil {
		render.Error(w, err)
		return
	}

	aH.Respond(w, res)
}

func (aH *APIHandler) autocompleteAggregateAttributes(w http.ResponseWriter, r *http.Request) {
	claims, err := authtypes.ClaimsFromContext(r.Context())
	if err != nil {
		render.Error(w, err)
		return
	}
	orgID, err := valuer.NewUUID(claims.OrgID)
	if err != nil {
		render.Error(w, err)
		return
	}

	var response *v3.AggregateAttributeResponse
	req, err := parseAggregateAttributeRequest(r)

	if err != nil {
		RespondError(w, &model.ApiError{Typ: model.ErrorBadData, Err: err}, nil)
		return
	}

	switch req.DataSource {
	case v3.DataSourceMetrics:
		response, err = aH.reader.GetMetricAggregateAttributes(r.Context(), orgID, req, false)
	case v3.DataSourceLogs:
		response, err = aH.reader.GetLogAggregateAttributes(r.Context(), req)
	case v3.DataSourceTraces:
		response, err = aH.reader.GetTraceAggregateAttributes(r.Context(), req)
	case v3.DataSourceMeter:
		response, err = aH.reader.GetMeterAggregateAttributes(r.Context(), orgID, req)
	default:
		RespondError(w, &model.ApiError{Typ: model.ErrorBadData, Err: fmt.Errorf("invalid data source")}, nil)
		return
	}

	if err != nil {
		RespondError(w, &model.ApiError{Typ: model.ErrorBadData, Err: err}, nil)
		return
	}

	aH.Respond(w, response)
}

func (aH *APIHandler) getQueryBuilderSuggestions(w http.ResponseWriter, r *http.Request) {
	req, err := parseQBFilterSuggestionsRequest(r)
	if err != nil {
		RespondError(w, err, nil)
		return
	}

	if req.DataSource != v3.DataSourceLogs {
		// Support for traces and metrics might come later
		RespondError(w, model.BadRequest(
			fmt.Errorf("suggestions not supported for %s", req.DataSource),
		), nil)
		return
	}

	response, err := aH.reader.GetQBFilterSuggestionsForLogs(r.Context(), req)
	if err != nil {
		RespondError(w, err, nil)
		return
	}

	aH.Respond(w, response)
}

func (aH *APIHandler) autoCompleteAttributeKeys(w http.ResponseWriter, r *http.Request) {
	var response *v3.FilterAttributeKeyResponse
	req, err := parseFilterAttributeKeyRequest(r)

	if err != nil {
		RespondError(w, &model.ApiError{Typ: model.ErrorBadData, Err: err}, nil)
		return
	}

	switch req.DataSource {
	case v3.DataSourceMetrics:
		response, err = aH.reader.GetMetricAttributeKeys(r.Context(), req)
	case v3.DataSourceMeter:
		response, err = aH.reader.GetMeterAttributeKeys(r.Context(), req)
	case v3.DataSourceLogs:
		response, err = aH.reader.GetLogAttributeKeys(r.Context(), req)
	case v3.DataSourceTraces:
		response, err = aH.reader.GetTraceAttributeKeys(r.Context(), req)
	default:
		RespondError(w, &model.ApiError{Typ: model.ErrorBadData, Err: fmt.Errorf("invalid data source")}, nil)
		return
	}

	if err != nil {
		RespondError(w, &model.ApiError{Typ: model.ErrorBadData, Err: err}, nil)
		return
	}

	aH.Respond(w, response)
}

func (aH *APIHandler) autoCompleteAttributeValues(w http.ResponseWriter, r *http.Request) {
	var response *v3.FilterAttributeValueResponse
	req, err := parseFilterAttributeValueRequest(r)

	if err != nil {
		RespondError(w, &model.ApiError{Typ: model.ErrorBadData, Err: err}, nil)
		return
	}

	switch req.DataSource {
	case v3.DataSourceMetrics:
		response, err = aH.reader.GetMetricAttributeValues(r.Context(), req)
	case v3.DataSourceLogs:
		response, err = aH.reader.GetLogAttributeValues(r.Context(), req)
	case v3.DataSourceTraces:
		response, err = aH.reader.GetTraceAttributeValues(r.Context(), req)
	default:
		RespondError(w, &model.ApiError{Typ: model.ErrorBadData, Err: fmt.Errorf("invalid data source")}, nil)
		return
	}

	if err != nil {
		RespondError(w, &model.ApiError{Typ: model.ErrorBadData, Err: err}, nil)
		return
	}

	aH.Respond(w, response)
}

func (aH *APIHandler) autoCompleteAttributeValuesPost(w http.ResponseWriter, r *http.Request) {
	var response *v3.FilterAttributeValueResponse
	req, err := parseFilterAttributeValueRequestBody(r)

	if err != nil {
		RespondError(w, &model.ApiError{Typ: model.ErrorBadData, Err: err}, nil)
		return
	}

	switch req.DataSource {
	case v3.DataSourceMetrics:
		response, err = aH.reader.GetMetricAttributeValues(r.Context(), req)
	case v3.DataSourceLogs:
		response, err = aH.reader.GetLogAttributeValues(r.Context(), req)
	case v3.DataSourceTraces:
		response, err = aH.reader.GetTraceAttributeValues(r.Context(), req)
	default:
		RespondError(w, &model.ApiError{Typ: model.ErrorBadData, Err: fmt.Errorf("invalid data source")}, nil)
		return
	}

	if err != nil {
		RespondError(w, &model.ApiError{Typ: model.ErrorBadData, Err: err}, nil)
		return
	}

	aH.Respond(w, response)
}

func (aH *APIHandler) getSpanKeysV3(ctx context.Context, queryRangeParams *v3.QueryRangeParamsV3) (map[string]v3.AttributeKey, error) {
	data := map[string]v3.AttributeKey{}
	for _, query := range queryRangeParams.CompositeQuery.BuilderQueries {
		if query.DataSource == v3.DataSourceTraces {
			spanKeys, err := aH.reader.GetSpanAttributeKeysByNames(ctx, logsv3.GetFieldNames(queryRangeParams.CompositeQuery))
			if err != nil {
				return nil, err
			}
			// Add timestamp as a span key to allow ordering by timestamp
			spanKeys["timestamp"] = v3.AttributeKey{
				Key:      "timestamp",
				IsColumn: true,
			}
			return spanKeys, nil
		}
	}
	return data, nil
}

func (aH *APIHandler) QueryRangeV3Format(w http.ResponseWriter, r *http.Request) {
	queryRangeParams, apiErrorObj := ParseQueryRangeParams(r)

	if apiErrorObj != nil {
		zap.L().Error(apiErrorObj.Err.Error())
		RespondError(w, apiErrorObj, nil)
		return
	}
	queryRangeParams.Version = "v3"

	aH.Respond(w, queryRangeParams)
}

func (aH *APIHandler) queryRangeV3(ctx context.Context, queryRangeParams *v3.QueryRangeParamsV3, w http.ResponseWriter, r *http.Request) {
	claims, err := authtypes.ClaimsFromContext(r.Context())
	if err != nil {
		render.Error(w, err)
		return
	}
	orgID, err := valuer.NewUUID(claims.OrgID)
	if err != nil {
		render.Error(w, err)
		return
	}

	var result []*v3.Result
	var errQuriesByName map[string]error
	var spanKeys map[string]v3.AttributeKey
	if queryRangeParams.CompositeQuery.QueryType == v3.QueryTypeBuilder {
		hasLogsQuery := false
		hasTracesQuery := false
		for _, query := range queryRangeParams.CompositeQuery.BuilderQueries {
			if query.DataSource == v3.DataSourceLogs {
				hasLogsQuery = true
			}
			if query.DataSource == v3.DataSourceTraces {
				hasTracesQuery = true
			}
		}
		// check if any enrichment is required for logs if yes then enrich them
		if logsv3.EnrichmentRequired(queryRangeParams) && hasLogsQuery {
			logsFields, err := aH.reader.GetLogFieldsFromNames(ctx, logsv3.GetFieldNames(queryRangeParams.CompositeQuery))
			if err != nil {
				apiErrObj := &model.ApiError{Typ: model.ErrorInternal, Err: err}
				RespondError(w, apiErrObj, errQuriesByName)
				return
			}
			// get the fields if any logs query is present
			fields := model.GetLogFieldsV3(ctx, queryRangeParams, logsFields)
			logsv3.Enrich(queryRangeParams, fields)
		}
		if hasTracesQuery {
			spanKeys, err = aH.getSpanKeysV3(ctx, queryRangeParams)
			if err != nil {
				apiErrObj := &model.ApiError{Typ: model.ErrorInternal, Err: err}
				RespondError(w, apiErrObj, errQuriesByName)
				return
			}
			tracesV4.Enrich(queryRangeParams, spanKeys)
		}
	}

	// WARN: Only works for AND operator in traces query
	if queryRangeParams.CompositeQuery.QueryType == v3.QueryTypeBuilder {
		// check if traceID is used as filter (with equal/similar operator) in traces query if yes add timestamp filter to queryRange params
		isUsed, traceIDs := tracesV3.TraceIdFilterUsedWithEqual(queryRangeParams)
		if isUsed && len(traceIDs) > 0 {
			zap.L().Debug("traceID used as filter in traces query")
			// query signoz_spans table with traceID to get min and max timestamp
			min, max, err := aH.reader.GetMinAndMaxTimestampForTraceID(ctx, traceIDs)
			if err == nil {
				// add timestamp filter to queryRange params
				tracesV3.AddTimestampFilters(min, max, queryRangeParams)
				zap.L().Debug("post adding timestamp filter in traces query", zap.Any("queryRangeParams", queryRangeParams))
			}
		}
	}

	// Hook up query progress tracking if requested
	queryIdHeader := r.Header.Get("X-SIGNOZ-QUERY-ID")
	if len(queryIdHeader) > 0 {
		onQueryFinished, err := aH.reader.ReportQueryStartForProgressTracking(queryIdHeader)

		if err != nil {
			zap.L().Error(
				"couldn't report query start for progress tracking",
				zap.String("queryId", queryIdHeader), zap.Error(err),
			)

		} else {
			// Adding queryId to the context signals clickhouse queries to report progress
			//lint:ignore SA1029 ignore for now
			ctx = context.WithValue(ctx, "queryId", queryIdHeader)

			defer func() {
				go onQueryFinished()
			}()
		}
	}

	result, errQuriesByName, err = aH.querier.QueryRange(ctx, orgID, queryRangeParams)

	if err != nil {
		queryErrors := map[string]string{}
		for name, err := range errQuriesByName {
			queryErrors[fmt.Sprintf("Query-%s", name)] = err.Error()
		}
		apiErrObj := &model.ApiError{Typ: model.ErrorInternal, Err: err}
		RespondError(w, apiErrObj, queryErrors)
		return
	}

	postprocess.ApplyHavingClause(result, queryRangeParams)
	postprocess.ApplyMetricLimit(result, queryRangeParams)

	aH.sendQueryResultEvents(r, result, queryRangeParams, "v3")
	// only adding applyFunctions instead of postProcess since experssion are
	// are executed in clickhouse directly and we wanted to add support for timeshift
	if queryRangeParams.CompositeQuery.QueryType == v3.QueryTypeBuilder {
		postprocess.ApplyFunctions(result, queryRangeParams)
	}

	if queryRangeParams.CompositeQuery.FillGaps {
		postprocess.FillGaps(result, queryRangeParams)
	}

	if queryRangeParams.CompositeQuery.PanelType == v3.PanelTypeTable && queryRangeParams.FormatForWeb {
		if queryRangeParams.CompositeQuery.QueryType == v3.QueryTypeClickHouseSQL {
			result = postprocess.TransformToTableForClickHouseQueries(result)
		} else if queryRangeParams.CompositeQuery.QueryType == v3.QueryTypeBuilder {
			result = postprocess.TransformToTableForBuilderQueries(result, queryRangeParams)
		}
	}

	resp := v3.QueryRangeResponse{
		Result: result,
	}

	// This checks if the time for context to complete has exceeded.
	// it adds flag to notify the user of incomplete response
	select {
	case <-ctx.Done():
		resp.ContextTimeout = true
		resp.ContextTimeoutMessage = "result might contain incomplete data due to context timeout, for custom timeout set the timeout header eg:- timeout:120"
	default:
		break
	}

	aH.Respond(w, resp)
}

func (aH *APIHandler) sendQueryResultEvents(r *http.Request, result []*v3.Result, queryRangeParams *v3.QueryRangeParamsV3, version string) {
	claims, err := authtypes.ClaimsFromContext(r.Context())
	if err != nil {
		return
	}

	queryInfoResult := NewQueryInfoResult(queryRangeParams, version)

	if !(queryInfoResult.LogsUsed || queryInfoResult.MetricsUsed || queryInfoResult.TracesUsed) {
		return
	}

	properties := queryInfoResult.ToMap()
	referrer := r.Header.Get("Referer")

	if referrer == "" {
		return
	}

	properties["referrer"] = referrer

	logsExplorerMatched, _ := regexp.MatchString(`/logs/logs-explorer(?:\?.*)?$`, referrer)
	traceExplorerMatched, _ := regexp.MatchString(`/traces-explorer(?:\?.*)?$`, referrer)
	metricsExplorerMatched, _ := regexp.MatchString(`/metrics-explorer/explorer(?:\?.*)?$`, referrer)
	dashboardMatched, _ := regexp.MatchString(`/dashboard/[a-zA-Z0-9\-]+/(new|edit)(?:\?.*)?$`, referrer)
	alertMatched, _ := regexp.MatchString(`/alerts/(new|edit)(?:\?.*)?$`, referrer)

	switch {
	case dashboardMatched:
		properties["module_name"] = "dashboard"
	case alertMatched:
		properties["module_name"] = "rule"
	case metricsExplorerMatched:
		properties["module_name"] = "metrics-explorer"
	case logsExplorerMatched:
		properties["module_name"] = "logs-explorer"
	case traceExplorerMatched:
		properties["module_name"] = "traces-explorer"
	default:
		return
	}

	if dashboardMatched {
		if dashboardIDRegex, err := regexp.Compile(`/dashboard/([a-f0-9\-]+)/`); err == nil {
			if matches := dashboardIDRegex.FindStringSubmatch(referrer); len(matches) > 1 {
				properties["dashboard_id"] = matches[1]
			}
		}

		if widgetIDRegex, err := regexp.Compile(`widgetId=([a-f0-9\-]+)`); err == nil {
			if matches := widgetIDRegex.FindStringSubmatch(referrer); len(matches) > 1 {
				properties["widget_id"] = matches[1]
			}
		}
	}

	if alertMatched {
		if alertIDRegex, err := regexp.Compile(`ruleId=(\d+)`); err == nil {
			if matches := alertIDRegex.FindStringSubmatch(referrer); len(matches) > 1 {
				properties["rule_id"] = matches[1]
			}
		}
	}

	// Check if result is empty or has no data
	if len(result) == 0 {
		aH.Signoz.Analytics.TrackUser(r.Context(), claims.OrgID, claims.UserID, "Telemetry Query Returned Empty", properties)
		return
	}

	// Check if first result has no series data
	if len(result[0].Series) == 0 {
		// Check if first result has no list data
		if len(result[0].List) == 0 {
			// Check if first result has no table data
			if result[0].Table == nil {
				aH.Signoz.Analytics.TrackUser(r.Context(), claims.OrgID, claims.UserID, "Telemetry Query Returned Empty", properties)
				return
			}

			if len(result[0].Table.Rows) == 0 {
				aH.Signoz.Analytics.TrackUser(r.Context(), claims.OrgID, claims.UserID, "Telemetry Query Returned Empty", properties)
				return
			}
		}
	}

	aH.Signoz.Analytics.TrackUser(r.Context(), claims.OrgID, claims.UserID, "Telemetry Query Returned Results", properties)

}

func (aH *APIHandler) QueryRangeV3(w http.ResponseWriter, r *http.Request) {
	claims, err := authtypes.ClaimsFromContext(r.Context())
	if err != nil {
		render.Error(w, err)
		return
	}
	orgID, err := valuer.NewUUID(claims.OrgID)
	if err != nil {
		render.Error(w, err)
		return
	}

	queryRangeParams, apiErrorObj := ParseQueryRangeParams(r)

	if apiErrorObj != nil {
		zap.L().Error("error parsing metric query range params", zap.Error(apiErrorObj.Err))
		RespondError(w, apiErrorObj, nil)
		return
	}

	// add temporality for each metric
	temporalityErr := aH.PopulateTemporality(r.Context(), orgID, queryRangeParams)
	if temporalityErr != nil {
		zap.L().Error("Error while adding temporality for metrics", zap.Error(temporalityErr))
		RespondError(w, &model.ApiError{Typ: model.ErrorInternal, Err: temporalityErr}, nil)
		return
	}

	aH.queryRangeV3(r.Context(), queryRangeParams, w, r)
}

func (aH *APIHandler) GetQueryProgressUpdates(w http.ResponseWriter, r *http.Request) {
	// Upgrade connection to websocket, sending back the requested protocol
	// value for sec-websocket-protocol
	//
	// Since js websocket API doesn't allow setting headers, this header is often
	// used for passing auth tokens. As per websocket spec the connection will only
	// succeed if the requested `Sec-Websocket-Protocol` is sent back as a header
	// in the upgrade response (signifying that the protocol is supported by the server).
	upgradeResponseHeaders := http.Header{}
	requestedProtocol := r.Header.Get("Sec-WebSocket-Protocol")
	if len(requestedProtocol) > 0 {
		upgradeResponseHeaders.Add("Sec-WebSocket-Protocol", requestedProtocol)
	}

	c, err := aH.Upgrader.Upgrade(w, r, upgradeResponseHeaders)
	if err != nil {
		RespondError(w, model.InternalError(fmt.Errorf(
			"couldn't upgrade connection: %w", err,
		)), nil)
		return
	}
	defer c.Close()

	// Websocket upgrade complete. Subscribe to query progress and send updates to client
	//
	// Note: we handle any subscription problems (queryId query param missing or query already complete etc)
	// after the websocket connection upgrade by closing the channel.
	// The other option would be to handle the errors before websocket upgrade by sending an
	// error response instead of the upgrade response, but that leads to a generic websocket
	// connection failure on the client.

	queryId := r.URL.Query().Get("q")

	progressCh, unsubscribe, apiErr := aH.reader.SubscribeToQueryProgress(queryId)
	if apiErr != nil {
		// Shouldn't happen unless query progress requested after query finished
		zap.L().Warn(
			"couldn't subscribe to query progress",
			zap.String("queryId", queryId), zap.Any("error", apiErr),
		)
		return
	}
	defer func() { go unsubscribe() }()

	for queryProgress := range progressCh {
		msg, err := json.Marshal(queryProgress)
		if err != nil {
			zap.L().Error(
				"failed to serialize progress message",
				zap.String("queryId", queryId), zap.Any("progress", queryProgress), zap.Error(err),
			)
			continue
		}

		err = c.WriteMessage(websocket.TextMessage, msg)
		if err != nil {
			zap.L().Error(
				"failed to write progress msg to websocket",
				zap.String("queryId", queryId), zap.String("msg", string(msg)), zap.Error(err),
			)
			break

		} else {
			zap.L().Debug(
				"wrote progress msg to websocket",
				zap.String("queryId", queryId), zap.String("msg", string(msg)), zap.Error(err),
			)
		}
	}
}

func (aH *APIHandler) getMetricMetadata(w http.ResponseWriter, r *http.Request) {
	claims, err := authtypes.ClaimsFromContext(r.Context())
	if err != nil {
		render.Error(w, err)
		return
	}
	orgID, err := valuer.NewUUID(claims.OrgID)
	if err != nil {
		render.Error(w, err)
		return
	}

	metricName := r.URL.Query().Get("metricName")
	serviceName := r.URL.Query().Get("serviceName")
	metricMetadata, err := aH.reader.GetMetricMetadata(r.Context(), orgID, metricName, serviceName)
	if err != nil {
		RespondError(w, &model.ApiError{Err: err, Typ: model.ErrorInternal}, nil)
		return
	}

	aH.WriteJSON(w, r, metricMetadata)
}

func (aH *APIHandler) queryRangeV4(ctx context.Context, queryRangeParams *v3.QueryRangeParamsV3, w http.ResponseWriter, r *http.Request) {
	claims, err := authtypes.ClaimsFromContext(r.Context())
	if err != nil {
		render.Error(w, err)
		return
	}
	orgID, err := valuer.NewUUID(claims.OrgID)
	if err != nil {
		render.Error(w, err)
		return
	}

	var result []*v3.Result
	var errQuriesByName map[string]error
	var spanKeys map[string]v3.AttributeKey
	if queryRangeParams.CompositeQuery.QueryType == v3.QueryTypeBuilder {
		hasLogsQuery := false
		hasTracesQuery := false
		for _, query := range queryRangeParams.CompositeQuery.BuilderQueries {
			if query.DataSource == v3.DataSourceLogs {
				hasLogsQuery = true
			}
			if query.DataSource == v3.DataSourceTraces {
				hasTracesQuery = true
			}
		}

		// check if any enrichment is required for logs if yes then enrich them
		if logsv3.EnrichmentRequired(queryRangeParams) && hasLogsQuery {
			// get the fields if any logs query is present
			logsFields, err := aH.reader.GetLogFieldsFromNames(r.Context(), logsv3.GetFieldNames(queryRangeParams.CompositeQuery))
			if err != nil {
				apiErrObj := &model.ApiError{Typ: model.ErrorInternal, Err: err}
				RespondError(w, apiErrObj, nil)
				return
			}
			fields := model.GetLogFieldsV3(r.Context(), queryRangeParams, logsFields)
			logsv3.Enrich(queryRangeParams, fields)
		}

		if hasTracesQuery {
			spanKeys, err = aH.getSpanKeysV3(ctx, queryRangeParams)
			if err != nil {
				apiErrObj := &model.ApiError{Typ: model.ErrorInternal, Err: err}
				RespondError(w, apiErrObj, errQuriesByName)
				return
			}
			tracesV4.Enrich(queryRangeParams, spanKeys)
		}
	}

	// WARN: Only works for AND operator in traces query
	if queryRangeParams.CompositeQuery.QueryType == v3.QueryTypeBuilder {
		// check if traceID is used as filter (with equal/similar operator) in traces query if yes add timestamp filter to queryRange params
		isUsed, traceIDs := tracesV3.TraceIdFilterUsedWithEqual(queryRangeParams)
		if isUsed && len(traceIDs) > 0 {
			zap.L().Debug("traceID used as filter in traces query")
			// query signoz_spans table with traceID to get min and max timestamp
			min, max, err := aH.reader.GetMinAndMaxTimestampForTraceID(ctx, traceIDs)
			if err == nil {
				// add timestamp filter to queryRange params
				tracesV3.AddTimestampFilters(min, max, queryRangeParams)
				zap.L().Debug("post adding timestamp filter in traces query", zap.Any("queryRangeParams", queryRangeParams))
			}
		}
	}

	result, errQuriesByName, err = aH.querierV2.QueryRange(ctx, orgID, queryRangeParams)

	if err != nil {
		queryErrors := map[string]string{}
		for name, err := range errQuriesByName {
			queryErrors[fmt.Sprintf("Query-%s", name)] = err.Error()
		}
		apiErrObj := &model.ApiError{Typ: model.ErrorInternal, Err: err}
		RespondError(w, apiErrObj, queryErrors)
		return
	}

	if queryRangeParams.CompositeQuery.QueryType == v3.QueryTypeBuilder {
		result, err = postprocess.PostProcessResult(result, queryRangeParams)
	} else if queryRangeParams.CompositeQuery.QueryType == v3.QueryTypeClickHouseSQL &&
		queryRangeParams.CompositeQuery.PanelType == v3.PanelTypeTable && queryRangeParams.FormatForWeb {
		result = postprocess.TransformToTableForClickHouseQueries(result)
	}

	if err != nil {
		apiErrObj := &model.ApiError{Typ: model.ErrorBadData, Err: err}
		RespondError(w, apiErrObj, errQuriesByName)
		return
	}
	aH.sendQueryResultEvents(r, result, queryRangeParams, "v4")
	resp := v3.QueryRangeResponse{
		Result: result,
	}

	aH.Respond(w, resp)
}

func (aH *APIHandler) QueryRangeV4(w http.ResponseWriter, r *http.Request) {
	claims, err := authtypes.ClaimsFromContext(r.Context())
	if err != nil {
		render.Error(w, err)
		return
	}
	orgID, err := valuer.NewUUID(claims.OrgID)
	if err != nil {
		render.Error(w, err)
		return
	}

	queryRangeParams, apiErrorObj := ParseQueryRangeParams(r)

	if apiErrorObj != nil {
		zap.L().Error("error parsing metric query range params", zap.Error(apiErrorObj.Err))
		RespondError(w, apiErrorObj, nil)
		return
	}
	queryRangeParams.Version = "v4"

	// add temporality for each metric
	temporalityErr := aH.PopulateTemporality(r.Context(), orgID, queryRangeParams)
	if temporalityErr != nil {
		zap.L().Error("Error while adding temporality for metrics", zap.Error(temporalityErr))
		RespondError(w, &model.ApiError{Typ: model.ErrorInternal, Err: temporalityErr}, nil)
		return
	}

	aH.queryRangeV4(r.Context(), queryRangeParams, w, r)
}

func (aH *APIHandler) traceFields(w http.ResponseWriter, r *http.Request) {
	fields, apiErr := aH.reader.GetTraceFields(r.Context())
	if apiErr != nil {
		RespondError(w, apiErr, "failed to fetch fields from the db")
		return
	}
	aH.WriteJSON(w, r, fields)
}

func (aH *APIHandler) updateTraceField(w http.ResponseWriter, r *http.Request) {
	field := model.UpdateField{}
	if err := json.NewDecoder(r.Body).Decode(&field); err != nil {
		apiErr := &model.ApiError{Typ: model.ErrorBadData, Err: err}
		RespondError(w, apiErr, "failed to decode payload")
		return
	}

	err := logs.ValidateUpdateFieldPayloadV2(&field)
	if err != nil {
		apiErr := &model.ApiError{Typ: model.ErrorBadData, Err: err}
		RespondError(w, apiErr, "incorrect payload")
		return
	}

	apiErr := aH.reader.UpdateTraceField(r.Context(), &field)
	if apiErr != nil {
		RespondError(w, apiErr, "failed to update field in the db")
		return
	}
	aH.WriteJSON(w, r, field)
}

func (aH *APIHandler) getQueueOverview(w http.ResponseWriter, r *http.Request) {

	queueListRequest, apiErr := ParseQueueBody(r)

	if apiErr != nil {
		zap.L().Error(apiErr.Err.Error())
		RespondError(w, apiErr, nil)
		return
	}

	chq, err := queues2.BuildOverviewQuery(queueListRequest)

	if err != nil {
		zap.L().Error(err.Error())
		RespondError(w, &model.ApiError{Typ: model.ErrorInternal, Err: fmt.Errorf("error building clickhouse query: %v", err)}, nil)
		return
	}

	results, err := aH.reader.GetListResultV3(r.Context(), chq.Query)
	if err != nil {
		RespondError(w, model.BadRequest(err), nil)
		return
	}

	aH.Respond(w, results)
}

func (aH *APIHandler) getDomainList(w http.ResponseWriter, r *http.Request) {
	// Extract claims from context for organization ID
	claims, err := authtypes.ClaimsFromContext(r.Context())
	if err != nil {
		render.Error(w, err)
		return
	}

	orgID, err := valuer.NewUUID(claims.OrgID)
	if err != nil {
		render.Error(w, err)
		return
	}

	// Parse the request body to get third-party query parameters
	thirdPartyQueryRequest, apiErr := ParseRequestBody(r)
	if apiErr != nil {
		zap.L().Error("Failed to parse request body", zap.Error(apiErr))
		render.Error(w, errorsV2.New(errorsV2.TypeInvalidInput, errorsV2.CodeInvalidInput, apiErr.Error()))
		return
	}

	// Build the v5 query range request for domain listing
	queryRangeRequest, err := thirdpartyapi.BuildDomainList(thirdPartyQueryRequest)
	if err != nil {
		zap.L().Error("Failed to build domain list query", zap.Error(err))
		apiErrObj := errorsV2.New(errorsV2.TypeInvalidInput, errorsV2.CodeInvalidInput, err.Error())
		render.Error(w, apiErrObj)
		return
	}

	// Execute the query using the v5 querier
	result, err := aH.Signoz.Querier.QueryRange(r.Context(), orgID, queryRangeRequest)
	if err != nil {
		zap.L().Error("Query execution failed", zap.Error(err))
		apiErrObj := errorsV2.New(errorsV2.TypeInvalidInput, errorsV2.CodeInvalidInput, err.Error())
		render.Error(w, apiErrObj)
		return
	}

	result = thirdpartyapi.MergeSemconvColumns(result)
	result = thirdpartyapi.FilterIntermediateColumns(result)

	// Filter IP addresses if ShowIp is false
	var finalResult = result
	if !thirdPartyQueryRequest.ShowIp {
		filteredResults := thirdpartyapi.FilterResponse([]*qbtypes.QueryRangeResponse{result})
		if len(filteredResults) > 0 {
			finalResult = filteredResults[0]
		}
	}

	// Send the response
	aH.Respond(w, finalResult)
}

// getDomainInfo handles requests for domain information using v5 query builder
func (aH *APIHandler) getDomainInfo(w http.ResponseWriter, r *http.Request) {
	// Extract claims from context for organization ID
	claims, err := authtypes.ClaimsFromContext(r.Context())
	if err != nil {
		render.Error(w, err)
		return
	}

	orgID, err := valuer.NewUUID(claims.OrgID)
	if err != nil {
		render.Error(w, err)
		return
	}

	// Parse the request body to get third-party query parameters
	thirdPartyQueryRequest, apiErr := ParseRequestBody(r)
	if apiErr != nil {
		zap.L().Error("Failed to parse request body", zap.Error(apiErr))
		render.Error(w, errorsV2.New(errorsV2.TypeInvalidInput, errorsV2.CodeInvalidInput, apiErr.Error()))
		return
	}

	// Build the v5 query range request for domain info
	queryRangeRequest, err := thirdpartyapi.BuildDomainInfo(thirdPartyQueryRequest)
	if err != nil {
		zap.L().Error("Failed to build domain info query", zap.Error(err))
		apiErrObj := errorsV2.New(errorsV2.TypeInvalidInput, errorsV2.CodeInvalidInput, err.Error())
		render.Error(w, apiErrObj)
		return
	}

	// Execute the query using the v5 querier
	result, err := aH.Signoz.Querier.QueryRange(r.Context(), orgID, queryRangeRequest)
	if err != nil {
		zap.L().Error("Query execution failed", zap.Error(err))
		apiErrObj := errorsV2.New(errorsV2.TypeInvalidInput, errorsV2.CodeInvalidInput, err.Error())
		render.Error(w, apiErrObj)
		return
	}

	result = thirdpartyapi.MergeSemconvColumns(result)
	result = thirdpartyapi.FilterIntermediateColumns(result)

	// Filter IP addresses if ShowIp is false
	var finalResult *qbtypes.QueryRangeResponse = result
	if !thirdPartyQueryRequest.ShowIp {
		filteredResults := thirdpartyapi.FilterResponse([]*qbtypes.QueryRangeResponse{result})
		if len(filteredResults) > 0 {
			finalResult = filteredResults[0]
		}
	}

	// Send the response
	aH.Respond(w, finalResult)
}

// RegisterTraceFunnelsRoutes adds trace funnels routes
func (aH *APIHandler) RegisterTraceFunnelsRoutes(router *mux.Router, am *middleware.AuthZ) {
	// Main trace funnels router
	traceFunnelsRouter := router.PathPrefix("/api/v1/trace-funnels").Subrouter()

	// API endpoints
	traceFunnelsRouter.HandleFunc("/new",
		am.EditAccess(aH.Signoz.Handlers.TraceFunnel.New)).
		Methods(http.MethodPost)
	traceFunnelsRouter.HandleFunc("/list",
		am.ViewAccess(aH.Signoz.Handlers.TraceFunnel.List)).
		Methods(http.MethodGet)
	traceFunnelsRouter.HandleFunc("/steps/update",
		am.EditAccess(aH.Signoz.Handlers.TraceFunnel.UpdateSteps)).
		Methods(http.MethodPut)

	traceFunnelsRouter.HandleFunc("/{funnel_id}",
		am.ViewAccess(aH.Signoz.Handlers.TraceFunnel.Get)).
		Methods(http.MethodGet)
	traceFunnelsRouter.HandleFunc("/{funnel_id}",
		am.EditAccess(aH.Signoz.Handlers.TraceFunnel.Delete)).
		Methods(http.MethodDelete)
	traceFunnelsRouter.HandleFunc("/{funnel_id}",
		am.EditAccess(aH.Signoz.Handlers.TraceFunnel.UpdateFunnel)).
		Methods(http.MethodPut)

	// Analytics endpoints
	traceFunnelsRouter.HandleFunc("/{funnel_id}/analytics/validate", aH.handleValidateTraces).Methods("POST")
	traceFunnelsRouter.HandleFunc("/{funnel_id}/analytics/overview", aH.handleFunnelAnalytics).Methods("POST")
	traceFunnelsRouter.HandleFunc("/{funnel_id}/analytics/steps", aH.handleStepAnalytics).Methods("POST")
	traceFunnelsRouter.HandleFunc("/{funnel_id}/analytics/steps/overview", aH.handleFunnelStepAnalytics).Methods("POST")
	traceFunnelsRouter.HandleFunc("/{funnel_id}/analytics/slow-traces", aH.handleFunnelSlowTraces).Methods("POST")
	traceFunnelsRouter.HandleFunc("/{funnel_id}/analytics/error-traces", aH.handleFunnelErrorTraces).Methods("POST")

	// Analytics endpoints
	traceFunnelsRouter.HandleFunc("/analytics/validate", aH.handleValidateTracesWithPayload).Methods("POST")
	traceFunnelsRouter.HandleFunc("/analytics/overview", aH.handleFunnelAnalyticsWithPayload).Methods("POST")
	traceFunnelsRouter.HandleFunc("/analytics/steps", aH.handleStepAnalyticsWithPayload).Methods("POST")
	traceFunnelsRouter.HandleFunc("/analytics/steps/overview", aH.handleFunnelStepAnalyticsWithPayload).Methods("POST")
	traceFunnelsRouter.HandleFunc("/analytics/slow-traces", aH.handleFunnelSlowTracesWithPayload).Methods("POST")
	traceFunnelsRouter.HandleFunc("/analytics/error-traces", aH.handleFunnelErrorTracesWithPayload).Methods("POST")
}

func (aH *APIHandler) handleValidateTraces(w http.ResponseWriter, r *http.Request) {
	vars := mux.Vars(r)
	funnelID := vars["funnel_id"]

	claims, err := authtypes.ClaimsFromContext(r.Context())

	if err != nil {
		render.Error(w, err)
		return
	}

	funnel, err := aH.Signoz.Modules.TraceFunnel.Get(r.Context(), valuer.MustNewUUID(funnelID), valuer.MustNewUUID(claims.OrgID))
	if err != nil {
		RespondError(w, &model.ApiError{Typ: model.ErrorNotFound, Err: fmt.Errorf("funnel not found: %v", err)}, nil)
		return
	}

	var timeRange traceFunnels.TimeRange
	if err := json.NewDecoder(r.Body).Decode(&timeRange); err != nil {
		RespondError(w, &model.ApiError{Typ: model.ErrorBadData, Err: fmt.Errorf("error decoding time range: %v", err)}, nil)
		return
	}

	if len(funnel.Steps) < 2 {
		RespondError(w, &model.ApiError{Typ: model.ErrorBadData, Err: fmt.Errorf("funnel must have at least 2 steps")}, nil)
		return
	}

	chq, err := traceFunnelsModule.ValidateTraces(funnel, timeRange)
	if err != nil {
		RespondError(w, &model.ApiError{Typ: model.ErrorInternal, Err: fmt.Errorf("error building clickhouse query: %v", err)}, nil)
		return
	}

	results, err := aH.reader.GetListResultV3(r.Context(), chq.Query)
	if err != nil {
		RespondError(w, &model.ApiError{Typ: model.ErrorInternal, Err: fmt.Errorf("error converting clickhouse results to list: %v", err)}, nil)
		return
	}
	aH.Respond(w, results)
}

func (aH *APIHandler) handleFunnelAnalytics(w http.ResponseWriter, r *http.Request) {
	vars := mux.Vars(r)
	funnelID := vars["funnel_id"]

	claims, err := authtypes.ClaimsFromContext(r.Context())

	if err != nil {
		render.Error(w, err)
		return
	}

	funnel, err := aH.Signoz.Modules.TraceFunnel.Get(r.Context(), valuer.MustNewUUID(funnelID), valuer.MustNewUUID(claims.OrgID))
	if err != nil {
		RespondError(w, &model.ApiError{Typ: model.ErrorNotFound, Err: fmt.Errorf("funnel not found: %v", err)}, nil)
		return
	}

	var stepTransition traceFunnels.StepTransitionRequest
	if err := json.NewDecoder(r.Body).Decode(&stepTransition); err != nil {
		RespondError(w, &model.ApiError{Typ: model.ErrorBadData, Err: fmt.Errorf("error decoding time range: %v", err)}, nil)
		return
	}

	chq, err := traceFunnelsModule.GetFunnelAnalytics(funnel, stepTransition.TimeRange)
	if err != nil {
		RespondError(w, &model.ApiError{Typ: model.ErrorInternal, Err: fmt.Errorf("error building clickhouse query: %v", err)}, nil)
		return
	}

	results, err := aH.reader.GetListResultV3(r.Context(), chq.Query)
	if err != nil {
		RespondError(w, &model.ApiError{Typ: model.ErrorInternal, Err: fmt.Errorf("error converting clickhouse results to list: %v", err)}, nil)
		return
	}
	aH.Respond(w, results)
}

func (aH *APIHandler) handleFunnelStepAnalytics(w http.ResponseWriter, r *http.Request) {
	vars := mux.Vars(r)
	funnelID := vars["funnel_id"]

	claims, err := authtypes.ClaimsFromContext(r.Context())

	if err != nil {
		render.Error(w, err)
		return
	}

	funnel, err := aH.Signoz.Modules.TraceFunnel.Get(r.Context(), valuer.MustNewUUID(funnelID), valuer.MustNewUUID(claims.OrgID))
	if err != nil {
		RespondError(w, &model.ApiError{Typ: model.ErrorNotFound, Err: fmt.Errorf("funnel not found: %v", err)}, nil)
		return
	}

	var stepTransition traceFunnels.StepTransitionRequest
	if err := json.NewDecoder(r.Body).Decode(&stepTransition); err != nil {
		RespondError(w, &model.ApiError{Typ: model.ErrorBadData, Err: fmt.Errorf("error decoding time range: %v", err)}, nil)
		return
	}

	chq, err := traceFunnelsModule.GetFunnelStepAnalytics(funnel, stepTransition.TimeRange, stepTransition.StepStart, stepTransition.StepEnd)
	if err != nil {
		RespondError(w, &model.ApiError{Typ: model.ErrorInternal, Err: fmt.Errorf("error building clickhouse query: %v", err)}, nil)
		return
	}

	results, err := aH.reader.GetListResultV3(r.Context(), chq.Query)
	if err != nil {
		RespondError(w, &model.ApiError{Typ: model.ErrorInternal, Err: fmt.Errorf("error converting clickhouse results to list: %v", err)}, nil)
		return
	}
	aH.Respond(w, results)
}

func (aH *APIHandler) handleStepAnalytics(w http.ResponseWriter, r *http.Request) {
	vars := mux.Vars(r)
	funnelID := vars["funnel_id"]

	claims, err := authtypes.ClaimsFromContext(r.Context())

	if err != nil {
		render.Error(w, err)
		return
	}

	funnel, err := aH.Signoz.Modules.TraceFunnel.Get(r.Context(), valuer.MustNewUUID(funnelID), valuer.MustNewUUID(claims.OrgID))
	if err != nil {
		RespondError(w, &model.ApiError{Typ: model.ErrorNotFound, Err: fmt.Errorf("funnel not found: %v", err)}, nil)
		return
	}

	var timeRange traceFunnels.TimeRange
	if err := json.NewDecoder(r.Body).Decode(&timeRange); err != nil {
		RespondError(w, &model.ApiError{Typ: model.ErrorBadData, Err: fmt.Errorf("error decoding time range: %v", err)}, nil)
		return
	}

	chq, err := traceFunnelsModule.GetStepAnalytics(funnel, timeRange)
	if err != nil {
		RespondError(w, &model.ApiError{Typ: model.ErrorInternal, Err: fmt.Errorf("error building clickhouse query: %v", err)}, nil)
		return
	}

	results, err := aH.reader.GetListResultV3(r.Context(), chq.Query)
	if err != nil {
		RespondError(w, &model.ApiError{Typ: model.ErrorInternal, Err: fmt.Errorf("error converting clickhouse results to list: %v", err)}, nil)
		return
	}
	aH.Respond(w, results)
}

func (aH *APIHandler) handleFunnelSlowTraces(w http.ResponseWriter, r *http.Request) {
	vars := mux.Vars(r)
	funnelID := vars["funnel_id"]

	claims, err := authtypes.ClaimsFromContext(r.Context())

	if err != nil {
		render.Error(w, err)
		return
	}

	funnel, err := aH.Signoz.Modules.TraceFunnel.Get(r.Context(), valuer.MustNewUUID(funnelID), valuer.MustNewUUID(claims.OrgID))
	if err != nil {
		RespondError(w, &model.ApiError{Typ: model.ErrorNotFound, Err: fmt.Errorf("funnel not found: %v", err)}, nil)
		return
	}

	var req traceFunnels.StepTransitionRequest
	if err := json.NewDecoder(r.Body).Decode(&req); err != nil {
		RespondError(w, &model.ApiError{Typ: model.ErrorBadData, Err: fmt.Errorf("invalid request body: %v", err)}, nil)
		return
	}

	chq, err := traceFunnelsModule.GetSlowestTraces(funnel, req.TimeRange, req.StepStart, req.StepEnd)
	if err != nil {
		RespondError(w, &model.ApiError{Typ: model.ErrorInternal, Err: fmt.Errorf("error building clickhouse query: %v", err)}, nil)
		return
	}

	results, err := aH.reader.GetListResultV3(r.Context(), chq.Query)
	if err != nil {
		RespondError(w, &model.ApiError{Typ: model.ErrorInternal, Err: fmt.Errorf("error converting clickhouse results to list: %v", err)}, nil)
		return
	}
	aH.Respond(w, results)
}

func (aH *APIHandler) handleFunnelErrorTraces(w http.ResponseWriter, r *http.Request) {
	vars := mux.Vars(r)
	funnelID := vars["funnel_id"]

	claims, err := authtypes.ClaimsFromContext(r.Context())

	if err != nil {
		render.Error(w, err)
		return
	}

	funnel, err := aH.Signoz.Modules.TraceFunnel.Get(r.Context(), valuer.MustNewUUID(funnelID), valuer.MustNewUUID(claims.OrgID))
	if err != nil {
		RespondError(w, &model.ApiError{Typ: model.ErrorNotFound, Err: fmt.Errorf("funnel not found: %v", err)}, nil)
		return
	}

	var req traceFunnels.StepTransitionRequest
	if err := json.NewDecoder(r.Body).Decode(&req); err != nil {
		RespondError(w, &model.ApiError{Typ: model.ErrorBadData, Err: fmt.Errorf("invalid request body: %v", err)}, nil)
		return
	}

	chq, err := traceFunnelsModule.GetErroredTraces(funnel, req.TimeRange, req.StepStart, req.StepEnd)
	if err != nil {
		RespondError(w, &model.ApiError{Typ: model.ErrorInternal, Err: fmt.Errorf("error building clickhouse query: %v", err)}, nil)
		return
	}

	results, err := aH.reader.GetListResultV3(r.Context(), chq.Query)
	if err != nil {
		RespondError(w, &model.ApiError{Typ: model.ErrorInternal, Err: fmt.Errorf("error converting clickhouse results to list: %v", err)}, nil)
		return
	}
	aH.Respond(w, results)
}

func (aH *APIHandler) handleValidateTracesWithPayload(w http.ResponseWriter, r *http.Request) {
	var req traceFunnels.PostableFunnel
	if err := json.NewDecoder(r.Body).Decode(&req); err != nil {
		RespondError(w, &model.ApiError{Typ: model.ErrorBadData, Err: fmt.Errorf("error decoding request: %v", err)}, nil)
		return
	}

	if len(req.Steps) < 2 {
		RespondError(w, &model.ApiError{Typ: model.ErrorBadData, Err: fmt.Errorf("funnel must have at least 2 steps")}, nil)
		return
	}

	// Create a StorableFunnel from the request
	funnel := &traceFunnels.StorableFunnel{
		Steps: req.Steps,
	}

	chq, err := traceFunnelsModule.ValidateTraces(funnel, traceFunnels.TimeRange{
		StartTime: req.StartTime,
		EndTime:   req.EndTime,
	})
	if err != nil {
		RespondError(w, &model.ApiError{Typ: model.ErrorInternal, Err: fmt.Errorf("error building clickhouse query: %v", err)}, nil)
		return
	}

	results, err := aH.reader.GetListResultV3(r.Context(), chq.Query)
	if err != nil {
		RespondError(w, &model.ApiError{Typ: model.ErrorInternal, Err: fmt.Errorf("error converting clickhouse results to list: %v", err)}, nil)
		return
	}
	aH.Respond(w, results)
}

func (aH *APIHandler) handleFunnelAnalyticsWithPayload(w http.ResponseWriter, r *http.Request) {
	var req traceFunnels.PostableFunnel
	if err := json.NewDecoder(r.Body).Decode(&req); err != nil {
		RespondError(w, &model.ApiError{Typ: model.ErrorBadData, Err: fmt.Errorf("error decoding request: %v", err)}, nil)
		return
	}

	funnel := &traceFunnels.StorableFunnel{
		Steps: req.Steps,
	}

	chq, err := traceFunnelsModule.GetFunnelAnalytics(funnel, traceFunnels.TimeRange{
		StartTime: req.StartTime,
		EndTime:   req.EndTime,
	})
	if err != nil {
		RespondError(w, &model.ApiError{Typ: model.ErrorInternal, Err: fmt.Errorf("error building clickhouse query: %v", err)}, nil)
		return
	}

	results, err := aH.reader.GetListResultV3(r.Context(), chq.Query)
	if err != nil {
		RespondError(w, &model.ApiError{Typ: model.ErrorInternal, Err: fmt.Errorf("error converting clickhouse results to list: %v", err)}, nil)
		return
	}
	aH.Respond(w, results)
}

func (aH *APIHandler) handleStepAnalyticsWithPayload(w http.ResponseWriter, r *http.Request) {
	var req traceFunnels.PostableFunnel
	if err := json.NewDecoder(r.Body).Decode(&req); err != nil {
		RespondError(w, &model.ApiError{Typ: model.ErrorBadData, Err: fmt.Errorf("error decoding request: %v", err)}, nil)
		return
	}

	funnel := &traceFunnels.StorableFunnel{
		Steps: req.Steps,
	}

	chq, err := traceFunnelsModule.GetStepAnalytics(funnel, traceFunnels.TimeRange{
		StartTime: req.StartTime,
		EndTime:   req.EndTime,
	})
	if err != nil {
		RespondError(w, &model.ApiError{Typ: model.ErrorInternal, Err: fmt.Errorf("error building clickhouse query: %v", err)}, nil)
		return
	}

	results, err := aH.reader.GetListResultV3(r.Context(), chq.Query)
	if err != nil {
		RespondError(w, &model.ApiError{Typ: model.ErrorInternal, Err: fmt.Errorf("error converting clickhouse results to list: %v", err)}, nil)
		return
	}
	aH.Respond(w, results)
}

func (aH *APIHandler) handleFunnelStepAnalyticsWithPayload(w http.ResponseWriter, r *http.Request) {
	var req traceFunnels.PostableFunnel
	if err := json.NewDecoder(r.Body).Decode(&req); err != nil {
		RespondError(w, &model.ApiError{Typ: model.ErrorBadData, Err: fmt.Errorf("error decoding request: %v", err)}, nil)
		return
	}

	funnel := &traceFunnels.StorableFunnel{
		Steps: req.Steps,
	}

	chq, err := traceFunnelsModule.GetFunnelStepAnalytics(funnel, traceFunnels.TimeRange{
		StartTime: req.StartTime,
		EndTime:   req.EndTime,
	}, req.StepStart, req.StepEnd)
	if err != nil {
		RespondError(w, &model.ApiError{Typ: model.ErrorInternal, Err: fmt.Errorf("error building clickhouse query: %v", err)}, nil)
		return
	}

	results, err := aH.reader.GetListResultV3(r.Context(), chq.Query)
	if err != nil {
		RespondError(w, &model.ApiError{Typ: model.ErrorInternal, Err: fmt.Errorf("error converting clickhouse results to list: %v", err)}, nil)
		return
	}
	aH.Respond(w, results)
}

func (aH *APIHandler) handleFunnelSlowTracesWithPayload(w http.ResponseWriter, r *http.Request) {
	var req traceFunnels.PostableFunnel
	if err := json.NewDecoder(r.Body).Decode(&req); err != nil {
		RespondError(w, &model.ApiError{Typ: model.ErrorBadData, Err: fmt.Errorf("error decoding request: %v", err)}, nil)
		return
	}

	funnel := &traceFunnels.StorableFunnel{
		Steps: req.Steps,
	}

	chq, err := traceFunnelsModule.GetSlowestTraces(funnel, traceFunnels.TimeRange{
		StartTime: req.StartTime,
		EndTime:   req.EndTime,
	}, req.StepStart, req.StepEnd)
	if err != nil {
		RespondError(w, &model.ApiError{Typ: model.ErrorInternal, Err: fmt.Errorf("error building clickhouse query: %v", err)}, nil)
		return
	}

	results, err := aH.reader.GetListResultV3(r.Context(), chq.Query)
	if err != nil {
		RespondError(w, &model.ApiError{Typ: model.ErrorInternal, Err: fmt.Errorf("error converting clickhouse results to list: %v", err)}, nil)
		return
	}
	aH.Respond(w, results)
}

func (aH *APIHandler) handleFunnelErrorTracesWithPayload(w http.ResponseWriter, r *http.Request) {
	var req traceFunnels.PostableFunnel
	if err := json.NewDecoder(r.Body).Decode(&req); err != nil {
		RespondError(w, &model.ApiError{Typ: model.ErrorBadData, Err: fmt.Errorf("error decoding request: %v", err)}, nil)
		return
	}

	funnel := &traceFunnels.StorableFunnel{
		Steps: req.Steps,
	}

	chq, err := traceFunnelsModule.GetErroredTraces(funnel, traceFunnels.TimeRange{
		StartTime: req.StartTime,
		EndTime:   req.EndTime,
	}, req.StepStart, req.StepEnd)
	if err != nil {
		RespondError(w, &model.ApiError{Typ: model.ErrorInternal, Err: fmt.Errorf("error building clickhouse query: %v", err)}, nil)
		return
	}

	results, err := aH.reader.GetListResultV3(r.Context(), chq.Query)
	if err != nil {
		RespondError(w, &model.ApiError{Typ: model.ErrorInternal, Err: fmt.Errorf("error converting clickhouse results to list: %v", err)}, nil)
		return
	}
	aH.Respond(w, results)
}<|MERGE_RESOLUTION|>--- conflicted
+++ resolved
@@ -22,12 +22,6 @@
 	"text/template"
 	"time"
 
-<<<<<<< HEAD
-	"github.com/SigNoz/signoz/pkg/telemetrylogs"
-	"github.com/SigNoz/signoz/pkg/types/telemetrytypes"
-
-=======
->>>>>>> 5667793d
 	"github.com/SigNoz/signoz/pkg/alertmanager"
 	"github.com/SigNoz/signoz/pkg/apis/fields"
 	errorsV2 "github.com/SigNoz/signoz/pkg/errors"
@@ -1995,95 +1989,6 @@
 	aH.WriteJSON(w, r, result)
 }
 
-<<<<<<< HEAD
-// promotePaths inserts provided JSON paths into the promoted paths table in ClickHouse.
-func (aH *APIHandler) promotePaths(w http.ResponseWriter, r *http.Request) {
-	ctx := r.Context()
-	claims, errv2 := authtypes.ClaimsFromContext(ctx)
-	if errv2 != nil {
-		render.Error(w, errorsV2.Newf(errorsV2.TypeInternal, errorsV2.CodeInternal, "failed to get org id from context"))
-		return
-	}
-
-	var resp any
-	var err error
-	switch r.Method {
-	case http.MethodGet:
-		err := func() error {
-			indexes, err := aH.reader.ListBodySkipIndexes(ctx)
-			if err != nil {
-				return err
-			}
-			aggr := map[string][]schemamigrator.Index{}
-			for _, index := range indexes {
-				path, err := schemamigrator.UnfoldJSONSubColumnIndexExpr(index.Expression)
-				if err != nil {
-					return err
-				}
-				aggr[path] = append(aggr[path], index)
-			}
-			promotedPaths, err := aH.reader.ListPromotedPaths(ctx)
-			if err != nil {
-				return err
-			}
-
-			response := []model.PromotePathItem{}
-			for _, path := range promotedPaths {
-				fullPath := telemetrylogs.BodyPromotedColumnPrefix + path
-				path = telemetrytypes.BodyJSONStringSearchPrefix + path
-				item := model.PromotePathItem{
-					Path:    path,
-					Promote: true,
-				}
-				indexes, ok := aggr[fullPath]
-				if ok {
-					item.Indexes = indexes
-					delete(aggr, fullPath)
-				}
-				response = append(response, item)
-			}
-
-			// add the paths that are not promoted but have indexes
-			for _, indexes := range aggr {
-				expr := indexes[0].Expression
-				expr, err := schemamigrator.UnfoldJSONSubColumnIndexExpr(expr)
-				if err != nil {
-					return err
-				}
-				path := strings.TrimPrefix(expr, telemetrylogs.BodyJSONColumnPrefix)
-				path = telemetrytypes.BodyJSONStringSearchPrefix + path
-				response = append(response, model.PromotePathItem{
-					Path:    path,
-					Indexes: indexes,
-				})
-			}
-			resp = response
-			return nil
-		}()
-		if err != nil {
-			render.Error(w, err)
-			return
-		}
-	case http.MethodPost:
-		var req []model.PromotePathItem
-		if err := json.NewDecoder(r.Body).Decode(&req); err != nil {
-			render.Error(w, errorsV2.Newf(errorsV2.TypeInvalidInput, errorsV2.CodeInvalidInput, "Invalid data"))
-			return
-		}
-
-		// Delegate all processing to the reader
-		err = aH.reader.PromoteAndIndexPaths(ctx, claims.OrgID, req...)
-		if err != nil {
-			render.Error(w, err)
-			return
-		}
-	}
-
-	render.Success(w, http.StatusOK, resp)
-}
-
-=======
->>>>>>> 5667793d
 func (aH *APIHandler) getTTL(w http.ResponseWriter, r *http.Request) {
 	ttlParams, err := parseGetTTL(r)
 	if aH.HandleError(w, err, http.StatusBadRequest) {
