package app

import (
	"bytes"
	"context"
	"encoding/json"
	"errors"
	"fmt"
	"io"
	"math"
	"net/http"
	"regexp"
	"slices"
	"sort"
	"strconv"
	"strings"
	"sync"
	"text/template"
	"time"

	"github.com/gorilla/mux"
	"github.com/gorilla/websocket"
	jsoniter "github.com/json-iterator/go"
	_ "github.com/mattn/go-sqlite3"
	"github.com/prometheus/prometheus/promql"

	"go.signoz.io/signoz/pkg/query-service/agentConf"
	"go.signoz.io/signoz/pkg/query-service/app/dashboards"
	"go.signoz.io/signoz/pkg/query-service/app/explorer"
	"go.signoz.io/signoz/pkg/query-service/app/inframetrics"
	"go.signoz.io/signoz/pkg/query-service/app/integrations"
	"go.signoz.io/signoz/pkg/query-service/app/logs"
	logsv3 "go.signoz.io/signoz/pkg/query-service/app/logs/v3"
	logsv4 "go.signoz.io/signoz/pkg/query-service/app/logs/v4"
	"go.signoz.io/signoz/pkg/query-service/app/metrics"
	metricsv3 "go.signoz.io/signoz/pkg/query-service/app/metrics/v3"
	"go.signoz.io/signoz/pkg/query-service/app/preferences"
	"go.signoz.io/signoz/pkg/query-service/app/querier"
	querierV2 "go.signoz.io/signoz/pkg/query-service/app/querier/v2"
	"go.signoz.io/signoz/pkg/query-service/app/queryBuilder"
	tracesV3 "go.signoz.io/signoz/pkg/query-service/app/traces/v3"
	tracesV4 "go.signoz.io/signoz/pkg/query-service/app/traces/v4"
	"go.signoz.io/signoz/pkg/query-service/auth"
	"go.signoz.io/signoz/pkg/query-service/cache"
	"go.signoz.io/signoz/pkg/query-service/common"
	"go.signoz.io/signoz/pkg/query-service/constants"
	"go.signoz.io/signoz/pkg/query-service/contextlinks"
	v3 "go.signoz.io/signoz/pkg/query-service/model/v3"
	"go.signoz.io/signoz/pkg/query-service/postprocess"

	"go.uber.org/zap"

	mq "go.signoz.io/signoz/pkg/query-service/app/integrations/messagingQueues/kafka"
	"go.signoz.io/signoz/pkg/query-service/app/logparsingpipeline"
	"go.signoz.io/signoz/pkg/query-service/dao"
	am "go.signoz.io/signoz/pkg/query-service/integrations/alertManager"
	signozio "go.signoz.io/signoz/pkg/query-service/integrations/signozio"
	"go.signoz.io/signoz/pkg/query-service/interfaces"
	"go.signoz.io/signoz/pkg/query-service/model"
	"go.signoz.io/signoz/pkg/query-service/rules"
	"go.signoz.io/signoz/pkg/query-service/telemetry"
	"go.signoz.io/signoz/pkg/query-service/version"
)

type status string

const (
	statusSuccess       status = "success"
	statusError         status = "error"
	defaultFluxInterval        = 5 * time.Minute
)

// NewRouter creates and configures a Gorilla Router.
func NewRouter() *mux.Router {
	return mux.NewRouter().UseEncodedPath()
}

// APIHandler implements the query service public API
type APIHandler struct {
	reader            interfaces.Reader
	skipConfig        *model.SkipConfig
	appDao            dao.ModelDao
	alertManager      am.Manager
	ruleManager       *rules.Manager
	featureFlags      interfaces.FeatureLookup
	querier           interfaces.Querier
	querierV2         interfaces.Querier
	queryBuilder      *queryBuilder.QueryBuilder
	preferSpanMetrics bool

	// temporalityMap is a map of metric name to temporality
	// to avoid fetching temporality for the same metric multiple times
	// querying the v4 table on low cardinal temporality column
	// should be fast but we can still avoid the query if we have the data in memory
	temporalityMap map[string]map[v3.Temporality]bool
	temporalityMux sync.Mutex

	maxIdleConns int
	maxOpenConns int
	dialTimeout  time.Duration

	IntegrationsController *integrations.Controller

	LogsParsingPipelineController *logparsingpipeline.LogParsingPipelineController

	// SetupCompleted indicates if SigNoz is ready for general use.
	// at the moment, we mark the app ready when the first user
	// is registers.
	SetupCompleted bool

	// Websocket connection upgrader
	Upgrader *websocket.Upgrader

<<<<<<< HEAD
	UseLogsNewSchema  bool
	UseTraceNewSchema bool
=======
	UseLogsNewSchema bool
	UseLicensesV3    bool
>>>>>>> 2faa0c6d

	hostsRepo      *inframetrics.HostsRepo
	processesRepo  *inframetrics.ProcessesRepo
	podsRepo       *inframetrics.PodsRepo
	nodesRepo      *inframetrics.NodesRepo
	namespacesRepo *inframetrics.NamespacesRepo
	clustersRepo   *inframetrics.ClustersRepo
	// workloads
	deploymentsRepo  *inframetrics.DeploymentsRepo
	daemonsetsRepo   *inframetrics.DaemonSetsRepo
	statefulsetsRepo *inframetrics.StatefulSetsRepo
	jobsRepo         *inframetrics.JobsRepo
}

type APIHandlerOpts struct {

	// business data reader e.g. clickhouse
	Reader interfaces.Reader

	SkipConfig *model.SkipConfig

	PreferSpanMetrics bool

	MaxIdleConns int
	MaxOpenConns int
	DialTimeout  time.Duration

	// dao layer to perform crud on app objects like dashboard, alerts etc
	AppDao dao.ModelDao

	// rule manager handles rule crud operations
	RuleManager *rules.Manager

	// feature flags querier
	FeatureFlags interfaces.FeatureLookup

	// Integrations
	IntegrationsController *integrations.Controller

	// Log parsing pipelines
	LogsParsingPipelineController *logparsingpipeline.LogParsingPipelineController

	// cache
	Cache cache.Cache

	// Querier Influx Interval
	FluxInterval time.Duration

	// Use Logs New schema
	UseLogsNewSchema bool

<<<<<<< HEAD
	UseTraceNewSchema bool
=======
	// Use Licenses V3 structure
	UseLicensesV3 bool
>>>>>>> 2faa0c6d
}

// NewAPIHandler returns an APIHandler
func NewAPIHandler(opts APIHandlerOpts) (*APIHandler, error) {

	alertManager, err := am.New()
	if err != nil {
		return nil, err
	}

	querierOpts := querier.QuerierOptions{
		Reader:            opts.Reader,
		Cache:             opts.Cache,
		KeyGenerator:      queryBuilder.NewKeyGenerator(),
		FluxInterval:      opts.FluxInterval,
		FeatureLookup:     opts.FeatureFlags,
		UseLogsNewSchema:  opts.UseLogsNewSchema,
		UseTraceNewSchema: opts.UseTraceNewSchema,
	}

	querierOptsV2 := querierV2.QuerierOptions{
		Reader:            opts.Reader,
		Cache:             opts.Cache,
		KeyGenerator:      queryBuilder.NewKeyGenerator(),
		FluxInterval:      opts.FluxInterval,
		FeatureLookup:     opts.FeatureFlags,
		UseLogsNewSchema:  opts.UseLogsNewSchema,
		UseTraceNewSchema: opts.UseTraceNewSchema,
	}

	querier := querier.NewQuerier(querierOpts)
	querierv2 := querierV2.NewQuerier(querierOptsV2)

	hostsRepo := inframetrics.NewHostsRepo(opts.Reader, querierv2)
	processesRepo := inframetrics.NewProcessesRepo(opts.Reader, querierv2)
	podsRepo := inframetrics.NewPodsRepo(opts.Reader, querierv2)
	nodesRepo := inframetrics.NewNodesRepo(opts.Reader, querierv2)
	namespacesRepo := inframetrics.NewNamespacesRepo(opts.Reader, querierv2)
	clustersRepo := inframetrics.NewClustersRepo(opts.Reader, querierv2)
	deploymentsRepo := inframetrics.NewDeploymentsRepo(opts.Reader, querierv2)
	daemonsetsRepo := inframetrics.NewDaemonSetsRepo(opts.Reader, querierv2)
	statefulsetsRepo := inframetrics.NewStatefulSetsRepo(opts.Reader, querierv2)
	jobsRepo := inframetrics.NewJobsRepo(opts.Reader, querierv2)

	aH := &APIHandler{
		reader:                        opts.Reader,
		appDao:                        opts.AppDao,
		skipConfig:                    opts.SkipConfig,
		preferSpanMetrics:             opts.PreferSpanMetrics,
		temporalityMap:                make(map[string]map[v3.Temporality]bool),
		maxIdleConns:                  opts.MaxIdleConns,
		maxOpenConns:                  opts.MaxOpenConns,
		dialTimeout:                   opts.DialTimeout,
		alertManager:                  alertManager,
		ruleManager:                   opts.RuleManager,
		featureFlags:                  opts.FeatureFlags,
		IntegrationsController:        opts.IntegrationsController,
		LogsParsingPipelineController: opts.LogsParsingPipelineController,
		querier:                       querier,
		querierV2:                     querierv2,
		UseLogsNewSchema:              opts.UseLogsNewSchema,
<<<<<<< HEAD
		UseTraceNewSchema:             opts.UseTraceNewSchema,
=======
		UseLicensesV3:                 opts.UseLicensesV3,
>>>>>>> 2faa0c6d
		hostsRepo:                     hostsRepo,
		processesRepo:                 processesRepo,
		podsRepo:                      podsRepo,
		nodesRepo:                     nodesRepo,
		namespacesRepo:                namespacesRepo,
		clustersRepo:                  clustersRepo,
		deploymentsRepo:               deploymentsRepo,
		daemonsetsRepo:                daemonsetsRepo,
		statefulsetsRepo:              statefulsetsRepo,
		jobsRepo:                      jobsRepo,
	}

	logsQueryBuilder := logsv3.PrepareLogsQuery
	if opts.UseLogsNewSchema {
		logsQueryBuilder = logsv4.PrepareLogsQuery
	}

	tracesQueryBuilder := tracesV3.PrepareTracesQuery
	if opts.UseTraceNewSchema {
		tracesQueryBuilder = tracesV4.PrepareTracesQuery
	}

	builderOpts := queryBuilder.QueryBuilderOptions{
		BuildMetricQuery: metricsv3.PrepareMetricQuery,
		BuildTraceQuery:  tracesQueryBuilder,
		BuildLogQuery:    logsQueryBuilder,
	}
	aH.queryBuilder = queryBuilder.NewQueryBuilder(builderOpts, aH.featureFlags)

	dashboards.LoadDashboardFiles(aH.featureFlags)
	// if errReadingDashboards != nil {
	// 	return nil, errReadingDashboards
	// }

	// check if at least one user is created
	hasUsers, err := aH.appDao.GetUsersWithOpts(context.Background(), 1)
	if err.Error() != "" {
		// raise warning but no panic as this is a recoverable condition
		zap.L().Warn("unexpected error while fetch user count while initializing base api handler", zap.Error(err))
	}
	if len(hasUsers) != 0 {
		// first user is already created, we can mark the app ready for general use.
		// this means, we disable self-registration and expect new users
		// to signup signoz through invite link only.
		aH.SetupCompleted = true
	}

	aH.Upgrader = &websocket.Upgrader{
		CheckOrigin: func(r *http.Request) bool {
			return true
		},
	}

	return aH, nil
}

// todo(remove): Implemented at render package (go.signoz.io/signoz/pkg/http/render) with the new error structure
type structuredResponse struct {
	Data   interface{}       `json:"data"`
	Total  int               `json:"total"`
	Limit  int               `json:"limit"`
	Offset int               `json:"offset"`
	Errors []structuredError `json:"errors"`
}

// todo(remove): Implemented at render package (go.signoz.io/signoz/pkg/http/render) with the new error structure
type structuredError struct {
	Code int    `json:"code,omitempty"`
	Msg  string `json:"msg"`
}

// todo(remove): Implemented at render package (go.signoz.io/signoz/pkg/http/render) with the new error structure
type ApiResponse struct {
	Status    status          `json:"status"`
	Data      interface{}     `json:"data,omitempty"`
	ErrorType model.ErrorType `json:"errorType,omitempty"`
	Error     string          `json:"error,omitempty"`
}

// todo(remove): Implemented at render package (go.signoz.io/signoz/pkg/http/render) with the new error structure
func RespondError(w http.ResponseWriter, apiErr model.BaseApiError, data interface{}) {
	json := jsoniter.ConfigCompatibleWithStandardLibrary
	b, err := json.Marshal(&ApiResponse{
		Status:    statusError,
		ErrorType: apiErr.Type(),
		Error:     apiErr.Error(),
		Data:      data,
	})
	if err != nil {
		zap.L().Error("error marshalling json response", zap.Error(err))
		http.Error(w, err.Error(), http.StatusInternalServerError)
		return
	}

	var code int
	switch apiErr.Type() {
	case model.ErrorBadData:
		code = http.StatusBadRequest
	case model.ErrorExec:
		code = 422
	case model.ErrorCanceled, model.ErrorTimeout:
		code = http.StatusServiceUnavailable
	case model.ErrorInternal:
		code = http.StatusInternalServerError
	case model.ErrorNotFound:
		code = http.StatusNotFound
	case model.ErrorNotImplemented:
		code = http.StatusNotImplemented
	case model.ErrorUnauthorized:
		code = http.StatusUnauthorized
	case model.ErrorForbidden:
		code = http.StatusForbidden
	case model.ErrorConflict:
		code = http.StatusConflict
	default:
		code = http.StatusInternalServerError
	}

	w.Header().Set("Content-Type", "application/json")
	w.WriteHeader(code)
	if n, err := w.Write(b); err != nil {
		zap.L().Error("error writing response", zap.Int("bytesWritten", n), zap.Error(err))
	}
}

// todo(remove): Implemented at render package (go.signoz.io/signoz/pkg/http/render) with the new error structure
func writeHttpResponse(w http.ResponseWriter, data interface{}) {
	json := jsoniter.ConfigCompatibleWithStandardLibrary
	b, err := json.Marshal(&ApiResponse{
		Status: statusSuccess,
		Data:   data,
	})
	if err != nil {
		zap.L().Error("error marshalling json response", zap.Error(err))
		http.Error(w, err.Error(), http.StatusInternalServerError)
		return
	}

	w.Header().Set("Content-Type", "application/json")
	w.WriteHeader(http.StatusOK)
	if n, err := w.Write(b); err != nil {
		zap.L().Error("error writing response", zap.Int("bytesWritten", n), zap.Error(err))
	}
}

func (aH *APIHandler) RegisterQueryRangeV3Routes(router *mux.Router, am *AuthMiddleware) {
	subRouter := router.PathPrefix("/api/v3").Subrouter()
	subRouter.HandleFunc("/autocomplete/aggregate_attributes", am.ViewAccess(
		withCacheControl(AutoCompleteCacheControlAge, aH.autocompleteAggregateAttributes))).Methods(http.MethodGet)
	subRouter.HandleFunc("/autocomplete/attribute_keys", am.ViewAccess(
		withCacheControl(AutoCompleteCacheControlAge, aH.autoCompleteAttributeKeys))).Methods(http.MethodGet)
	subRouter.HandleFunc("/autocomplete/attribute_values", am.ViewAccess(
		withCacheControl(AutoCompleteCacheControlAge, aH.autoCompleteAttributeValues))).Methods(http.MethodGet)
	subRouter.HandleFunc("/query_range", am.ViewAccess(aH.QueryRangeV3)).Methods(http.MethodPost)
	subRouter.HandleFunc("/query_range/format", am.ViewAccess(aH.QueryRangeV3Format)).Methods(http.MethodPost)

	subRouter.HandleFunc("/filter_suggestions", am.ViewAccess(aH.getQueryBuilderSuggestions)).Methods(http.MethodGet)

	// TODO(Raj): Remove this handler after /ws based path has been completely rolled out.
	subRouter.HandleFunc("/query_progress", am.ViewAccess(aH.GetQueryProgressUpdates)).Methods(http.MethodGet)

	// live logs
	subRouter.HandleFunc("/logs/livetail", am.ViewAccess(aH.liveTailLogs)).Methods(http.MethodGet)
}

func (aH *APIHandler) RegisterInfraMetricsRoutes(router *mux.Router, am *AuthMiddleware) {
	hostsSubRouter := router.PathPrefix("/api/v1/hosts").Subrouter()
	hostsSubRouter.HandleFunc("/attribute_keys", am.ViewAccess(aH.getHostAttributeKeys)).Methods(http.MethodGet)
	hostsSubRouter.HandleFunc("/attribute_values", am.ViewAccess(aH.getHostAttributeValues)).Methods(http.MethodGet)
	hostsSubRouter.HandleFunc("/list", am.ViewAccess(aH.getHostList)).Methods(http.MethodPost)

	processesSubRouter := router.PathPrefix("/api/v1/processes").Subrouter()
	processesSubRouter.HandleFunc("/attribute_keys", am.ViewAccess(aH.getProcessAttributeKeys)).Methods(http.MethodGet)
	processesSubRouter.HandleFunc("/attribute_values", am.ViewAccess(aH.getProcessAttributeValues)).Methods(http.MethodGet)
	processesSubRouter.HandleFunc("/list", am.ViewAccess(aH.getProcessList)).Methods(http.MethodPost)

	podsSubRouter := router.PathPrefix("/api/v1/pods").Subrouter()
	podsSubRouter.HandleFunc("/attribute_keys", am.ViewAccess(aH.getPodAttributeKeys)).Methods(http.MethodGet)
	podsSubRouter.HandleFunc("/attribute_values", am.ViewAccess(aH.getPodAttributeValues)).Methods(http.MethodGet)
	podsSubRouter.HandleFunc("/list", am.ViewAccess(aH.getPodList)).Methods(http.MethodPost)

	nodesSubRouter := router.PathPrefix("/api/v1/nodes").Subrouter()
	nodesSubRouter.HandleFunc("/attribute_keys", am.ViewAccess(aH.getNodeAttributeKeys)).Methods(http.MethodGet)
	nodesSubRouter.HandleFunc("/attribute_values", am.ViewAccess(aH.getNodeAttributeValues)).Methods(http.MethodGet)
	nodesSubRouter.HandleFunc("/list", am.ViewAccess(aH.getNodeList)).Methods(http.MethodPost)

	namespacesSubRouter := router.PathPrefix("/api/v1/namespaces").Subrouter()
	namespacesSubRouter.HandleFunc("/attribute_keys", am.ViewAccess(aH.getNamespaceAttributeKeys)).Methods(http.MethodGet)
	namespacesSubRouter.HandleFunc("/attribute_values", am.ViewAccess(aH.getNamespaceAttributeValues)).Methods(http.MethodGet)
	namespacesSubRouter.HandleFunc("/list", am.ViewAccess(aH.getNamespaceList)).Methods(http.MethodPost)

	clustersSubRouter := router.PathPrefix("/api/v1/clusters").Subrouter()
	clustersSubRouter.HandleFunc("/attribute_keys", am.ViewAccess(aH.getClusterAttributeKeys)).Methods(http.MethodGet)
	clustersSubRouter.HandleFunc("/attribute_values", am.ViewAccess(aH.getClusterAttributeValues)).Methods(http.MethodGet)
	clustersSubRouter.HandleFunc("/list", am.ViewAccess(aH.getClusterList)).Methods(http.MethodPost)

	deploymentsSubRouter := router.PathPrefix("/api/v1/deployments").Subrouter()
	deploymentsSubRouter.HandleFunc("/attribute_keys", am.ViewAccess(aH.getDeploymentAttributeKeys)).Methods(http.MethodGet)
	deploymentsSubRouter.HandleFunc("/attribute_values", am.ViewAccess(aH.getDeploymentAttributeValues)).Methods(http.MethodGet)
	deploymentsSubRouter.HandleFunc("/list", am.ViewAccess(aH.getDeploymentList)).Methods(http.MethodPost)

	daemonsetsSubRouter := router.PathPrefix("/api/v1/daemonsets").Subrouter()
	daemonsetsSubRouter.HandleFunc("/attribute_keys", am.ViewAccess(aH.getDaemonSetAttributeKeys)).Methods(http.MethodGet)
	daemonsetsSubRouter.HandleFunc("/attribute_values", am.ViewAccess(aH.getDaemonSetAttributeValues)).Methods(http.MethodGet)
	daemonsetsSubRouter.HandleFunc("/list", am.ViewAccess(aH.getDaemonSetList)).Methods(http.MethodPost)

	statefulsetsSubRouter := router.PathPrefix("/api/v1/statefulsets").Subrouter()
	statefulsetsSubRouter.HandleFunc("/attribute_keys", am.ViewAccess(aH.getStatefulSetAttributeKeys)).Methods(http.MethodGet)
	statefulsetsSubRouter.HandleFunc("/attribute_values", am.ViewAccess(aH.getStatefulSetAttributeValues)).Methods(http.MethodGet)
	statefulsetsSubRouter.HandleFunc("/list", am.ViewAccess(aH.getStatefulSetList)).Methods(http.MethodPost)

	jobsSubRouter := router.PathPrefix("/api/v1/jobs").Subrouter()
	jobsSubRouter.HandleFunc("/attribute_keys", am.ViewAccess(aH.getJobAttributeKeys)).Methods(http.MethodGet)
	jobsSubRouter.HandleFunc("/attribute_values", am.ViewAccess(aH.getJobAttributeValues)).Methods(http.MethodGet)
	jobsSubRouter.HandleFunc("/list", am.ViewAccess(aH.getJobList)).Methods(http.MethodPost)
}

func (aH *APIHandler) RegisterWebSocketPaths(router *mux.Router, am *AuthMiddleware) {
	subRouter := router.PathPrefix("/ws").Subrouter()
	subRouter.HandleFunc("/query_progress", am.ViewAccess(aH.GetQueryProgressUpdates)).Methods(http.MethodGet)
}

func (aH *APIHandler) RegisterQueryRangeV4Routes(router *mux.Router, am *AuthMiddleware) {
	subRouter := router.PathPrefix("/api/v4").Subrouter()
	subRouter.HandleFunc("/query_range", am.ViewAccess(aH.QueryRangeV4)).Methods(http.MethodPost)
	subRouter.HandleFunc("/metric/metric_metadata", am.ViewAccess(aH.getMetricMetadata)).Methods(http.MethodGet)
}

// todo(remove): Implemented at render package (go.signoz.io/signoz/pkg/http/render) with the new error structure
func (aH *APIHandler) Respond(w http.ResponseWriter, data interface{}) {
	writeHttpResponse(w, data)
}

// RegisterPrivateRoutes registers routes for this handler on the given router
func (aH *APIHandler) RegisterPrivateRoutes(router *mux.Router) {
	router.HandleFunc("/api/v1/channels", aH.listChannels).Methods(http.MethodGet)
}

// RegisterRoutes registers routes for this handler on the given router
func (aH *APIHandler) RegisterRoutes(router *mux.Router, am *AuthMiddleware) {
	router.HandleFunc("/api/v1/query_range", am.ViewAccess(aH.queryRangeMetrics)).Methods(http.MethodGet)
	router.HandleFunc("/api/v1/query", am.ViewAccess(aH.queryMetrics)).Methods(http.MethodGet)
	router.HandleFunc("/api/v1/channels", am.ViewAccess(aH.listChannels)).Methods(http.MethodGet)
	router.HandleFunc("/api/v1/channels/{id}", am.ViewAccess(aH.getChannel)).Methods(http.MethodGet)
	router.HandleFunc("/api/v1/channels/{id}", am.AdminAccess(aH.editChannel)).Methods(http.MethodPut)
	router.HandleFunc("/api/v1/channels/{id}", am.AdminAccess(aH.deleteChannel)).Methods(http.MethodDelete)
	router.HandleFunc("/api/v1/channels", am.EditAccess(aH.createChannel)).Methods(http.MethodPost)
	router.HandleFunc("/api/v1/testChannel", am.EditAccess(aH.testChannel)).Methods(http.MethodPost)

	router.HandleFunc("/api/v1/alerts", am.ViewAccess(aH.getAlerts)).Methods(http.MethodGet)

	router.HandleFunc("/api/v1/rules", am.ViewAccess(aH.listRules)).Methods(http.MethodGet)
	router.HandleFunc("/api/v1/rules/{id}", am.ViewAccess(aH.getRule)).Methods(http.MethodGet)
	router.HandleFunc("/api/v1/rules", am.EditAccess(aH.createRule)).Methods(http.MethodPost)
	router.HandleFunc("/api/v1/rules/{id}", am.EditAccess(aH.editRule)).Methods(http.MethodPut)
	router.HandleFunc("/api/v1/rules/{id}", am.EditAccess(aH.deleteRule)).Methods(http.MethodDelete)
	router.HandleFunc("/api/v1/rules/{id}", am.EditAccess(aH.patchRule)).Methods(http.MethodPatch)
	router.HandleFunc("/api/v1/testRule", am.EditAccess(aH.testRule)).Methods(http.MethodPost)
	router.HandleFunc("/api/v1/rules/{id}/history/stats", am.ViewAccess(aH.getRuleStats)).Methods(http.MethodPost)
	router.HandleFunc("/api/v1/rules/{id}/history/timeline", am.ViewAccess(aH.getRuleStateHistory)).Methods(http.MethodPost)
	router.HandleFunc("/api/v1/rules/{id}/history/top_contributors", am.ViewAccess(aH.getRuleStateHistoryTopContributors)).Methods(http.MethodPost)
	router.HandleFunc("/api/v1/rules/{id}/history/overall_status", am.ViewAccess(aH.getOverallStateTransitions)).Methods(http.MethodPost)

	router.HandleFunc("/api/v1/downtime_schedules", am.ViewAccess(aH.listDowntimeSchedules)).Methods(http.MethodGet)
	router.HandleFunc("/api/v1/downtime_schedules/{id}", am.ViewAccess(aH.getDowntimeSchedule)).Methods(http.MethodGet)
	router.HandleFunc("/api/v1/downtime_schedules", am.EditAccess(aH.createDowntimeSchedule)).Methods(http.MethodPost)
	router.HandleFunc("/api/v1/downtime_schedules/{id}", am.EditAccess(aH.editDowntimeSchedule)).Methods(http.MethodPut)
	router.HandleFunc("/api/v1/downtime_schedules/{id}", am.EditAccess(aH.deleteDowntimeSchedule)).Methods(http.MethodDelete)

	router.HandleFunc("/api/v1/dashboards", am.ViewAccess(aH.getDashboards)).Methods(http.MethodGet)
	router.HandleFunc("/api/v1/dashboards", am.EditAccess(aH.createDashboards)).Methods(http.MethodPost)
	router.HandleFunc("/api/v1/dashboards/{uuid}", am.ViewAccess(aH.getDashboard)).Methods(http.MethodGet)
	router.HandleFunc("/api/v1/dashboards/{uuid}", am.EditAccess(aH.updateDashboard)).Methods(http.MethodPut)
	router.HandleFunc("/api/v1/dashboards/{uuid}", am.EditAccess(aH.deleteDashboard)).Methods(http.MethodDelete)
	router.HandleFunc("/api/v2/variables/query", am.ViewAccess(aH.queryDashboardVarsV2)).Methods(http.MethodPost)

	router.HandleFunc("/api/v1/explorer/views", am.ViewAccess(aH.getSavedViews)).Methods(http.MethodGet)
	router.HandleFunc("/api/v1/explorer/views", am.EditAccess(aH.createSavedViews)).Methods(http.MethodPost)
	router.HandleFunc("/api/v1/explorer/views/{viewId}", am.ViewAccess(aH.getSavedView)).Methods(http.MethodGet)
	router.HandleFunc("/api/v1/explorer/views/{viewId}", am.EditAccess(aH.updateSavedView)).Methods(http.MethodPut)
	router.HandleFunc("/api/v1/explorer/views/{viewId}", am.EditAccess(aH.deleteSavedView)).Methods(http.MethodDelete)

	router.HandleFunc("/api/v1/feedback", am.OpenAccess(aH.submitFeedback)).Methods(http.MethodPost)
	router.HandleFunc("/api/v1/event", am.ViewAccess(aH.registerEvent)).Methods(http.MethodPost)

	// router.HandleFunc("/api/v1/get_percentiles", aH.getApplicationPercentiles).Methods(http.MethodGet)
	router.HandleFunc("/api/v1/services", am.ViewAccess(aH.getServices)).Methods(http.MethodPost)
	router.HandleFunc("/api/v1/services/list", am.ViewAccess(aH.getServicesList)).Methods(http.MethodGet)
	router.HandleFunc("/api/v1/service/overview", am.ViewAccess(aH.getServiceOverview)).Methods(http.MethodPost)
	router.HandleFunc("/api/v1/service/top_operations", am.ViewAccess(aH.getTopOperations)).Methods(http.MethodPost)
	router.HandleFunc("/api/v1/service/top_level_operations", am.ViewAccess(aH.getServicesTopLevelOps)).Methods(http.MethodPost)
	router.HandleFunc("/api/v1/traces/{traceId}", am.ViewAccess(aH.SearchTraces)).Methods(http.MethodGet)
	router.HandleFunc("/api/v1/usage", am.ViewAccess(aH.getUsage)).Methods(http.MethodGet)
	router.HandleFunc("/api/v1/dependency_graph", am.ViewAccess(aH.dependencyGraph)).Methods(http.MethodPost)
	router.HandleFunc("/api/v1/settings/ttl", am.AdminAccess(aH.setTTL)).Methods(http.MethodPost)
	router.HandleFunc("/api/v1/settings/ttl", am.ViewAccess(aH.getTTL)).Methods(http.MethodGet)
	router.HandleFunc("/api/v1/settings/apdex", am.AdminAccess(aH.setApdexSettings)).Methods(http.MethodPost)
	router.HandleFunc("/api/v1/settings/apdex", am.ViewAccess(aH.getApdexSettings)).Methods(http.MethodGet)
	router.HandleFunc("/api/v1/settings/ingestion_key", am.AdminAccess(aH.insertIngestionKey)).Methods(http.MethodPost)
	router.HandleFunc("/api/v1/settings/ingestion_key", am.ViewAccess(aH.getIngestionKeys)).Methods(http.MethodGet)

	router.HandleFunc("/api/v1/version", am.OpenAccess(aH.getVersion)).Methods(http.MethodGet)
	router.HandleFunc("/api/v1/featureFlags", am.OpenAccess(aH.getFeatureFlags)).Methods(http.MethodGet)
	router.HandleFunc("/api/v1/configs", am.OpenAccess(aH.getConfigs)).Methods(http.MethodGet)
	router.HandleFunc("/api/v1/health", am.OpenAccess(aH.getHealth)).Methods(http.MethodGet)

	router.HandleFunc("/api/v1/getSpanFilters", am.ViewAccess(aH.getSpanFilters)).Methods(http.MethodPost)
	router.HandleFunc("/api/v1/getTagFilters", am.ViewAccess(aH.getTagFilters)).Methods(http.MethodPost)
	router.HandleFunc("/api/v1/getFilteredSpans", am.ViewAccess(aH.getFilteredSpans)).Methods(http.MethodPost)
	router.HandleFunc("/api/v1/getFilteredSpans/aggregates", am.ViewAccess(aH.getFilteredSpanAggregates)).Methods(http.MethodPost)
	router.HandleFunc("/api/v1/getTagValues", am.ViewAccess(aH.getTagValues)).Methods(http.MethodPost)

	router.HandleFunc("/api/v1/listErrors", am.ViewAccess(aH.listErrors)).Methods(http.MethodPost)
	router.HandleFunc("/api/v1/countErrors", am.ViewAccess(aH.countErrors)).Methods(http.MethodPost)
	router.HandleFunc("/api/v1/errorFromErrorID", am.ViewAccess(aH.getErrorFromErrorID)).Methods(http.MethodGet)
	router.HandleFunc("/api/v1/errorFromGroupID", am.ViewAccess(aH.getErrorFromGroupID)).Methods(http.MethodGet)
	router.HandleFunc("/api/v1/nextPrevErrorIDs", am.ViewAccess(aH.getNextPrevErrorIDs)).Methods(http.MethodGet)

	router.HandleFunc("/api/v1/disks", am.ViewAccess(aH.getDisks)).Methods(http.MethodGet)

	// === Preference APIs ===

	// user actions
	router.HandleFunc("/api/v1/user/preferences", am.ViewAccess(aH.getAllUserPreferences)).Methods(http.MethodGet)

	router.HandleFunc("/api/v1/user/preferences/{preferenceId}", am.ViewAccess(aH.getUserPreference)).Methods(http.MethodGet)

	router.HandleFunc("/api/v1/user/preferences/{preferenceId}", am.ViewAccess(aH.updateUserPreference)).Methods(http.MethodPut)

	// org actions
	router.HandleFunc("/api/v1/org/preferences", am.AdminAccess(aH.getAllOrgPreferences)).Methods(http.MethodGet)

	router.HandleFunc("/api/v1/org/preferences/{preferenceId}", am.AdminAccess(aH.getOrgPreference)).Methods(http.MethodGet)

	router.HandleFunc("/api/v1/org/preferences/{preferenceId}", am.AdminAccess(aH.updateOrgPreference)).Methods(http.MethodPut)

	// === Authentication APIs ===
	router.HandleFunc("/api/v1/invite", am.AdminAccess(aH.inviteUser)).Methods(http.MethodPost)
	router.HandleFunc("/api/v1/invite/bulk", am.AdminAccess(aH.inviteUsers)).Methods(http.MethodPost)
	router.HandleFunc("/api/v1/invite/{token}", am.OpenAccess(aH.getInvite)).Methods(http.MethodGet)
	router.HandleFunc("/api/v1/invite/{email}", am.AdminAccess(aH.revokeInvite)).Methods(http.MethodDelete)
	router.HandleFunc("/api/v1/invite", am.AdminAccess(aH.listPendingInvites)).Methods(http.MethodGet)

	router.HandleFunc("/api/v1/register", am.OpenAccess(aH.registerUser)).Methods(http.MethodPost)
	router.HandleFunc("/api/v1/login", am.OpenAccess(aH.loginUser)).Methods(http.MethodPost)
	router.HandleFunc("/api/v1/loginPrecheck", am.OpenAccess(aH.precheckLogin)).Methods(http.MethodGet)

	router.HandleFunc("/api/v1/user", am.AdminAccess(aH.listUsers)).Methods(http.MethodGet)
	router.HandleFunc("/api/v1/user/{id}", am.SelfAccess(aH.getUser)).Methods(http.MethodGet)
	router.HandleFunc("/api/v1/user/{id}", am.SelfAccess(aH.editUser)).Methods(http.MethodPut)
	router.HandleFunc("/api/v1/user/{id}", am.AdminAccess(aH.deleteUser)).Methods(http.MethodDelete)

	router.HandleFunc("/api/v1/user/{id}/flags", am.SelfAccess(aH.patchUserFlag)).Methods(http.MethodPatch)

	router.HandleFunc("/api/v1/rbac/role/{id}", am.SelfAccess(aH.getRole)).Methods(http.MethodGet)
	router.HandleFunc("/api/v1/rbac/role/{id}", am.AdminAccess(aH.editRole)).Methods(http.MethodPut)

	router.HandleFunc("/api/v1/org", am.AdminAccess(aH.getOrgs)).Methods(http.MethodGet)
	router.HandleFunc("/api/v1/org/{id}", am.AdminAccess(aH.getOrg)).Methods(http.MethodGet)
	router.HandleFunc("/api/v1/org/{id}", am.AdminAccess(aH.editOrg)).Methods(http.MethodPut)
	router.HandleFunc("/api/v1/orgUsers/{id}", am.AdminAccess(aH.getOrgUsers)).Methods(http.MethodGet)

	router.HandleFunc("/api/v1/getResetPasswordToken/{id}", am.AdminAccess(aH.getResetPasswordToken)).Methods(http.MethodGet)
	router.HandleFunc("/api/v1/resetPassword", am.OpenAccess(aH.resetPassword)).Methods(http.MethodPost)
	router.HandleFunc("/api/v1/changePassword/{id}", am.SelfAccess(aH.changePassword)).Methods(http.MethodPost)
}

func Intersection(a, b []int) (c []int) {
	m := make(map[int]bool)

	for _, item := range a {
		m[item] = true
	}

	for _, item := range b {
		if _, ok := m[item]; ok {
			c = append(c, item)
		}
	}
	return
}

func (aH *APIHandler) getRule(w http.ResponseWriter, r *http.Request) {
	id := mux.Vars(r)["id"]
	ruleResponse, err := aH.ruleManager.GetRule(r.Context(), id)
	if err != nil {
		RespondError(w, &model.ApiError{Typ: model.ErrorInternal, Err: err}, nil)
		return
	}
	aH.Respond(w, ruleResponse)
}

// populateTemporality adds the temporality to the query if it is not present
func (aH *APIHandler) PopulateTemporality(ctx context.Context, qp *v3.QueryRangeParamsV3) error {

	aH.temporalityMux.Lock()
	defer aH.temporalityMux.Unlock()

	missingTemporality := make([]string, 0)
	metricNameToTemporality := make(map[string]map[v3.Temporality]bool)
	if qp.CompositeQuery != nil && len(qp.CompositeQuery.BuilderQueries) > 0 {
		for _, query := range qp.CompositeQuery.BuilderQueries {
			// if there is no temporality specified in the query but we have it in the map
			// then use the value from the map
			if query.Temporality == "" && aH.temporalityMap[query.AggregateAttribute.Key] != nil {
				// We prefer delta if it is available
				if aH.temporalityMap[query.AggregateAttribute.Key][v3.Delta] {
					query.Temporality = v3.Delta
				} else if aH.temporalityMap[query.AggregateAttribute.Key][v3.Cumulative] {
					query.Temporality = v3.Cumulative
				} else {
					query.Temporality = v3.Unspecified
				}
			}
			// we don't have temporality for this metric
			if query.DataSource == v3.DataSourceMetrics && query.Temporality == "" {
				missingTemporality = append(missingTemporality, query.AggregateAttribute.Key)
			}
			if _, ok := metricNameToTemporality[query.AggregateAttribute.Key]; !ok {
				metricNameToTemporality[query.AggregateAttribute.Key] = make(map[v3.Temporality]bool)
			}
		}
	}

	nameToTemporality, err := aH.reader.FetchTemporality(ctx, missingTemporality)
	if err != nil {
		return err
	}

	if qp.CompositeQuery != nil && len(qp.CompositeQuery.BuilderQueries) > 0 {
		for name := range qp.CompositeQuery.BuilderQueries {
			query := qp.CompositeQuery.BuilderQueries[name]
			if query.DataSource == v3.DataSourceMetrics && query.Temporality == "" {
				if nameToTemporality[query.AggregateAttribute.Key][v3.Delta] {
					query.Temporality = v3.Delta
				} else if nameToTemporality[query.AggregateAttribute.Key][v3.Cumulative] {
					query.Temporality = v3.Cumulative
				} else {
					query.Temporality = v3.Unspecified
				}
				aH.temporalityMap[query.AggregateAttribute.Key] = nameToTemporality[query.AggregateAttribute.Key]
			}
		}
	}
	return nil
}

func (aH *APIHandler) listDowntimeSchedules(w http.ResponseWriter, r *http.Request) {
	schedules, err := aH.ruleManager.RuleDB().GetAllPlannedMaintenance(r.Context())
	if err != nil {
		RespondError(w, &model.ApiError{Typ: model.ErrorInternal, Err: err}, nil)
		return
	}

	// The schedules are stored as JSON in the database, so we need to filter them here
	// Since the number of schedules is expected to be small, this should be fine

	if r.URL.Query().Get("active") != "" {
		activeSchedules := make([]rules.PlannedMaintenance, 0)
		active, _ := strconv.ParseBool(r.URL.Query().Get("active"))
		for _, schedule := range schedules {
			now := time.Now().In(time.FixedZone(schedule.Schedule.Timezone, 0))
			if schedule.IsActive(now) == active {
				activeSchedules = append(activeSchedules, schedule)
			}
		}
		schedules = activeSchedules
	}

	if r.URL.Query().Get("recurring") != "" {
		recurringSchedules := make([]rules.PlannedMaintenance, 0)
		recurring, _ := strconv.ParseBool(r.URL.Query().Get("recurring"))
		for _, schedule := range schedules {
			if schedule.IsRecurring() == recurring {
				recurringSchedules = append(recurringSchedules, schedule)
			}
		}
		schedules = recurringSchedules
	}

	aH.Respond(w, schedules)
}

func (aH *APIHandler) getDowntimeSchedule(w http.ResponseWriter, r *http.Request) {
	id := mux.Vars(r)["id"]
	schedule, err := aH.ruleManager.RuleDB().GetPlannedMaintenanceByID(r.Context(), id)
	if err != nil {
		RespondError(w, &model.ApiError{Typ: model.ErrorInternal, Err: err}, nil)
		return
	}
	aH.Respond(w, schedule)
}

func (aH *APIHandler) createDowntimeSchedule(w http.ResponseWriter, r *http.Request) {
	var schedule rules.PlannedMaintenance
	err := json.NewDecoder(r.Body).Decode(&schedule)
	if err != nil {
		RespondError(w, &model.ApiError{Typ: model.ErrorBadData, Err: err}, nil)
		return
	}
	if err := schedule.Validate(); err != nil {
		RespondError(w, &model.ApiError{Typ: model.ErrorBadData, Err: err}, nil)
		return
	}

	_, err = aH.ruleManager.RuleDB().CreatePlannedMaintenance(r.Context(), schedule)
	if err != nil {
		RespondError(w, &model.ApiError{Typ: model.ErrorInternal, Err: err}, nil)
		return
	}
	aH.Respond(w, nil)
}

func (aH *APIHandler) editDowntimeSchedule(w http.ResponseWriter, r *http.Request) {
	id := mux.Vars(r)["id"]
	var schedule rules.PlannedMaintenance
	err := json.NewDecoder(r.Body).Decode(&schedule)
	if err != nil {
		RespondError(w, &model.ApiError{Typ: model.ErrorBadData, Err: err}, nil)
		return
	}
	if err := schedule.Validate(); err != nil {
		RespondError(w, &model.ApiError{Typ: model.ErrorBadData, Err: err}, nil)
		return
	}
	_, err = aH.ruleManager.RuleDB().EditPlannedMaintenance(r.Context(), schedule, id)
	if err != nil {
		RespondError(w, &model.ApiError{Typ: model.ErrorInternal, Err: err}, nil)
		return
	}
	aH.Respond(w, nil)
}

func (aH *APIHandler) deleteDowntimeSchedule(w http.ResponseWriter, r *http.Request) {
	id := mux.Vars(r)["id"]
	_, err := aH.ruleManager.RuleDB().DeletePlannedMaintenance(r.Context(), id)
	if err != nil {
		RespondError(w, &model.ApiError{Typ: model.ErrorInternal, Err: err}, nil)
		return
	}
	aH.Respond(w, nil)
}

func (aH *APIHandler) getRuleStats(w http.ResponseWriter, r *http.Request) {
	ruleID := mux.Vars(r)["id"]
	params := model.QueryRuleStateHistory{}
	err := json.NewDecoder(r.Body).Decode(&params)
	if err != nil {
		RespondError(w, &model.ApiError{Typ: model.ErrorBadData, Err: err}, nil)
		return
	}

	totalCurrentTriggers, err := aH.reader.GetTotalTriggers(r.Context(), ruleID, &params)
	if err != nil {
		RespondError(w, &model.ApiError{Typ: model.ErrorInternal, Err: err}, nil)
		return
	}
	currentTriggersSeries, err := aH.reader.GetTriggersByInterval(r.Context(), ruleID, &params)
	if err != nil {
		RespondError(w, &model.ApiError{Typ: model.ErrorInternal, Err: err}, nil)
		return
	}

	currentAvgResolutionTime, err := aH.reader.GetAvgResolutionTime(r.Context(), ruleID, &params)
	if err != nil {
		RespondError(w, &model.ApiError{Typ: model.ErrorInternal, Err: err}, nil)
		return
	}
	currentAvgResolutionTimeSeries, err := aH.reader.GetAvgResolutionTimeByInterval(r.Context(), ruleID, &params)
	if err != nil {
		RespondError(w, &model.ApiError{Typ: model.ErrorInternal, Err: err}, nil)
		return
	}

	if params.End-params.Start >= 86400000 {
		days := int64(math.Ceil(float64(params.End-params.Start) / 86400000))
		params.Start -= days * 86400000
		params.End -= days * 86400000
	} else {
		params.Start -= 86400000
		params.End -= 86400000
	}

	totalPastTriggers, err := aH.reader.GetTotalTriggers(r.Context(), ruleID, &params)
	if err != nil {
		RespondError(w, &model.ApiError{Typ: model.ErrorInternal, Err: err}, nil)
		return
	}
	pastTriggersSeries, err := aH.reader.GetTriggersByInterval(r.Context(), ruleID, &params)
	if err != nil {
		RespondError(w, &model.ApiError{Typ: model.ErrorInternal, Err: err}, nil)
		return
	}

	pastAvgResolutionTime, err := aH.reader.GetAvgResolutionTime(r.Context(), ruleID, &params)
	if err != nil {
		RespondError(w, &model.ApiError{Typ: model.ErrorInternal, Err: err}, nil)
		return
	}
	pastAvgResolutionTimeSeries, err := aH.reader.GetAvgResolutionTimeByInterval(r.Context(), ruleID, &params)
	if err != nil {
		RespondError(w, &model.ApiError{Typ: model.ErrorInternal, Err: err}, nil)
		return
	}
	if math.IsNaN(currentAvgResolutionTime) || math.IsInf(currentAvgResolutionTime, 0) {
		currentAvgResolutionTime = 0
	}
	if math.IsNaN(pastAvgResolutionTime) || math.IsInf(pastAvgResolutionTime, 0) {
		pastAvgResolutionTime = 0
	}

	stats := model.Stats{
		TotalCurrentTriggers:           totalCurrentTriggers,
		TotalPastTriggers:              totalPastTriggers,
		CurrentTriggersSeries:          currentTriggersSeries,
		PastTriggersSeries:             pastTriggersSeries,
		CurrentAvgResolutionTime:       strconv.FormatFloat(currentAvgResolutionTime, 'f', -1, 64),
		PastAvgResolutionTime:          strconv.FormatFloat(pastAvgResolutionTime, 'f', -1, 64),
		CurrentAvgResolutionTimeSeries: currentAvgResolutionTimeSeries,
		PastAvgResolutionTimeSeries:    pastAvgResolutionTimeSeries,
	}

	aH.Respond(w, stats)
}

func (aH *APIHandler) getOverallStateTransitions(w http.ResponseWriter, r *http.Request) {
	ruleID := mux.Vars(r)["id"]
	params := model.QueryRuleStateHistory{}
	err := json.NewDecoder(r.Body).Decode(&params)
	if err != nil {
		RespondError(w, &model.ApiError{Typ: model.ErrorBadData, Err: err}, nil)
		return
	}

	stateItems, err := aH.reader.GetOverallStateTransitions(r.Context(), ruleID, &params)
	if err != nil {
		RespondError(w, &model.ApiError{Typ: model.ErrorInternal, Err: err}, nil)
		return
	}

	aH.Respond(w, stateItems)
}

func (aH *APIHandler) metaForLinks(ctx context.Context, rule *rules.GettableRule) ([]v3.FilterItem, []v3.AttributeKey, map[string]v3.AttributeKey) {
	filterItems := []v3.FilterItem{}
	groupBy := []v3.AttributeKey{}
	keys := make(map[string]v3.AttributeKey)

	if rule.AlertType == rules.AlertTypeLogs {
		logFields, err := aH.reader.GetLogFields(ctx)
		if err == nil {
			params := &v3.QueryRangeParamsV3{
				CompositeQuery: rule.RuleCondition.CompositeQuery,
			}
			keys = model.GetLogFieldsV3(ctx, params, logFields)
		} else {
			zap.L().Error("failed to get log fields using empty keys; the link might not work as expected", zap.Error(err))
		}
	} else if rule.AlertType == rules.AlertTypeTraces {
		traceFields, err := aH.reader.GetSpanAttributeKeys(ctx)
		if err == nil {
			keys = traceFields
		} else {
			zap.L().Error("failed to get span attributes using empty keys; the link might not work as expected", zap.Error(err))
		}
	}

	if rule.AlertType == rules.AlertTypeLogs || rule.AlertType == rules.AlertTypeTraces {
		if rule.RuleCondition.CompositeQuery != nil {
			if rule.RuleCondition.QueryType() == v3.QueryTypeBuilder {
				selectedQuery := rule.RuleCondition.GetSelectedQueryName()
				if rule.RuleCondition.CompositeQuery.BuilderQueries[selectedQuery] != nil &&
					rule.RuleCondition.CompositeQuery.BuilderQueries[selectedQuery].Filters != nil {
					filterItems = rule.RuleCondition.CompositeQuery.BuilderQueries[selectedQuery].Filters.Items
				}
				if rule.RuleCondition.CompositeQuery.BuilderQueries[selectedQuery] != nil &&
					rule.RuleCondition.CompositeQuery.BuilderQueries[selectedQuery].GroupBy != nil {
					groupBy = rule.RuleCondition.CompositeQuery.BuilderQueries[selectedQuery].GroupBy
				}
			}
		}
	}
	return filterItems, groupBy, keys
}

func (aH *APIHandler) getRuleStateHistory(w http.ResponseWriter, r *http.Request) {
	ruleID := mux.Vars(r)["id"]
	params := model.QueryRuleStateHistory{}
	err := json.NewDecoder(r.Body).Decode(&params)
	if err != nil {
		RespondError(w, &model.ApiError{Typ: model.ErrorBadData, Err: err}, nil)
		return
	}
	if err := params.Validate(); err != nil {
		RespondError(w, &model.ApiError{Typ: model.ErrorBadData, Err: err}, nil)
		return
	}

	res, err := aH.reader.ReadRuleStateHistoryByRuleID(r.Context(), ruleID, &params)
	if err != nil {
		RespondError(w, &model.ApiError{Typ: model.ErrorInternal, Err: err}, nil)
		return
	}

	rule, err := aH.ruleManager.GetRule(r.Context(), ruleID)
	if err == nil {
		for idx := range res.Items {
			lbls := make(map[string]string)
			err := json.Unmarshal([]byte(res.Items[idx].Labels), &lbls)
			if err != nil {
				continue
			}
			filterItems, groupBy, keys := aH.metaForLinks(r.Context(), rule)
			newFilters := contextlinks.PrepareFilters(lbls, filterItems, groupBy, keys)
			end := time.Unix(res.Items[idx].UnixMilli/1000, 0)
			// why are we subtracting 3 minutes?
			// the query range is calculated based on the rule's evalWindow and evalDelay
			// alerts have 2 minutes delay built in, so we need to subtract that from the start time
			// to get the correct query range
			start := end.Add(-time.Duration(rule.EvalWindow)).Add(-3 * time.Minute)
			if rule.AlertType == rules.AlertTypeLogs {
				res.Items[idx].RelatedLogsLink = contextlinks.PrepareLinksToLogs(start, end, newFilters)
			} else if rule.AlertType == rules.AlertTypeTraces {
				res.Items[idx].RelatedTracesLink = contextlinks.PrepareLinksToTraces(start, end, newFilters)
			}
		}
	}

	aH.Respond(w, res)
}

func (aH *APIHandler) getRuleStateHistoryTopContributors(w http.ResponseWriter, r *http.Request) {
	ruleID := mux.Vars(r)["id"]
	params := model.QueryRuleStateHistory{}
	err := json.NewDecoder(r.Body).Decode(&params)
	if err != nil {
		RespondError(w, &model.ApiError{Typ: model.ErrorBadData, Err: err}, nil)
		return
	}

	res, err := aH.reader.ReadRuleStateHistoryTopContributorsByRuleID(r.Context(), ruleID, &params)
	if err != nil {
		RespondError(w, &model.ApiError{Typ: model.ErrorInternal, Err: err}, nil)
		return
	}

	rule, err := aH.ruleManager.GetRule(r.Context(), ruleID)
	if err == nil {
		for idx := range res {
			lbls := make(map[string]string)
			err := json.Unmarshal([]byte(res[idx].Labels), &lbls)
			if err != nil {
				continue
			}
			filterItems, groupBy, keys := aH.metaForLinks(r.Context(), rule)
			newFilters := contextlinks.PrepareFilters(lbls, filterItems, groupBy, keys)
			end := time.Unix(params.End/1000, 0)
			start := time.Unix(params.Start/1000, 0)
			if rule.AlertType == rules.AlertTypeLogs {
				res[idx].RelatedLogsLink = contextlinks.PrepareLinksToLogs(start, end, newFilters)
			} else if rule.AlertType == rules.AlertTypeTraces {
				res[idx].RelatedTracesLink = contextlinks.PrepareLinksToTraces(start, end, newFilters)
			}
		}
	}

	aH.Respond(w, res)
}

func (aH *APIHandler) listRules(w http.ResponseWriter, r *http.Request) {

	rules, err := aH.ruleManager.ListRuleStates(r.Context())
	if err != nil {
		RespondError(w, &model.ApiError{Typ: model.ErrorInternal, Err: err}, nil)
		return
	}

	// todo(amol): need to add sorter

	aH.Respond(w, rules)
}

func (aH *APIHandler) getDashboards(w http.ResponseWriter, r *http.Request) {

	allDashboards, err := dashboards.GetDashboards(r.Context())
	if err != nil {
		RespondError(w, err, nil)
		return
	}

	ic := aH.IntegrationsController
	installedIntegrationDashboards, err := ic.GetDashboardsForInstalledIntegrations(r.Context())
	if err != nil {
		zap.L().Error("failed to get dashboards for installed integrations", zap.Error(err))
	}
	allDashboards = append(allDashboards, installedIntegrationDashboards...)

	tagsFromReq, ok := r.URL.Query()["tags"]
	if !ok || len(tagsFromReq) == 0 || tagsFromReq[0] == "" {
		aH.Respond(w, allDashboards)
		return
	}

	tags2Dash := make(map[string][]int)
	for i := 0; i < len(allDashboards); i++ {
		tags, ok := (allDashboards)[i].Data["tags"].([]interface{})
		if !ok {
			continue
		}

		tagsArray := make([]string, len(tags))
		for i, v := range tags {
			tagsArray[i] = v.(string)
		}

		for _, tag := range tagsArray {
			tags2Dash[tag] = append(tags2Dash[tag], i)
		}

	}

	inter := make([]int, len(allDashboards))
	for i := range inter {
		inter[i] = i
	}

	for _, tag := range tagsFromReq {
		inter = Intersection(inter, tags2Dash[tag])
	}

	filteredDashboards := []dashboards.Dashboard{}
	for _, val := range inter {
		dash := (allDashboards)[val]
		filteredDashboards = append(filteredDashboards, dash)
	}

	aH.Respond(w, filteredDashboards)

}
func (aH *APIHandler) deleteDashboard(w http.ResponseWriter, r *http.Request) {

	uuid := mux.Vars(r)["uuid"]
	err := dashboards.DeleteDashboard(r.Context(), uuid, aH.featureFlags)

	if err != nil {
		RespondError(w, err, nil)
		return
	}

	aH.Respond(w, nil)

}

func prepareQuery(r *http.Request) (string, error) {
	var postData *model.DashboardVars

	if err := json.NewDecoder(r.Body).Decode(&postData); err != nil {
		return "", fmt.Errorf("failed to decode request body: %v", err)
	}

	query := strings.TrimSpace(postData.Query)

	if query == "" {
		return "", fmt.Errorf("query is required")
	}

	notAllowedOps := []string{
		"alter table",
		"drop table",
		"truncate table",
		"drop database",
		"drop view",
		"drop function",
	}

	for _, op := range notAllowedOps {
		if strings.Contains(strings.ToLower(query), op) {
			return "", fmt.Errorf("operation %s is not allowed", op)
		}
	}

	vars := make(map[string]string)
	for k, v := range postData.Variables {
		vars[k] = metrics.FormattedValue(v)
	}
	tmpl := template.New("dashboard-vars")
	tmpl, tmplErr := tmpl.Parse(query)
	if tmplErr != nil {
		return "", tmplErr
	}
	var queryBuf bytes.Buffer
	tmplErr = tmpl.Execute(&queryBuf, vars)
	if tmplErr != nil {
		return "", tmplErr
	}
	return queryBuf.String(), nil
}

func (aH *APIHandler) queryDashboardVarsV2(w http.ResponseWriter, r *http.Request) {
	query, err := prepareQuery(r)
	if err != nil {
		RespondError(w, &model.ApiError{Typ: model.ErrorBadData, Err: err}, nil)
		return
	}

	dashboardVars, err := aH.reader.QueryDashboardVars(r.Context(), query)
	if err != nil {
		RespondError(w, &model.ApiError{Typ: model.ErrorBadData, Err: err}, nil)
		return
	}
	aH.Respond(w, dashboardVars)
}

func (aH *APIHandler) updateDashboard(w http.ResponseWriter, r *http.Request) {

	uuid := mux.Vars(r)["uuid"]

	var postData map[string]interface{}
	err := json.NewDecoder(r.Body).Decode(&postData)
	if err != nil {
		RespondError(w, &model.ApiError{Typ: model.ErrorBadData, Err: err}, "Error reading request body")
		return
	}
	err = dashboards.IsPostDataSane(&postData)
	if err != nil {
		RespondError(w, &model.ApiError{Typ: model.ErrorBadData, Err: err}, "Error reading request body")
		return
	}

	dashboard, apiError := dashboards.UpdateDashboard(r.Context(), uuid, postData, aH.featureFlags)
	if apiError != nil {
		RespondError(w, apiError, nil)
		return
	}

	aH.Respond(w, dashboard)

}

func (aH *APIHandler) getDashboard(w http.ResponseWriter, r *http.Request) {

	uuid := mux.Vars(r)["uuid"]

	dashboard, apiError := dashboards.GetDashboard(r.Context(), uuid)

	if apiError != nil {
		if apiError.Type() != model.ErrorNotFound {
			RespondError(w, apiError, nil)
			return
		}

		dashboard, apiError = aH.IntegrationsController.GetInstalledIntegrationDashboardById(
			r.Context(), uuid,
		)
		if apiError != nil {
			RespondError(w, apiError, nil)
			return
		}

	}

	aH.Respond(w, dashboard)

}

func (aH *APIHandler) createDashboards(w http.ResponseWriter, r *http.Request) {

	var postData map[string]interface{}

	err := json.NewDecoder(r.Body).Decode(&postData)
	if err != nil {
		RespondError(w, &model.ApiError{Typ: model.ErrorInternal, Err: err}, "Error reading request body")
		return
	}

	err = dashboards.IsPostDataSane(&postData)
	if err != nil {
		RespondError(w, &model.ApiError{Typ: model.ErrorInternal, Err: err}, "Error reading request body")
		return
	}

	dash, apiErr := dashboards.CreateDashboard(r.Context(), postData, aH.featureFlags)

	if apiErr != nil {
		RespondError(w, apiErr, nil)
		return
	}

	aH.Respond(w, dash)

}

func (aH *APIHandler) testRule(w http.ResponseWriter, r *http.Request) {

	defer r.Body.Close()
	body, err := io.ReadAll(r.Body)
	if err != nil {
		zap.L().Error("Error in getting req body in test rule API", zap.Error(err))
		RespondError(w, &model.ApiError{Typ: model.ErrorBadData, Err: err}, nil)
		return
	}

	ctx, cancel := context.WithTimeout(context.Background(), 1*time.Minute)
	defer cancel()

	alertCount, apiRrr := aH.ruleManager.TestNotification(ctx, string(body))
	if apiRrr != nil {
		RespondError(w, apiRrr, nil)
		return
	}

	response := map[string]interface{}{
		"alertCount": alertCount,
		"message":    "notification sent",
	}
	aH.Respond(w, response)
}

func (aH *APIHandler) deleteRule(w http.ResponseWriter, r *http.Request) {

	id := mux.Vars(r)["id"]

	err := aH.ruleManager.DeleteRule(r.Context(), id)

	if err != nil {
		RespondError(w, &model.ApiError{Typ: model.ErrorInternal, Err: err}, nil)
		return
	}

	aH.Respond(w, "rule successfully deleted")

}

// patchRule updates only requested changes in the rule
func (aH *APIHandler) patchRule(w http.ResponseWriter, r *http.Request) {
	id := mux.Vars(r)["id"]

	defer r.Body.Close()
	body, err := io.ReadAll(r.Body)
	if err != nil {
		zap.L().Error("error in getting req body of patch rule API\n", zap.Error(err))
		RespondError(w, &model.ApiError{Typ: model.ErrorBadData, Err: err}, nil)
		return
	}

	gettableRule, err := aH.ruleManager.PatchRule(r.Context(), string(body), id)

	if err != nil {
		RespondError(w, &model.ApiError{Typ: model.ErrorInternal, Err: err}, nil)
		return
	}

	aH.Respond(w, gettableRule)
}

func (aH *APIHandler) editRule(w http.ResponseWriter, r *http.Request) {
	id := mux.Vars(r)["id"]

	defer r.Body.Close()
	body, err := io.ReadAll(r.Body)
	if err != nil {
		zap.L().Error("error in getting req body of edit rule API", zap.Error(err))
		RespondError(w, &model.ApiError{Typ: model.ErrorBadData, Err: err}, nil)
		return
	}

	err = aH.ruleManager.EditRule(r.Context(), string(body), id)

	if err != nil {
		RespondError(w, &model.ApiError{Typ: model.ErrorInternal, Err: err}, nil)
		return
	}

	aH.Respond(w, "rule successfully edited")

}

func (aH *APIHandler) getChannel(w http.ResponseWriter, r *http.Request) {
	id := mux.Vars(r)["id"]
	channel, apiErrorObj := aH.ruleManager.RuleDB().GetChannel(id)
	if apiErrorObj != nil {
		RespondError(w, apiErrorObj, nil)
		return
	}
	aH.Respond(w, channel)
}

func (aH *APIHandler) deleteChannel(w http.ResponseWriter, r *http.Request) {
	id := mux.Vars(r)["id"]
	apiErrorObj := aH.ruleManager.RuleDB().DeleteChannel(id)
	if apiErrorObj != nil {
		RespondError(w, apiErrorObj, nil)
		return
	}
	aH.Respond(w, "notification channel successfully deleted")
}

func (aH *APIHandler) listChannels(w http.ResponseWriter, r *http.Request) {
	channels, apiErrorObj := aH.ruleManager.RuleDB().GetChannels()
	if apiErrorObj != nil {
		RespondError(w, apiErrorObj, nil)
		return
	}
	aH.Respond(w, channels)
}

// testChannels sends test alert to all registered channels
func (aH *APIHandler) testChannel(w http.ResponseWriter, r *http.Request) {

	defer r.Body.Close()
	body, err := io.ReadAll(r.Body)
	if err != nil {
		zap.L().Error("Error in getting req body of testChannel API", zap.Error(err))
		RespondError(w, &model.ApiError{Typ: model.ErrorBadData, Err: err}, nil)
		return
	}

	receiver := &am.Receiver{}
	if err := json.Unmarshal(body, receiver); err != nil { // Parse []byte to go struct pointer
		zap.L().Error("Error in parsing req body of testChannel API\n", zap.Error(err))
		RespondError(w, &model.ApiError{Typ: model.ErrorBadData, Err: err}, nil)
		return
	}
	// send alert
	apiErrorObj := aH.alertManager.TestReceiver(receiver)
	if apiErrorObj != nil {
		RespondError(w, apiErrorObj, nil)
		return
	}
	aH.Respond(w, "test alert sent")
}

func (aH *APIHandler) editChannel(w http.ResponseWriter, r *http.Request) {

	id := mux.Vars(r)["id"]

	defer r.Body.Close()
	body, err := io.ReadAll(r.Body)
	if err != nil {
		zap.L().Error("Error in getting req body of editChannel API", zap.Error(err))
		RespondError(w, &model.ApiError{Typ: model.ErrorBadData, Err: err}, nil)
		return
	}

	receiver := &am.Receiver{}
	if err := json.Unmarshal(body, receiver); err != nil { // Parse []byte to go struct pointer
		zap.L().Error("Error in parsing req body of editChannel API", zap.Error(err))
		RespondError(w, &model.ApiError{Typ: model.ErrorBadData, Err: err}, nil)
		return
	}

	_, apiErrorObj := aH.ruleManager.RuleDB().EditChannel(receiver, id)

	if apiErrorObj != nil {
		RespondError(w, apiErrorObj, nil)
		return
	}

	aH.Respond(w, nil)

}

func (aH *APIHandler) createChannel(w http.ResponseWriter, r *http.Request) {

	defer r.Body.Close()
	body, err := io.ReadAll(r.Body)
	if err != nil {
		zap.L().Error("Error in getting req body of createChannel API", zap.Error(err))
		RespondError(w, &model.ApiError{Typ: model.ErrorBadData, Err: err}, nil)
		return
	}

	receiver := &am.Receiver{}
	if err := json.Unmarshal(body, receiver); err != nil { // Parse []byte to go struct pointer
		zap.L().Error("Error in parsing req body of createChannel API", zap.Error(err))
		RespondError(w, &model.ApiError{Typ: model.ErrorBadData, Err: err}, nil)
		return
	}

	_, apiErrorObj := aH.ruleManager.RuleDB().CreateChannel(receiver)

	if apiErrorObj != nil {
		RespondError(w, apiErrorObj, nil)
		return
	}

	aH.Respond(w, nil)

}

func (aH *APIHandler) getAlerts(w http.ResponseWriter, r *http.Request) {
	params := r.URL.Query()
	amEndpoint := constants.GetAlertManagerApiPrefix()
	resp, err := http.Get(amEndpoint + "v1/alerts" + "?" + params.Encode())
	if err != nil {
		RespondError(w, &model.ApiError{Typ: model.ErrorInternal, Err: err}, nil)
		return
	}

	defer resp.Body.Close()
	body, err := io.ReadAll(resp.Body)
	if err != nil {
		RespondError(w, &model.ApiError{Typ: model.ErrorInternal, Err: err}, nil)
		return
	}

	aH.Respond(w, string(body))
}

func (aH *APIHandler) createRule(w http.ResponseWriter, r *http.Request) {

	defer r.Body.Close()
	body, err := io.ReadAll(r.Body)
	if err != nil {
		zap.L().Error("Error in getting req body for create rule API", zap.Error(err))
		RespondError(w, &model.ApiError{Typ: model.ErrorBadData, Err: err}, nil)
		return
	}

	rule, err := aH.ruleManager.CreateRule(r.Context(), string(body))
	if err != nil {
		RespondError(w, &model.ApiError{Typ: model.ErrorBadData, Err: err}, nil)
		return
	}

	aH.Respond(w, rule)

}

func (aH *APIHandler) queryRangeMetrics(w http.ResponseWriter, r *http.Request) {

	query, apiErrorObj := parseQueryRangeRequest(r)

	if apiErrorObj != nil {
		RespondError(w, apiErrorObj, nil)
		return
	}

	// zap.L().Info(query, apiError)

	ctx := r.Context()
	if to := r.FormValue("timeout"); to != "" {
		var cancel context.CancelFunc
		timeout, err := parseMetricsDuration(to)
		if aH.HandleError(w, err, http.StatusBadRequest) {
			return
		}

		ctx, cancel = context.WithTimeout(ctx, timeout)
		defer cancel()
	}

	res, qs, apiError := aH.reader.GetQueryRangeResult(ctx, query)

	if apiError != nil {
		RespondError(w, apiError, nil)
		return
	}

	if res.Err != nil {
		zap.L().Error("error in query range metrics", zap.Error(res.Err))
	}

	if res.Err != nil {
		switch res.Err.(type) {
		case promql.ErrQueryCanceled:
			RespondError(w, &model.ApiError{Typ: model.ErrorCanceled, Err: res.Err}, nil)
		case promql.ErrQueryTimeout:
			RespondError(w, &model.ApiError{Typ: model.ErrorTimeout, Err: res.Err}, nil)
		}
		RespondError(w, &model.ApiError{Typ: model.ErrorExec, Err: res.Err}, nil)
		return
	}

	response_data := &model.QueryData{
		ResultType: res.Value.Type(),
		Result:     res.Value,
		Stats:      qs,
	}

	aH.Respond(w, response_data)

}

func (aH *APIHandler) queryMetrics(w http.ResponseWriter, r *http.Request) {

	queryParams, apiErrorObj := parseInstantQueryMetricsRequest(r)

	if apiErrorObj != nil {
		RespondError(w, apiErrorObj, nil)
		return
	}

	// zap.L().Info(query, apiError)

	ctx := r.Context()
	if to := r.FormValue("timeout"); to != "" {
		var cancel context.CancelFunc
		timeout, err := parseMetricsDuration(to)
		if aH.HandleError(w, err, http.StatusBadRequest) {
			return
		}

		ctx, cancel = context.WithTimeout(ctx, timeout)
		defer cancel()
	}

	res, qs, apiError := aH.reader.GetInstantQueryMetricsResult(ctx, queryParams)

	if apiError != nil {
		RespondError(w, apiError, nil)
		return
	}

	if res.Err != nil {
		zap.L().Error("error in query range metrics", zap.Error(res.Err))
	}

	if res.Err != nil {
		switch res.Err.(type) {
		case promql.ErrQueryCanceled:
			RespondError(w, &model.ApiError{Typ: model.ErrorCanceled, Err: res.Err}, nil)
		case promql.ErrQueryTimeout:
			RespondError(w, &model.ApiError{Typ: model.ErrorTimeout, Err: res.Err}, nil)
		}
		RespondError(w, &model.ApiError{Typ: model.ErrorExec, Err: res.Err}, nil)
	}

	response_data := &model.QueryData{
		ResultType: res.Value.Type(),
		Result:     res.Value,
		Stats:      qs,
	}

	aH.Respond(w, response_data)

}

func (aH *APIHandler) submitFeedback(w http.ResponseWriter, r *http.Request) {

	var postData map[string]interface{}
	err := json.NewDecoder(r.Body).Decode(&postData)
	if err != nil {
		RespondError(w, &model.ApiError{Typ: model.ErrorBadData, Err: err}, "Error reading request body")
		return
	}

	message, ok := postData["message"]
	if !ok {
		RespondError(w, &model.ApiError{Typ: model.ErrorBadData, Err: fmt.Errorf("message not present in request body")}, "Error reading message from request body")
		return
	}
	messageStr := fmt.Sprintf("%s", message)
	if len(messageStr) == 0 {
		RespondError(w, &model.ApiError{Typ: model.ErrorBadData, Err: fmt.Errorf("empty message in request body")}, "empty message in request body")
		return
	}

	email := postData["email"]

	data := map[string]interface{}{
		"email":   email,
		"message": message,
	}
	userEmail, err := auth.GetEmailFromJwt(r.Context())
	if err == nil {
		telemetry.GetInstance().SendEvent(telemetry.TELEMETRY_EVENT_INPRODUCT_FEEDBACK, data, userEmail, true, false)
	}
}

func (aH *APIHandler) registerEvent(w http.ResponseWriter, r *http.Request) {

	request, err := parseRegisterEventRequest(r)
	if aH.HandleError(w, err, http.StatusBadRequest) {
		return
	}
	userEmail, err := auth.GetEmailFromJwt(r.Context())
	if err == nil {
		telemetry.GetInstance().SendEvent(request.EventName, request.Attributes, userEmail, request.RateLimited, true)
		aH.WriteJSON(w, r, map[string]string{"data": "Event Processed Successfully"})
	} else {
		RespondError(w, &model.ApiError{Typ: model.ErrorInternal, Err: err}, nil)
	}
}

func (aH *APIHandler) getTopOperations(w http.ResponseWriter, r *http.Request) {

	query, err := parseGetTopOperationsRequest(r)
	if aH.HandleError(w, err, http.StatusBadRequest) {
		return
	}

	result, apiErr := aH.reader.GetTopOperations(r.Context(), query)

	if apiErr != nil && aH.HandleError(w, apiErr.Err, http.StatusInternalServerError) {
		return
	}

	aH.WriteJSON(w, r, result)

}

func (aH *APIHandler) getUsage(w http.ResponseWriter, r *http.Request) {

	query, err := parseGetUsageRequest(r)
	if aH.HandleError(w, err, http.StatusBadRequest) {
		return
	}

	result, err := aH.reader.GetUsage(r.Context(), query)
	if aH.HandleError(w, err, http.StatusBadRequest) {
		return
	}

	aH.WriteJSON(w, r, result)

}

func (aH *APIHandler) getServiceOverview(w http.ResponseWriter, r *http.Request) {

	query, err := parseGetServiceOverviewRequest(r)
	if aH.HandleError(w, err, http.StatusBadRequest) {
		return
	}

	result, apiErr := aH.reader.GetServiceOverview(r.Context(), query, aH.skipConfig)
	if apiErr != nil && aH.HandleError(w, apiErr.Err, http.StatusInternalServerError) {
		return
	}

	aH.WriteJSON(w, r, result)

}

func (aH *APIHandler) getServicesTopLevelOps(w http.ResponseWriter, r *http.Request) {

	var start, end time.Time
	var services []string

	type topLevelOpsParams struct {
		Service string `json:"service"`
		Start   string `json:"start"`
		End     string `json:"end"`
	}

	var params topLevelOpsParams
	err := json.NewDecoder(r.Body).Decode(&params)
	if err != nil {
		zap.L().Error("Error in getting req body for get top operations API", zap.Error(err))
	}

	if params.Service != "" {
		services = []string{params.Service}
	}

	startEpoch := params.Start
	if startEpoch != "" {
		startEpochInt, err := strconv.ParseInt(startEpoch, 10, 64)
		if err != nil {
			RespondError(w, &model.ApiError{Typ: model.ErrorBadData, Err: err}, "Error reading start time")
			return
		}
		start = time.Unix(0, startEpochInt)
	}
	endEpoch := params.End
	if endEpoch != "" {
		endEpochInt, err := strconv.ParseInt(endEpoch, 10, 64)
		if err != nil {
			RespondError(w, &model.ApiError{Typ: model.ErrorBadData, Err: err}, "Error reading end time")
			return
		}
		end = time.Unix(0, endEpochInt)
	}

	result, apiErr := aH.reader.GetTopLevelOperations(r.Context(), aH.skipConfig, start, end, services)
	if apiErr != nil {
		RespondError(w, apiErr, nil)
		return
	}

	aH.WriteJSON(w, r, result)
}

func (aH *APIHandler) getServices(w http.ResponseWriter, r *http.Request) {

	query, err := parseGetServicesRequest(r)
	if aH.HandleError(w, err, http.StatusBadRequest) {
		return
	}

	result, apiErr := aH.reader.GetServices(r.Context(), query, aH.skipConfig)
	if apiErr != nil && aH.HandleError(w, apiErr.Err, http.StatusInternalServerError) {
		return
	}

	data := map[string]interface{}{
		"number": len(*result),
	}
	userEmail, err := auth.GetEmailFromJwt(r.Context())
	if err == nil {
		telemetry.GetInstance().SendEvent(telemetry.TELEMETRY_EVENT_NUMBER_OF_SERVICES, data, userEmail, true, false)
	}

	if (data["number"] != 0) && (data["number"] != telemetry.DEFAULT_NUMBER_OF_SERVICES) {
		telemetry.GetInstance().AddActiveTracesUser()
	}

	aH.WriteJSON(w, r, result)
}

func (aH *APIHandler) dependencyGraph(w http.ResponseWriter, r *http.Request) {

	query, err := parseGetServicesRequest(r)
	if aH.HandleError(w, err, http.StatusBadRequest) {
		return
	}

	result, err := aH.reader.GetDependencyGraph(r.Context(), query)
	if aH.HandleError(w, err, http.StatusBadRequest) {
		return
	}

	aH.WriteJSON(w, r, result)
}

func (aH *APIHandler) getServicesList(w http.ResponseWriter, r *http.Request) {

	result, err := aH.reader.GetServicesList(r.Context())
	if aH.HandleError(w, err, http.StatusBadRequest) {
		return
	}

	aH.WriteJSON(w, r, result)

}

func (aH *APIHandler) SearchTraces(w http.ResponseWriter, r *http.Request) {

	params, err := ParseSearchTracesParams(r)
	if err != nil {
		RespondError(w, &model.ApiError{Typ: model.ErrorBadData, Err: err}, "Error reading params")
		return
	}

	result, err := aH.reader.SearchTraces(r.Context(), params, nil)
	if aH.HandleError(w, err, http.StatusBadRequest) {
		return
	}

	aH.WriteJSON(w, r, result)

}

func (aH *APIHandler) listErrors(w http.ResponseWriter, r *http.Request) {

	query, err := parseListErrorsRequest(r)
	if aH.HandleError(w, err, http.StatusBadRequest) {
		return
	}
	result, apiErr := aH.reader.ListErrors(r.Context(), query)
	if apiErr != nil && aH.HandleError(w, apiErr.Err, http.StatusInternalServerError) {
		return
	}

	aH.WriteJSON(w, r, result)
}

func (aH *APIHandler) countErrors(w http.ResponseWriter, r *http.Request) {

	query, err := parseCountErrorsRequest(r)
	if aH.HandleError(w, err, http.StatusBadRequest) {
		return
	}
	result, apiErr := aH.reader.CountErrors(r.Context(), query)
	if apiErr != nil {
		RespondError(w, apiErr, nil)
		return
	}

	aH.WriteJSON(w, r, result)
}

func (aH *APIHandler) getErrorFromErrorID(w http.ResponseWriter, r *http.Request) {

	query, err := parseGetErrorRequest(r)
	if aH.HandleError(w, err, http.StatusBadRequest) {
		return
	}
	result, apiErr := aH.reader.GetErrorFromErrorID(r.Context(), query)
	if apiErr != nil {
		RespondError(w, apiErr, nil)
		return
	}

	aH.WriteJSON(w, r, result)
}

func (aH *APIHandler) getNextPrevErrorIDs(w http.ResponseWriter, r *http.Request) {

	query, err := parseGetErrorRequest(r)
	if aH.HandleError(w, err, http.StatusBadRequest) {
		return
	}
	result, apiErr := aH.reader.GetNextPrevErrorIDs(r.Context(), query)
	if apiErr != nil {
		RespondError(w, apiErr, nil)
		return
	}

	aH.WriteJSON(w, r, result)
}

func (aH *APIHandler) getErrorFromGroupID(w http.ResponseWriter, r *http.Request) {

	query, err := parseGetErrorRequest(r)
	if aH.HandleError(w, err, http.StatusBadRequest) {
		return
	}
	result, apiErr := aH.reader.GetErrorFromGroupID(r.Context(), query)
	if apiErr != nil {
		RespondError(w, apiErr, nil)
		return
	}

	aH.WriteJSON(w, r, result)
}

func (aH *APIHandler) getSpanFilters(w http.ResponseWriter, r *http.Request) {

	query, err := parseSpanFilterRequestBody(r)
	if aH.HandleError(w, err, http.StatusBadRequest) {
		return
	}

	result, apiErr := aH.reader.GetSpanFilters(r.Context(), query)

	if apiErr != nil && aH.HandleError(w, apiErr.Err, http.StatusInternalServerError) {
		return
	}

	aH.WriteJSON(w, r, result)
}

func (aH *APIHandler) getFilteredSpans(w http.ResponseWriter, r *http.Request) {

	query, err := parseFilteredSpansRequest(r, aH)
	if aH.HandleError(w, err, http.StatusBadRequest) {
		return
	}

	result, apiErr := aH.reader.GetFilteredSpans(r.Context(), query)

	if apiErr != nil && aH.HandleError(w, apiErr.Err, http.StatusInternalServerError) {
		return
	}

	aH.WriteJSON(w, r, result)
}

func (aH *APIHandler) getFilteredSpanAggregates(w http.ResponseWriter, r *http.Request) {

	query, err := parseFilteredSpanAggregatesRequest(r)
	if aH.HandleError(w, err, http.StatusBadRequest) {
		return
	}

	result, apiErr := aH.reader.GetFilteredSpansAggregates(r.Context(), query)

	if apiErr != nil && aH.HandleError(w, apiErr.Err, http.StatusInternalServerError) {
		return
	}

	aH.WriteJSON(w, r, result)
}

func (aH *APIHandler) getTagFilters(w http.ResponseWriter, r *http.Request) {

	query, err := parseTagFilterRequest(r)
	if aH.HandleError(w, err, http.StatusBadRequest) {
		return
	}

	result, apiErr := aH.reader.GetTagFilters(r.Context(), query)

	if apiErr != nil && aH.HandleError(w, apiErr.Err, http.StatusInternalServerError) {
		return
	}

	aH.WriteJSON(w, r, result)
}

func (aH *APIHandler) getTagValues(w http.ResponseWriter, r *http.Request) {

	query, err := parseTagValueRequest(r)
	if aH.HandleError(w, err, http.StatusBadRequest) {
		return
	}

	result, apiErr := aH.reader.GetTagValues(r.Context(), query)

	if apiErr != nil && aH.HandleError(w, apiErr.Err, http.StatusInternalServerError) {
		return
	}

	aH.WriteJSON(w, r, result)
}

func (aH *APIHandler) setTTL(w http.ResponseWriter, r *http.Request) {
	ttlParams, err := parseTTLParams(r)
	if aH.HandleError(w, err, http.StatusBadRequest) {
		return
	}

	// Context is not used here as TTL is long duration DB operation
	result, apiErr := aH.reader.SetTTL(context.Background(), ttlParams)
	if apiErr != nil {
		if apiErr.Typ == model.ErrorConflict {
			aH.HandleError(w, apiErr.Err, http.StatusConflict)
		} else {
			aH.HandleError(w, apiErr.Err, http.StatusInternalServerError)
		}
		return
	}

	aH.WriteJSON(w, r, result)

}

func (aH *APIHandler) getTTL(w http.ResponseWriter, r *http.Request) {
	ttlParams, err := parseGetTTL(r)
	if aH.HandleError(w, err, http.StatusBadRequest) {
		return
	}

	result, apiErr := aH.reader.GetTTL(r.Context(), ttlParams)
	if apiErr != nil && aH.HandleError(w, apiErr.Err, http.StatusInternalServerError) {
		return
	}

	aH.WriteJSON(w, r, result)
}

func (aH *APIHandler) getDisks(w http.ResponseWriter, r *http.Request) {
	result, apiErr := aH.reader.GetDisks(context.Background())
	if apiErr != nil && aH.HandleError(w, apiErr.Err, http.StatusInternalServerError) {
		return
	}

	aH.WriteJSON(w, r, result)
}

func (aH *APIHandler) getVersion(w http.ResponseWriter, r *http.Request) {
	version := version.GetVersion()
	versionResponse := model.GetVersionResponse{
		Version:        version,
		EE:             "Y",
		SetupCompleted: aH.SetupCompleted,
	}

	aH.WriteJSON(w, r, versionResponse)
}

func (aH *APIHandler) getFeatureFlags(w http.ResponseWriter, r *http.Request) {
	featureSet, err := aH.FF().GetFeatureFlags()
	if err != nil {
		aH.HandleError(w, err, http.StatusInternalServerError)
		return
	}
	if aH.preferSpanMetrics {
		for idx := range featureSet {
			feature := &featureSet[idx]
			if feature.Name == model.UseSpanMetrics {
				featureSet[idx].Active = true
			}
		}
	}
	aH.Respond(w, featureSet)
}

func (aH *APIHandler) FF() interfaces.FeatureLookup {
	return aH.featureFlags
}

func (aH *APIHandler) CheckFeature(f string) bool {
	err := aH.FF().CheckFeature(f)
	return err == nil
}

func (aH *APIHandler) getConfigs(w http.ResponseWriter, r *http.Request) {

	configs, err := signozio.FetchDynamicConfigs()
	if err != nil {
		aH.HandleError(w, err, http.StatusInternalServerError)
		return
	}
	aH.Respond(w, configs)
}

// getHealth is used to check the health of the service.
// 'live' query param can be used to check liveliness of
// the service by checking the database connection.
func (aH *APIHandler) getHealth(w http.ResponseWriter, r *http.Request) {
	_, ok := r.URL.Query()["live"]
	if ok {
		err := aH.reader.CheckClickHouse(r.Context())
		if err != nil {
			RespondError(w, &model.ApiError{Err: err, Typ: model.ErrorStatusServiceUnavailable}, nil)
			return
		}
	}

	aH.WriteJSON(w, r, map[string]string{"status": "ok"})
}

// inviteUser is used to invite a user. It is used by an admin api.
func (aH *APIHandler) inviteUser(w http.ResponseWriter, r *http.Request) {
	req, err := parseInviteRequest(r)
	if aH.HandleError(w, err, http.StatusBadRequest) {
		return
	}

	resp, err := auth.Invite(r.Context(), req)
	if err != nil {
		RespondError(w, &model.ApiError{Err: err, Typ: model.ErrorInternal}, nil)
		return
	}
	aH.WriteJSON(w, r, resp)
}

func (aH *APIHandler) inviteUsers(w http.ResponseWriter, r *http.Request) {
	ctx := r.Context()

	req, err := parseInviteUsersRequest(r)
	if err != nil {
		RespondError(w, &model.ApiError{Typ: model.ErrorBadData, Err: err}, nil)
		return
	}

	response, err := auth.InviteUsers(ctx, req)
	if err != nil {
		RespondError(w, &model.ApiError{Typ: model.ErrorInternal, Err: err}, nil)
		return
	}
	// Check the response status and set the appropriate HTTP status code
	if response.Status == "failure" {
		w.WriteHeader(http.StatusBadRequest) // 400 Bad Request for failure
	} else if response.Status == "partial_success" {
		w.WriteHeader(http.StatusPartialContent) // 206 Partial Content
	} else {
		w.WriteHeader(http.StatusOK) // 200 OK for success
	}

	aH.WriteJSON(w, r, response)
}

// getInvite returns the invite object details for the given invite token. We do not need to
// protect this API because invite token itself is meant to be private.
func (aH *APIHandler) getInvite(w http.ResponseWriter, r *http.Request) {
	token := mux.Vars(r)["token"]

	resp, err := auth.GetInvite(context.Background(), token)
	if err != nil {
		RespondError(w, &model.ApiError{Err: err, Typ: model.ErrorNotFound}, nil)
		return
	}
	aH.WriteJSON(w, r, resp)
}

// revokeInvite is used to revoke an invite.
func (aH *APIHandler) revokeInvite(w http.ResponseWriter, r *http.Request) {
	email := mux.Vars(r)["email"]

	if err := auth.RevokeInvite(r.Context(), email); err != nil {
		RespondError(w, &model.ApiError{Err: err, Typ: model.ErrorInternal}, nil)
		return
	}
	aH.WriteJSON(w, r, map[string]string{"data": "invite revoked successfully"})
}

// listPendingInvites is used to list the pending invites.
func (aH *APIHandler) listPendingInvites(w http.ResponseWriter, r *http.Request) {

	ctx := context.Background()
	invites, err := dao.DB().GetInvites(ctx)
	if err != nil {
		RespondError(w, err, nil)
		return
	}

	// TODO(Ahsan): Querying org name based on orgId for each invite is not a good idea. Either
	// we should include org name field in the invite table, or do a join query.
	var resp []*model.InvitationResponseObject
	for _, inv := range invites {

		org, apiErr := dao.DB().GetOrg(ctx, inv.OrgId)
		if apiErr != nil {
			RespondError(w, apiErr, nil)
		}
		resp = append(resp, &model.InvitationResponseObject{
			Name:         inv.Name,
			Email:        inv.Email,
			Token:        inv.Token,
			CreatedAt:    inv.CreatedAt,
			Role:         inv.Role,
			Organization: org.Name,
		})
	}
	aH.WriteJSON(w, r, resp)
}

// Register extends registerUser for non-internal packages
func (aH *APIHandler) Register(w http.ResponseWriter, r *http.Request) {
	aH.registerUser(w, r)
}

func (aH *APIHandler) registerUser(w http.ResponseWriter, r *http.Request) {
	req, err := parseRegisterRequest(r)
	if aH.HandleError(w, err, http.StatusBadRequest) {
		return
	}

	_, apiErr := auth.Register(context.Background(), req)
	if apiErr != nil {
		RespondError(w, apiErr, nil)
		return
	}

	if !aH.SetupCompleted {
		// since the first user is now created, we can disable self-registration as
		// from here onwards, we expect admin (owner) to invite other users.
		aH.SetupCompleted = true
	}

	aH.Respond(w, nil)
}

func (aH *APIHandler) precheckLogin(w http.ResponseWriter, r *http.Request) {

	email := r.URL.Query().Get("email")
	sourceUrl := r.URL.Query().Get("ref")

	resp, apierr := aH.appDao.PrecheckLogin(context.Background(), email, sourceUrl)
	if apierr != nil {
		RespondError(w, apierr, resp)
		return
	}

	aH.Respond(w, resp)
}

func (aH *APIHandler) loginUser(w http.ResponseWriter, r *http.Request) {
	req, err := parseLoginRequest(r)
	if aH.HandleError(w, err, http.StatusBadRequest) {
		return
	}

	// c, err := r.Cookie("refresh-token")
	// if err != nil {
	// 	if err != http.ErrNoCookie {
	// 		w.WriteHeader(http.StatusBadRequest)
	// 		return
	// 	}
	// }

	// if c != nil {
	// 	req.RefreshToken = c.Value
	// }

	resp, err := auth.Login(context.Background(), req)
	if aH.HandleError(w, err, http.StatusUnauthorized) {
		return
	}

	// http.SetCookie(w, &http.Cookie{
	// 	Name:     "refresh-token",
	// 	Value:    resp.RefreshJwt,
	// 	Expires:  time.Unix(resp.RefreshJwtExpiry, 0),
	// 	HttpOnly: true,
	// })

	aH.WriteJSON(w, r, resp)
}

func (aH *APIHandler) listUsers(w http.ResponseWriter, r *http.Request) {
	users, err := dao.DB().GetUsers(context.Background())
	if err != nil {
		zap.L().Error("[listUsers] Failed to query list of users", zap.Error(err))
		RespondError(w, err, nil)
		return
	}
	// mask the password hash
	for i := range users {
		users[i].Password = ""
	}
	aH.WriteJSON(w, r, users)
}

func (aH *APIHandler) getUser(w http.ResponseWriter, r *http.Request) {
	id := mux.Vars(r)["id"]

	ctx := context.Background()
	user, err := dao.DB().GetUser(ctx, id)
	if err != nil {
		zap.L().Error("[getUser] Failed to query user", zap.Error(err))
		RespondError(w, err, "Failed to get user")
		return
	}
	if user == nil {
		RespondError(w, &model.ApiError{
			Typ: model.ErrorInternal,
			Err: errors.New("user not found"),
		}, nil)
		return
	}

	// No need to send password hash for the user object.
	user.Password = ""
	aH.WriteJSON(w, r, user)
}

// editUser only changes the user's Name and ProfilePictureURL. It is intentionally designed
// to not support update of orgId, Password, createdAt for the sucurity reasons.
func (aH *APIHandler) editUser(w http.ResponseWriter, r *http.Request) {
	id := mux.Vars(r)["id"]

	update, err := parseUserRequest(r)
	if aH.HandleError(w, err, http.StatusBadRequest) {
		return
	}

	ctx := context.Background()
	old, apiErr := dao.DB().GetUser(ctx, id)
	if apiErr != nil {
		zap.L().Error("[editUser] Failed to query user", zap.Error(err))
		RespondError(w, apiErr, nil)
		return
	}

	if len(update.Name) > 0 {
		old.Name = update.Name
	}
	if len(update.ProfilePictureURL) > 0 {
		old.ProfilePictureURL = update.ProfilePictureURL
	}

	_, apiErr = dao.DB().EditUser(ctx, &model.User{
		Id:                old.Id,
		Name:              old.Name,
		OrgId:             old.OrgId,
		Email:             old.Email,
		Password:          old.Password,
		CreatedAt:         old.CreatedAt,
		ProfilePictureURL: old.ProfilePictureURL,
	})
	if apiErr != nil {
		RespondError(w, apiErr, nil)
		return
	}
	aH.WriteJSON(w, r, map[string]string{"data": "user updated successfully"})
}

func (aH *APIHandler) deleteUser(w http.ResponseWriter, r *http.Request) {
	id := mux.Vars(r)["id"]

	// Query for the user's group, and the admin's group. If the user belongs to the admin group
	// and is the last user then don't let the deletion happen. Otherwise, the system will become
	// admin less and hence inaccessible.
	ctx := context.Background()
	user, apiErr := dao.DB().GetUser(ctx, id)
	if apiErr != nil {
		RespondError(w, apiErr, "Failed to get user's group")
		return
	}

	if user == nil {
		RespondError(w, &model.ApiError{
			Typ: model.ErrorNotFound,
			Err: errors.New("no user found"),
		}, nil)
		return
	}

	adminGroup, apiErr := dao.DB().GetGroupByName(ctx, constants.AdminGroup)
	if apiErr != nil {
		RespondError(w, apiErr, "Failed to get admin group")
		return
	}
	adminUsers, apiErr := dao.DB().GetUsersByGroup(ctx, adminGroup.Id)
	if apiErr != nil {
		RespondError(w, apiErr, "Failed to get admin group users")
		return
	}

	if user.GroupId == adminGroup.Id && len(adminUsers) == 1 {
		RespondError(w, &model.ApiError{
			Typ: model.ErrorInternal,
			Err: errors.New("cannot delete the last admin user")}, nil)
		return
	}

	err := dao.DB().DeleteUser(ctx, id)
	if err != nil {
		RespondError(w, err, "Failed to delete user")
		return
	}
	aH.WriteJSON(w, r, map[string]string{"data": "user deleted successfully"})
}

// addUserFlag patches a user flags with the changes
func (aH *APIHandler) patchUserFlag(w http.ResponseWriter, r *http.Request) {
	// read user id from path var
	userId := mux.Vars(r)["id"]

	// read input into user flag
	defer r.Body.Close()
	b, err := io.ReadAll(r.Body)
	if err != nil {
		zap.L().Error("failed read user flags from http request for userId ", zap.String("userId", userId), zap.Error(err))
		RespondError(w, model.BadRequestStr("received user flags in invalid format"), nil)
		return
	}
	flags := make(map[string]string, 0)

	err = json.Unmarshal(b, &flags)
	if err != nil {
		zap.L().Error("failed parsing user flags for userId ", zap.String("userId", userId), zap.Error(err))
		RespondError(w, model.BadRequestStr("received user flags in invalid format"), nil)
		return
	}

	newflags, apiError := dao.DB().UpdateUserFlags(r.Context(), userId, flags)
	if !apiError.IsNil() {
		RespondError(w, apiError, nil)
		return
	}

	aH.Respond(w, newflags)
}

func (aH *APIHandler) getRole(w http.ResponseWriter, r *http.Request) {
	id := mux.Vars(r)["id"]

	user, err := dao.DB().GetUser(context.Background(), id)
	if err != nil {
		RespondError(w, err, "Failed to get user's group")
		return
	}
	if user == nil {
		RespondError(w, &model.ApiError{
			Typ: model.ErrorNotFound,
			Err: errors.New("no user found"),
		}, nil)
		return
	}
	group, err := dao.DB().GetGroup(context.Background(), user.GroupId)
	if err != nil {
		RespondError(w, err, "Failed to get group")
		return
	}

	aH.WriteJSON(w, r, &model.UserRole{UserId: id, GroupName: group.Name})
}

func (aH *APIHandler) editRole(w http.ResponseWriter, r *http.Request) {
	id := mux.Vars(r)["id"]

	req, err := parseUserRoleRequest(r)
	if aH.HandleError(w, err, http.StatusBadRequest) {
		return
	}

	ctx := context.Background()
	newGroup, apiErr := dao.DB().GetGroupByName(ctx, req.GroupName)
	if apiErr != nil {
		RespondError(w, apiErr, "Failed to get user's group")
		return
	}

	if newGroup == nil {
		RespondError(w, apiErr, "Specified group is not present")
		return
	}

	user, apiErr := dao.DB().GetUser(ctx, id)
	if apiErr != nil {
		RespondError(w, apiErr, "Failed to fetch user group")
		return
	}

	// Make sure that the request is not demoting the last admin user.
	if user.GroupId == auth.AuthCacheObj.AdminGroupId {
		adminUsers, apiErr := dao.DB().GetUsersByGroup(ctx, auth.AuthCacheObj.AdminGroupId)
		if apiErr != nil {
			RespondError(w, apiErr, "Failed to fetch adminUsers")
			return
		}

		if len(adminUsers) == 1 {
			RespondError(w, &model.ApiError{
				Err: errors.New("cannot demote the last admin"),
				Typ: model.ErrorInternal}, nil)
			return
		}
	}

	apiErr = dao.DB().UpdateUserGroup(context.Background(), user.Id, newGroup.Id)
	if apiErr != nil {
		RespondError(w, apiErr, "Failed to add user to group")
		return
	}
	aH.WriteJSON(w, r, map[string]string{"data": "user group updated successfully"})
}

func (aH *APIHandler) getOrgs(w http.ResponseWriter, r *http.Request) {
	orgs, apiErr := dao.DB().GetOrgs(context.Background())
	if apiErr != nil {
		RespondError(w, apiErr, "Failed to fetch orgs from the DB")
		return
	}
	aH.WriteJSON(w, r, orgs)
}

func (aH *APIHandler) getOrg(w http.ResponseWriter, r *http.Request) {
	id := mux.Vars(r)["id"]
	org, apiErr := dao.DB().GetOrg(context.Background(), id)
	if apiErr != nil {
		RespondError(w, apiErr, "Failed to fetch org from the DB")
		return
	}
	aH.WriteJSON(w, r, org)
}

func (aH *APIHandler) editOrg(w http.ResponseWriter, r *http.Request) {
	id := mux.Vars(r)["id"]
	req, err := parseEditOrgRequest(r)
	if aH.HandleError(w, err, http.StatusBadRequest) {
		return
	}

	req.Id = id
	if apiErr := dao.DB().EditOrg(context.Background(), req); apiErr != nil {
		RespondError(w, apiErr, "Failed to update org in the DB")
		return
	}

	data := map[string]interface{}{
		"hasOptedUpdates":  req.HasOptedUpdates,
		"isAnonymous":      req.IsAnonymous,
		"organizationName": req.Name,
	}
	userEmail, err := auth.GetEmailFromJwt(r.Context())
	if err != nil {
		zap.L().Error("failed to get user email from jwt", zap.Error(err))
	}
	telemetry.GetInstance().SendEvent(telemetry.TELEMETRY_EVENT_ORG_SETTINGS, data, userEmail, true, false)

	aH.WriteJSON(w, r, map[string]string{"data": "org updated successfully"})
}

func (aH *APIHandler) getOrgUsers(w http.ResponseWriter, r *http.Request) {
	id := mux.Vars(r)["id"]
	users, apiErr := dao.DB().GetUsersByOrg(context.Background(), id)
	if apiErr != nil {
		RespondError(w, apiErr, "Failed to fetch org users from the DB")
		return
	}
	// mask the password hash
	for i := range users {
		users[i].Password = ""
	}
	aH.WriteJSON(w, r, users)
}

func (aH *APIHandler) getResetPasswordToken(w http.ResponseWriter, r *http.Request) {
	id := mux.Vars(r)["id"]
	resp, err := auth.CreateResetPasswordToken(context.Background(), id)
	if err != nil {
		RespondError(w, &model.ApiError{
			Typ: model.ErrorInternal,
			Err: err}, "Failed to create reset token entry in the DB")
		return
	}
	aH.WriteJSON(w, r, resp)
}

func (aH *APIHandler) resetPassword(w http.ResponseWriter, r *http.Request) {
	req, err := parseResetPasswordRequest(r)
	if aH.HandleError(w, err, http.StatusBadRequest) {
		return
	}

	if err := auth.ResetPassword(context.Background(), req); err != nil {
		zap.L().Error("resetPassword failed", zap.Error(err))
		if aH.HandleError(w, err, http.StatusInternalServerError) {
			return
		}

	}
	aH.WriteJSON(w, r, map[string]string{"data": "password reset successfully"})
}

func (aH *APIHandler) changePassword(w http.ResponseWriter, r *http.Request) {
	req, err := parseChangePasswordRequest(r)
	if aH.HandleError(w, err, http.StatusBadRequest) {
		return
	}

	if apiErr := auth.ChangePassword(context.Background(), req); apiErr != nil {
		RespondError(w, apiErr, nil)
		return

	}
	aH.WriteJSON(w, r, map[string]string{"data": "password changed successfully"})
}

// func (aH *APIHandler) getApplicationPercentiles(w http.ResponseWriter, r *http.Request) {
// 	// vars := mux.Vars(r)

// 	query, err := parseApplicationPercentileRequest(r)
// 	if aH.HandleError(w, err, http.StatusBadRequest) {
// 		return
// 	}

// 	result, err := aH.reader.GetApplicationPercentiles(context.Background(), query)
// 	if aH.HandleError(w, err, http.StatusBadRequest) {
// 		return
// 	}
// 	aH.WriteJSON(w, r, result)
// }

func (aH *APIHandler) HandleError(w http.ResponseWriter, err error, statusCode int) bool {
	if err == nil {
		return false
	}
	if statusCode == http.StatusInternalServerError {
		zap.L().Error("HTTP handler, Internal Server Error", zap.Error(err))
	}
	structuredResp := structuredResponse{
		Errors: []structuredError{
			{
				Code: statusCode,
				Msg:  err.Error(),
			},
		},
	}
	resp, _ := json.Marshal(&structuredResp)
	http.Error(w, string(resp), statusCode)
	return true
}

func (aH *APIHandler) WriteJSON(w http.ResponseWriter, r *http.Request, response interface{}) {
	marshall := json.Marshal
	if prettyPrint := r.FormValue("pretty"); prettyPrint != "" && prettyPrint != "false" {
		marshall = func(v interface{}) ([]byte, error) {
			return json.MarshalIndent(v, "", "    ")
		}
	}
	resp, _ := marshall(response)
	w.Header().Set("Content-Type", "application/json")
	w.Write(resp)
}

// RegisterMessagingQueuesRoutes adds messaging-queues routes
func (aH *APIHandler) RegisterMessagingQueuesRoutes(router *mux.Router, am *AuthMiddleware) {

	// SubRouter for kafka
	kafkaRouter := router.PathPrefix("/api/v1/messaging-queues/kafka").Subrouter()

	onboardingRouter := kafkaRouter.PathPrefix("/onboarding").Subrouter()
	onboardingRouter.HandleFunc("/producers", am.ViewAccess(aH.onboardProducers)).Methods(http.MethodPost)
	onboardingRouter.HandleFunc("/consumers", am.ViewAccess(aH.onboardConsumers)).Methods(http.MethodPost)
	onboardingRouter.HandleFunc("/kafka", am.ViewAccess(aH.onboardKafka)).Methods(http.MethodPost)

	partitionLatency := kafkaRouter.PathPrefix("/partition-latency").Subrouter()
	partitionLatency.HandleFunc("/overview", am.ViewAccess(aH.getPartitionOverviewLatencyData)).Methods(http.MethodPost)
	partitionLatency.HandleFunc("/consumer", am.ViewAccess(aH.getConsumerPartitionLatencyData)).Methods(http.MethodPost)

	consumerLagRouter := kafkaRouter.PathPrefix("/consumer-lag").Subrouter()
	consumerLagRouter.HandleFunc("/producer-details", am.ViewAccess(aH.getProducerData)).Methods(http.MethodPost)
	consumerLagRouter.HandleFunc("/consumer-details", am.ViewAccess(aH.getConsumerData)).Methods(http.MethodPost)
	consumerLagRouter.HandleFunc("/network-latency", am.ViewAccess(aH.getNetworkData)).Methods(http.MethodPost)

	topicThroughput := kafkaRouter.PathPrefix("/topic-throughput").Subrouter()
	topicThroughput.HandleFunc("/producer", am.ViewAccess(aH.getProducerThroughputOverview)).Methods(http.MethodPost)
	topicThroughput.HandleFunc("/producer-details", am.ViewAccess(aH.getProducerThroughputDetails)).Methods(http.MethodPost)
	topicThroughput.HandleFunc("/consumer", am.ViewAccess(aH.getConsumerThroughputOverview)).Methods(http.MethodPost)
	topicThroughput.HandleFunc("/consumer-details", am.ViewAccess(aH.getConsumerThroughputDetails)).Methods(http.MethodPost)

	spanEvaluation := kafkaRouter.PathPrefix("/span").Subrouter()
	spanEvaluation.HandleFunc("/evaluation", am.ViewAccess(aH.getProducerConsumerEval)).Methods(http.MethodPost)

	// for other messaging queues, add SubRouters here
}

// not using md5 hashing as the plain string would work
func uniqueIdentifier(params []string, separator string) string {
	return strings.Join(params, separator)
}

func (aH *APIHandler) onboardProducers(

	w http.ResponseWriter, r *http.Request,

) {
	messagingQueue, apiErr := ParseMessagingQueueBody(r)
	if apiErr != nil {
		zap.L().Error(apiErr.Err.Error())
		RespondError(w, apiErr, nil)
		return
	}

	chq, err := mq.BuildClickHouseQuery(messagingQueue, mq.KafkaQueue, "onboard_producers")

	if err != nil {
		zap.L().Error(err.Error())
		RespondError(w, apiErr, nil)
		return
	}

	results, err := aH.reader.GetListResultV3(r.Context(), chq.Query)

	if err != nil {
		apiErrObj := &model.ApiError{Typ: model.ErrorBadData, Err: err}
		RespondError(w, apiErrObj, err)
		return
	}

	var entries []mq.OnboardingResponse

	for _, result := range results {

		for key, value := range result.Data {
			var message, attribute, status string

			intValue := int(*value.(*uint8))

			if key == "entries" {
				attribute = "telemetry ingestion"
				if intValue != 0 {
					entries = nil
					entry := mq.OnboardingResponse{
						Attribute: attribute,
						Message:   "No data available in the given time range",
						Status:    "0",
					}
					entries = append(entries, entry)
					break
				} else {
					status = "1"
				}
			} else if key == "queue" {
				attribute = "messaging.system"
				if intValue != 0 {
					status = "0"
					message = "messaging.system attribute is not present or not equal to kafka in your spans"
				} else {
					status = "1"
				}
			} else if key == "kind" {
				attribute = "kind"
				if intValue != 0 {
					status = "0"
					message = "check if your producer spans has kind=4 as attribute"
				} else {
					status = "1"
				}
			} else if key == "destination" {
				attribute = "messaging.destination.name"
				if intValue != 0 {
					status = "0"
					message = "messaging.destination.name attribute is not present in your spans"
				} else {
					status = "1"
				}
			} else if key == "partition" {
				attribute = "messaging.destination.partition.id"
				if intValue != 0 {
					status = "0"
					message = "messaging.destination.partition.id attribute is not present in your spans"
				} else {
					status = "1"
				}
			}

			entry := mq.OnboardingResponse{
				Attribute: attribute,
				Message:   message,
				Status:    status,
			}

			entries = append(entries, entry)
		}
	}

	sort.Slice(entries, func(i, j int) bool {
		return entries[i].Attribute < entries[j].Attribute
	})

	aH.Respond(w, entries)
}

func (aH *APIHandler) onboardConsumers(

	w http.ResponseWriter, r *http.Request,

) {
	messagingQueue, apiErr := ParseMessagingQueueBody(r)
	if apiErr != nil {
		zap.L().Error(apiErr.Err.Error())
		RespondError(w, apiErr, nil)
		return
	}

	chq, err := mq.BuildClickHouseQuery(messagingQueue, mq.KafkaQueue, "onboard_consumers")

	if err != nil {
		zap.L().Error(err.Error())
		RespondError(w, apiErr, nil)
		return
	}

	result, err := aH.reader.GetListResultV3(r.Context(), chq.Query)

	if err != nil {
		apiErrObj := &model.ApiError{Typ: model.ErrorBadData, Err: err}
		RespondError(w, apiErrObj, err)
		return
	}

	var entries []mq.OnboardingResponse

	for _, result := range result {
		for key, value := range result.Data {
			var message, attribute, status string

			intValue := int(*value.(*uint8))

			if key == "entries" {
				attribute = "telemetry ingestion"
				if intValue != 0 {
					entries = nil
					entry := mq.OnboardingResponse{
						Attribute: attribute,
						Message:   "No data available in the given time range",
						Status:    "0",
					}
					entries = append(entries, entry)
					break
				} else {
					status = "1"
				}
			} else if key == "queue" {
				attribute = "messaging.system"
				if intValue != 0 {
					status = "0"
					message = "messaging.system attribute is not present or not equal to kafka in your spans"
				} else {
					status = "1"
				}
			} else if key == "kind" {
				attribute = "kind"
				if intValue != 0 {
					status = "0"
					message = "check if your consumer spans has kind=5 as attribute"
				} else {
					status = "1"
				}
			} else if key == "destination" {
				attribute = "messaging.destination.name"
				if intValue != 0 {
					status = "0"
					message = "messaging.destination.name attribute is not present in your spans"
				} else {
					status = "1"
				}
			} else if key == "partition" {
				attribute = "messaging.destination.partition.id"
				if intValue != 0 {
					status = "0"
					message = "messaging.destination.partition.id attribute is not present in your spans"
				} else {
					status = "1"
				}
			} else if key == "svc" {
				attribute = "service_name"
				if intValue != 0 {
					status = "0"
					message = "service_name attribute is not present in your spans"
				} else {
					status = "1"
				}
			} else if key == "cgroup" {
				attribute = "messaging.kafka.consumer.group"
				if intValue != 0 {
					status = "0"
					message = "messaging.kafka.consumer.group attribute is not present in your spans"
				} else {
					status = "1"
				}
			} else if key == "bodysize" {
				attribute = "messaging.message.body.size"
				if intValue != 0 {
					status = "0"
					message = "messaging.message.body.size attribute is not present in your spans"
				} else {
					status = "1"
				}
			} else if key == "clientid" {
				attribute = "messaging.client_id"
				if intValue != 0 {
					status = "0"
					message = "messaging.client_id attribute is not present in your spans"
				} else {
					status = "1"
				}
			} else if key == "instanceid" {
				attribute = "service.instance.id"
				if intValue != 0 {
					status = "0"
					message = "service.instance.id attribute is not present in your spans"
				} else {
					status = "1"
				}
			}

			entry := mq.OnboardingResponse{
				Attribute: attribute,
				Message:   message,
				Status:    status,
			}
			entries = append(entries, entry)
		}
	}

	sort.Slice(entries, func(i, j int) bool {
		return entries[i].Attribute < entries[j].Attribute
	})

	aH.Respond(w, entries)
}

func (aH *APIHandler) onboardKafka(

	w http.ResponseWriter, r *http.Request,

) {
	messagingQueue, apiErr := ParseMessagingQueueBody(r)
	if apiErr != nil {
		zap.L().Error(apiErr.Err.Error())
		RespondError(w, apiErr, nil)
		return
	}

	queryRangeParams, err := mq.BuildBuilderQueriesKafkaOnboarding(messagingQueue)

	if err != nil {
		zap.L().Error(err.Error())
		RespondError(w, apiErr, nil)
		return
	}

	results, errQueriesByName, err := aH.querierV2.QueryRange(r.Context(), queryRangeParams)
	if err != nil {
		apiErrObj := &model.ApiError{Typ: model.ErrorBadData, Err: err}
		RespondError(w, apiErrObj, errQueriesByName)
		return
	}

	var entries []mq.OnboardingResponse

	var fetchLatencyState, consumerLagState bool

	for _, result := range results {
		for _, series := range result.Series {
			for _, point := range series.Points {
				pointValue := point.Value
				if pointValue > 0 {
					if result.QueryName == "fetch_latency" {
						fetchLatencyState = true
						break
					}
					if result.QueryName == "consumer_lag" {
						consumerLagState = true
						break
					}
				}

			}
		}
	}

	if !fetchLatencyState && !consumerLagState {
		entries = append(entries, mq.OnboardingResponse{
			Attribute: "telemetry ingestion",
			Message:   "No data available in the given time range",
			Status:    "0",
		})
	}

	if !fetchLatencyState {
		entries = append(entries, mq.OnboardingResponse{
			Attribute: "kafka_consumer_fetch_latency_avg",
			Message:   "Metric kafka_consumer_fetch_latency_avg is not present in the given time range.",
			Status:    "0",
		})
	} else {
		entries = append(entries, mq.OnboardingResponse{
			Attribute: "kafka_consumer_fetch_latency_avg",
			Status:    "1",
		})
	}

	if !consumerLagState {
		entries = append(entries, mq.OnboardingResponse{
			Attribute: "kafka_consumer_group_lag",
			Message:   "Metric kafka_consumer_group_lag is not present in the given time range.",
			Status:    "0",
		})
	} else {
		entries = append(entries, mq.OnboardingResponse{
			Attribute: "kafka_consumer_group_lag",
			Status:    "1",
		})
	}

	aH.Respond(w, entries)
}

func (aH *APIHandler) getNetworkData(
	w http.ResponseWriter, r *http.Request,
) {
	attributeCache := &mq.Clients{
		Hash: make(map[string]struct{}),
	}
	messagingQueue, apiErr := ParseMessagingQueueBody(r)

	if apiErr != nil {
		zap.L().Error(apiErr.Err.Error())
		RespondError(w, apiErr, nil)
		return
	}

	queryRangeParams, err := mq.BuildQRParamsWithCache(messagingQueue, "throughput", attributeCache)
	if err != nil {
		zap.L().Error(err.Error())
		RespondError(w, apiErr, nil)
		return
	}
	if err := validateQueryRangeParamsV3(queryRangeParams); err != nil {
		zap.L().Error(err.Error())
		RespondError(w, apiErr, nil)
		return
	}

	var result []*v3.Result
	var errQueriesByName map[string]error

	result, errQueriesByName, err = aH.querierV2.QueryRange(r.Context(), queryRangeParams)
	if err != nil {
		apiErrObj := &model.ApiError{Typ: model.ErrorBadData, Err: err}
		RespondError(w, apiErrObj, errQueriesByName)
		return
	}

	for _, res := range result {
		for _, series := range res.Series {
			clientID, clientIDOk := series.Labels["client_id"]
			serviceInstanceID, serviceInstanceIDOk := series.Labels["service_instance_id"]
			serviceName, serviceNameOk := series.Labels["service_name"]
			params := []string{clientID, serviceInstanceID, serviceName}
			hashKey := uniqueIdentifier(params, "#")
			_, ok := attributeCache.Hash[hashKey]
			if clientIDOk && serviceInstanceIDOk && serviceNameOk && !ok {
				attributeCache.Hash[hashKey] = struct{}{}
				attributeCache.ClientID = append(attributeCache.ClientID, clientID)
				attributeCache.ServiceInstanceID = append(attributeCache.ServiceInstanceID, serviceInstanceID)
				attributeCache.ServiceName = append(attributeCache.ServiceName, serviceName)
			}
		}
	}

	queryRangeParams, err = mq.BuildQRParamsWithCache(messagingQueue, "fetch-latency", attributeCache)
	if err != nil {
		zap.L().Error(err.Error())
		RespondError(w, apiErr, nil)
		return
	}
	if err := validateQueryRangeParamsV3(queryRangeParams); err != nil {
		zap.L().Error(err.Error())
		RespondError(w, apiErr, nil)
		return
	}

	resultFetchLatency, errQueriesByNameFetchLatency, err := aH.querierV2.QueryRange(r.Context(), queryRangeParams)
	if err != nil {
		apiErrObj := &model.ApiError{Typ: model.ErrorBadData, Err: err}
		RespondError(w, apiErrObj, errQueriesByNameFetchLatency)
		return
	}

	latencyColumn := &v3.Result{QueryName: "latency"}
	var latencySeries []*v3.Series
	for _, res := range resultFetchLatency {
		for _, series := range res.Series {
			clientID, clientIDOk := series.Labels["client_id"]
			serviceInstanceID, serviceInstanceIDOk := series.Labels["service_instance_id"]
			serviceName, serviceNameOk := series.Labels["service_name"]
			params := []string{clientID, serviceInstanceID, serviceName}
			hashKey := uniqueIdentifier(params, "#")
			_, ok := attributeCache.Hash[hashKey]
			if clientIDOk && serviceInstanceIDOk && serviceNameOk && ok {
				latencySeries = append(latencySeries, series)
			}
		}
	}

	latencyColumn.Series = latencySeries
	result = append(result, latencyColumn)

	resultFetchLatency = postprocess.TransformToTableForBuilderQueries(result, queryRangeParams)

	resp := v3.QueryRangeResponse{
		Result: resultFetchLatency,
	}
	aH.Respond(w, resp)
}

func (aH *APIHandler) getProducerData(
	w http.ResponseWriter, r *http.Request,
) {
	// parse the query params to retrieve the messaging queue struct
	messagingQueue, apiErr := ParseMessagingQueueBody(r)

	if apiErr != nil {
		zap.L().Error(apiErr.Err.Error())
		RespondError(w, apiErr, nil)
		return
	}

	queryRangeParams, err := mq.BuildQueryRangeParams(messagingQueue, "producer")
	if err != nil {
		zap.L().Error(err.Error())
		RespondError(w, apiErr, nil)
		return
	}

	if err := validateQueryRangeParamsV3(queryRangeParams); err != nil {
		zap.L().Error(err.Error())
		RespondError(w, apiErr, nil)
		return
	}

	var result []*v3.Result
	var errQuriesByName map[string]error

	result, errQuriesByName, err = aH.querierV2.QueryRange(r.Context(), queryRangeParams)
	if err != nil {
		apiErrObj := &model.ApiError{Typ: model.ErrorBadData, Err: err}
		RespondError(w, apiErrObj, errQuriesByName)
		return
	}
	result = postprocess.TransformToTableForClickHouseQueries(result)

	resp := v3.QueryRangeResponse{
		Result: result,
	}
	aH.Respond(w, resp)
}

func (aH *APIHandler) getConsumerData(
	w http.ResponseWriter, r *http.Request,
) {
	messagingQueue, apiErr := ParseMessagingQueueBody(r)

	if apiErr != nil {
		zap.L().Error(apiErr.Err.Error())
		RespondError(w, apiErr, nil)
		return
	}

	queryRangeParams, err := mq.BuildQueryRangeParams(messagingQueue, "consumer")
	if err != nil {
		zap.L().Error(err.Error())
		RespondError(w, apiErr, nil)
		return
	}

	if err := validateQueryRangeParamsV3(queryRangeParams); err != nil {
		zap.L().Error(err.Error())
		RespondError(w, apiErr, nil)
		return
	}

	var result []*v3.Result
	var errQuriesByName map[string]error

	result, errQuriesByName, err = aH.querierV2.QueryRange(r.Context(), queryRangeParams)
	if err != nil {
		apiErrObj := &model.ApiError{Typ: model.ErrorBadData, Err: err}
		RespondError(w, apiErrObj, errQuriesByName)
		return
	}
	result = postprocess.TransformToTableForClickHouseQueries(result)

	resp := v3.QueryRangeResponse{
		Result: result,
	}
	aH.Respond(w, resp)
}

// s1
func (aH *APIHandler) getPartitionOverviewLatencyData(
	w http.ResponseWriter, r *http.Request,
) {
	messagingQueue, apiErr := ParseMessagingQueueBody(r)

	if apiErr != nil {
		zap.L().Error(apiErr.Err.Error())
		RespondError(w, apiErr, nil)
		return
	}

	queryRangeParams, err := mq.BuildQueryRangeParams(messagingQueue, "producer-topic-throughput")
	if err != nil {
		zap.L().Error(err.Error())
		RespondError(w, apiErr, nil)
		return
	}

	if err := validateQueryRangeParamsV3(queryRangeParams); err != nil {
		zap.L().Error(err.Error())
		RespondError(w, apiErr, nil)
		return
	}

	var result []*v3.Result
	var errQuriesByName map[string]error

	result, errQuriesByName, err = aH.querierV2.QueryRange(r.Context(), queryRangeParams)
	if err != nil {
		apiErrObj := &model.ApiError{Typ: model.ErrorBadData, Err: err}
		RespondError(w, apiErrObj, errQuriesByName)
		return
	}
	result = postprocess.TransformToTableForClickHouseQueries(result)

	resp := v3.QueryRangeResponse{
		Result: result,
	}
	aH.Respond(w, resp)
}

// s1
func (aH *APIHandler) getConsumerPartitionLatencyData(
	w http.ResponseWriter, r *http.Request,
) {
	messagingQueue, apiErr := ParseMessagingQueueBody(r)

	if apiErr != nil {
		zap.L().Error(apiErr.Err.Error())
		RespondError(w, apiErr, nil)
		return
	}

	queryRangeParams, err := mq.BuildQueryRangeParams(messagingQueue, "consumer_partition_latency")
	if err != nil {
		zap.L().Error(err.Error())
		RespondError(w, apiErr, nil)
		return
	}

	if err := validateQueryRangeParamsV3(queryRangeParams); err != nil {
		zap.L().Error(err.Error())
		RespondError(w, apiErr, nil)
		return
	}

	var result []*v3.Result
	var errQuriesByName map[string]error

	result, errQuriesByName, err = aH.querierV2.QueryRange(r.Context(), queryRangeParams)
	if err != nil {
		apiErrObj := &model.ApiError{Typ: model.ErrorBadData, Err: err}
		RespondError(w, apiErrObj, errQuriesByName)
		return
	}
	result = postprocess.TransformToTableForClickHouseQueries(result)

	resp := v3.QueryRangeResponse{
		Result: result,
	}
	aH.Respond(w, resp)
}

// s3 p overview
// fetch traces
// cache attributes
// fetch byte rate metrics
func (aH *APIHandler) getProducerThroughputOverview(
	w http.ResponseWriter, r *http.Request,
) {
	messagingQueue, apiErr := ParseMessagingQueueBody(r)

	if apiErr != nil {
		zap.L().Error(apiErr.Err.Error())
		RespondError(w, apiErr, nil)
		return
	}

	attributeCache := &mq.Clients{
		Hash: make(map[string]struct{}),
	}

	queryRangeParams, err := mq.BuildQRParamsWithCache(messagingQueue, "producer-throughput-overview", attributeCache)
	if err != nil {
		zap.L().Error(err.Error())
		RespondError(w, apiErr, nil)
		return
	}

	if err := validateQueryRangeParamsV3(queryRangeParams); err != nil {
		zap.L().Error(err.Error())
		RespondError(w, apiErr, nil)
		return
	}

	var result []*v3.Result
	var errQuriesByName map[string]error

	result, errQuriesByName, err = aH.querierV2.QueryRange(r.Context(), queryRangeParams)
	if err != nil {
		apiErrObj := &model.ApiError{Typ: model.ErrorBadData, Err: err}
		RespondError(w, apiErrObj, errQuriesByName)
		return
	}

	for _, res := range result {
		for _, list := range res.List {
			serviceName, serviceNameOk := list.Data["service_name"].(*string)
			topicName, topicNameOk := list.Data["topic"].(*string)
			params := []string{*serviceName, *topicName}
			hashKey := uniqueIdentifier(params, "#")
			_, ok := attributeCache.Hash[hashKey]
			if topicNameOk && serviceNameOk && !ok {
				attributeCache.Hash[hashKey] = struct{}{}
				attributeCache.TopicName = append(attributeCache.TopicName, *topicName)
				attributeCache.ServiceName = append(attributeCache.ServiceName, *serviceName)
			}
		}
	}

	queryRangeParams, err = mq.BuildQRParamsWithCache(messagingQueue, "producer-throughput-overview-latency", attributeCache)
	if err != nil {
		zap.L().Error(err.Error())
		RespondError(w, apiErr, nil)
		return
	}
	if err := validateQueryRangeParamsV3(queryRangeParams); err != nil {
		zap.L().Error(err.Error())
		RespondError(w, apiErr, nil)
		return
	}

	resultFetchLatency, errQueriesByNameFetchLatency, err := aH.querierV2.QueryRange(r.Context(), queryRangeParams)
	if err != nil {
		apiErrObj := &model.ApiError{Typ: model.ErrorBadData, Err: err}
		RespondError(w, apiErrObj, errQueriesByNameFetchLatency)
		return
	}

	latencyColumn := &v3.Result{QueryName: "latency"}
	var latencySeries []*v3.Row
	for _, res := range resultFetchLatency {
		for _, list := range res.List {
			topic, topicOk := list.Data["topic"].(*string)
			serviceName, serviceNameOk := list.Data["service_name"].(*string)
			params := []string{*serviceName, *topic}
			hashKey := uniqueIdentifier(params, "#")
			_, ok := attributeCache.Hash[hashKey]
			if topicOk && serviceNameOk && ok {
				latencySeries = append(latencySeries, list)
			}
		}
	}

	latencyColumn.List = latencySeries
	result = append(result, latencyColumn)

	resp := v3.QueryRangeResponse{
		Result: resultFetchLatency,
	}
	aH.Respond(w, resp)
}

// s3 p details
func (aH *APIHandler) getProducerThroughputDetails(
	w http.ResponseWriter, r *http.Request,
) {
	messagingQueue, apiErr := ParseMessagingQueueBody(r)

	if apiErr != nil {
		zap.L().Error(apiErr.Err.Error())
		RespondError(w, apiErr, nil)
		return
	}

	queryRangeParams, err := mq.BuildQueryRangeParams(messagingQueue, "producer-throughput-details")
	if err != nil {
		zap.L().Error(err.Error())
		RespondError(w, apiErr, nil)
		return
	}

	if err := validateQueryRangeParamsV3(queryRangeParams); err != nil {
		zap.L().Error(err.Error())
		RespondError(w, apiErr, nil)
		return
	}

	var result []*v3.Result
	var errQuriesByName map[string]error

	result, errQuriesByName, err = aH.querierV2.QueryRange(r.Context(), queryRangeParams)
	if err != nil {
		apiErrObj := &model.ApiError{Typ: model.ErrorBadData, Err: err}
		RespondError(w, apiErrObj, errQuriesByName)
		return
	}
	result = postprocess.TransformToTableForClickHouseQueries(result)

	resp := v3.QueryRangeResponse{
		Result: result,
	}
	aH.Respond(w, resp)
}

// s3 c overview
func (aH *APIHandler) getConsumerThroughputOverview(
	w http.ResponseWriter, r *http.Request,
) {
	messagingQueue, apiErr := ParseMessagingQueueBody(r)

	if apiErr != nil {
		zap.L().Error(apiErr.Err.Error())
		RespondError(w, apiErr, nil)
		return
	}

	queryRangeParams, err := mq.BuildQueryRangeParams(messagingQueue, "consumer-throughput-overview")
	if err != nil {
		zap.L().Error(err.Error())
		RespondError(w, apiErr, nil)
		return
	}

	if err := validateQueryRangeParamsV3(queryRangeParams); err != nil {
		zap.L().Error(err.Error())
		RespondError(w, apiErr, nil)
		return
	}

	var result []*v3.Result
	var errQuriesByName map[string]error

	result, errQuriesByName, err = aH.querierV2.QueryRange(r.Context(), queryRangeParams)
	if err != nil {
		apiErrObj := &model.ApiError{Typ: model.ErrorBadData, Err: err}
		RespondError(w, apiErrObj, errQuriesByName)
		return
	}
	result = postprocess.TransformToTableForClickHouseQueries(result)

	resp := v3.QueryRangeResponse{
		Result: result,
	}
	aH.Respond(w, resp)
}

// s3 c details
func (aH *APIHandler) getConsumerThroughputDetails(
	w http.ResponseWriter, r *http.Request,
) {
	messagingQueue, apiErr := ParseMessagingQueueBody(r)

	if apiErr != nil {
		zap.L().Error(apiErr.Err.Error())
		RespondError(w, apiErr, nil)
		return
	}

	queryRangeParams, err := mq.BuildQueryRangeParams(messagingQueue, "consumer-throughput-details")
	if err != nil {
		zap.L().Error(err.Error())
		RespondError(w, apiErr, nil)
		return
	}

	if err := validateQueryRangeParamsV3(queryRangeParams); err != nil {
		zap.L().Error(err.Error())
		RespondError(w, apiErr, nil)
		return
	}

	var result []*v3.Result
	var errQuriesByName map[string]error

	result, errQuriesByName, err = aH.querierV2.QueryRange(r.Context(), queryRangeParams)
	if err != nil {
		apiErrObj := &model.ApiError{Typ: model.ErrorBadData, Err: err}
		RespondError(w, apiErrObj, errQuriesByName)
		return
	}
	result = postprocess.TransformToTableForClickHouseQueries(result)

	resp := v3.QueryRangeResponse{
		Result: result,
	}
	aH.Respond(w, resp)
}

// s4
// needs logic to parse duration
// needs logic to get the percentage
// show 10 traces
func (aH *APIHandler) getProducerConsumerEval(
	w http.ResponseWriter, r *http.Request,
) {
	messagingQueue, apiErr := ParseMessagingQueueBody(r)

	if apiErr != nil {
		zap.L().Error(apiErr.Err.Error())
		RespondError(w, apiErr, nil)
		return
	}

	queryRangeParams, err := mq.BuildQueryRangeParams(messagingQueue, "producer-consumer-eval")
	if err != nil {
		zap.L().Error(err.Error())
		RespondError(w, apiErr, nil)
		return
	}

	if err := validateQueryRangeParamsV3(queryRangeParams); err != nil {
		zap.L().Error(err.Error())
		RespondError(w, apiErr, nil)
		return
	}

	var result []*v3.Result
	var errQuriesByName map[string]error

	result, errQuriesByName, err = aH.querierV2.QueryRange(r.Context(), queryRangeParams)
	if err != nil {
		apiErrObj := &model.ApiError{Typ: model.ErrorBadData, Err: err}
		RespondError(w, apiErrObj, errQuriesByName)
		return
	}

	resp := v3.QueryRangeResponse{
		Result: result,
	}
	aH.Respond(w, resp)
}

// ParseMessagingQueueBody parse for messaging queue params
func ParseMessagingQueueBody(r *http.Request) (*mq.MessagingQueue, *model.ApiError) {
	messagingQueue := new(mq.MessagingQueue)
	if err := json.NewDecoder(r.Body).Decode(messagingQueue); err != nil {
		return nil, &model.ApiError{Typ: model.ErrorBadData, Err: fmt.Errorf("cannot parse the request body: %v", err)}
	}
	return messagingQueue, nil
}

// Preferences

func (aH *APIHandler) getUserPreference(
	w http.ResponseWriter, r *http.Request,
) {
	preferenceId := mux.Vars(r)["preferenceId"]
	user := common.GetUserFromContext(r.Context())

	preference, apiErr := preferences.GetUserPreference(
		r.Context(), preferenceId, user.User.OrgId, user.User.Id,
	)
	if apiErr != nil {
		RespondError(w, apiErr, nil)
		return
	}

	aH.Respond(w, preference)
}

func (aH *APIHandler) updateUserPreference(
	w http.ResponseWriter, r *http.Request,
) {
	preferenceId := mux.Vars(r)["preferenceId"]
	user := common.GetUserFromContext(r.Context())
	req := preferences.UpdatePreference{}

	err := json.NewDecoder(r.Body).Decode(&req)

	if err != nil {
		RespondError(w, model.BadRequest(err), nil)
		return
	}
	preference, apiErr := preferences.UpdateUserPreference(r.Context(), preferenceId, req.PreferenceValue, user.User.Id)
	if apiErr != nil {
		RespondError(w, apiErr, nil)
		return
	}

	aH.Respond(w, preference)
}

func (aH *APIHandler) getAllUserPreferences(
	w http.ResponseWriter, r *http.Request,
) {
	user := common.GetUserFromContext(r.Context())
	preference, apiErr := preferences.GetAllUserPreferences(
		r.Context(), user.User.OrgId, user.User.Id,
	)
	if apiErr != nil {
		RespondError(w, apiErr, nil)
		return
	}

	aH.Respond(w, preference)
}

func (aH *APIHandler) getOrgPreference(
	w http.ResponseWriter, r *http.Request,
) {
	preferenceId := mux.Vars(r)["preferenceId"]
	user := common.GetUserFromContext(r.Context())
	preference, apiErr := preferences.GetOrgPreference(
		r.Context(), preferenceId, user.User.OrgId,
	)
	if apiErr != nil {
		RespondError(w, apiErr, nil)
		return
	}

	aH.Respond(w, preference)
}

func (aH *APIHandler) updateOrgPreference(
	w http.ResponseWriter, r *http.Request,
) {
	preferenceId := mux.Vars(r)["preferenceId"]
	req := preferences.UpdatePreference{}
	user := common.GetUserFromContext(r.Context())

	err := json.NewDecoder(r.Body).Decode(&req)

	if err != nil {
		RespondError(w, model.BadRequest(err), nil)
		return
	}
	preference, apiErr := preferences.UpdateOrgPreference(r.Context(), preferenceId, req.PreferenceValue, user.User.OrgId)
	if apiErr != nil {
		RespondError(w, apiErr, nil)
		return
	}

	aH.Respond(w, preference)
}

func (aH *APIHandler) getAllOrgPreferences(
	w http.ResponseWriter, r *http.Request,
) {
	user := common.GetUserFromContext(r.Context())
	preference, apiErr := preferences.GetAllOrgPreferences(
		r.Context(), user.User.OrgId,
	)
	if apiErr != nil {
		RespondError(w, apiErr, nil)
		return
	}

	aH.Respond(w, preference)
}

// RegisterIntegrationRoutes Registers all Integrations
func (aH *APIHandler) RegisterIntegrationRoutes(router *mux.Router, am *AuthMiddleware) {
	subRouter := router.PathPrefix("/api/v1/integrations").Subrouter()

	subRouter.HandleFunc(
		"/install", am.ViewAccess(aH.InstallIntegration),
	).Methods(http.MethodPost)

	subRouter.HandleFunc(
		"/uninstall", am.ViewAccess(aH.UninstallIntegration),
	).Methods(http.MethodPost)

	// Used for polling for status in v0
	subRouter.HandleFunc(
		"/{integrationId}/connection_status", am.ViewAccess(aH.GetIntegrationConnectionStatus),
	).Methods(http.MethodGet)

	subRouter.HandleFunc(
		"/{integrationId}", am.ViewAccess(aH.GetIntegration),
	).Methods(http.MethodGet)

	subRouter.HandleFunc(
		"", am.ViewAccess(aH.ListIntegrations),
	).Methods(http.MethodGet)
}

func (aH *APIHandler) ListIntegrations(
	w http.ResponseWriter, r *http.Request,
) {
	params := map[string]string{}
	for k, values := range r.URL.Query() {
		params[k] = values[0]
	}

	resp, apiErr := aH.IntegrationsController.ListIntegrations(
		r.Context(), params,
	)
	if apiErr != nil {
		RespondError(w, apiErr, "Failed to fetch integrations")
		return
	}
	aH.Respond(w, resp)
}

func (aH *APIHandler) GetIntegration(
	w http.ResponseWriter, r *http.Request,
) {
	integrationId := mux.Vars(r)["integrationId"]
	integration, apiErr := aH.IntegrationsController.GetIntegration(
		r.Context(), integrationId,
	)
	if apiErr != nil {
		RespondError(w, apiErr, "Failed to fetch integration details")
		return
	}

	aH.Respond(w, integration)
}

func (aH *APIHandler) GetIntegrationConnectionStatus(
	w http.ResponseWriter, r *http.Request,
) {
	integrationId := mux.Vars(r)["integrationId"]
	isInstalled, apiErr := aH.IntegrationsController.IsIntegrationInstalled(
		r.Context(), integrationId,
	)
	if apiErr != nil {
		RespondError(w, apiErr, "failed to check if integration is installed")
		return
	}

	// Do not spend resources calculating connection status unless installed.
	if !isInstalled {
		aH.Respond(w, &integrations.IntegrationConnectionStatus{})
		return
	}

	connectionTests, apiErr := aH.IntegrationsController.GetIntegrationConnectionTests(
		r.Context(), integrationId,
	)
	if apiErr != nil {
		RespondError(w, apiErr, "failed to fetch integration connection tests")
		return
	}

	lookbackSecondsStr := r.URL.Query().Get("lookback_seconds")
	lookbackSeconds, err := strconv.ParseInt(lookbackSecondsStr, 10, 64)
	if err != nil {
		lookbackSeconds = 15 * 60
	}

	connectionStatus, apiErr := aH.calculateConnectionStatus(
		r.Context(), connectionTests, lookbackSeconds,
	)
	if apiErr != nil {
		RespondError(w, apiErr, "Failed to calculate integration connection status")
		return
	}

	aH.Respond(w, connectionStatus)
}

func (aH *APIHandler) calculateConnectionStatus(
	ctx context.Context,
	connectionTests *integrations.IntegrationConnectionTests,
	lookbackSeconds int64,
) (*integrations.IntegrationConnectionStatus, *model.ApiError) {
	// Calculate connection status for signals in parallel

	result := &integrations.IntegrationConnectionStatus{}
	errors := []*model.ApiError{}
	var resultLock sync.Mutex

	var wg sync.WaitGroup

	// Calculate logs connection status
	wg.Add(1)
	go func() {
		defer wg.Done()

		logsConnStatus, apiErr := aH.calculateLogsConnectionStatus(
			ctx, connectionTests.Logs, lookbackSeconds,
		)

		resultLock.Lock()
		defer resultLock.Unlock()

		if apiErr != nil {
			errors = append(errors, apiErr)
		} else {
			result.Logs = logsConnStatus
		}
	}()

	// Calculate metrics connection status
	wg.Add(1)
	go func() {
		defer wg.Done()

		if connectionTests.Metrics == nil || len(connectionTests.Metrics) < 1 {
			return
		}

		statusForLastReceivedMetric, apiErr := aH.reader.GetLatestReceivedMetric(
			ctx, connectionTests.Metrics,
		)

		resultLock.Lock()
		defer resultLock.Unlock()

		if apiErr != nil {
			errors = append(errors, apiErr)

		} else if statusForLastReceivedMetric != nil {
			resourceSummaryParts := []string{}
			for k, v := range statusForLastReceivedMetric.LastReceivedLabels {
				interestingLabels := []string{
					"container_name", "host_name", "node_name",
					"pod_name", "deployment_name", "cluster_name",
					"namespace_name", "job_name", "service_name",
				}
				isInterestingKey := !strings.HasPrefix(k, "_") && slices.ContainsFunc(
					interestingLabels, func(l string) bool { return strings.Contains(k, l) },
				)
				if isInterestingKey {
					resourceSummaryParts = append(resourceSummaryParts, fmt.Sprintf(
						"%s=%s", k, v,
					))
				}
			}

			result.Metrics = &integrations.SignalConnectionStatus{
				LastReceivedFrom:     strings.Join(resourceSummaryParts, ", "),
				LastReceivedTsMillis: statusForLastReceivedMetric.LastReceivedTsMillis,
			}
		}
	}()

	wg.Wait()

	if len(errors) > 0 {
		return nil, errors[0]
	}

	return result, nil
}

func (aH *APIHandler) calculateLogsConnectionStatus(
	ctx context.Context,
	logsConnectionTest *integrations.LogsConnectionTest,
	lookbackSeconds int64,
) (*integrations.SignalConnectionStatus, *model.ApiError) {
	if logsConnectionTest == nil {
		return nil, nil
	}

	logsConnTestFilter := &v3.FilterSet{
		Operator: "AND",
		Items: []v3.FilterItem{
			{
				Key: v3.AttributeKey{
					Key:      logsConnectionTest.AttributeKey,
					DataType: v3.AttributeKeyDataTypeString,
					Type:     v3.AttributeKeyTypeTag,
				},
				Operator: "=",
				Value:    logsConnectionTest.AttributeValue,
			},
		},
	}

	qrParams := &v3.QueryRangeParamsV3{
		Start: time.Now().UnixMilli() - (lookbackSeconds * 1000),
		End:   time.Now().UnixMilli(),
		CompositeQuery: &v3.CompositeQuery{
			PanelType: v3.PanelTypeList,
			QueryType: v3.QueryTypeBuilder,
			BuilderQueries: map[string]*v3.BuilderQuery{
				"A": {
					PageSize:          1,
					Filters:           logsConnTestFilter,
					QueryName:         "A",
					DataSource:        v3.DataSourceLogs,
					Expression:        "A",
					AggregateOperator: v3.AggregateOperatorNoOp,
				},
			},
		},
	}
	queryRes, _, err := aH.querier.QueryRange(
		ctx, qrParams,
	)
	if err != nil {
		return nil, model.InternalError(fmt.Errorf(
			"could not query for integration connection status: %w", err,
		))
	}
	if len(queryRes) > 0 && queryRes[0].List != nil && len(queryRes[0].List) > 0 {
		lastLog := queryRes[0].List[0]

		resourceSummaryParts := []string{}
		lastLogResourceAttribs := lastLog.Data["resources_string"]
		if lastLogResourceAttribs != nil {
			resourceAttribs, ok := lastLogResourceAttribs.(*map[string]string)
			if !ok {
				return nil, model.InternalError(fmt.Errorf(
					"could not cast log resource attribs",
				))
			}
			for k, v := range *resourceAttribs {
				resourceSummaryParts = append(resourceSummaryParts, fmt.Sprintf(
					"%s=%s", k, v,
				))
			}
		}
		lastLogResourceSummary := strings.Join(resourceSummaryParts, ", ")

		return &integrations.SignalConnectionStatus{
			LastReceivedTsMillis: lastLog.Timestamp.UnixMilli(),
			LastReceivedFrom:     lastLogResourceSummary,
		}, nil
	}

	return nil, nil
}

func (aH *APIHandler) InstallIntegration(
	w http.ResponseWriter, r *http.Request,
) {
	req := integrations.InstallIntegrationRequest{}

	err := json.NewDecoder(r.Body).Decode(&req)
	if err != nil {
		RespondError(w, model.BadRequest(err), nil)
		return
	}

	integration, apiErr := aH.IntegrationsController.Install(
		r.Context(), &req,
	)
	if apiErr != nil {
		RespondError(w, apiErr, nil)
		return
	}

	aH.Respond(w, integration)
}

func (aH *APIHandler) UninstallIntegration(
	w http.ResponseWriter, r *http.Request,
) {
	req := integrations.UninstallIntegrationRequest{}

	err := json.NewDecoder(r.Body).Decode(&req)
	if err != nil {
		RespondError(w, model.BadRequest(err), nil)
		return
	}

	apiErr := aH.IntegrationsController.Uninstall(r.Context(), &req)
	if apiErr != nil {
		RespondError(w, apiErr, nil)
		return
	}

	aH.Respond(w, map[string]interface{}{})
}

// logs
func (aH *APIHandler) RegisterLogsRoutes(router *mux.Router, am *AuthMiddleware) {
	subRouter := router.PathPrefix("/api/v1/logs").Subrouter()
	subRouter.HandleFunc("", am.ViewAccess(aH.getLogs)).Methods(http.MethodGet)
	subRouter.HandleFunc("/tail", am.ViewAccess(aH.tailLogs)).Methods(http.MethodGet)
	subRouter.HandleFunc("/fields", am.ViewAccess(aH.logFields)).Methods(http.MethodGet)
	subRouter.HandleFunc("/fields", am.EditAccess(aH.logFieldUpdate)).Methods(http.MethodPost)
	subRouter.HandleFunc("/aggregate", am.ViewAccess(aH.logAggregate)).Methods(http.MethodGet)

	// log pipelines
	subRouter.HandleFunc("/pipelines/preview", am.ViewAccess(aH.PreviewLogsPipelinesHandler)).Methods(http.MethodPost)
	subRouter.HandleFunc("/pipelines/{version}", am.ViewAccess(aH.ListLogsPipelinesHandler)).Methods(http.MethodGet)
	subRouter.HandleFunc("/pipelines", am.EditAccess(aH.CreateLogsPipeline)).Methods(http.MethodPost)
}

func (aH *APIHandler) logFields(w http.ResponseWriter, r *http.Request) {
	fields, apiErr := aH.reader.GetLogFields(r.Context())
	if apiErr != nil {
		RespondError(w, apiErr, "Failed to fetch fields from the DB")
		return
	}
	aH.WriteJSON(w, r, fields)
}

func (aH *APIHandler) logFieldUpdate(w http.ResponseWriter, r *http.Request) {
	field := model.UpdateField{}
	if err := json.NewDecoder(r.Body).Decode(&field); err != nil {
		apiErr := &model.ApiError{Typ: model.ErrorBadData, Err: err}
		RespondError(w, apiErr, "Failed to decode payload")
		return
	}

	err := logs.ValidateUpdateFieldPayload(&field)
	if err != nil {
		apiErr := &model.ApiError{Typ: model.ErrorBadData, Err: err}
		RespondError(w, apiErr, "Incorrect payload")
		return
	}

	apiErr := aH.reader.UpdateLogField(r.Context(), &field)
	if apiErr != nil {
		RespondError(w, apiErr, "Failed to update field in the DB")
		return
	}
	aH.WriteJSON(w, r, field)
}

func (aH *APIHandler) getLogs(w http.ResponseWriter, r *http.Request) {
	params, err := logs.ParseLogFilterParams(r)
	if err != nil {
		apiErr := &model.ApiError{Typ: model.ErrorBadData, Err: err}
		RespondError(w, apiErr, "Incorrect params")
		return
	}
	res, apiErr := aH.reader.GetLogs(r.Context(), params)
	if apiErr != nil {
		RespondError(w, apiErr, "Failed to fetch logs from the DB")
		return
	}
	aH.WriteJSON(w, r, map[string]interface{}{"results": res})
}

func (aH *APIHandler) tailLogs(w http.ResponseWriter, r *http.Request) {
	params, err := logs.ParseLogFilterParams(r)
	if err != nil {
		apiErr := &model.ApiError{Typ: model.ErrorBadData, Err: err}
		RespondError(w, apiErr, "Incorrect params")
		return
	}

	// create the client
	client := &model.LogsTailClient{Name: r.RemoteAddr, Logs: make(chan *model.SignozLog, 1000), Done: make(chan *bool), Error: make(chan error), Filter: *params}
	go aH.reader.TailLogs(r.Context(), client)

	w.Header().Set("Connection", "keep-alive")
	w.Header().Set("Content-Type", "text/event-stream")
	w.Header().Set("Cache-Control", "no-cache")
	w.Header().Set("Access-Control-Allow-Origin", "*")
	w.WriteHeader(200)

	flusher, ok := w.(http.Flusher)
	if !ok {
		err := model.ApiError{Typ: model.ErrorStreamingNotSupported, Err: nil}
		RespondError(w, &err, "streaming is not supported")
		return
	}
	// flush the headers
	flusher.Flush()

	for {
		select {
		case log := <-client.Logs:
			var buf bytes.Buffer
			enc := json.NewEncoder(&buf)
			enc.Encode(log)
			fmt.Fprintf(w, "data: %v\n\n", buf.String())
			flusher.Flush()
		case <-client.Done:
			zap.L().Debug("done!")
			return
		case err := <-client.Error:
			zap.L().Error("error occured", zap.Error(err))
			return
		}
	}
}

func (aH *APIHandler) logAggregate(w http.ResponseWriter, r *http.Request) {
	params, err := logs.ParseLogAggregateParams(r)
	if err != nil {
		apiErr := &model.ApiError{Typ: model.ErrorBadData, Err: err}
		RespondError(w, apiErr, "Incorrect params")
		return
	}
	res, apiErr := aH.reader.AggregateLogs(r.Context(), params)
	if apiErr != nil {
		RespondError(w, apiErr, "Failed to fetch logs aggregate from the DB")
		return
	}
	aH.WriteJSON(w, r, res)
}

const logPipelines = "log_pipelines"

func parseAgentConfigVersion(r *http.Request) (int, *model.ApiError) {
	versionString := mux.Vars(r)["version"]

	if versionString == "latest" {
		return -1, nil
	}

	version64, err := strconv.ParseInt(versionString, 0, 8)

	if err != nil {
		return 0, model.BadRequestStr("invalid version number")
	}

	if version64 <= 0 {
		return 0, model.BadRequestStr("invalid version number")
	}

	return int(version64), nil
}

func (aH *APIHandler) PreviewLogsPipelinesHandler(w http.ResponseWriter, r *http.Request) {
	req := logparsingpipeline.PipelinesPreviewRequest{}

	if err := json.NewDecoder(r.Body).Decode(&req); err != nil {
		RespondError(w, model.BadRequest(err), nil)
		return
	}

	resultLogs, apiErr := aH.LogsParsingPipelineController.PreviewLogsPipelines(
		r.Context(), &req,
	)

	if apiErr != nil {
		RespondError(w, apiErr, nil)
		return
	}

	aH.Respond(w, resultLogs)
}

func (aH *APIHandler) ListLogsPipelinesHandler(w http.ResponseWriter, r *http.Request) {

	version, err := parseAgentConfigVersion(r)
	if err != nil {
		RespondError(w, model.WrapApiError(err, "Failed to parse agent config version"), nil)
		return
	}

	var payload *logparsingpipeline.PipelinesResponse
	var apierr *model.ApiError

	if version != -1 {
		payload, apierr = aH.listLogsPipelinesByVersion(context.Background(), version)
	} else {
		payload, apierr = aH.listLogsPipelines(context.Background())
	}

	if apierr != nil {
		RespondError(w, apierr, payload)
		return
	}
	aH.Respond(w, payload)
}

// listLogsPipelines lists logs piplines for latest version
func (aH *APIHandler) listLogsPipelines(ctx context.Context) (
	*logparsingpipeline.PipelinesResponse, *model.ApiError,
) {
	// get lateset agent config
	latestVersion := -1
	lastestConfig, err := agentConf.GetLatestVersion(ctx, logPipelines)
	if err != nil && err.Type() != model.ErrorNotFound {
		return nil, model.WrapApiError(err, "failed to get latest agent config version")
	}

	if lastestConfig != nil {
		latestVersion = lastestConfig.Version
	}

	payload, err := aH.LogsParsingPipelineController.GetPipelinesByVersion(ctx, latestVersion)
	if err != nil {
		return nil, model.WrapApiError(err, "failed to get pipelines")
	}

	// todo(Nitya): make a new API for history pagination
	limit := 10
	history, err := agentConf.GetConfigHistory(ctx, logPipelines, limit)
	if err != nil {
		return nil, model.WrapApiError(err, "failed to get config history")
	}
	payload.History = history
	return payload, nil
}

// listLogsPipelinesByVersion lists pipelines along with config version history
func (aH *APIHandler) listLogsPipelinesByVersion(ctx context.Context, version int) (
	*logparsingpipeline.PipelinesResponse, *model.ApiError,
) {
	payload, err := aH.LogsParsingPipelineController.GetPipelinesByVersion(ctx, version)
	if err != nil {
		return nil, model.WrapApiError(err, "failed to get pipelines by version")
	}

	// todo(Nitya): make a new API for history pagination
	limit := 10
	history, err := agentConf.GetConfigHistory(ctx, logPipelines, limit)
	if err != nil {
		return nil, model.WrapApiError(err, "failed to retrieve agent config history")
	}

	payload.History = history
	return payload, nil
}

func (aH *APIHandler) CreateLogsPipeline(w http.ResponseWriter, r *http.Request) {

	req := logparsingpipeline.PostablePipelines{}

	if err := json.NewDecoder(r.Body).Decode(&req); err != nil {
		RespondError(w, model.BadRequest(err), nil)
		return
	}

	createPipeline := func(
		ctx context.Context,
		postable []logparsingpipeline.PostablePipeline,
	) (*logparsingpipeline.PipelinesResponse, *model.ApiError) {
		if len(postable) == 0 {
			zap.L().Warn("found no pipelines in the http request, this will delete all the pipelines")
		}

		for _, p := range postable {
			if err := p.IsValid(); err != nil {
				return nil, model.BadRequestStr(err.Error())
			}
		}

		return aH.LogsParsingPipelineController.ApplyPipelines(ctx, postable)
	}

	res, err := createPipeline(r.Context(), req.Pipelines)
	if err != nil {
		RespondError(w, err, nil)
		return
	}

	aH.Respond(w, res)
}

func (aH *APIHandler) getSavedViews(w http.ResponseWriter, r *http.Request) {
	// get sourcePage, name, and category from the query params
	sourcePage := r.URL.Query().Get("sourcePage")
	name := r.URL.Query().Get("name")
	category := r.URL.Query().Get("category")

	queries, err := explorer.GetViewsForFilters(sourcePage, name, category)
	if err != nil {
		RespondError(w, &model.ApiError{Typ: model.ErrorInternal, Err: err}, nil)
		return
	}
	aH.Respond(w, queries)
}

func (aH *APIHandler) createSavedViews(w http.ResponseWriter, r *http.Request) {
	var view v3.SavedView
	err := json.NewDecoder(r.Body).Decode(&view)
	if err != nil {
		RespondError(w, &model.ApiError{Typ: model.ErrorBadData, Err: err}, nil)
		return
	}
	// validate the query
	if err := view.Validate(); err != nil {
		RespondError(w, &model.ApiError{Typ: model.ErrorBadData, Err: err}, nil)
		return
	}
	uuid, err := explorer.CreateView(r.Context(), view)
	if err != nil {
		RespondError(w, &model.ApiError{Typ: model.ErrorInternal, Err: err}, nil)
		return
	}

	aH.Respond(w, uuid)
}

func (aH *APIHandler) getSavedView(w http.ResponseWriter, r *http.Request) {
	viewID := mux.Vars(r)["viewId"]
	view, err := explorer.GetView(viewID)
	if err != nil {
		RespondError(w, &model.ApiError{Typ: model.ErrorInternal, Err: err}, nil)
		return
	}

	aH.Respond(w, view)
}

func (aH *APIHandler) updateSavedView(w http.ResponseWriter, r *http.Request) {
	viewID := mux.Vars(r)["viewId"]
	var view v3.SavedView
	err := json.NewDecoder(r.Body).Decode(&view)
	if err != nil {
		RespondError(w, &model.ApiError{Typ: model.ErrorBadData, Err: err}, nil)
		return
	}
	// validate the query
	if err := view.Validate(); err != nil {
		RespondError(w, &model.ApiError{Typ: model.ErrorBadData, Err: err}, nil)
		return
	}

	err = explorer.UpdateView(r.Context(), viewID, view)
	if err != nil {
		RespondError(w, &model.ApiError{Typ: model.ErrorInternal, Err: err}, nil)
		return
	}

	aH.Respond(w, view)
}

func (aH *APIHandler) deleteSavedView(w http.ResponseWriter, r *http.Request) {

	viewID := mux.Vars(r)["viewId"]
	err := explorer.DeleteView(viewID)
	if err != nil {
		RespondError(w, &model.ApiError{Typ: model.ErrorInternal, Err: err}, nil)
		return
	}

	aH.Respond(w, nil)
}

func (aH *APIHandler) autocompleteAggregateAttributes(w http.ResponseWriter, r *http.Request) {
	var response *v3.AggregateAttributeResponse
	req, err := parseAggregateAttributeRequest(r)

	if err != nil {
		RespondError(w, &model.ApiError{Typ: model.ErrorBadData, Err: err}, nil)
		return
	}

	switch req.DataSource {
	case v3.DataSourceMetrics:
		response, err = aH.reader.GetMetricAggregateAttributes(r.Context(), req, true)
	case v3.DataSourceLogs:
		response, err = aH.reader.GetLogAggregateAttributes(r.Context(), req)
	case v3.DataSourceTraces:
		response, err = aH.reader.GetTraceAggregateAttributes(r.Context(), req)
	default:
		RespondError(w, &model.ApiError{Typ: model.ErrorBadData, Err: fmt.Errorf("invalid data source")}, nil)
		return
	}

	if err != nil {
		RespondError(w, &model.ApiError{Typ: model.ErrorBadData, Err: err}, nil)
		return
	}

	aH.Respond(w, response)
}

func (aH *APIHandler) getQueryBuilderSuggestions(w http.ResponseWriter, r *http.Request) {
	req, err := parseQBFilterSuggestionsRequest(r)
	if err != nil {
		RespondError(w, err, nil)
		return
	}

	if req.DataSource != v3.DataSourceLogs {
		// Support for traces and metrics might come later
		RespondError(w, model.BadRequest(
			fmt.Errorf("suggestions not supported for %s", req.DataSource),
		), nil)
		return
	}

	response, err := aH.reader.GetQBFilterSuggestionsForLogs(r.Context(), req)
	if err != nil {
		RespondError(w, err, nil)
		return
	}

	aH.Respond(w, response)
}

func (aH *APIHandler) autoCompleteAttributeKeys(w http.ResponseWriter, r *http.Request) {
	var response *v3.FilterAttributeKeyResponse
	req, err := parseFilterAttributeKeyRequest(r)

	if err != nil {
		RespondError(w, &model.ApiError{Typ: model.ErrorBadData, Err: err}, nil)
		return
	}

	switch req.DataSource {
	case v3.DataSourceMetrics:
		response, err = aH.reader.GetMetricAttributeKeys(r.Context(), req)
	case v3.DataSourceLogs:
		response, err = aH.reader.GetLogAttributeKeys(r.Context(), req)
	case v3.DataSourceTraces:
		response, err = aH.reader.GetTraceAttributeKeys(r.Context(), req)
	default:
		RespondError(w, &model.ApiError{Typ: model.ErrorBadData, Err: fmt.Errorf("invalid data source")}, nil)
		return
	}

	if err != nil {
		RespondError(w, &model.ApiError{Typ: model.ErrorBadData, Err: err}, nil)
		return
	}

	aH.Respond(w, response)
}

func (aH *APIHandler) autoCompleteAttributeValues(w http.ResponseWriter, r *http.Request) {
	var response *v3.FilterAttributeValueResponse
	req, err := parseFilterAttributeValueRequest(r)

	if err != nil {
		RespondError(w, &model.ApiError{Typ: model.ErrorBadData, Err: err}, nil)
		return
	}

	switch req.DataSource {
	case v3.DataSourceMetrics:
		response, err = aH.reader.GetMetricAttributeValues(r.Context(), req)
	case v3.DataSourceLogs:
		response, err = aH.reader.GetLogAttributeValues(r.Context(), req)
	case v3.DataSourceTraces:
		response, err = aH.reader.GetTraceAttributeValues(r.Context(), req)
	default:
		RespondError(w, &model.ApiError{Typ: model.ErrorBadData, Err: fmt.Errorf("invalid data source")}, nil)
		return
	}

	if err != nil {
		RespondError(w, &model.ApiError{Typ: model.ErrorBadData, Err: err}, nil)
		return
	}

	aH.Respond(w, response)
}

func (aH *APIHandler) getSpanKeysV3(ctx context.Context, queryRangeParams *v3.QueryRangeParamsV3) (map[string]v3.AttributeKey, error) {
	data := map[string]v3.AttributeKey{}
	for _, query := range queryRangeParams.CompositeQuery.BuilderQueries {
		if query.DataSource == v3.DataSourceTraces {
			spanKeys, err := aH.reader.GetSpanAttributeKeys(ctx)
			if err != nil {
				return nil, err
			}
			// Add timestamp as a span key to allow ordering by timestamp
			spanKeys["timestamp"] = v3.AttributeKey{
				Key:      "timestamp",
				IsColumn: true,
			}
			return spanKeys, nil
		}
	}
	return data, nil
}

func (aH *APIHandler) QueryRangeV3Format(w http.ResponseWriter, r *http.Request) {
	queryRangeParams, apiErrorObj := ParseQueryRangeParams(r)

	if apiErrorObj != nil {
		zap.L().Error(apiErrorObj.Err.Error())
		RespondError(w, apiErrorObj, nil)
		return
	}
	queryRangeParams.Version = "v3"

	aH.Respond(w, queryRangeParams)
}

func (aH *APIHandler) queryRangeV3(ctx context.Context, queryRangeParams *v3.QueryRangeParamsV3, w http.ResponseWriter, r *http.Request) {

	var result []*v3.Result
	var err error
	var errQuriesByName map[string]error
	var spanKeys map[string]v3.AttributeKey
	if queryRangeParams.CompositeQuery.QueryType == v3.QueryTypeBuilder {
		// check if any enrichment is required for logs if yes then enrich them
		if logsv3.EnrichmentRequired(queryRangeParams) {
			logsFields, err := aH.reader.GetLogFields(ctx)
			if err != nil {
				apiErrObj := &model.ApiError{Typ: model.ErrorInternal, Err: err}
				RespondError(w, apiErrObj, errQuriesByName)
				return
			}
			// get the fields if any logs query is present
			fields := model.GetLogFieldsV3(ctx, queryRangeParams, logsFields)
			logsv3.Enrich(queryRangeParams, fields)
		}

		spanKeys, err = aH.getSpanKeysV3(ctx, queryRangeParams)
		if err != nil {
			apiErrObj := &model.ApiError{Typ: model.ErrorInternal, Err: err}
			RespondError(w, apiErrObj, errQuriesByName)
			return
		}
		if aH.UseTraceNewSchema {
			tracesV4.Enrich(queryRangeParams, spanKeys)
		} else {
			tracesV3.Enrich(queryRangeParams, spanKeys)
		}

	}

	// WARN: Only works for AND operator in traces query
	if queryRangeParams.CompositeQuery.QueryType == v3.QueryTypeBuilder {
		// check if traceID is used as filter (with equal/similar operator) in traces query if yes add timestamp filter to queryRange params
		isUsed, traceIDs := tracesV3.TraceIdFilterUsedWithEqual(queryRangeParams)
		if isUsed && len(traceIDs) > 0 {
			zap.L().Debug("traceID used as filter in traces query")
			// query signoz_spans table with traceID to get min and max timestamp
			min, max, err := aH.reader.GetMinAndMaxTimestampForTraceID(ctx, traceIDs)
			if err == nil {
				// add timestamp filter to queryRange params
				tracesV3.AddTimestampFilters(min, max, queryRangeParams)
				zap.L().Debug("post adding timestamp filter in traces query", zap.Any("queryRangeParams", queryRangeParams))
			}
		}
	}

	// Hook up query progress tracking if requested
	queryIdHeader := r.Header.Get("X-SIGNOZ-QUERY-ID")
	if len(queryIdHeader) > 0 {
		onQueryFinished, err := aH.reader.ReportQueryStartForProgressTracking(queryIdHeader)

		if err != nil {
			zap.L().Error(
				"couldn't report query start for progress tracking",
				zap.String("queryId", queryIdHeader), zap.Error(err),
			)

		} else {
			// Adding queryId to the context signals clickhouse queries to report progress
			//lint:ignore SA1029 ignore for now
			ctx = context.WithValue(ctx, "queryId", queryIdHeader)

			defer func() {
				go onQueryFinished()
			}()
		}
	}

	result, errQuriesByName, err = aH.querier.QueryRange(ctx, queryRangeParams)

	if err != nil {
		queryErrors := map[string]string{}
		for name, err := range errQuriesByName {
			queryErrors[fmt.Sprintf("Query-%s", name)] = err.Error()
		}
		apiErrObj := &model.ApiError{Typ: model.ErrorInternal, Err: err}
		RespondError(w, apiErrObj, queryErrors)
		return
	}

	postprocess.ApplyHavingClause(result, queryRangeParams)
	postprocess.ApplyMetricLimit(result, queryRangeParams)

	sendQueryResultEvents(r, result, queryRangeParams)
	// only adding applyFunctions instead of postProcess since experssion are
	// are executed in clickhouse directly and we wanted to add support for timeshift
	if queryRangeParams.CompositeQuery.QueryType == v3.QueryTypeBuilder {
		postprocess.ApplyFunctions(result, queryRangeParams)
	}

	if queryRangeParams.CompositeQuery.FillGaps {
		postprocess.FillGaps(result, queryRangeParams)
	}

	if queryRangeParams.CompositeQuery.PanelType == v3.PanelTypeTable && queryRangeParams.FormatForWeb {
		if queryRangeParams.CompositeQuery.QueryType == v3.QueryTypeClickHouseSQL {
			result = postprocess.TransformToTableForClickHouseQueries(result)
		} else if queryRangeParams.CompositeQuery.QueryType == v3.QueryTypeBuilder {
			result = postprocess.TransformToTableForBuilderQueries(result, queryRangeParams)
		}
	}

	resp := v3.QueryRangeResponse{
		Result: result,
	}

	// This checks if the time for context to complete has exceeded.
	// it adds flag to notify the user of incomplete response
	select {
	case <-ctx.Done():
		resp.ContextTimeout = true
		resp.ContextTimeoutMessage = "result might contain incomplete data due to context timeout, for custom timeout set the timeout header eg:- timeout:120"
	default:
		break
	}

	aH.Respond(w, resp)
}

func sendQueryResultEvents(r *http.Request, result []*v3.Result, queryRangeParams *v3.QueryRangeParamsV3) {
	referrer := r.Header.Get("Referer")

	dashboardMatched, err := regexp.MatchString(`/dashboard/[a-zA-Z0-9\-]+/(new|edit)(?:\?.*)?$`, referrer)
	if err != nil {
		zap.L().Error("error while matching the referrer", zap.Error(err))
	}
	alertMatched, err := regexp.MatchString(`/alerts/(new|edit)(?:\?.*)?$`, referrer)
	if err != nil {
		zap.L().Error("error while matching the alert: ", zap.Error(err))
	}

	if alertMatched || dashboardMatched {

		if len(result) > 0 && (len(result[0].Series) > 0 || len(result[0].List) > 0) {

			userEmail, err := auth.GetEmailFromJwt(r.Context())
			if err == nil {
				signozLogsUsed, signozMetricsUsed, signozTracesUsed := telemetry.GetInstance().CheckSigNozSignals(queryRangeParams)
				if signozLogsUsed || signozMetricsUsed || signozTracesUsed {

					if dashboardMatched {
						var dashboardID, widgetID string
						var dashboardIDMatch, widgetIDMatch []string
						dashboardIDRegex, err := regexp.Compile(`/dashboard/([a-f0-9\-]+)/`)
						if err == nil {
							dashboardIDMatch = dashboardIDRegex.FindStringSubmatch(referrer)
						} else {
							zap.S().Errorf("error while matching the dashboardIDRegex: %v", err)
						}
						widgetIDRegex, err := regexp.Compile(`widgetId=([a-f0-9\-]+)`)
						if err == nil {
							widgetIDMatch = widgetIDRegex.FindStringSubmatch(referrer)
						} else {
							zap.S().Errorf("error while matching the widgetIDRegex: %v", err)
						}

						if len(dashboardIDMatch) > 1 {
							dashboardID = dashboardIDMatch[1]
						}

						if len(widgetIDMatch) > 1 {
							widgetID = widgetIDMatch[1]
						}
						telemetry.GetInstance().SendEvent(telemetry.TELEMETRY_EVENT_SUCCESSFUL_DASHBOARD_PANEL_QUERY, map[string]interface{}{
							"queryType":   queryRangeParams.CompositeQuery.QueryType,
							"panelType":   queryRangeParams.CompositeQuery.PanelType,
							"tracesUsed":  signozTracesUsed,
							"logsUsed":    signozLogsUsed,
							"metricsUsed": signozMetricsUsed,
							"dashboardId": dashboardID,
							"widgetId":    widgetID,
						}, userEmail, true, false)
					}
					if alertMatched {
						var alertID string
						var alertIDMatch []string
						alertIDRegex, err := regexp.Compile(`ruleId=(\d+)`)
						if err != nil {
							zap.S().Errorf("error while matching the alertIDRegex: %v", err)
						} else {
							alertIDMatch = alertIDRegex.FindStringSubmatch(referrer)
						}

						if len(alertIDMatch) > 1 {
							alertID = alertIDMatch[1]
						}
						telemetry.GetInstance().SendEvent(telemetry.TELEMETRY_EVENT_SUCCESSFUL_ALERT_QUERY, map[string]interface{}{
							"queryType":   queryRangeParams.CompositeQuery.QueryType,
							"panelType":   queryRangeParams.CompositeQuery.PanelType,
							"tracesUsed":  signozTracesUsed,
							"logsUsed":    signozLogsUsed,
							"metricsUsed": signozMetricsUsed,
							"alertId":     alertID,
						}, userEmail, true, false)
					}
				}
			}
		}
	}
}

func (aH *APIHandler) QueryRangeV3(w http.ResponseWriter, r *http.Request) {
	queryRangeParams, apiErrorObj := ParseQueryRangeParams(r)

	if apiErrorObj != nil {
		zap.L().Error("error parsing metric query range params", zap.Error(apiErrorObj.Err))
		RespondError(w, apiErrorObj, nil)
		return
	}

	// add temporality for each metric
	temporalityErr := aH.PopulateTemporality(r.Context(), queryRangeParams)
	if temporalityErr != nil {
		zap.L().Error("Error while adding temporality for metrics", zap.Error(temporalityErr))
		RespondError(w, &model.ApiError{Typ: model.ErrorInternal, Err: temporalityErr}, nil)
		return
	}

	aH.queryRangeV3(r.Context(), queryRangeParams, w, r)
}

func (aH *APIHandler) GetQueryProgressUpdates(w http.ResponseWriter, r *http.Request) {
	// Upgrade connection to websocket, sending back the requested protocol
	// value for sec-websocket-protocol
	//
	// Since js websocket API doesn't allow setting headers, this header is often
	// used for passing auth tokens. As per websocket spec the connection will only
	// succeed if the requested `Sec-Websocket-Protocol` is sent back as a header
	// in the upgrade response (signifying that the protocol is supported by the server).
	upgradeResponseHeaders := http.Header{}
	requestedProtocol := r.Header.Get("Sec-WebSocket-Protocol")
	if len(requestedProtocol) > 0 {
		upgradeResponseHeaders.Add("Sec-WebSocket-Protocol", requestedProtocol)
	}

	c, err := aH.Upgrader.Upgrade(w, r, upgradeResponseHeaders)
	if err != nil {
		RespondError(w, model.InternalError(fmt.Errorf(
			"couldn't upgrade connection: %w", err,
		)), nil)
		return
	}
	defer c.Close()

	// Websocket upgrade complete. Subscribe to query progress and send updates to client
	//
	// Note: we handle any subscription problems (queryId query param missing or query already complete etc)
	// after the websocket connection upgrade by closing the channel.
	// The other option would be to handle the errors before websocket upgrade by sending an
	// error response instead of the upgrade response, but that leads to a generic websocket
	// connection failure on the client.

	queryId := r.URL.Query().Get("q")

	progressCh, unsubscribe, apiErr := aH.reader.SubscribeToQueryProgress(queryId)
	if apiErr != nil {
		// Shouldn't happen unless query progress requested after query finished
		zap.L().Warn(
			"couldn't subscribe to query progress",
			zap.String("queryId", queryId), zap.Any("error", apiErr),
		)
		return
	}
	defer func() { go unsubscribe() }()

	for queryProgress := range progressCh {
		msg, err := json.Marshal(queryProgress)
		if err != nil {
			zap.L().Error(
				"failed to serialize progress message",
				zap.String("queryId", queryId), zap.Any("progress", queryProgress), zap.Error(err),
			)
			continue
		}

		err = c.WriteMessage(websocket.TextMessage, msg)
		if err != nil {
			zap.L().Error(
				"failed to write progress msg to websocket",
				zap.String("queryId", queryId), zap.String("msg", string(msg)), zap.Error(err),
			)
			break

		} else {
			zap.L().Debug(
				"wrote progress msg to websocket",
				zap.String("queryId", queryId), zap.String("msg", string(msg)), zap.Error(err),
			)
		}
	}
}

func (aH *APIHandler) liveTailLogsV2(w http.ResponseWriter, r *http.Request) {

	// get the param from url and add it to body
	stringReader := strings.NewReader(r.URL.Query().Get("q"))
	r.Body = io.NopCloser(stringReader)

	queryRangeParams, apiErrorObj := ParseQueryRangeParams(r)
	if apiErrorObj != nil {
		zap.L().Error(apiErrorObj.Err.Error())
		RespondError(w, apiErrorObj, nil)
		return
	}

	var err error
	var queryString string
	switch queryRangeParams.CompositeQuery.QueryType {
	case v3.QueryTypeBuilder:
		// check if any enrichment is required for logs if yes then enrich them
		if logsv3.EnrichmentRequired(queryRangeParams) {
			// get the fields if any logs query is present
			logsFields, err := aH.reader.GetLogFields(r.Context())
			if err != nil {
				apiErrObj := &model.ApiError{Typ: model.ErrorInternal, Err: err}
				RespondError(w, apiErrObj, nil)
				return
			}
			fields := model.GetLogFieldsV3(r.Context(), queryRangeParams, logsFields)
			logsv3.Enrich(queryRangeParams, fields)
		}

		queryString, err = aH.queryBuilder.PrepareLiveTailQuery(queryRangeParams)
		if err != nil {
			RespondError(w, &model.ApiError{Typ: model.ErrorBadData, Err: err}, nil)
			return
		}

	default:
		err = fmt.Errorf("invalid query type")
		RespondError(w, &model.ApiError{Typ: model.ErrorBadData, Err: err}, nil)
		return
	}

	w.Header().Set("Connection", "keep-alive")
	w.Header().Set("Content-Type", "text/event-stream")
	w.Header().Set("Cache-Control", "no-cache")
	w.Header().Set("Access-Control-Allow-Origin", "*")
	w.WriteHeader(200)

	flusher, ok := w.(http.Flusher)
	if !ok {
		err := model.ApiError{Typ: model.ErrorStreamingNotSupported, Err: nil}
		RespondError(w, &err, "streaming is not supported")
		return
	}

	// flush the headers
	flusher.Flush()

	// create the client
	client := &model.LogsLiveTailClientV2{Name: r.RemoteAddr, Logs: make(chan *model.SignozLogV2, 1000), Done: make(chan *bool), Error: make(chan error)}
	go aH.reader.LiveTailLogsV4(r.Context(), queryString, uint64(queryRangeParams.Start), "", client)
	for {
		select {
		case log := <-client.Logs:
			var buf bytes.Buffer
			enc := json.NewEncoder(&buf)
			enc.Encode(log)
			fmt.Fprintf(w, "data: %v\n\n", buf.String())
			flusher.Flush()
		case <-client.Done:
			zap.L().Debug("done!")
			return
		case err := <-client.Error:
			zap.L().Error("error occurred", zap.Error(err))
			fmt.Fprintf(w, "event: error\ndata: %v\n\n", err.Error())
			flusher.Flush()
			return
		}
	}

}

func (aH *APIHandler) liveTailLogs(w http.ResponseWriter, r *http.Request) {
	if aH.UseLogsNewSchema {
		aH.liveTailLogsV2(w, r)
		return
	}

	// get the param from url and add it to body
	stringReader := strings.NewReader(r.URL.Query().Get("q"))
	r.Body = io.NopCloser(stringReader)

	queryRangeParams, apiErrorObj := ParseQueryRangeParams(r)
	if apiErrorObj != nil {
		zap.L().Error(apiErrorObj.Err.Error())
		RespondError(w, apiErrorObj, nil)
		return
	}

	var err error
	var queryString string
	switch queryRangeParams.CompositeQuery.QueryType {
	case v3.QueryTypeBuilder:
		// check if any enrichment is required for logs if yes then enrich them
		if logsv3.EnrichmentRequired(queryRangeParams) {
			logsFields, err := aH.reader.GetLogFields(r.Context())
			if err != nil {
				apiErrObj := &model.ApiError{Typ: model.ErrorInternal, Err: err}
				RespondError(w, apiErrObj, nil)
				return
			}
			// get the fields if any logs query is present
			fields := model.GetLogFieldsV3(r.Context(), queryRangeParams, logsFields)
			logsv3.Enrich(queryRangeParams, fields)
		}

		queryString, err = aH.queryBuilder.PrepareLiveTailQuery(queryRangeParams)
		if err != nil {
			RespondError(w, &model.ApiError{Typ: model.ErrorBadData, Err: err}, nil)
			return
		}

	default:
		err = fmt.Errorf("invalid query type")
		RespondError(w, &model.ApiError{Typ: model.ErrorBadData, Err: err}, nil)
		return
	}

	// create the client
	client := &model.LogsLiveTailClient{Name: r.RemoteAddr, Logs: make(chan *model.SignozLog, 1000), Done: make(chan *bool), Error: make(chan error)}
	go aH.reader.LiveTailLogsV3(r.Context(), queryString, uint64(queryRangeParams.Start), "", client)

	w.Header().Set("Connection", "keep-alive")
	w.Header().Set("Content-Type", "text/event-stream")
	w.Header().Set("Cache-Control", "no-cache")
	w.Header().Set("Access-Control-Allow-Origin", "*")
	w.WriteHeader(200)

	flusher, ok := w.(http.Flusher)
	if !ok {
		err := model.ApiError{Typ: model.ErrorStreamingNotSupported, Err: nil}
		RespondError(w, &err, "streaming is not supported")
		return
	}
	// flush the headers
	flusher.Flush()
	for {
		select {
		case log := <-client.Logs:
			var buf bytes.Buffer
			enc := json.NewEncoder(&buf)
			enc.Encode(log)
			fmt.Fprintf(w, "data: %v\n\n", buf.String())
			flusher.Flush()
		case <-client.Done:
			zap.L().Debug("done!")
			return
		case err := <-client.Error:
			zap.L().Error("error occurred", zap.Error(err))
			fmt.Fprintf(w, "event: error\ndata: %v\n\n", err.Error())
			flusher.Flush()
			return
		}
	}

}

func (aH *APIHandler) getMetricMetadata(w http.ResponseWriter, r *http.Request) {
	metricName := r.URL.Query().Get("metricName")
	serviceName := r.URL.Query().Get("serviceName")
	metricMetadata, err := aH.reader.GetMetricMetadata(r.Context(), metricName, serviceName)
	if err != nil {
		RespondError(w, &model.ApiError{Err: err, Typ: model.ErrorInternal}, nil)
		return
	}

	aH.WriteJSON(w, r, metricMetadata)
}

func (aH *APIHandler) queryRangeV4(ctx context.Context, queryRangeParams *v3.QueryRangeParamsV3, w http.ResponseWriter, r *http.Request) {

	var result []*v3.Result
	var err error
	var errQuriesByName map[string]error
	var spanKeys map[string]v3.AttributeKey
	if queryRangeParams.CompositeQuery.QueryType == v3.QueryTypeBuilder {
		// check if any enrichment is required for logs if yes then enrich them
		if logsv3.EnrichmentRequired(queryRangeParams) {
			// get the fields if any logs query is present
			logsFields, err := aH.reader.GetLogFields(r.Context())
			if err != nil {
				apiErrObj := &model.ApiError{Typ: model.ErrorInternal, Err: err}
				RespondError(w, apiErrObj, nil)
				return
			}
			fields := model.GetLogFieldsV3(r.Context(), queryRangeParams, logsFields)
			logsv3.Enrich(queryRangeParams, fields)
		}

		spanKeys, err = aH.getSpanKeysV3(ctx, queryRangeParams)
		if err != nil {
			apiErrObj := &model.ApiError{Typ: model.ErrorInternal, Err: err}
			RespondError(w, apiErrObj, errQuriesByName)
			return
		}
		tracesV3.Enrich(queryRangeParams, spanKeys)
	}

	// WARN: Only works for AND operator in traces query
	if queryRangeParams.CompositeQuery.QueryType == v3.QueryTypeBuilder {
		// check if traceID is used as filter (with equal/similar operator) in traces query if yes add timestamp filter to queryRange params
		isUsed, traceIDs := tracesV3.TraceIdFilterUsedWithEqual(queryRangeParams)
		if isUsed && len(traceIDs) > 0 {
			zap.L().Debug("traceID used as filter in traces query")
			// query signoz_spans table with traceID to get min and max timestamp
			min, max, err := aH.reader.GetMinAndMaxTimestampForTraceID(ctx, traceIDs)
			if err == nil {
				// add timestamp filter to queryRange params
				tracesV3.AddTimestampFilters(min, max, queryRangeParams)
				zap.L().Debug("post adding timestamp filter in traces query", zap.Any("queryRangeParams", queryRangeParams))
			}
		}
	}

	result, errQuriesByName, err = aH.querierV2.QueryRange(ctx, queryRangeParams)

	if err != nil {
		queryErrors := map[string]string{}
		for name, err := range errQuriesByName {
			queryErrors[fmt.Sprintf("Query-%s", name)] = err.Error()
		}
		apiErrObj := &model.ApiError{Typ: model.ErrorInternal, Err: err}
		RespondError(w, apiErrObj, queryErrors)
		return
	}

	if queryRangeParams.CompositeQuery.QueryType == v3.QueryTypeBuilder {
		result, err = postprocess.PostProcessResult(result, queryRangeParams)
	} else if queryRangeParams.CompositeQuery.QueryType == v3.QueryTypeClickHouseSQL &&
		queryRangeParams.CompositeQuery.PanelType == v3.PanelTypeTable && queryRangeParams.FormatForWeb {
		result = postprocess.TransformToTableForClickHouseQueries(result)
	}

	if err != nil {
		apiErrObj := &model.ApiError{Typ: model.ErrorBadData, Err: err}
		RespondError(w, apiErrObj, errQuriesByName)
		return
	}
	sendQueryResultEvents(r, result, queryRangeParams)
	resp := v3.QueryRangeResponse{
		Result: result,
	}

	aH.Respond(w, resp)
}

func (aH *APIHandler) QueryRangeV4(w http.ResponseWriter, r *http.Request) {
	queryRangeParams, apiErrorObj := ParseQueryRangeParams(r)

	if apiErrorObj != nil {
		zap.L().Error("error parsing metric query range params", zap.Error(apiErrorObj.Err))
		RespondError(w, apiErrorObj, nil)
		return
	}
	queryRangeParams.Version = "v4"

	// add temporality for each metric
	temporalityErr := aH.PopulateTemporality(r.Context(), queryRangeParams)
	if temporalityErr != nil {
		zap.L().Error("Error while adding temporality for metrics", zap.Error(temporalityErr))
		RespondError(w, &model.ApiError{Typ: model.ErrorInternal, Err: temporalityErr}, nil)
		return
	}

	aH.queryRangeV4(r.Context(), queryRangeParams, w, r)
}<|MERGE_RESOLUTION|>--- conflicted
+++ resolved
@@ -111,13 +111,9 @@
 	// Websocket connection upgrader
 	Upgrader *websocket.Upgrader
 
-<<<<<<< HEAD
 	UseLogsNewSchema  bool
 	UseTraceNewSchema bool
-=======
-	UseLogsNewSchema bool
-	UseLicensesV3    bool
->>>>>>> 2faa0c6d
+	UseLicensesV3     bool
 
 	hostsRepo      *inframetrics.HostsRepo
 	processesRepo  *inframetrics.ProcessesRepo
@@ -169,12 +165,9 @@
 	// Use Logs New schema
 	UseLogsNewSchema bool
 
-<<<<<<< HEAD
 	UseTraceNewSchema bool
-=======
 	// Use Licenses V3 structure
 	UseLicensesV3 bool
->>>>>>> 2faa0c6d
 }
 
 // NewAPIHandler returns an APIHandler
@@ -236,11 +229,8 @@
 		querier:                       querier,
 		querierV2:                     querierv2,
 		UseLogsNewSchema:              opts.UseLogsNewSchema,
-<<<<<<< HEAD
 		UseTraceNewSchema:             opts.UseTraceNewSchema,
-=======
 		UseLicensesV3:                 opts.UseLicensesV3,
->>>>>>> 2faa0c6d
 		hostsRepo:                     hostsRepo,
 		processesRepo:                 processesRepo,
 		podsRepo:                      podsRepo,
