--- conflicted
+++ resolved
@@ -202,27 +202,13 @@
 	require.Nil(svcDetails.Config)
 
 	// should be able to configure a service for a connected account
-<<<<<<< HEAD
-	testConnectedAccount := makeTestConnectedAccount(t, controller, testCloudAccountId)
-	require.Nil(testConnectedAccount.RemovedAt)
-	require.NotNil(testConnectedAccount.CloudAccountId)
-	require.Equal(testCloudAccountId, *testConnectedAccount.CloudAccountId)
-
-	testSvcConfig := ServiceConfig{
-		Metrics: &MetricsConfig{
-=======
 	testSvcConfig := types.CloudServiceConfig{
 		Metrics: &types.CloudServiceMetricsConfig{
->>>>>>> 73f57d8b
 			Enabled: true,
 		},
 	}
 	updateSvcConfigResp, apiErr := controller.UpdateServiceConfig(
-<<<<<<< HEAD
-		context.TODO(), "aws", testSvcId, &UpdateServiceConfigRequest{
-=======
 		context.TODO(), user.OrgID, "aws", testSvcId, UpdateServiceConfigRequest{
->>>>>>> 73f57d8b
 			CloudAccountId: testCloudAccountId,
 			Config:         testSvcConfig,
 		},
@@ -255,13 +241,8 @@
 	require.Nil(apiErr)
 
 	_, apiErr = controller.UpdateServiceConfig(
-<<<<<<< HEAD
-		context.TODO(), "aws", testSvcId,
-		&UpdateServiceConfigRequest{
-=======
 		context.TODO(), user.OrgID, "aws", testSvcId,
 		UpdateServiceConfigRequest{
->>>>>>> 73f57d8b
 			CloudAccountId: testCloudAccountId,
 			Config:         testSvcConfig,
 		},
@@ -270,13 +251,8 @@
 
 	// should not be able to configure a service for a cloud account id that is not connected yet
 	_, apiErr = controller.UpdateServiceConfig(
-<<<<<<< HEAD
-		context.TODO(), "aws", testSvcId,
-		&UpdateServiceConfigRequest{
-=======
 		context.TODO(), user.OrgID, "aws", testSvcId,
 		UpdateServiceConfigRequest{
->>>>>>> 73f57d8b
 			CloudAccountId: "9999999999",
 			Config:         testSvcConfig,
 		},
@@ -285,11 +261,7 @@
 
 	// should not be able to set config for an unsupported service
 	_, apiErr = controller.UpdateServiceConfig(
-<<<<<<< HEAD
-		context.TODO(), "aws", "bad-service", &UpdateServiceConfigRequest{
-=======
 		context.TODO(), user.OrgID, "aws", "bad-service", UpdateServiceConfigRequest{
->>>>>>> 73f57d8b
 			CloudAccountId: testCloudAccountId,
 			Config:         testSvcConfig,
 		},
