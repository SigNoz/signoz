--- conflicted
+++ resolved
@@ -234,11 +234,7 @@
 	}
 
 	// prepare and return integration config to be consumed by agent
-<<<<<<< HEAD
-	compliedStrategy, err := NewCompiledCollectionStrategy(cloudProvider)
-=======
 	compiledStrategy, err := NewCompiledCollectionStrategy(cloudProvider)
->>>>>>> 03ab6e70
 	if err != nil {
 		return nil, model.InternalError(fmt.Errorf(
 			"couldn't init telemetry collection strategy: %w", err,
@@ -247,11 +243,7 @@
 
 	agentConfig := IntegrationConfigForAgent{
 		EnabledRegions:              []string{},
-<<<<<<< HEAD
-		TelemetryCollectionStrategy: compliedStrategy,
-=======
 		TelemetryCollectionStrategy: compiledStrategy,
->>>>>>> 03ab6e70
 	}
 
 	if account.Config != nil && account.Config.EnabledRegions != nil {
@@ -283,11 +275,7 @@
 		}
 		config := svcConfigs[svcType]
 
-<<<<<<< HEAD
-		err := AddServiceStrategy(svcType, compliedStrategy, definition.Strategy, config)
-=======
 		err := AddServiceStrategy(svcType, compiledStrategy, definition.Strategy, config)
->>>>>>> 03ab6e70
 		if err != nil {
 			return nil, err
 		}
@@ -471,19 +459,11 @@
 
 func (u *UpdateServiceConfigRequest) Validate(def *services.Definition) error {
 	if def.Id != services.S3Sync && u.Config.Logs != nil && u.Config.Logs.S3Buckets != nil {
-<<<<<<< HEAD
-		return errors.Wrapf(nil, errors.TypeForbidden, errors.CodeForbidden, "s3 buckets can only be added to service-type[%s]", services.S3Sync)
-	} else if def.Id == services.S3Sync && u.Config.Logs != nil && u.Config.Logs.S3Buckets != nil {
-		for region := range u.Config.Logs.S3Buckets {
-			if _, found := ValidAWSRegions[region]; !found {
-				return errors.NotFoundNew(CodeInvalidCloudRegion, "invalid cloud region: %s", region)
-=======
 		return errors.NewInvalidInputf(errors.CodeInvalidInput, "s3 buckets can only be added to service-type[%s]", services.S3Sync)
 	} else if def.Id == services.S3Sync && u.Config.Logs != nil && u.Config.Logs.S3Buckets != nil {
 		for region := range u.Config.Logs.S3Buckets {
 			if _, found := ValidAWSRegions[region]; !found {
 				return errors.NewInvalidInputf(CodeInvalidCloudRegion, "invalid cloud region: %s", region)
->>>>>>> 03ab6e70
 			}
 		}
 	}
