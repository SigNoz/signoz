package cloudintegrations

import (
	"context"
	"fmt"
	"net/url"
	"slices"
	"strings"
	"time"

	"github.com/SigNoz/signoz/pkg/query-service/app/cloudintegrations/services"
	"github.com/SigNoz/signoz/pkg/query-service/model"
	"github.com/SigNoz/signoz/pkg/sqlstore"
	"github.com/SigNoz/signoz/pkg/types"
	"golang.org/x/exp/maps"
)

var SupportedCloudProviders = []string{
	"aws",
}

func validateCloudProviderName(name string) *model.ApiError {
	if !slices.Contains(SupportedCloudProviders, name) {
		return model.BadRequest(fmt.Errorf("invalid cloud provider: %s", name))
	}
	return nil
}

type Controller struct {
	accountsRepo      cloudProviderAccountsRepository
	serviceConfigRepo ServiceConfigDatabase
}

func NewController(sqlStore sqlstore.SQLStore) (
	*Controller, error,
) {
	accountsRepo, err := newCloudProviderAccountsRepository(sqlStore)
	if err != nil {
		return nil, fmt.Errorf("couldn't create cloud provider accounts repo: %w", err)
	}

	serviceConfigRepo, err := newServiceConfigRepository(sqlStore)
	if err != nil {
		return nil, fmt.Errorf("couldn't create cloud provider service config repo: %w", err)
	}

	return &Controller{
		accountsRepo:      accountsRepo,
		serviceConfigRepo: serviceConfigRepo,
	}, nil
}

type ConnectedAccountsListResponse struct {
	Accounts []types.Account `json:"accounts"`
}

func (c *Controller) ListConnectedAccounts(
	ctx context.Context, orgId string, cloudProvider string,
) (
	*ConnectedAccountsListResponse, *model.ApiError,
) {
	if apiErr := validateCloudProviderName(cloudProvider); apiErr != nil {
		return nil, apiErr
	}

	accountRecords, apiErr := c.accountsRepo.listConnected(ctx, orgId, cloudProvider)
	if apiErr != nil {
		return nil, model.WrapApiError(apiErr, "couldn't list cloud accounts")
	}

	connectedAccounts := []types.Account{}
	for _, a := range accountRecords {
		connectedAccounts = append(connectedAccounts, a.Account())
	}

	return &ConnectedAccountsListResponse{
		Accounts: connectedAccounts,
	}, nil
}

type GenerateConnectionUrlRequest struct {
	// Optional. To be specified for updates.
	AccountId *string `json:"account_id,omitempty"`

	AccountConfig types.AccountConfig `json:"account_config"`

	AgentConfig SigNozAgentConfig `json:"agent_config"`
}

type SigNozAgentConfig struct {
	// The region in which SigNoz agent should be installed.
	Region string `json:"region"`

	IngestionUrl string `json:"ingestion_url"`
	IngestionKey string `json:"ingestion_key"`
	SigNozAPIUrl string `json:"signoz_api_url"`
	SigNozAPIKey string `json:"signoz_api_key"`
}

type GenerateConnectionUrlResponse struct {
	AccountId     string `json:"account_id"`
	ConnectionUrl string `json:"connection_url"`
}

func (c *Controller) GenerateConnectionUrl(
	ctx context.Context, orgId string, cloudProvider string, req GenerateConnectionUrlRequest,
) (*GenerateConnectionUrlResponse, *model.ApiError) {
	// Account connection with a simple connection URL may not be available for all providers.
	if cloudProvider != "aws" {
		return nil, model.BadRequest(fmt.Errorf("unsupported cloud provider: %s", cloudProvider))
	}

	account, apiErr := c.accountsRepo.upsert(
		ctx, orgId, cloudProvider, req.AccountId, &req.AccountConfig, nil, nil, nil,
	)
	if apiErr != nil {
		return nil, model.WrapApiError(apiErr, "couldn't upsert cloud account")
	}

	// TODO(Raj): parameterized this in follow up changes
	agentVersion := "0.0.3"

	connectionUrl := fmt.Sprintf(
		"https://%s.console.aws.amazon.com/cloudformation/home?region=%s#/stacks/quickcreate?",
		req.AgentConfig.Region, req.AgentConfig.Region,
	)

	for qp, value := range map[string]string{
		"param_SigNozIntegrationAgentVersion": agentVersion,
		"param_SigNozApiUrl":                  req.AgentConfig.SigNozAPIUrl,
		"param_SigNozApiKey":                  req.AgentConfig.SigNozAPIKey,
		"param_SigNozAccountId":               account.ID.StringValue(),
		"param_IngestionUrl":                  req.AgentConfig.IngestionUrl,
		"param_IngestionKey":                  req.AgentConfig.IngestionKey,
		"stackName":                           "signoz-integration",
		"templateURL": fmt.Sprintf(
			"https://signoz-integrations.s3.us-east-1.amazonaws.com/aws-quickcreate-template-%s.json",
			agentVersion,
		),
	} {
		connectionUrl += fmt.Sprintf("&%s=%s", qp, url.QueryEscape(value))
	}

	return &GenerateConnectionUrlResponse{
		AccountId:     account.ID.StringValue(),
		ConnectionUrl: connectionUrl,
	}, nil
}

type AccountStatusResponse struct {
	Id             string              `json:"id"`
	CloudAccountId *string             `json:"cloud_account_id,omitempty"`
	Status         types.AccountStatus `json:"status"`
}

func (c *Controller) GetAccountStatus(
	ctx context.Context, orgId string, cloudProvider string, accountId string,
) (
	*AccountStatusResponse, *model.ApiError,
) {
	if apiErr := validateCloudProviderName(cloudProvider); apiErr != nil {
		return nil, apiErr
	}

	account, apiErr := c.accountsRepo.get(ctx, orgId, cloudProvider, accountId)
	if apiErr != nil {
		return nil, apiErr
	}

	resp := AccountStatusResponse{
		Id:             account.ID.StringValue(),
		CloudAccountId: account.AccountID,
		Status:         account.Status(),
	}

	return &resp, nil
}

type AgentCheckInRequest struct {
	ID        string `json:"account_id"`
	AccountID string `json:"cloud_account_id"`
	// Arbitrary cloud specific Agent data
	Data map[string]any `json:"data,omitempty"`
}

type AgentCheckInResponse struct {
	AccountId      string     `json:"account_id"`
	CloudAccountId string     `json:"cloud_account_id"`
	RemovedAt      *time.Time `json:"removed_at"`

	IntegrationConfig IntegrationConfigForAgent `json:"integration_config"`
}

type IntegrationConfigForAgent struct {
	EnabledRegions []string `json:"enabled_regions"`

	TelemetryCollectionStrategy *CompiledCollectionStrategy `json:"telemetry,omitempty"`
}

func (c *Controller) CheckInAsAgent(
	ctx context.Context, orgId string, cloudProvider string, req AgentCheckInRequest,
) (*AgentCheckInResponse, *model.ApiError) {
	if apiErr := validateCloudProviderName(cloudProvider); apiErr != nil {
		return nil, apiErr
	}

	existingAccount, apiErr := c.accountsRepo.get(ctx, orgId, cloudProvider, req.ID)
	if existingAccount != nil && existingAccount.AccountID != nil && *existingAccount.AccountID != req.AccountID {
		return nil, model.BadRequest(fmt.Errorf(
			"can't check in with new %s account id %s for account %s with existing %s id %s",
			cloudProvider, req.AccountID, existingAccount.ID.StringValue(), cloudProvider, *existingAccount.AccountID,
		))
	}

	existingAccount, apiErr = c.accountsRepo.getConnectedCloudAccount(ctx, orgId, cloudProvider, req.AccountID)
	if existingAccount != nil && existingAccount.ID.StringValue() != req.ID {
		return nil, model.BadRequest(fmt.Errorf(
			"can't check in to %s account %s with id %s. already connected with id %s",
			cloudProvider, req.AccountID, req.ID, existingAccount.ID.StringValue(),
		))
	}

	agentReport := types.AgentReport{
		TimestampMillis: time.Now().UnixMilli(),
		Data:            req.Data,
	}

	account, apiErr := c.accountsRepo.upsert(
		ctx, orgId, cloudProvider, &req.ID, nil, &req.AccountID, &agentReport, nil,
	)
	if apiErr != nil {
		return nil, model.WrapApiError(apiErr, "couldn't upsert cloud account")
	}

	// prepare and return integration config to be consumed by agent
	compliedStrategy, err := NewCompiledCollectionStrategy(cloudProvider)
	if err != nil {
		return nil, model.InternalError(fmt.Errorf(
			"couldn't init telemetry collection strategy: %w", err,
		))
	}

	agentConfig := IntegrationConfigForAgent{
		EnabledRegions:              []string{},
		TelemetryCollectionStrategy: compliedStrategy,
	}

	if account.Config != nil && account.Config.EnabledRegions != nil {
		agentConfig.EnabledRegions = account.Config.EnabledRegions
	}

	services, apiErr := services.Map(cloudProvider)
	if apiErr != nil {
		return nil, model.WrapApiError(apiErr, "couldn't list cloud services")
	}

	svcConfigs, apiErr := c.serviceConfigRepo.getAllForAccount(
		ctx, orgId, account.ID.StringValue(),
	)
	if apiErr != nil {
		return nil, model.WrapApiError(
			apiErr, "couldn't get service configs for cloud account",
		)
	}

	// accumulate config in a fixed order to ensure same config generated across runs
	configuredSvcIds := maps.Keys(svcConfigs)
	slices.Sort(configuredSvcIds)

	for _, svcId := range configuredSvcIds {
		definition, ok := services[svcId]
		if !ok {
			continue
		}
		config := svcConfigs[svcId]

		err := AddServiceStrategy(compliedStrategy, definition.Strategy, config)
		if err != nil {
			return nil, model.InternalError(
				fmt.Errorf("couldn't add service telemetry collection strategy: %s", err))
		}
	}

	return &AgentCheckInResponse{
		AccountId:         account.ID.StringValue(),
		CloudAccountId:    *account.AccountID,
		RemovedAt:         account.RemovedAt,
		IntegrationConfig: agentConfig,
	}, nil
}

type UpdateAccountConfigRequest struct {
	Config types.AccountConfig `json:"config"`
}

func (c *Controller) UpdateAccountConfig(
	ctx context.Context,
	orgId string,
	cloudProvider string,
	accountId string,
	req UpdateAccountConfigRequest,
) (*types.Account, *model.ApiError) {
	if apiErr := validateCloudProviderName(cloudProvider); apiErr != nil {
		return nil, apiErr
	}

	accountRecord, apiErr := c.accountsRepo.upsert(
		ctx, orgId, cloudProvider, &accountId, &req.Config, nil, nil, nil,
	)
	if apiErr != nil {
		return nil, model.WrapApiError(apiErr, "couldn't upsert cloud account")
	}

	account := accountRecord.Account()

	return &account, nil
}

func (c *Controller) DisconnectAccount(
	ctx context.Context, orgId string, cloudProvider string, accountId string,
) (*types.CloudIntegration, *model.ApiError) {
	if apiErr := validateCloudProviderName(cloudProvider); apiErr != nil {
		return nil, apiErr
	}

	account, apiErr := c.accountsRepo.get(ctx, orgId, cloudProvider, accountId)
	if apiErr != nil {
		return nil, model.WrapApiError(apiErr, "couldn't disconnect account")
	}

	tsNow := time.Now()
	account, apiErr = c.accountsRepo.upsert(
		ctx, orgId, cloudProvider, &accountId, nil, nil, nil, &tsNow,
	)
	if apiErr != nil {
		return nil, model.WrapApiError(apiErr, "couldn't disconnect account")
	}

	return account, nil
}

type ListServicesResponse struct {
	Services []ServiceSummary `json:"services"`
}

func (c *Controller) ListServices(
	ctx context.Context,
	orgID string,
	cloudProvider string,
	cloudAccountId *string,
) (*ListServicesResponse, *model.ApiError) {
	if apiErr := validateCloudProviderName(cloudProvider); apiErr != nil {
		return nil, apiErr
	}

	definitions, apiErr := services.List(cloudProvider)
	if apiErr != nil {
		return nil, model.WrapApiError(apiErr, "couldn't list cloud services")
	}

<<<<<<< HEAD
	svcConfigs := map[string]*ServiceConfig{}
=======
	svcConfigs := map[string]*types.CloudServiceConfig{}
>>>>>>> 73f57d8b
	if cloudAccountId != nil {
		activeAccount, apiErr := c.accountsRepo.getConnectedCloudAccount(
			ctx, orgID, cloudProvider, *cloudAccountId,
		)
		if apiErr != nil {
			return nil, model.WrapApiError(apiErr, "couldn't get active account")
		}
		svcConfigs, apiErr = c.serviceConfigRepo.getAllForAccount(
			ctx, orgID, activeAccount.ID.StringValue(),
		)
		if apiErr != nil {
			return nil, model.WrapApiError(
				apiErr, "couldn't get service configs for cloud account",
			)
		}
	}

	summaries := []ServiceSummary{}
	for _, def := range definitions {
		summary := ServiceSummary{
			Metadata: def.Metadata,
		}
		summary.Config = svcConfigs[summary.Id]

		summaries = append(summaries, summary)
	}

	return &ListServicesResponse{
		Services: summaries,
	}, nil
}

func (c *Controller) GetServiceDetails(
	ctx context.Context,
	orgID string,
	cloudProvider string,
	serviceId string,
	cloudAccountId *string,
) (*ServiceDetails, *model.ApiError) {

	if apiErr := validateCloudProviderName(cloudProvider); apiErr != nil {
		return nil, apiErr
	}

	definition, apiErr := services.GetServiceDefinition(cloudProvider, serviceId)
	if apiErr != nil {
		return nil, apiErr
	}

	details := ServiceDetails{
		Definition: *definition,
	}

	if cloudAccountId != nil {

		activeAccount, apiErr := c.accountsRepo.getConnectedCloudAccount(
			ctx, orgID, cloudProvider, *cloudAccountId,
		)
		if apiErr != nil {
			return nil, model.WrapApiError(apiErr, "couldn't get active account")
		}

		config, apiErr := c.serviceConfigRepo.get(
			ctx, orgID, activeAccount.ID.StringValue(), serviceId,
		)
		if apiErr != nil && apiErr.Type() != model.ErrorNotFound {
			return nil, model.WrapApiError(apiErr, "couldn't fetch service config")
		}

		if config != nil {
			details.Config = config

			enabled := false
			if config.Metrics != nil && config.Metrics.Enabled {
<<<<<<< HEAD
				// add links to service dashboards, making them clickable.
				for i, d := range details.Assets.Dashboards {
					dashboardUuid := c.dashboardUuid(
						cloudProvider, serviceId, d.Id,
					)
					details.Assets.Dashboards[i].Url = fmt.Sprintf(
=======
				enabled = true
			}

			// add links to service dashboards, making them clickable.
			for i, d := range service.Assets.Dashboards {
				dashboardUuid := c.dashboardUuid(
					cloudProvider, serviceId, d.Id,
				)
				if enabled {
					service.Assets.Dashboards[i].Url = fmt.Sprintf(
>>>>>>> 73f57d8b
						"/dashboard/%s", dashboardUuid,
					)
				} else {
					service.Assets.Dashboards[i].Url = ""
				}
			}
		}
	}

	return &details, nil
}

type UpdateServiceConfigRequest struct {
<<<<<<< HEAD
	CloudAccountId string        `json:"cloud_account_id"`
	Config         ServiceConfig `json:"config"`
}

func (u *UpdateServiceConfigRequest) Validate(def *services.Definition) error {
	if def.Id != services.S3Sync && u.Config.Logs != nil && u.Config.Logs.S3Buckets != nil {
		return fmt.Errorf("s3 buckets can only be added to service-type[%s]", services.S3Sync)
	}

	return nil
}

type UpdateServiceConfigResponse struct {
	Id     string        `json:"id"`
	Config ServiceConfig `json:"config"`
=======
	CloudAccountId string                   `json:"cloud_account_id"`
	Config         types.CloudServiceConfig `json:"config"`
}

type UpdateServiceConfigResponse struct {
	Id     string                   `json:"id"`
	Config types.CloudServiceConfig `json:"config"`
>>>>>>> 73f57d8b
}

func (c *Controller) UpdateServiceConfig(
	ctx context.Context,
	orgID string,
	cloudProvider string,
	serviceType string,
	req *UpdateServiceConfigRequest,
) (*UpdateServiceConfigResponse, *model.ApiError) {
	if apiErr := validateCloudProviderName(cloudProvider); apiErr != nil {
		return nil, apiErr
	}

	// can only update config for a valid service.
	definition, apiErr := services.GetServiceDefinition(cloudProvider, serviceType)
	if apiErr != nil {
		return nil, model.WrapApiError(apiErr, "unsupported service")
	}

	if err := req.Validate(definition); err != nil {
		return nil, model.BadRequest(err)
	}

	// can only update config for a connected cloud account id
<<<<<<< HEAD
	_, apiErr = c.accountsRepo.getConnectedCloudAccount(
		ctx, cloudProvider, req.CloudAccountId,
=======
	_, apiErr := c.accountsRepo.getConnectedCloudAccount(
		ctx, orgID, cloudProvider, req.CloudAccountId,
>>>>>>> 73f57d8b
	)
	if apiErr != nil {
		return nil, model.WrapApiError(apiErr, "couldn't find connected cloud account")
	}

	updatedConfig, apiErr := c.serviceConfigRepo.upsert(
<<<<<<< HEAD
		ctx, cloudProvider, req.CloudAccountId, serviceType, req.Config,
=======
		ctx, orgID, cloudProvider, req.CloudAccountId, serviceId, req.Config,
>>>>>>> 73f57d8b
	)
	if apiErr != nil {
		return nil, model.WrapApiError(apiErr, "couldn't update service config")
	}

	return &UpdateServiceConfigResponse{
		Id:     serviceType,
		Config: *updatedConfig,
	}, nil
}

// All dashboards that are available based on cloud integrations configuration
// across all cloud providers
func (c *Controller) AvailableDashboards(ctx context.Context, orgId string) (
	[]types.Dashboard, *model.ApiError,
) {
	allDashboards := []types.Dashboard{}

	for _, provider := range []string{"aws"} {
		providerDashboards, apiErr := c.AvailableDashboardsForCloudProvider(ctx, orgId, provider)
		if apiErr != nil {
			return nil, model.WrapApiError(
				apiErr, fmt.Sprintf("couldn't get available dashboards for %s", provider),
			)
		}

		allDashboards = append(allDashboards, providerDashboards...)
	}

	return allDashboards, nil
}

func (c *Controller) AvailableDashboardsForCloudProvider(
	ctx context.Context, orgID string, cloudProvider string,
) ([]types.Dashboard, *model.ApiError) {

	accountRecords, apiErr := c.accountsRepo.listConnected(ctx, orgID, cloudProvider)
	if apiErr != nil {
		return nil, model.WrapApiError(apiErr, "couldn't list connected cloud accounts")
	}

	// for v0, service dashboards are only available when metrics are enabled.
	servicesWithAvailableMetrics := map[string]*time.Time{}

	for _, ar := range accountRecords {
		if ar.AccountID != nil {
			configsBySvcId, apiErr := c.serviceConfigRepo.getAllForAccount(
				ctx, orgID, ar.ID.StringValue(),
			)
			if apiErr != nil {
				return nil, apiErr
			}

			for svcId, config := range configsBySvcId {
				if config.Metrics != nil && config.Metrics.Enabled {
					servicesWithAvailableMetrics[svcId] = &ar.CreatedAt
				}
			}
		}
	}

	allServices, apiErr := services.List(cloudProvider)
	if apiErr != nil {
		return nil, apiErr
	}

	svcDashboards := []types.Dashboard{}
	for _, svc := range allServices {
		serviceDashboardsCreatedAt := servicesWithAvailableMetrics[svc.Id]
		if serviceDashboardsCreatedAt != nil {
			for _, d := range svc.Assets.Dashboards {
				isLocked := 1
				author := fmt.Sprintf("%s-integration", cloudProvider)
				svcDashboards = append(svcDashboards, types.Dashboard{
					UUID:   c.dashboardUuid(cloudProvider, svc.Id, d.Id),
					Locked: &isLocked,
					Data:   *d.Definition,
					TimeAuditable: types.TimeAuditable{
						CreatedAt: *serviceDashboardsCreatedAt,
						UpdatedAt: *serviceDashboardsCreatedAt,
					},
					UserAuditable: types.UserAuditable{
						CreatedBy: author,
						UpdatedBy: author,
					},
				})
			}
			servicesWithAvailableMetrics[svc.Id] = nil
		}
	}

	return svcDashboards, nil
}
func (c *Controller) GetDashboardById(
	ctx context.Context,
	orgId string,
	dashboardUuid string,
) (*types.Dashboard, *model.ApiError) {
	cloudProvider, _, _, apiErr := c.parseDashboardUuid(dashboardUuid)
	if apiErr != nil {
		return nil, apiErr
	}

	allDashboards, apiErr := c.AvailableDashboardsForCloudProvider(ctx, orgId, cloudProvider)
	if apiErr != nil {
		return nil, model.WrapApiError(
			apiErr, fmt.Sprintf("couldn't list available dashboards"),
		)
	}

	for _, d := range allDashboards {
		if d.UUID == dashboardUuid {
			return &d, nil
		}
	}

	return nil, model.NotFoundError(fmt.Errorf(
		"couldn't find dashboard with uuid: %s", dashboardUuid,
	))
}

func (c *Controller) dashboardUuid(
	cloudProvider string, svcId string, dashboardId string,
) string {
	return fmt.Sprintf(
		"cloud-integration--%s--%s--%s", cloudProvider, svcId, dashboardId,
	)
}

func (c *Controller) parseDashboardUuid(dashboardUuid string) (
	cloudProvider string, svcId string, dashboardId string, apiErr *model.ApiError,
) {
	parts := strings.SplitN(dashboardUuid, "--", 4)
	if len(parts) != 4 || parts[0] != "cloud-integration" {
		return "", "", "", model.BadRequest(fmt.Errorf(
			"invalid cloud integration dashboard id",
		))
	}

	return parts[1], parts[2], parts[3], nil
}

func (c *Controller) IsCloudIntegrationDashboardUuid(dashboardUuid string) bool {
	_, _, _, apiErr := c.parseDashboardUuid(dashboardUuid)
	return apiErr == nil
}<|MERGE_RESOLUTION|>--- conflicted
+++ resolved
@@ -358,11 +358,7 @@
 		return nil, model.WrapApiError(apiErr, "couldn't list cloud services")
 	}
 
-<<<<<<< HEAD
-	svcConfigs := map[string]*ServiceConfig{}
-=======
 	svcConfigs := map[string]*types.CloudServiceConfig{}
->>>>>>> 73f57d8b
 	if cloudAccountId != nil {
 		activeAccount, apiErr := c.accountsRepo.getConnectedCloudAccount(
 			ctx, orgID, cloudProvider, *cloudAccountId,
@@ -437,14 +433,6 @@
 
 			enabled := false
 			if config.Metrics != nil && config.Metrics.Enabled {
-<<<<<<< HEAD
-				// add links to service dashboards, making them clickable.
-				for i, d := range details.Assets.Dashboards {
-					dashboardUuid := c.dashboardUuid(
-						cloudProvider, serviceId, d.Id,
-					)
-					details.Assets.Dashboards[i].Url = fmt.Sprintf(
-=======
 				enabled = true
 			}
 
@@ -455,7 +443,6 @@
 				)
 				if enabled {
 					service.Assets.Dashboards[i].Url = fmt.Sprintf(
->>>>>>> 73f57d8b
 						"/dashboard/%s", dashboardUuid,
 					)
 				} else {
@@ -469,7 +456,6 @@
 }
 
 type UpdateServiceConfigRequest struct {
-<<<<<<< HEAD
 	CloudAccountId string        `json:"cloud_account_id"`
 	Config         ServiceConfig `json:"config"`
 }
@@ -485,15 +471,6 @@
 type UpdateServiceConfigResponse struct {
 	Id     string        `json:"id"`
 	Config ServiceConfig `json:"config"`
-=======
-	CloudAccountId string                   `json:"cloud_account_id"`
-	Config         types.CloudServiceConfig `json:"config"`
-}
-
-type UpdateServiceConfigResponse struct {
-	Id     string                   `json:"id"`
-	Config types.CloudServiceConfig `json:"config"`
->>>>>>> 73f57d8b
 }
 
 func (c *Controller) UpdateServiceConfig(
@@ -518,24 +495,15 @@
 	}
 
 	// can only update config for a connected cloud account id
-<<<<<<< HEAD
-	_, apiErr = c.accountsRepo.getConnectedCloudAccount(
-		ctx, cloudProvider, req.CloudAccountId,
-=======
 	_, apiErr := c.accountsRepo.getConnectedCloudAccount(
 		ctx, orgID, cloudProvider, req.CloudAccountId,
->>>>>>> 73f57d8b
 	)
 	if apiErr != nil {
 		return nil, model.WrapApiError(apiErr, "couldn't find connected cloud account")
 	}
 
 	updatedConfig, apiErr := c.serviceConfigRepo.upsert(
-<<<<<<< HEAD
-		ctx, cloudProvider, req.CloudAccountId, serviceType, req.Config,
-=======
 		ctx, orgID, cloudProvider, req.CloudAccountId, serviceId, req.Config,
->>>>>>> 73f57d8b
 	)
 	if apiErr != nil {
 		return nil, model.WrapApiError(apiErr, "couldn't update service config")
