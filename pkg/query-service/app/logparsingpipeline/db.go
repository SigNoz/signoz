--- conflicted
+++ resolved
@@ -131,8 +131,6 @@
 	return gettablePipelines, errors
 }
 
-<<<<<<< HEAD
-=======
 func (r *Repo) GetDefaultOrgID(ctx context.Context) (string, *model.ApiError) {
 	var orgs []types.Organization
 	err := r.sqlStore.BunDB().NewSelect().
@@ -147,7 +145,6 @@
 	return orgs[0].ID.StringValue(), nil
 }
 
->>>>>>> eabddf87
 // GetPipelines returns pipeline and errors (if any)
 func (r *Repo) GetPipeline(
 	ctx context.Context, orgID string, id string,
