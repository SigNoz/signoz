--- conflicted
+++ resolved
@@ -146,8 +146,6 @@
 ) ([]pipelinetypes.GettablePipeline, *model.ApiError) {
 	result := []pipelinetypes.GettablePipeline{}
 
-<<<<<<< HEAD
-=======
 	// todo(nitya): remove this once we fix agents in multitenancy
 	defaultOrgID, err := ic.GetDefaultOrgID(ctx)
 	if err != nil {
@@ -157,7 +155,6 @@
 		return result, nil
 	}
 
->>>>>>> eabddf87
 	if version >= 0 {
 		savedPipelines, errors := ic.getPipelinesByVersion(ctx, orgID, version)
 		if errors != nil {
