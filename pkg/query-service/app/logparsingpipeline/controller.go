package logparsingpipeline

import (
	"context"
	"encoding/json"
	"fmt"
	"slices"
	"strings"

	"github.com/SigNoz/signoz/pkg/query-service/agentConf"
	"github.com/SigNoz/signoz/pkg/query-service/constants"
	"github.com/SigNoz/signoz/pkg/query-service/model"
	"github.com/SigNoz/signoz/pkg/query-service/utils"
	"github.com/SigNoz/signoz/pkg/sqlstore"
	"github.com/SigNoz/signoz/pkg/types/authtypes"
	"github.com/SigNoz/signoz/pkg/types/pipelinetypes"
	"github.com/google/uuid"
	"github.com/pkg/errors"
<<<<<<< HEAD
	"go.signoz.io/signoz/pkg/query-service/agentConf"
	"go.signoz.io/signoz/pkg/query-service/constants"
	"go.signoz.io/signoz/pkg/query-service/model"
	"go.signoz.io/signoz/pkg/query-service/utils"
	"go.signoz.io/signoz/pkg/types"
	"go.signoz.io/signoz/pkg/types/authtypes"
=======
>>>>>>> 3515686d
	"go.uber.org/zap"
)

// Controller takes care of deployment cycle of log parsing pipelines.
type LogParsingPipelineController struct {
	Repo

	GetIntegrationPipelines func(context.Context) ([]pipelinetypes.GettablePipeline, *model.ApiError)
}

func NewLogParsingPipelinesController(
	sqlStore sqlstore.SQLStore,
	getIntegrationPipelines func(context.Context) ([]pipelinetypes.GettablePipeline, *model.ApiError),
) (*LogParsingPipelineController, error) {
	repo := NewRepo(sqlStore)
	return &LogParsingPipelineController{
		Repo:                    repo,
		GetIntegrationPipelines: getIntegrationPipelines,
	}, nil
}

// PipelinesResponse is used to prepare http response for pipelines config related requests
type PipelinesResponse struct {
	*types.AgentConfigVersion

<<<<<<< HEAD
	Pipelines []Pipeline                 `json:"pipelines"`
	History   []types.AgentConfigVersion `json:"history"`
=======
	Pipelines []pipelinetypes.GettablePipeline `json:"pipelines"`
	History   []agentConf.ConfigVersion        `json:"history"`
>>>>>>> 3515686d
}

// ApplyPipelines stores new or changed pipelines and initiates a new config update
func (ic *LogParsingPipelineController) ApplyPipelines(
	ctx context.Context,
	orgID string,
	postable []pipelinetypes.PostablePipeline,
) (*PipelinesResponse, *model.ApiError) {
	// get user id from context
	claims, ok := authtypes.ClaimsFromContext(ctx)
	if !ok {
		return nil, model.UnauthorizedError(fmt.Errorf("failed to get userId from context"))
	}

	var pipelines []pipelinetypes.GettablePipeline

	// scan through postable pipelines, to select the existing pipelines or insert missing ones
	for idx, r := range postable {

		// note: we process only new and changed pipelines here, deleted pipelines are not expected
		// from client. if user deletes a pipelines, the client should not send that pipelines in the update.
		// in effect, the new config version will not have that pipelines.

		// For versioning, pipelines get stored with unique ids each time they are saved.
		// This ensures updating a pipeline doesn't alter historical versions that referenced
		// the same pipeline id.
		r.ID = uuid.NewString()
		r.OrderID = idx + 1
		pipeline, apiErr := ic.insertPipeline(ctx, orgID, &r)
		if apiErr != nil {
			return nil, model.WrapApiError(apiErr, "failed to insert pipeline")
		}
		pipelines = append(pipelines, *pipeline)

	}

	// prepare config elements
	elements := make([]string, len(pipelines))
	for i, p := range pipelines {
		elements[i] = p.ID
	}

	// prepare config by calling gen func
	cfg, err := agentConf.StartNewVersion(ctx, claims.UserID, types.ElementTypeLogPipelines, elements)
	if err != nil || cfg == nil {
		return nil, err
	}

	return ic.GetPipelinesByVersion(ctx, cfg.Version)
}

func (ic *LogParsingPipelineController) ValidatePipelines(
	ctx context.Context,
	postedPipelines []pipelinetypes.PostablePipeline,
) *model.ApiError {
	for _, p := range postedPipelines {
		if err := p.IsValid(); err != nil {
			return model.BadRequestStr(err.Error())
		}
	}

	// Also run a collector simulation to ensure config is fit
	// for e2e use with a collector
	gettablePipelines := []pipelinetypes.GettablePipeline{}
	for _, pp := range postedPipelines {
		gettablePipelines = append(gettablePipelines, pipelinetypes.GettablePipeline{
			StoreablePipeline: pipelinetypes.StoreablePipeline{
				ID:          uuid.New().String(),
				OrderID:     pp.OrderID,
				Enabled:     pp.Enabled,
				Name:        pp.Name,
				Alias:       pp.Alias,
				Description: pp.Description,
			},
			Filter: pp.Filter,
			Config: pp.Config,
		})
	}

	sampleLogs := []model.SignozLog{{Body: ""}}
	_, _, simulationErr := SimulatePipelinesProcessing(
		ctx, gettablePipelines, sampleLogs,
	)
	if simulationErr != nil {
		return model.BadRequest(fmt.Errorf(
			"invalid pipelines config: %w", simulationErr.ToError(),
		))
	}

	return nil
}

// Returns effective list of pipelines including user created
// pipelines and pipelines for installed integrations
func (ic *LogParsingPipelineController) getEffectivePipelinesByVersion(
	ctx context.Context, version int,
) ([]pipelinetypes.GettablePipeline, *model.ApiError) {
	result := []pipelinetypes.GettablePipeline{}

	// todo(nitya): remove this once we fix agents in multitenancy
	defaultOrgID, err := ic.GetDefaultOrgID(ctx)
	if err != nil {
		return nil, model.WrapApiError(err, "failed to get default org ID")
	}

	fmt.Println("defaultOrgID", defaultOrgID)

	if version >= 0 {
		savedPipelines, errors := ic.getPipelinesByVersion(ctx, defaultOrgID, version)
		if errors != nil {
			zap.L().Error("failed to get pipelines for version", zap.Int("version", version), zap.Errors("errors", errors))
			return nil, model.InternalError(fmt.Errorf("failed to get pipelines for given version %v", errors))
		}
		result = savedPipelines
	}

	integrationPipelines, apiErr := ic.GetIntegrationPipelines(ctx)
	if apiErr != nil {
		return nil, model.WrapApiError(
			apiErr, "could not get pipelines for installed integrations",
		)
	}

	// Filter out any integration pipelines included in pipelines saved by user
	// if the corresponding integration is no longer installed.
	ipAliases := utils.MapSlice(integrationPipelines, func(p pipelinetypes.GettablePipeline) string {
		return p.Alias
	})
	result = utils.FilterSlice(result, func(p pipelinetypes.GettablePipeline) bool {
		if !strings.HasPrefix(p.Alias, constants.IntegrationPipelineIdPrefix) {
			return true
		}
		return slices.Contains(ipAliases, p.Alias)
	})

	// Add installed integration pipelines to the list of pipelines saved by user.
	// Users are allowed to enable/disable and reorder integration pipelines while
	// saving the pipeline list.
	for _, ip := range integrationPipelines {
		userPipelineIdx := slices.IndexFunc(result, func(p pipelinetypes.GettablePipeline) bool {
			return p.Alias == ip.Alias
		})
		if userPipelineIdx >= 0 {
			ip.Enabled = result[userPipelineIdx].Enabled
			result[userPipelineIdx] = ip
		} else {
			// installed integration pipelines get added to the end of the list by default.
			result = append(result, ip)
		}
	}

	for idx := range result {
		result[idx].OrderID = idx + 1
	}

	return result, nil
}

// GetPipelinesByVersion responds with version info and associated pipelines
func (ic *LogParsingPipelineController) GetPipelinesByVersion(
	ctx context.Context, version int,
) (*PipelinesResponse, *model.ApiError) {

	pipelines, errors := ic.getEffectivePipelinesByVersion(ctx, version)
	if errors != nil {
		zap.L().Error("failed to get pipelines for version", zap.Int("version", version), zap.Error(errors))
		return nil, model.InternalError(fmt.Errorf("failed to get pipelines for given version %v", errors))
	}

	var configVersion *types.AgentConfigVersion
	if version >= 0 {
		cv, err := agentConf.GetConfigVersion(ctx, types.ElementTypeLogPipelines, version)
		if err != nil {
			zap.L().Error("failed to get config for version", zap.Int("version", version), zap.Error(err))
			return nil, model.WrapApiError(err, "failed to get config for given version")
		}
		configVersion = cv
	}

	return &PipelinesResponse{
		AgentConfigVersion: configVersion,
		Pipelines:          pipelines,
	}, nil
}

type PipelinesPreviewRequest struct {
	Pipelines []pipelinetypes.GettablePipeline `json:"pipelines"`
	Logs      []model.SignozLog                `json:"logs"`
}

type PipelinesPreviewResponse struct {
	OutputLogs    []model.SignozLog `json:"logs"`
	CollectorLogs []string          `json:"collectorLogs"`
}

func (ic *LogParsingPipelineController) PreviewLogsPipelines(
	ctx context.Context,
	request *PipelinesPreviewRequest,
) (*PipelinesPreviewResponse, *model.ApiError) {
	result, collectorLogs, err := SimulatePipelinesProcessing(
		ctx, request.Pipelines, request.Logs,
	)

	if err != nil {
		return nil, err
	}

	return &PipelinesPreviewResponse{
		OutputLogs:    result,
		CollectorLogs: collectorLogs,
	}, nil
}

// Implements agentConf.AgentFeature interface.
func (pc *LogParsingPipelineController) AgentFeatureType() agentConf.AgentFeatureType {
	return LogPipelinesFeatureType
}

// Implements agentConf.AgentFeature interface.
func (pc *LogParsingPipelineController) RecommendAgentConfig(
	currentConfYaml []byte,
	configVersion *types.AgentConfigVersion,
) (
	recommendedConfYaml []byte,
	serializedSettingsUsed string,
	apiErr *model.ApiError,
) {
	pipelinesVersion := -1
	if configVersion != nil {
		pipelinesVersion = configVersion.Version
	}

	pipelinesResp, apiErr := pc.GetPipelinesByVersion(
		context.Background(), pipelinesVersion,
	)
	if apiErr != nil {
		return nil, "", apiErr
	}

	updatedConf, apiErr := GenerateCollectorConfigWithPipelines(
		currentConfYaml, pipelinesResp.Pipelines,
	)
	if apiErr != nil {
		return nil, "", model.WrapApiError(apiErr, "could not marshal yaml for updated conf")
	}

	rawPipelineData, err := json.Marshal(pipelinesResp.Pipelines)
	if err != nil {
		return nil, "", model.BadRequest(errors.Wrap(err, "could not serialize pipelines to JSON"))
	}

	return updatedConf, string(rawPipelineData), nil
}<|MERGE_RESOLUTION|>--- conflicted
+++ resolved
@@ -12,19 +12,11 @@
 	"github.com/SigNoz/signoz/pkg/query-service/model"
 	"github.com/SigNoz/signoz/pkg/query-service/utils"
 	"github.com/SigNoz/signoz/pkg/sqlstore"
+	"github.com/SigNoz/signoz/pkg/types"
 	"github.com/SigNoz/signoz/pkg/types/authtypes"
 	"github.com/SigNoz/signoz/pkg/types/pipelinetypes"
 	"github.com/google/uuid"
 	"github.com/pkg/errors"
-<<<<<<< HEAD
-	"go.signoz.io/signoz/pkg/query-service/agentConf"
-	"go.signoz.io/signoz/pkg/query-service/constants"
-	"go.signoz.io/signoz/pkg/query-service/model"
-	"go.signoz.io/signoz/pkg/query-service/utils"
-	"go.signoz.io/signoz/pkg/types"
-	"go.signoz.io/signoz/pkg/types/authtypes"
-=======
->>>>>>> 3515686d
 	"go.uber.org/zap"
 )
 
@@ -50,13 +42,8 @@
 type PipelinesResponse struct {
 	*types.AgentConfigVersion
 
-<<<<<<< HEAD
-	Pipelines []Pipeline                 `json:"pipelines"`
-	History   []types.AgentConfigVersion `json:"history"`
-=======
 	Pipelines []pipelinetypes.GettablePipeline `json:"pipelines"`
-	History   []agentConf.ConfigVersion        `json:"history"`
->>>>>>> 3515686d
+	History   []types.AgentConfigVersion       `json:"history"`
 }
 
 // ApplyPipelines stores new or changed pipelines and initiates a new config update
