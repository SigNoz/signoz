package queryBuilder

import (
	"fmt"
	"strings"

	"github.com/SigNoz/govaluate"
	"go.signoz.io/signoz/pkg/query-service/cache"
	v3 "go.signoz.io/signoz/pkg/query-service/model/v3"
	"go.uber.org/zap"
)

var SupportedFunctions = []string{
	"exp",
	"log",
	"ln",
	"exp2",
	"log2",
	"exp10",
	"log10",
	"sqrt",
	"cbrt",
	"erf",
	"erfc",
	"lgamma",
	"tgamma",
	"sin",
	"cos",
	"tan",
	"asin",
	"acos",
	"atan",
	"degrees",
	"radians",
}

var EvalFuncs = map[string]govaluate.ExpressionFunction{}

type prepareTracesQueryFunc func(start, end int64, queryType v3.QueryType, panelType v3.PanelType, bq *v3.BuilderQuery, keys map[string]v3.AttributeKey) (string, error)
type prepareLogsQueryFunc func(start, end int64, queryType v3.QueryType, panelType v3.PanelType, bq *v3.BuilderQuery, fields map[string]v3.AttributeKey) (string, error)
type prepareMetricQueryFunc func(start, end int64, queryType v3.QueryType, panelType v3.PanelType, bq *v3.BuilderQuery) (string, error)

type QueryBuilder struct {
	options QueryBuilderOptions
}

type QueryBuilderOptions struct {
	BuildTraceQuery  prepareTracesQueryFunc
	BuildLogQuery    prepareLogsQueryFunc
	BuildMetricQuery prepareMetricQueryFunc
}

func NewQueryBuilder(options QueryBuilderOptions) *QueryBuilder {
	return &QueryBuilder{
		options: options,
	}
}

func init() {
	for _, fn := range SupportedFunctions {
		EvalFuncs[fn] = func(args ...interface{}) (interface{}, error) {
			return nil, nil
		}
	}
}

// unique returns the unique values in the slice
func unique(slice []string) []string {
	keys := make(map[string]struct{})
	list := []string{}
	for _, entry := range slice {
		if _, value := keys[entry]; !value {
			keys[entry] = struct{}{}
			list = append(list, entry)
		}
	}
	return list
}

// expressionToQuery constructs the query for the expression
func expressionToQuery(qp *v3.QueryRangeParamsV3, varToQuery map[string]string, expression *govaluate.EvaluableExpression) (string, error) {
	var formulaQuery string
	variables := unique(expression.Vars())

	var modified []govaluate.ExpressionToken
	tokens := expression.Tokens()
	for idx := range tokens {
		token := tokens[idx]
		if token.Kind == govaluate.VARIABLE {
			token.Value = fmt.Sprintf("%v.value", token.Value)
			token.Meta = fmt.Sprintf("%v.value", token.Meta)
		}
		modified = append(modified, token)
	}
	// err should be nil here since the expression is already validated
	formula, _ := govaluate.NewEvaluableExpressionFromTokens(modified)

	var formulaSubQuery string
	var joinUsing string
	var prevVar string
	for idx, variable := range variables {
		query := varToQuery[variable]
		groupTags := []string{}
		for _, tag := range qp.CompositeQuery.BuilderQueries[variable].GroupBy {
			groupTags = append(groupTags, tag.Key)
		}
		groupTags = append(groupTags, "ts")
		if joinUsing == "" {
			for _, tag := range groupTags {
				joinUsing += fmt.Sprintf("%s.%s as %s, ", variable, tag, tag)
			}
			joinUsing = strings.TrimSuffix(joinUsing, ", ")
		}
		formulaSubQuery += fmt.Sprintf("(%s) as %s ", query, variable)
		if idx > 0 {
			formulaSubQuery += " ON "
			for _, tag := range groupTags {
				formulaSubQuery += fmt.Sprintf("%s.%s = %s.%s AND ", prevVar, tag, variable, tag)
			}
			formulaSubQuery = strings.TrimSuffix(formulaSubQuery, " AND ")
		}
		if idx < len(variables)-1 {
			formulaSubQuery += " GLOBAL INNER JOIN"
		}
		prevVar = variable
	}
	formulaQuery = fmt.Sprintf("SELECT %s, %s as value FROM ", joinUsing, formula.ExpressionString()) + formulaSubQuery
	return formulaQuery, nil
}

func (qb *QueryBuilder) PrepareQueries(params *v3.QueryRangeParamsV3, args ...interface{}) (map[string]string, error) {
	queries := make(map[string]string)

	compositeQuery := params.CompositeQuery

	if compositeQuery != nil {

		// Build queries for each builder query
		for queryName, query := range compositeQuery.BuilderQueries {
			if query.Expression == queryName {
				switch query.DataSource {
				case v3.DataSourceTraces:
					keys := map[string]v3.AttributeKey{}
					if len(args) == 2 {
						keys = args[1].(map[string]v3.AttributeKey)
					}
					queryString, err := qb.options.BuildTraceQuery(params.Start, params.End, compositeQuery.QueryType, compositeQuery.PanelType, query, keys)
					if err != nil {
						return nil, err
					}
					queries[queryName] = queryString
				case v3.DataSourceLogs:
					fields := map[string]v3.AttributeKey{}
					if len(args) == 1 {
						fields = args[0].(map[string]v3.AttributeKey)
					}
					queryString, err := qb.options.BuildLogQuery(params.Start, params.End, compositeQuery.QueryType, compositeQuery.PanelType, query, fields)
					if err != nil {
						return nil, err
					}
					queries[queryName] = queryString
				case v3.DataSourceMetrics:
					queryString, err := qb.options.BuildMetricQuery(params.Start, params.End, compositeQuery.QueryType, compositeQuery.PanelType, query)
					if err != nil {
						return nil, err
					}
					queries[queryName] = queryString
				default:
					zap.S().Errorf("Unknown data source %s", query.DataSource)
				}
			}
		}

		// Build queries for each expression
		for _, query := range compositeQuery.BuilderQueries {
			if query.Expression != query.QueryName {
				expression, _ := govaluate.NewEvaluableExpressionWithFunctions(query.Expression, EvalFuncs)

				queryString, err := expressionToQuery(params, queries, expression)
				if err != nil {
					return nil, err
				}
				queries[query.QueryName] = queryString
			}
		}
	}

	// filter out disabled queries
	for queryName := range queries {
		if compositeQuery.BuilderQueries[queryName].Disabled {
			delete(queries, queryName)
		}
	}
	return queries, nil
}

// cacheKeyGenerator implements the cache.KeyGenerator interface
type cacheKeyGenerator struct {
}

<<<<<<< HEAD
func (c *cacheKeyGenerator) GenerateKeys(params *v3.QueryRangeParamsV3) map[string]string {
	keys := make(map[string]string)

=======
func expressionToKey(expression *govaluate.EvaluableExpression, keys map[string]string) string {

	var modified []govaluate.ExpressionToken
	tokens := expression.Tokens()
	for idx := range tokens {
		token := tokens[idx]
		if token.Kind == govaluate.VARIABLE {
			token.Value = keys[fmt.Sprintf("%s", token.Value)]
			token.Meta = keys[fmt.Sprintf("%s", token.Meta)]
		}
		modified = append(modified, token)
	}
	// err should be nil here since the expression is already validated
	formula, _ := govaluate.NewEvaluableExpressionFromTokens(modified)
	return formula.ExpressionString()
}

func (c *cacheKeyGenerator) GenerateKeys(params *v3.QueryRangeParamsV3) map[string]string {
	keys := make(map[string]string)

	// Build keys for each builder query
>>>>>>> 04a9de1e
	for queryName, query := range params.CompositeQuery.BuilderQueries {
		if query.Expression == queryName {
			var parts []string

			// We need to build uniqe cache query for BuilderQuery

			parts = append(parts, fmt.Sprintf("source=%s", query.DataSource))
			parts = append(parts, fmt.Sprintf("step=%d", query.StepInterval))
			parts = append(parts, fmt.Sprintf("aggregate=%s", query.AggregateOperator))

			if query.AggregateAttribute.Key != "" {
				parts = append(parts, fmt.Sprintf("aggregateAttribute=%s", query.AggregateAttribute.CacheKey()))
			}

			if query.Filters != nil && len(query.Filters.Items) > 0 {
				for idx, filter := range query.Filters.Items {
					parts = append(parts, fmt.Sprintf("filter-%d=%s", idx, filter.CacheKey()))
				}
			}

			if len(query.GroupBy) > 0 {
				for idx, groupBy := range query.GroupBy {
					parts = append(parts, fmt.Sprintf("groupBy-%d=%s", idx, groupBy.CacheKey()))
				}
			}

			if len(query.Having) > 0 {
				for idx, having := range query.Having {
					parts = append(parts, fmt.Sprintf("having-%d=%s", idx, having.CacheKey()))
				}
			}

			key := strings.Join(parts, "&")
			keys[queryName] = key
		}
	}

<<<<<<< HEAD
=======
	// Build keys for each expression
	for _, query := range params.CompositeQuery.BuilderQueries {
		if query.Expression != query.QueryName {
			expression, _ := govaluate.NewEvaluableExpressionWithFunctions(query.Expression, EvalFuncs)

			expressionCacheKey := expressionToKey(expression, keys)
			keys[query.QueryName] = expressionCacheKey
		}
	}

>>>>>>> 04a9de1e
	return keys
}

func NewKeyGenerator() cache.KeyGenerator {
	return &cacheKeyGenerator{}
}<|MERGE_RESOLUTION|>--- conflicted
+++ resolved
@@ -198,11 +198,6 @@
 type cacheKeyGenerator struct {
 }
 
-<<<<<<< HEAD
-func (c *cacheKeyGenerator) GenerateKeys(params *v3.QueryRangeParamsV3) map[string]string {
-	keys := make(map[string]string)
-
-=======
 func expressionToKey(expression *govaluate.EvaluableExpression, keys map[string]string) string {
 
 	var modified []govaluate.ExpressionToken
@@ -224,7 +219,6 @@
 	keys := make(map[string]string)
 
 	// Build keys for each builder query
->>>>>>> 04a9de1e
 	for queryName, query := range params.CompositeQuery.BuilderQueries {
 		if query.Expression == queryName {
 			var parts []string
@@ -262,8 +256,6 @@
 		}
 	}
 
-<<<<<<< HEAD
-=======
 	// Build keys for each expression
 	for _, query := range params.CompositeQuery.BuilderQueries {
 		if query.Expression != query.QueryName {
@@ -274,7 +266,6 @@
 		}
 	}
 
->>>>>>> 04a9de1e
 	return keys
 }
 
