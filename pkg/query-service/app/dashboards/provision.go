--- conflicted
+++ resolved
@@ -10,11 +10,7 @@
 
 	"go.signoz.io/signoz/pkg/query-service/constants"
 	"go.signoz.io/signoz/pkg/query-service/interfaces"
-<<<<<<< HEAD
 	"go.signoz.io/signoz/pkg/query-service/model"
-	"go.uber.org/zap"
-=======
->>>>>>> 27869f03
 )
 
 func readCurrentDir(dir string, fm interfaces.FeatureLookup) error {
@@ -48,10 +44,9 @@
 			continue
 		}
 
-<<<<<<< HEAD
 		id := data["uuid"]
 		if id == nil {
-			_, apiErr := CreateDashboard(data, fm)
+			_, apiErr := CreateDashboard(context.Background(), data, fm)
 			if apiErr != nil {
 				zap.S().Errorf("Creating Dashboards: Error in file: %s\t%s", filename, apiErr.Err)
 			}
@@ -59,15 +54,6 @@
 		}
 
 		apiErr := upsertDashboard(id.(string), data, filename, fm)
-=======
-		_, apiErr := GetDashboard(context.Background(), data["uuid"].(string))
-		if apiErr == nil {
-			zap.S().Infof("Creating Dashboards: Error in file: %s\t%s", filename, "Dashboard already present in database")
-			continue
-		}
-
-		_, apiErr = CreateDashboard(context.Background(), data, fm)
->>>>>>> 27869f03
 		if apiErr != nil {
 			zap.S().Errorf("Creating Dashboards: Error upserting dashboard: %s\t%s", filename, apiErr.Err)
 		}
@@ -76,15 +62,15 @@
 }
 
 func upsertDashboard(uuid string, data map[string]interface{}, filename string, fm interfaces.FeatureLookup) *model.ApiError {
-	_, apiErr := GetDashboard(uuid)
+	_, apiErr := GetDashboard(context.Background(), uuid)
 	if apiErr == nil {
 		zap.S().Infof("Creating Dashboards: Already exists: %s\t%s", filename, "Dashboard already present in database, Updating dashboard")
-		_, apiErr := UpdateDashboard(uuid, data, fm)
+		_, apiErr := UpdateDashboard(context.Background(), uuid, data, fm)
 		return apiErr
 	}
 
 	zap.S().Infof("Creating Dashboards: UUID not found: %s\t%s", filename, "Dashboard not present in database, Creating dashboard")
-	_, apiErr = CreateDashboard(data, fm)
+	_, apiErr = CreateDashboard(context.Background(), data, fm)
 	return apiErr
 }
 
