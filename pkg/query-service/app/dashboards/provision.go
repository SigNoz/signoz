--- conflicted
+++ resolved
@@ -38,8 +38,7 @@
 			continue
 		}
 
-
-		dashboardUuid, ok := data["uuid"];
+		dashboardUuid, ok := data["uuid"]
 		if ok {
 			_, apiErr := GetDashboard(dashboardUuid.(string))
 			if apiErr == nil {
@@ -50,13 +49,9 @@
 			dashboardUuid = "undefined"
 		}
 
-<<<<<<< HEAD
 		zap.S().Infof("Creating Dashboards: file: %s\t uuid: %s", filename, dashboardUuid.(string))
 
-		_, apiErr := CreateDashboard(data)
-=======
-		_, apiErr = CreateDashboard(data, fm)
->>>>>>> b782bd89
+		_, apiErr := CreateDashboard(data, fm)
 		if apiErr != nil {
 			zap.S().Errorf("Creating Dashboards: Error in file: %s\t%s", filename, apiErr.Err)
 			continue
