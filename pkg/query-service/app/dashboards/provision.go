--- conflicted
+++ resolved
@@ -44,29 +44,18 @@
 			continue
 		}
 
-<<<<<<< HEAD
-		_, apiErr := GetDashboard(context.Background(), data["uuid"].(string))
-		if apiErr == nil {
-			zap.L().Info("Creating Dashboards: Error in file", zap.String("filename", filename), zap.String("error", "Dashboard already present in database"))
-=======
 		id := data["uuid"]
 		if id == nil {
 			_, apiErr := CreateDashboard(context.Background(), data, fm)
 			if apiErr != nil {
-				zap.S().Errorf("Creating Dashboards: Error in file: %s\t%s", filename, apiErr.Err)
+				zap.L().Error("Creating Dashboards: Error in file", zap.String("filename", filename), zap.Error(apiErr.Err))
 			}
->>>>>>> 2b3d1c8e
 			continue
 		}
 
 		apiErr := upsertDashboard(id.(string), data, filename, fm)
 		if apiErr != nil {
-<<<<<<< HEAD
-			zap.L().Error("Creating Dashboards: Error in file", zap.String("filename", filename), zap.Error(apiErr.Err))
-			continue
-=======
-			zap.S().Errorf("Creating Dashboards: Error upserting dashboard: %s\t%s", filename, apiErr.Err)
->>>>>>> 2b3d1c8e
+			zap.L().Error("Creating Dashboards: Error upserting dashboard", zap.String("filename", filename), zap.Error(apiErr.Err))
 		}
 	}
 	return nil
