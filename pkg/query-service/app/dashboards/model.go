--- conflicted
+++ resolved
@@ -620,7 +620,6 @@
 	}
 
 	return result, nil
-<<<<<<< HEAD
 }
 
 func GetDashboardsWithMetricNames(ctx context.Context, metricNames []string) (map[string][]map[string]string, *model.ApiError) {
@@ -715,6 +714,4 @@
 	}
 
 	return result, nil
-=======
->>>>>>> 5f355287
 }