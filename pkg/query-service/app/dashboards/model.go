--- conflicted
+++ resolved
@@ -201,14 +201,9 @@
 		}
 	}
 
-<<<<<<< HEAD
-	// db.Prepare("Insert into dashboards where")
-	result, err := db.Exec("INSERT INTO dashboards (uuid, created_at, updated_at, data) VALUES ($1, $2, $3, $4)", dash.Uuid, dash.CreatedAt, dash.UpdatedAt, map_data)
-=======
 	result, err := db.Exec("INSERT INTO dashboards (uuid, created_at, created_by, updated_at, updated_by, data) VALUES ($1, $2, $3, $4, $5, $6)",
 		dash.Uuid, dash.CreatedAt, userEmail, dash.UpdatedAt, userEmail, mapData)
 
->>>>>>> 27869f03
 	if err != nil {
 		zap.S().Errorf("Error in inserting dashboard data: ", dash, err)
 		return nil, &model.ApiError{Typ: model.ErrorExec, Err: err}
@@ -227,12 +222,8 @@
 	return dash, nil
 }
 
-<<<<<<< HEAD
-func GetDashboards() ([]Dashboard, *model.ApiError) {
-=======
 func GetDashboards(ctx context.Context) ([]Dashboard, *model.ApiError) {
 
->>>>>>> 27869f03
 	dashboards := []Dashboard{}
 	query := `SELECT * FROM dashboards`
 
@@ -244,14 +235,9 @@
 	return dashboards, nil
 }
 
-<<<<<<< HEAD
-func DeleteDashboard(uuid string, fm interfaces.FeatureLookup) *model.ApiError {
-	dashboard, dErr := GetDashboard(uuid)
-=======
 func DeleteDashboard(ctx context.Context, uuid string, fm interfaces.FeatureLookup) *model.ApiError {
 
 	dashboard, dErr := GetDashboard(ctx, uuid)
->>>>>>> 27869f03
 	if dErr != nil {
 		zap.S().Errorf("Error in getting dashboard: ", uuid, dErr)
 		return dErr
@@ -280,12 +266,8 @@
 	return nil
 }
 
-<<<<<<< HEAD
-func GetDashboard(uuid string) (*Dashboard, *model.ApiError) {
-=======
 func GetDashboard(ctx context.Context, uuid string) (*Dashboard, *model.ApiError) {
 
->>>>>>> 27869f03
 	dashboard := Dashboard{}
 	query := `SELECT * FROM dashboards WHERE uuid=?`
 
@@ -297,14 +279,9 @@
 	return &dashboard, nil
 }
 
-<<<<<<< HEAD
-func UpdateDashboard(uuid string, data map[string]interface{}, fm interfaces.FeatureLookup) (*Dashboard, *model.ApiError) {
-	map_data, err := json.Marshal(data)
-=======
 func UpdateDashboard(ctx context.Context, uuid string, data map[string]interface{}, fm interfaces.FeatureLookup) (*Dashboard, *model.ApiError) {
 
 	mapData, err := json.Marshal(data)
->>>>>>> 27869f03
 	if err != nil {
 		zap.S().Errorf("Error in marshalling data field in dashboard: ", data, err)
 		return nil, &model.ApiError{Typ: model.ErrorBadData, Err: err}
