package dashboards

import (
	"encoding/base64"
	"encoding/json"
	"fmt"
	"reflect"
	"regexp"
	"strconv"
	"strings"
	"time"

	"github.com/google/uuid"
	"github.com/gosimple/slug"
	"github.com/jmoiron/sqlx"
	"github.com/mitchellh/mapstructure"
	"go.signoz.io/signoz/pkg/query-service/interfaces"
	"go.signoz.io/signoz/pkg/query-service/model"
	"go.uber.org/zap"
)

// This time the global variable is unexported.
var db *sqlx.DB

// User for mapping job,instance from grafana
var instanceEQRE = regexp.MustCompile("instance(?s)=(?s)\\\"{{.instance}}\\\"")
var nodeEQRE = regexp.MustCompile("instance(?s)=(?s)\\\"{{.node}}\\\"")
var jobEQRE = regexp.MustCompile("job(?s)=(?s)\\\"{{.job}}\\\"")
var instanceRERE = regexp.MustCompile("instance(?s)=~(?s)\\\"{{.instance}}\\\"")
var nodeRERE = regexp.MustCompile("instance(?s)=~(?s)\\\"{{.node}}\\\"")
var jobRERE = regexp.MustCompile("job(?s)=~(?s)\\\"{{.job}}\\\"")

// InitDB sets up setting up the connection pool global variable.
func InitDB(dataSourceName string) (*sqlx.DB, error) {
	var err error

	db, err = sqlx.Open("sqlite3", dataSourceName)
	if err != nil {
		return nil, err
	}

	table_schema := `CREATE TABLE IF NOT EXISTS dashboards (
		id INTEGER PRIMARY KEY AUTOINCREMENT,
		uuid TEXT NOT NULL UNIQUE,
		created_at datetime NOT NULL,
		updated_at datetime NOT NULL,
		data TEXT NOT NULL
	);`

	_, err = db.Exec(table_schema)
	if err != nil {
		return nil, fmt.Errorf("Error in creating dashboard table: %s", err.Error())
	}

	table_schema = `CREATE TABLE IF NOT EXISTS rules (
		id INTEGER PRIMARY KEY AUTOINCREMENT,
		updated_at datetime NOT NULL,
		deleted INTEGER DEFAULT 0,
		data TEXT NOT NULL
	);`

	_, err = db.Exec(table_schema)
	if err != nil {
		return nil, fmt.Errorf("Error in creating rules table: %s", err.Error())
	}

	table_schema = `CREATE TABLE IF NOT EXISTS notification_channels (
		id INTEGER PRIMARY KEY AUTOINCREMENT,
		created_at datetime NOT NULL,
		updated_at datetime NOT NULL,
		name TEXT NOT NULL UNIQUE,
		type TEXT NOT NULL,
		deleted INTEGER DEFAULT 0,
		data TEXT NOT NULL
	);`

	_, err = db.Exec(table_schema)
	if err != nil {
		return nil, fmt.Errorf("Error in creating notification_channles table: %s", err.Error())
	}

	table_schema = `CREATE TABLE IF NOT EXISTS ttl_status (
		id INTEGER PRIMARY KEY AUTOINCREMENT,
		transaction_id TEXT NOT NULL,
		created_at datetime NOT NULL,
		updated_at datetime NOT NULL,
		table_name TEXT NOT NULL,
		ttl INTEGER DEFAULT 0,
		cold_storage_ttl INTEGER DEFAULT 0,
		status TEXT NOT NULL
	);`

	_, err = db.Exec(table_schema)
	if err != nil {
		return nil, fmt.Errorf("Error in creating ttl_status table: %s", err.Error())
	}

	return db, nil
}

type Dashboard struct {
	Id        int       `json:"id" db:"id"`
	Uuid      string    `json:"uuid" db:"uuid"`
	Slug      string    `json:"-" db:"-"`
	CreatedAt time.Time `json:"created_at" db:"created_at"`
	UpdatedAt time.Time `json:"updated_at" db:"updated_at"`
	Title     string    `json:"-" db:"-"`
	Data      Data      `json:"data" db:"data"`
}

type Data map[string]interface{}

// func (c *Data) Value() (driver.Value, error) {
// 	if c != nil {
// 		b, err := json.Marshal(c)
// 		if err != nil {
// 			return nil, err
// 		}
// 		return string(b), nil
// 	}
// 	return nil, nil
// }

func (c *Data) Scan(src interface{}) error {
	var data []byte
	if b, ok := src.([]byte); ok {
		data = b
	} else if s, ok := src.(string); ok {
		data = []byte(s)
	}
	return json.Unmarshal(data, c)
}

// CreateDashboard creates a new dashboard
func CreateDashboard(data map[string]interface{}, fm interfaces.FeatureLookup) (*Dashboard, *model.ApiError) {
	dash := &Dashboard{
		Data: data,
	}
	dash.CreatedAt = time.Now()
	dash.UpdatedAt = time.Now()
	dash.UpdateSlug()

	if dashboardUuid, ok := dash.Data["uuid"]; ok {
		dash.Uuid = dashboardUuid.(string)
	} else {
		dash.Uuid = uuid.New().String()
	}

	map_data, err := json.Marshal(dash.Data)
	if err != nil {
		zap.S().Errorf("Error in marshalling data field in dashboard: ", dash, err)
		return nil, &model.ApiError{Typ: model.ErrorExec, Err: err}
	}

<<<<<<< HEAD
=======
	if countTraceAndLogsPanel(data) > 0 {
		fErr := checkFeatureUsage(fm, countTraceAndLogsPanel(data))
		if fErr != nil {
			return nil, fErr
		}
	}

	// db.Prepare("Insert into dashboards where")
>>>>>>> b782bd89
	result, err := db.Exec("INSERT INTO dashboards (uuid, created_at, updated_at, data) VALUES ($1, $2, $3, $4)", dash.Uuid, dash.CreatedAt, dash.UpdatedAt, map_data)

	if err != nil {
		zap.S().Errorf("Error in inserting dashboard data: ", dash, err)
		return nil, &model.ApiError{Typ: model.ErrorExec, Err: err}
	}
	lastInsertId, err := result.LastInsertId()

	if err != nil {
		return nil, &model.ApiError{Typ: model.ErrorExec, Err: err}
	}
	dash.Id = int(lastInsertId)

	traceAndLogsPanelUsage := countTraceAndLogsPanel(data)
	if traceAndLogsPanelUsage > 0 {
		updateFeatureUsage(fm, traceAndLogsPanelUsage)
	}

	return dash, nil
}

func GetDashboards() ([]Dashboard, *model.ApiError) {

	dashboards := []Dashboard{}
	query := fmt.Sprintf("SELECT * FROM dashboards;")

	err := db.Select(&dashboards, query)
	if err != nil {
		return nil, &model.ApiError{Typ: model.ErrorExec, Err: err}
	}

	return dashboards, nil
}

func DeleteDashboard(uuid string, fm interfaces.FeatureLookup) *model.ApiError {

	dashboard, dErr := GetDashboard(uuid)
	if dErr != nil {
		zap.S().Errorf("Error in getting dashboard: ", uuid, dErr)
		return dErr
	}

	query := fmt.Sprintf("DELETE FROM dashboards WHERE uuid='%s';", uuid)

	result, err := db.Exec(query)

	if err != nil {
		return &model.ApiError{Typ: model.ErrorExec, Err: err}
	}

	affectedRows, err := result.RowsAffected()
	if err != nil {
		return &model.ApiError{Typ: model.ErrorExec, Err: err}
	}
	if affectedRows == 0 {
		return &model.ApiError{Typ: model.ErrorNotFound, Err: fmt.Errorf("no dashboard found with uuid: %s", uuid)}
	}

	traceAndLogsPanelUsage := countTraceAndLogsPanel(dashboard.Data)
	if traceAndLogsPanelUsage > 0 {
		updateFeatureUsage(fm, -traceAndLogsPanelUsage)
	}

	return nil
}

func GetDashboard(uuid string) (*Dashboard, *model.ApiError) {

	dashboard := Dashboard{}
	query := fmt.Sprintf("SELECT * FROM dashboards WHERE uuid='%s';", uuid)

	err := db.Get(&dashboard, query)
	if err != nil {
		return nil, &model.ApiError{Typ: model.ErrorNotFound, Err: fmt.Errorf("no dashboard found with uuid: %s", uuid)}
	}

	return &dashboard, nil
}

func UpdateDashboard(uuid string, data map[string]interface{}, fm interfaces.FeatureLookup) (*Dashboard, *model.ApiError) {

	map_data, err := json.Marshal(data)
	if err != nil {
		zap.S().Errorf("Error in marshalling data field in dashboard: ", data, err)
		return nil, &model.ApiError{Typ: model.ErrorBadData, Err: err}
	}

	dashboard, apiErr := GetDashboard(uuid)
	if apiErr != nil {
		return nil, apiErr
	}

	// check if the count of trace and logs QB panel has changed, if yes, then check feature flag count
	existingCount := countTraceAndLogsPanel(dashboard.Data)
	newCount := countTraceAndLogsPanel(data)
	if newCount > existingCount {
		err := checkFeatureUsage(fm, newCount-existingCount)
		if err != nil {
			return nil, err
		}
	}

	dashboard.UpdatedAt = time.Now()
	dashboard.Data = data

	// db.Prepare("Insert into dashboards where")
	_, err = db.Exec("UPDATE dashboards SET updated_at=$1, data=$2 WHERE uuid=$3 ", dashboard.UpdatedAt, map_data, dashboard.Uuid)

	if err != nil {
		zap.S().Errorf("Error in inserting dashboard data: ", data, err)
		return nil, &model.ApiError{Typ: model.ErrorExec, Err: err}
	}
	if existingCount != newCount {
		// if the count of trace and logs panel has changed, we need to update feature flag count as well
		updateFeatureUsage(fm, newCount-existingCount)
	}
	return dashboard, nil
}

func updateFeatureUsage(fm interfaces.FeatureLookup, usage int64) *model.ApiError {
	feature, err := fm.GetFeatureFlag(model.QueryBuilderPanels)
	if err != nil {
		switch err.(type) {
		case model.ErrFeatureUnavailable:
			zap.S().Errorf("feature unavailable", zap.String("featureKey", model.QueryBuilderPanels), zap.Error(err))
			return model.BadRequest(err)
		default:
			zap.S().Errorf("feature check failed", zap.String("featureKey", model.QueryBuilderPanels), zap.Error(err))
			return model.BadRequest(err)
		}
	}
	feature.Usage += usage
	if feature.Usage >= feature.UsageLimit && feature.UsageLimit != -1 {
		feature.Active = false
	}
	if feature.Usage < feature.UsageLimit || feature.UsageLimit == -1 {
		feature.Active = true
	}
	err = fm.UpdateFeatureFlag(feature)
	if err != nil {
		return model.BadRequest(err)
	}

	return nil
}

func checkFeatureUsage(fm interfaces.FeatureLookup, usage int64) *model.ApiError {
	feature, err := fm.GetFeatureFlag(model.QueryBuilderPanels)
	if err != nil {
		switch err.(type) {
		case model.ErrFeatureUnavailable:
			zap.S().Errorf("feature unavailable", zap.String("featureKey", model.QueryBuilderPanels), zap.Error(err))
			return model.BadRequest(err)
		default:
			zap.S().Errorf("feature check failed", zap.String("featureKey", model.QueryBuilderPanels), zap.Error(err))
			return model.BadRequest(err)
		}
	}
	if feature.UsageLimit-(feature.Usage+usage) < 0 && feature.UsageLimit != -1 {
		return model.BadRequest(fmt.Errorf("feature usage exceeded"))
	}
	return nil
}

// UpdateSlug updates the slug
func (d *Dashboard) UpdateSlug() {
	var title string

	if val, ok := d.Data["title"]; ok {
		title = val.(string)
	}

	d.Slug = SlugifyTitle(title)
}

func IsPostDataSane(data *map[string]interface{}) error {

	val, ok := (*data)["title"]
	if !ok || val == nil {
		return fmt.Errorf("title not found in post data")
	}

	return nil
}

func SlugifyTitle(title string) string {
	s := slug.Make(strings.ToLower(title))
	if s == "" {
		// If the dashboard name is only characters outside of the
		// sluggable characters, the slug creation will return an
		// empty string which will mess up URLs. This failsafe picks
		// that up and creates the slug as a base64 identifier instead.
		s = base64.RawURLEncoding.EncodeToString([]byte(title))
		if slug.MaxLength != 0 && len(s) > slug.MaxLength {
			s = s[:slug.MaxLength]
		}
	}
	return s
}

func widgetFromPanel(panel model.Panels, idx int, variables map[string]model.Variable) *model.Widget {
	widget := model.Widget{
		Description:    panel.Description,
		ID:             strconv.Itoa(idx),
		IsStacked:      false,
		NullZeroValues: "zero",
		Opacity:        "1",
		PanelTypes:     "TIME_SERIES", // TODO: Need to figure out how to get this
		Query: model.Query{
			ClickHouse: []model.ClickHouseQueryDashboard{
				{
					Disabled: false,
					Legend:   "",
					Name:     "A",
					Query:    "",
				},
			},
			MetricsBuilder: model.MetricsBuilder{
				Formulas: []string{},
				QueryBuilder: []model.QueryBuilder{
					{
						AggregateOperator: 1,
						Disabled:          false,
						GroupBy:           []string{},
						Legend:            "",
						MetricName:        "",
						Name:              "A",
						ReduceTo:          1,
					},
				},
			},
			PromQL:    []model.PromQueryDashboard{},
			QueryType: int(model.PROM),
		},
		QueryData: model.QueryDataDashboard{
			Data: model.Data{
				QueryData: []interface{}{},
			},
		},
		Title:     panel.Title,
		YAxisUnit: panel.FieldConfig.Defaults.Unit,
		QueryType: int(model.PROM), // TODO: Supprot for multiple query types
	}
	for _, target := range panel.Targets {
		if target.Expr != "" {
			for name := range variables {
				target.Expr = strings.ReplaceAll(target.Expr, "$"+name, "{{"+"."+name+"}}")
				target.Expr = strings.ReplaceAll(target.Expr, "$"+"__rate_interval", "5m")
			}

			// prometheus receiver in collector maps job,instance as service_name,service_instance_id
			target.Expr = instanceEQRE.ReplaceAllString(target.Expr, "service_instance_id=\"{{.instance}}\"")
			target.Expr = nodeEQRE.ReplaceAllString(target.Expr, "service_instance_id=\"{{.node}}\"")
			target.Expr = jobEQRE.ReplaceAllString(target.Expr, "service_name=\"{{.job}}\"")
			target.Expr = instanceRERE.ReplaceAllString(target.Expr, "service_instance_id=~\"{{.instance}}\"")
			target.Expr = nodeRERE.ReplaceAllString(target.Expr, "service_instance_id=~\"{{.node}}\"")
			target.Expr = jobRERE.ReplaceAllString(target.Expr, "service_name=~\"{{.job}}\"")

			widget.Query.PromQL = append(
				widget.Query.PromQL,
				model.PromQueryDashboard{
					Disabled: false,
					Legend:   target.LegendFormat,
					Name:     target.RefID,
					Query:    target.Expr,
				},
			)
		}
	}
	return &widget
}

func TransformGrafanaJSONToSignoz(grafanaJSON model.GrafanaJSON) model.DashboardData {
	var toReturn model.DashboardData
	toReturn.Title = grafanaJSON.Title
	toReturn.Tags = grafanaJSON.Tags
	toReturn.Variables = make(map[string]model.Variable)

	for templateIdx, template := range grafanaJSON.Templating.List {
		var sort, typ, textboxValue, customValue, queryValue string
		if template.Sort == 1 {
			sort = "ASC"
		} else if template.Sort == 2 {
			sort = "DESC"
		} else {
			sort = "DISABLED"
		}

		if template.Type == "query" {
			if template.Datasource == nil {
				zap.S().Warnf("Skipping panel %d as it has no datasource", templateIdx)
				continue
			}
			// Skip if the source is not prometheus
			source, stringOk := template.Datasource.(string)
			if stringOk && !strings.Contains(strings.ToLower(source), "prometheus") {
				zap.S().Warnf("Skipping template %d as it is not prometheus", templateIdx)
				continue
			}
			var result model.Datasource
			var structOk bool
			if reflect.TypeOf(template.Datasource).Kind() == reflect.Map {
				err := mapstructure.Decode(template.Datasource, &result)
				if err == nil {
					structOk = true
				}
			}
			if result.Type != "prometheus" && result.Type != "" {
				zap.S().Warnf("Skipping template %d as it is not prometheus", templateIdx)
				continue
			}

			if !stringOk && !structOk {
				zap.S().Warnf("Didn't recognize source, skipping")
				continue
			}
			typ = "QUERY"
		} else if template.Type == "custom" {
			typ = "CUSTOM"
		} else if template.Type == "textbox" {
			typ = "TEXTBOX"
			text, ok := template.Current.Text.(string)
			if ok {
				textboxValue = text
			}
			array, ok := template.Current.Text.([]string)
			if ok {
				textboxValue = strings.Join(array, ",")
			}
		} else {
			continue
		}

		var selectedValue string
		text, ok := template.Current.Value.(string)
		if ok {
			selectedValue = text
		}
		array, ok := template.Current.Value.([]string)
		if ok {
			selectedValue = strings.Join(array, ",")
		}

		toReturn.Variables[template.Name] = model.Variable{
			AllSelected:   false,
			CustomValue:   customValue,
			Description:   template.Label,
			MultiSelect:   template.Multi,
			QueryValue:    queryValue,
			SelectedValue: selectedValue,
			ShowALLOption: template.IncludeAll,
			Sort:          sort,
			TextboxValue:  textboxValue,
			Type:          typ,
		}
	}

	row := 0
	idx := 0
	for _, panel := range grafanaJSON.Panels {
		if panel.Type == "row" {
			if panel.Panels != nil && len(panel.Panels) > 0 {
				for _, innerPanel := range panel.Panels {
					if idx%3 == 0 {
						row++
					}
					toReturn.Layout = append(
						toReturn.Layout,
						model.Layout{
							X: idx % 3 * 4,
							Y: row * 3,
							W: 4,
							H: 3,
							I: strconv.Itoa(idx),
						},
					)

					toReturn.Widgets = append(toReturn.Widgets, *widgetFromPanel(innerPanel, idx, toReturn.Variables))
					idx++
				}
			}
			continue
		}
		if panel.Datasource == nil {
			zap.S().Warnf("Skipping panel %d as it has no datasource", idx)
			continue
		}
		// Skip if the datasource is not prometheus
		source, stringOk := panel.Datasource.(string)
		if stringOk && !strings.Contains(strings.ToLower(source), "prometheus") {
			zap.S().Warnf("Skipping panel %d as it is not prometheus", idx)
			continue
		}
		var result model.Datasource
		var structOk bool
		if reflect.TypeOf(panel.Datasource).Kind() == reflect.Map {
			err := mapstructure.Decode(panel.Datasource, &result)
			if err == nil {
				structOk = true
			}
		}
		if result.Type != "prometheus" && result.Type != "" {
			zap.S().Warnf("Skipping panel %d as it is not prometheus", idx)
			continue
		}

		if !stringOk && !structOk {
			zap.S().Warnf("Didn't recognize source, skipping")
			continue
		}

		// Create a panel from "gridPos"

		if idx%3 == 0 {
			row++
		}
		toReturn.Layout = append(
			toReturn.Layout,
			model.Layout{
				X: idx % 3 * 4,
				Y: row * 3,
				W: 4,
				H: 3,
				I: strconv.Itoa(idx),
			},
		)

		toReturn.Widgets = append(toReturn.Widgets, *widgetFromPanel(panel, idx, toReturn.Variables))
		idx++
	}
	return toReturn
}

func countTraceAndLogsPanel(data map[string]interface{}) int64 {
	count := int64(0)
	if data != nil && data["widgets"] != nil {
		widgets, ok := data["widgets"].(interface{})
		if ok {
			data, ok := widgets.([]interface{})
			if ok {
				for _, widget := range data {
					sData, ok := widget.(map[string]interface{})
					if ok && sData["query"] != nil {
						query, ok := sData["query"].(interface{}).(map[string]interface{})
						if ok && query["queryType"] == "builder" && query["builder"] != nil {
							builderData, ok := query["builder"].(interface{}).(map[string]interface{})
							if ok && builderData["queryData"] != nil {
								builderQueryData, ok := builderData["queryData"].([]interface{})
								if ok {
									for _, queryData := range builderQueryData {
										data, ok := queryData.(map[string]interface{})
										if ok {
											if data["dataSource"] == "traces" || data["dataSource"] == "logs" {
												count++
											}
										}
									}
								}
							}
						}
					}
				}
			}
		}
	}
	return count
}<|MERGE_RESOLUTION|>--- conflicted
+++ resolved
@@ -152,8 +152,6 @@
 		return nil, &model.ApiError{Typ: model.ErrorExec, Err: err}
 	}
 
-<<<<<<< HEAD
-=======
 	if countTraceAndLogsPanel(data) > 0 {
 		fErr := checkFeatureUsage(fm, countTraceAndLogsPanel(data))
 		if fErr != nil {
@@ -162,7 +160,6 @@
 	}
 
 	// db.Prepare("Insert into dashboards where")
->>>>>>> b782bd89
 	result, err := db.Exec("INSERT INTO dashboards (uuid, created_at, updated_at, data) VALUES ($1, $2, $3, $4)", dash.Uuid, dash.CreatedAt, dash.UpdatedAt, map_data)
 
 	if err != nil {
