package v3

import (
	"fmt"
	"testing"

	"github.com/stretchr/testify/require"
	v3 "go.signoz.io/signoz/pkg/query-service/model/v3"
)

func TestBuildQuery(t *testing.T) {
	t.Run("TestSimpleQueryWithName", func(t *testing.T) {
		q := &v3.QueryRangeParamsV3{
			Start: 1650991982000,
			End:   1651078382000,
			Step:  60,
			CompositeQuery: &v3.CompositeQuery{
				BuilderQueries: map[string]*v3.BuilderQuery{
					"A": {
						QueryName:          "A",
						AggregateAttribute: v3.AttributeKey{Key: "name"},
						AggregateOperator:  v3.AggregateOperatorRateMax,
						Expression:         "A",
					},
				},
				QueryType: v3.QueryTypeBuilder,
				PanelType: v3.PanelTypeGraph,
			},
		}
		query, err := PrepareMetricQuery(q.Start, q.End, q.CompositeQuery.QueryType, q.CompositeQuery.PanelType, q.CompositeQuery.BuilderQueries["A"])
		require.NoError(t, err)
		require.Contains(t, query, "WHERE metric_name = 'name'")
	})
}

func TestBuildQueryWithFilters(t *testing.T) {
	t.Run("TestBuildQueryWithFilters", func(t *testing.T) {
		q := &v3.QueryRangeParamsV3{
			Start: 1650991982000,
			End:   1651078382000,
			Step:  60,
			CompositeQuery: &v3.CompositeQuery{
				BuilderQueries: map[string]*v3.BuilderQuery{
					"A": {
						QueryName:          "A",
						AggregateAttribute: v3.AttributeKey{Key: "name"},
						Filters: &v3.FilterSet{Operator: "AND", Items: []v3.FilterItem{
							{Key: v3.AttributeKey{Key: "a"}, Value: "b", Operator: v3.FilterOperatorNotEqual},
							{Key: v3.AttributeKey{Key: "code"}, Value: "ERROR_*", Operator: v3.FilterOperatorNotRegex},
						}},
						AggregateOperator: v3.AggregateOperatorRateMax,
						Expression:        "A",
					},
				},
			},
		}
		query, err := PrepareMetricQuery(q.Start, q.End, q.CompositeQuery.QueryType, q.CompositeQuery.PanelType, q.CompositeQuery.BuilderQueries["A"])
		require.NoError(t, err)

		require.Contains(t, query, "WHERE metric_name = 'name' AND temporality IN ['Cumulative', 'Unspecified'] AND JSONExtractString(labels, 'a') != 'b'")
		require.Contains(t, query, rateWithoutNegative)
		require.Contains(t, query, "not match(JSONExtractString(labels, 'code'), 'ERROR_*')")
	})
}

func TestBuildQueryWithMultipleQueries(t *testing.T) {
	t.Run("TestBuildQueryWithFilters", func(t *testing.T) {
		q := &v3.QueryRangeParamsV3{
			Start: 1650991982000,
			End:   1651078382000,
			Step:  60,
			CompositeQuery: &v3.CompositeQuery{
				BuilderQueries: map[string]*v3.BuilderQuery{
					"A": {
						QueryName:          "A",
						AggregateAttribute: v3.AttributeKey{Key: "name"},
						Filters: &v3.FilterSet{Operator: "AND", Items: []v3.FilterItem{
							{Key: v3.AttributeKey{Key: "in"}, Value: []interface{}{"a", "b", "c"}, Operator: v3.FilterOperatorIn},
						}},
						AggregateOperator: v3.AggregateOperatorRateAvg,
						Expression:        "A",
					},
					"B": {
						QueryName:          "B",
						AggregateAttribute: v3.AttributeKey{Key: "name2"},
						AggregateOperator:  v3.AggregateOperatorRateMax,
						Expression:         "B",
					},
				},
			},
		}

		query, err := PrepareMetricQuery(q.Start, q.End, q.CompositeQuery.QueryType, q.CompositeQuery.PanelType, q.CompositeQuery.BuilderQueries["A"])
		require.NoError(t, err)

		require.Contains(t, query, "WHERE metric_name = 'name' AND temporality IN ['Cumulative', 'Unspecified'] AND JSONExtractString(labels, 'in') IN ['a','b','c']")
		require.Contains(t, query, rateWithoutNegative)
	})
}

func TestBuildQueryOperators(t *testing.T) {
	testCases := []struct {
		operator            v3.FilterOperator
		filterSet           v3.FilterSet
		expectedWhereClause string
	}{
		{
			operator: v3.FilterOperatorEqual,
			filterSet: v3.FilterSet{
				Operator: "AND",
				Items: []v3.FilterItem{
					{Key: v3.AttributeKey{Key: "service_name"}, Value: "route", Operator: v3.FilterOperatorEqual},
				},
			},
			expectedWhereClause: "JSONExtractString(labels, 'service_name') = 'route'",
		},
		{
			operator: v3.FilterOperatorNotEqual,
			filterSet: v3.FilterSet{
				Operator: "AND",
				Items: []v3.FilterItem{
					{Key: v3.AttributeKey{Key: "service_name"}, Value: "route", Operator: v3.FilterOperatorNotEqual},
				},
			},
			expectedWhereClause: "JSONExtractString(labels, 'service_name') != 'route'",
		},
		{
			operator: v3.FilterOperatorRegex,
			filterSet: v3.FilterSet{
				Operator: "AND",
				Items: []v3.FilterItem{
					{Key: v3.AttributeKey{Key: "service_name"}, Value: "out", Operator: v3.FilterOperatorRegex},
				},
			},
			expectedWhereClause: "match(JSONExtractString(labels, 'service_name'), 'out')",
		},
		{
			operator: v3.FilterOperatorNotRegex,
			filterSet: v3.FilterSet{
				Operator: "AND",
				Items: []v3.FilterItem{
					{Key: v3.AttributeKey{Key: "service_name"}, Value: "out", Operator: v3.FilterOperatorNotRegex},
				},
			},
			expectedWhereClause: "not match(JSONExtractString(labels, 'service_name'), 'out')",
		},
		{
			operator: v3.FilterOperatorIn,
			filterSet: v3.FilterSet{
				Operator: "AND",
				Items: []v3.FilterItem{
					{Key: v3.AttributeKey{Key: "service_name"}, Value: []interface{}{"route", "driver"}, Operator: v3.FilterOperatorIn},
				},
			},
			expectedWhereClause: "JSONExtractString(labels, 'service_name') IN ['route','driver']",
		},
		{
			operator: v3.FilterOperatorNotIn,
			filterSet: v3.FilterSet{
				Operator: "AND",
				Items: []v3.FilterItem{
					{Key: v3.AttributeKey{Key: "service_name"}, Value: []interface{}{"route", "driver"}, Operator: v3.FilterOperatorNotIn},
				},
			},
			expectedWhereClause: "JSONExtractString(labels, 'service_name') NOT IN ['route','driver']",
		},
		{
			operator: v3.FilterOperatorExists,
			filterSet: v3.FilterSet{
				Operator: "AND",
				Items: []v3.FilterItem{
					{Key: v3.AttributeKey{Key: "horn"}, Operator: v3.FilterOperatorExists},
				},
			},
			expectedWhereClause: "has(JSONExtractKeys(labels), 'horn')",
		},
		{
			operator: v3.FilterOperatorNotExists,
			filterSet: v3.FilterSet{
				Operator: "AND",
				Items: []v3.FilterItem{
					{Key: v3.AttributeKey{Key: "horn"}, Operator: v3.FilterOperatorNotExists},
				},
			},
			expectedWhereClause: "not has(JSONExtractKeys(labels), 'horn')",
		},
		{
			operator: v3.FilterOperatorContains,
			filterSet: v3.FilterSet{
				Operator: "AND",
				Items: []v3.FilterItem{
					{Key: v3.AttributeKey{Key: "service_name"}, Value: "out", Operator: v3.FilterOperatorContains},
				},
			},
			expectedWhereClause: "like(JSONExtractString(labels, 'service_name'), '%out%')",
		},
		{
			operator: v3.FilterOperatorNotContains,
			filterSet: v3.FilterSet{
				Operator: "AND",
				Items: []v3.FilterItem{
					{Key: v3.AttributeKey{Key: "serice_name"}, Value: "out", Operator: v3.FilterOperatorNotContains},
				},
			},
			expectedWhereClause: "notLike(JSONExtractString(labels, 'serice_name'), '%out%')",
		},
		{
			operator: v3.FilterOperatorLike,
			filterSet: v3.FilterSet{
				Operator: "AND",
				Items: []v3.FilterItem{
					{Key: v3.AttributeKey{Key: "service_name"}, Value: "dri", Operator: v3.FilterOperatorLike},
				},
			},
			expectedWhereClause: "like(JSONExtractString(labels, 'service_name'), 'dri')",
		},
		{
			operator: v3.FilterOperatorNotLike,
			filterSet: v3.FilterSet{
				Operator: "AND",
				Items: []v3.FilterItem{
					{Key: v3.AttributeKey{Key: "serice_name"}, Value: "dri", Operator: v3.FilterOperatorNotLike},
				},
			},
			expectedWhereClause: "notLike(JSONExtractString(labels, 'serice_name'), 'dri')",
		},
	}

	for i, tc := range testCases {
		t.Run(fmt.Sprintf("case %d", i), func(t *testing.T) {
			mq := v3.BuilderQuery{
				QueryName:          "A",
				AggregateAttribute: v3.AttributeKey{Key: "signoz_calls_total"},
				AggregateOperator:  v3.AggregateOperatorSum,
			}
			whereClause, err := buildMetricsTimeSeriesFilterQuery(&tc.filterSet, []v3.AttributeKey{}, &mq)
			require.NoError(t, err)
			require.Contains(t, whereClause, tc.expectedWhereClause)
		})
	}
}

func TestBuildQueryXRate(t *testing.T) {
	t.Run("TestBuildQueryXRate", func(t *testing.T) {

<<<<<<< HEAD
		tmpl := `SELECT  ts, %s(value) as value FROM (SELECT  ts, if (runningDifference(value) < 0 OR runningDifference(ts) <= 0, nan, runningDifference(value)/runningDifference(ts))as value FROM(SELECT fingerprint,  toStartOfInterval(toDateTime(intDiv(timestamp_ms, 1000)), INTERVAL 0 SECOND) as ts, max(value) as value FROM signoz_metrics.distributed_samples_v2 INNER JOIN (SELECT  fingerprint FROM signoz_metrics.time_series_v2 WHERE metric_name = 'name') as filtered_time_series USING fingerprint WHERE metric_name = 'name' AND timestamp_ms >= 1650991982000 AND timestamp_ms <= 1651078382000 GROUP BY fingerprint, ts ORDER BY fingerprint,  ts SETTINGS optimize_aggregation_in_order = 1, distributed_group_by_no_merge = 1) WHERE isNaN(value) = 0) GROUP BY ts ORDER BY  ts`
=======
		tmpl := `SELECT  ts, %s(value) as value FROM (SELECT  ts, if(runningDifference(ts) <= 0, nan, if(runningDifference(value) < 0, (value) / runningDifference(ts), runningDifference(value) / runningDifference(ts))) as value FROM(SELECT fingerprint,  toStartOfInterval(toDateTime(intDiv(timestamp_ms, 1000)), INTERVAL 0 SECOND) as ts, max(value) as value FROM signoz_metrics.distributed_samples_v2 GLOBAL INNER JOIN (SELECT  fingerprint FROM signoz_metrics.distributed_time_series_v2 WHERE metric_name = 'name' AND temporality IN ['Cumulative', 'Unspecified']) as filtered_time_series USING fingerprint WHERE metric_name = 'name' AND timestamp_ms >= 1650991982000 AND timestamp_ms <= 1651078382000 GROUP BY fingerprint, ts ORDER BY fingerprint,  ts) WHERE isNaN(value) = 0) GROUP BY GROUPING SETS ( (ts), () ) ORDER BY  ts`
>>>>>>> 7822b4ef

		cases := []struct {
			aggregateOperator v3.AggregateOperator
			expectedQuery     string
		}{
			{
				aggregateOperator: v3.AggregateOperatorAvgRate,
				expectedQuery:     fmt.Sprintf(tmpl, aggregateOperatorToSQLFunc[v3.AggregateOperatorAvgRate]),
			},
			{
				aggregateOperator: v3.AggregateOperatorMaxRate,
				expectedQuery:     fmt.Sprintf(tmpl, aggregateOperatorToSQLFunc[v3.AggregateOperatorMaxRate]),
			},
			{
				aggregateOperator: v3.AggregateOperatorMinRate,
				expectedQuery:     fmt.Sprintf(tmpl, aggregateOperatorToSQLFunc[v3.AggregateOperatorMinRate]),
			},
			{
				aggregateOperator: v3.AggregateOperatorSumRate,
				expectedQuery:     fmt.Sprintf(tmpl, aggregateOperatorToSQLFunc[v3.AggregateOperatorSumRate]),
			},
		}

		for _, c := range cases {

			q := &v3.QueryRangeParamsV3{
				Start: 1650991982000,
				End:   1651078382000,
				Step:  60,
				CompositeQuery: &v3.CompositeQuery{
					BuilderQueries: map[string]*v3.BuilderQuery{
						"A": {
							QueryName:          "A",
							AggregateAttribute: v3.AttributeKey{Key: "name"},
							AggregateOperator:  c.aggregateOperator,
							Expression:         "A",
						},
					},
					QueryType: v3.QueryTypeBuilder,
					PanelType: v3.PanelTypeGraph,
				},
			}
			query, err := PrepareMetricQuery(q.Start, q.End, q.CompositeQuery.QueryType, q.CompositeQuery.PanelType, q.CompositeQuery.BuilderQueries["A"])
			require.NoError(t, err)
			require.Equal(t, query, c.expectedQuery)
		}
	})
}<|MERGE_RESOLUTION|>--- conflicted
+++ resolved
@@ -243,11 +243,7 @@
 func TestBuildQueryXRate(t *testing.T) {
 	t.Run("TestBuildQueryXRate", func(t *testing.T) {
 
-<<<<<<< HEAD
-		tmpl := `SELECT  ts, %s(value) as value FROM (SELECT  ts, if (runningDifference(value) < 0 OR runningDifference(ts) <= 0, nan, runningDifference(value)/runningDifference(ts))as value FROM(SELECT fingerprint,  toStartOfInterval(toDateTime(intDiv(timestamp_ms, 1000)), INTERVAL 0 SECOND) as ts, max(value) as value FROM signoz_metrics.distributed_samples_v2 INNER JOIN (SELECT  fingerprint FROM signoz_metrics.time_series_v2 WHERE metric_name = 'name') as filtered_time_series USING fingerprint WHERE metric_name = 'name' AND timestamp_ms >= 1650991982000 AND timestamp_ms <= 1651078382000 GROUP BY fingerprint, ts ORDER BY fingerprint,  ts SETTINGS optimize_aggregation_in_order = 1, distributed_group_by_no_merge = 1) WHERE isNaN(value) = 0) GROUP BY ts ORDER BY  ts`
-=======
 		tmpl := `SELECT  ts, %s(value) as value FROM (SELECT  ts, if(runningDifference(ts) <= 0, nan, if(runningDifference(value) < 0, (value) / runningDifference(ts), runningDifference(value) / runningDifference(ts))) as value FROM(SELECT fingerprint,  toStartOfInterval(toDateTime(intDiv(timestamp_ms, 1000)), INTERVAL 0 SECOND) as ts, max(value) as value FROM signoz_metrics.distributed_samples_v2 GLOBAL INNER JOIN (SELECT  fingerprint FROM signoz_metrics.distributed_time_series_v2 WHERE metric_name = 'name' AND temporality IN ['Cumulative', 'Unspecified']) as filtered_time_series USING fingerprint WHERE metric_name = 'name' AND timestamp_ms >= 1650991982000 AND timestamp_ms <= 1651078382000 GROUP BY fingerprint, ts ORDER BY fingerprint,  ts) WHERE isNaN(value) = 0) GROUP BY GROUPING SETS ( (ts), () ) ORDER BY  ts`
->>>>>>> 7822b4ef
 
 		cases := []struct {
 			aggregateOperator v3.AggregateOperator
