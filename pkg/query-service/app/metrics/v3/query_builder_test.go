package v3

import (
	"fmt"
	"testing"

	"github.com/stretchr/testify/require"
	v3 "go.signoz.io/signoz/pkg/query-service/model/v3"
)

func TestBuildQuery(t *testing.T) {
	t.Run("TestSimpleQueryWithName", func(t *testing.T) {
		q := &v3.QueryRangeParamsV3{
			Start: 1650991982000,
			End:   1651078382000,
			CompositeQuery: &v3.CompositeQuery{
				BuilderQueries: map[string]*v3.BuilderQuery{
					"A": {
						QueryName:          "A",
						StepInterval:       60,
						AggregateAttribute: v3.AttributeKey{Key: "name"},
						AggregateOperator:  v3.AggregateOperatorRateMax,
						Expression:         "A",
					},
				},
				QueryType: v3.QueryTypeBuilder,
				PanelType: v3.PanelTypeGraph,
			},
		}
		query, err := PrepareMetricQuery(q.Start, q.End, q.CompositeQuery.QueryType, q.CompositeQuery.PanelType, q.CompositeQuery.BuilderQueries["A"], Options{PreferRPM: false})
		require.NoError(t, err)
		require.Contains(t, query, "WHERE metric_name = 'name'")
	})
}

func TestBuildQueryWithFilters(t *testing.T) {
	t.Run("TestBuildQueryWithFilters", func(t *testing.T) {
		q := &v3.QueryRangeParamsV3{
			Start: 1650991982000,
			End:   1651078382000,
			CompositeQuery: &v3.CompositeQuery{
				BuilderQueries: map[string]*v3.BuilderQuery{
					"A": {
						QueryName:          "A",
						StepInterval:       60,
						AggregateAttribute: v3.AttributeKey{Key: "name"},
						Filters: &v3.FilterSet{Operator: "AND", Items: []v3.FilterItem{
							{Key: v3.AttributeKey{Key: "a"}, Value: "b", Operator: v3.FilterOperatorNotEqual},
							{Key: v3.AttributeKey{Key: "code"}, Value: "ERROR_*", Operator: v3.FilterOperatorNotRegex},
						}},
						AggregateOperator: v3.AggregateOperatorRateMax,
						Expression:        "A",
					},
				},
			},
		}
		query, err := PrepareMetricQuery(q.Start, q.End, q.CompositeQuery.QueryType, q.CompositeQuery.PanelType, q.CompositeQuery.BuilderQueries["A"], Options{PreferRPM: false})
		require.NoError(t, err)

		require.Contains(t, query, "WHERE metric_name = 'name' AND temporality IN ['Cumulative', 'Unspecified'] AND JSONExtractString(labels, 'a') != 'b'")
		require.Contains(t, query, rateWithoutNegative)
		require.Contains(t, query, "not match(JSONExtractString(labels, 'code'), 'ERROR_*')")
	})
}

func TestBuildQueryWithMultipleQueries(t *testing.T) {
	t.Run("TestBuildQueryWithFilters", func(t *testing.T) {
		q := &v3.QueryRangeParamsV3{
			Start: 1650991982000,
			End:   1651078382000,
			CompositeQuery: &v3.CompositeQuery{
				BuilderQueries: map[string]*v3.BuilderQuery{
					"A": {
						QueryName:          "A",
						StepInterval:       60,
						AggregateAttribute: v3.AttributeKey{Key: "name"},
						Filters: &v3.FilterSet{Operator: "AND", Items: []v3.FilterItem{
							{Key: v3.AttributeKey{Key: "in"}, Value: []interface{}{"a", "b", "c"}, Operator: v3.FilterOperatorIn},
						}},
						AggregateOperator: v3.AggregateOperatorRateAvg,
						Expression:        "A",
					},
					"B": {
						QueryName:          "B",
						AggregateAttribute: v3.AttributeKey{Key: "name2"},
						AggregateOperator:  v3.AggregateOperatorRateMax,
						Expression:         "B",
					},
				},
			},
		}

		query, err := PrepareMetricQuery(q.Start, q.End, q.CompositeQuery.QueryType, q.CompositeQuery.PanelType, q.CompositeQuery.BuilderQueries["A"], Options{PreferRPM: false})
		require.NoError(t, err)

		require.Contains(t, query, "WHERE metric_name = 'name' AND temporality IN ['Cumulative', 'Unspecified'] AND JSONExtractString(labels, 'in') IN ['a','b','c']")
		require.Contains(t, query, rateWithoutNegative)
	})
}

func TestBuildQueryOperators(t *testing.T) {
	testCases := []struct {
		operator            v3.FilterOperator
		filterSet           v3.FilterSet
		expectedWhereClause string
	}{
		{
			operator: v3.FilterOperatorEqual,
			filterSet: v3.FilterSet{
				Operator: "AND",
				Items: []v3.FilterItem{
					{Key: v3.AttributeKey{Key: "service_name"}, Value: "route", Operator: v3.FilterOperatorEqual},
				},
			},
			expectedWhereClause: "JSONExtractString(labels, 'service_name') = 'route'",
		},
		{
			operator: v3.FilterOperatorNotEqual,
			filterSet: v3.FilterSet{
				Operator: "AND",
				Items: []v3.FilterItem{
					{Key: v3.AttributeKey{Key: "service_name"}, Value: "route", Operator: v3.FilterOperatorNotEqual},
				},
			},
			expectedWhereClause: "JSONExtractString(labels, 'service_name') != 'route'",
		},
		{
			operator: v3.FilterOperatorRegex,
			filterSet: v3.FilterSet{
				Operator: "AND",
				Items: []v3.FilterItem{
					{Key: v3.AttributeKey{Key: "service_name"}, Value: "out", Operator: v3.FilterOperatorRegex},
				},
			},
			expectedWhereClause: "match(JSONExtractString(labels, 'service_name'), 'out')",
		},
		{
			operator: v3.FilterOperatorNotRegex,
			filterSet: v3.FilterSet{
				Operator: "AND",
				Items: []v3.FilterItem{
					{Key: v3.AttributeKey{Key: "service_name"}, Value: "out", Operator: v3.FilterOperatorNotRegex},
				},
			},
			expectedWhereClause: "not match(JSONExtractString(labels, 'service_name'), 'out')",
		},
		{
			operator: v3.FilterOperatorIn,
			filterSet: v3.FilterSet{
				Operator: "AND",
				Items: []v3.FilterItem{
					{Key: v3.AttributeKey{Key: "service_name"}, Value: []interface{}{"route", "driver"}, Operator: v3.FilterOperatorIn},
				},
			},
			expectedWhereClause: "JSONExtractString(labels, 'service_name') IN ['route','driver']",
		},
		{
			operator: v3.FilterOperatorNotIn,
			filterSet: v3.FilterSet{
				Operator: "AND",
				Items: []v3.FilterItem{
					{Key: v3.AttributeKey{Key: "service_name"}, Value: []interface{}{"route", "driver"}, Operator: v3.FilterOperatorNotIn},
				},
			},
			expectedWhereClause: "JSONExtractString(labels, 'service_name') NOT IN ['route','driver']",
		},
		{
			operator: v3.FilterOperatorExists,
			filterSet: v3.FilterSet{
				Operator: "AND",
				Items: []v3.FilterItem{
					{Key: v3.AttributeKey{Key: "horn"}, Operator: v3.FilterOperatorExists},
				},
			},
			expectedWhereClause: "has(JSONExtractKeys(labels), 'horn')",
		},
		{
			operator: v3.FilterOperatorNotExists,
			filterSet: v3.FilterSet{
				Operator: "AND",
				Items: []v3.FilterItem{
					{Key: v3.AttributeKey{Key: "horn"}, Operator: v3.FilterOperatorNotExists},
				},
			},
			expectedWhereClause: "not has(JSONExtractKeys(labels), 'horn')",
		},
		{
			operator: v3.FilterOperatorContains,
			filterSet: v3.FilterSet{
				Operator: "AND",
				Items: []v3.FilterItem{
					{Key: v3.AttributeKey{Key: "service_name"}, Value: "out", Operator: v3.FilterOperatorContains},
				},
			},
			expectedWhereClause: "like(JSONExtractString(labels, 'service_name'), '%out%')",
		},
		{
			operator: v3.FilterOperatorNotContains,
			filterSet: v3.FilterSet{
				Operator: "AND",
				Items: []v3.FilterItem{
					{Key: v3.AttributeKey{Key: "serice_name"}, Value: "out", Operator: v3.FilterOperatorNotContains},
				},
			},
			expectedWhereClause: "notLike(JSONExtractString(labels, 'serice_name'), '%out%')",
		},
		{
			operator: v3.FilterOperatorLike,
			filterSet: v3.FilterSet{
				Operator: "AND",
				Items: []v3.FilterItem{
					{Key: v3.AttributeKey{Key: "service_name"}, Value: "dri", Operator: v3.FilterOperatorLike},
				},
			},
			expectedWhereClause: "like(JSONExtractString(labels, 'service_name'), 'dri')",
		},
		{
			operator: v3.FilterOperatorNotLike,
			filterSet: v3.FilterSet{
				Operator: "AND",
				Items: []v3.FilterItem{
					{Key: v3.AttributeKey{Key: "serice_name"}, Value: "dri", Operator: v3.FilterOperatorNotLike},
				},
			},
			expectedWhereClause: "notLike(JSONExtractString(labels, 'serice_name'), 'dri')",
		},
	}

	for i, tc := range testCases {
		t.Run(fmt.Sprintf("case %d", i), func(t *testing.T) {
			mq := v3.BuilderQuery{
				QueryName:          "A",
				AggregateAttribute: v3.AttributeKey{Key: "signoz_calls_total"},
				AggregateOperator:  v3.AggregateOperatorSum,
			}
			whereClause, err := buildMetricsTimeSeriesFilterQuery(&tc.filterSet, []v3.AttributeKey{}, &mq)
			require.NoError(t, err)
			require.Contains(t, whereClause, tc.expectedWhereClause)
		})
	}
}

<<<<<<< HEAD
func TestBuildQueryAdjustedTimes(t *testing.T) {
	cases := []struct {
		name     string
		params   *v3.QueryRangeParamsV3
		expected string
	}{
		{
			name: "TestBuildQueryAdjustedTimes start close to 30 seconds",
			params: &v3.QueryRangeParamsV3{
				// 20:11:29
				Start: 1686082289000,
				// 20:41:00
				End: 1686084060000,
				CompositeQuery: &v3.CompositeQuery{
					BuilderQueries: map[string]*v3.BuilderQuery{
						"A": {
							QueryName:          "A",
							StepInterval:       60,
							AggregateAttribute: v3.AttributeKey{Key: "name"},
							Filters: &v3.FilterSet{Operator: "AND", Items: []v3.FilterItem{
								{Key: v3.AttributeKey{Key: "in"}, Value: []interface{}{"a", "b", "c"}, Operator: v3.FilterOperatorIn},
							}},
							AggregateOperator: v3.AggregateOperatorRateAvg,
							Expression:        "A",
						},
					},
				},
			},
			// 20:11:00 - 20:41:00
			expected: "timestamp_ms >= 1686082260000 AND timestamp_ms <= 1686084060000",
		},
		{
			name: "TestBuildQueryAdjustedTimes start close to 50 seconds",
			params: &v3.QueryRangeParamsV3{
				// 20:11:52
				Start: 1686082312000,
				// 20:41:00
				End: 1686084060000,
				CompositeQuery: &v3.CompositeQuery{
					BuilderQueries: map[string]*v3.BuilderQuery{
						"A": {
							QueryName:          "A",
							StepInterval:       60,
							AggregateAttribute: v3.AttributeKey{Key: "name"},
							Filters: &v3.FilterSet{Operator: "AND", Items: []v3.FilterItem{
								{Key: v3.AttributeKey{Key: "in"}, Value: []interface{}{"a", "b", "c"}, Operator: v3.FilterOperatorIn},
							}},
							AggregateOperator: v3.AggregateOperatorRateAvg,
							Expression:        "A",
						},
					},
				},
			},
			// 20:11:00 - 20:41:00
			expected: "timestamp_ms >= 1686082260000 AND timestamp_ms <= 1686084060000",
		},
		{
			name: "TestBuildQueryAdjustedTimes start close to 42 seconds with step 30 seconds",
			params: &v3.QueryRangeParamsV3{
				// 20:11:42
				Start: 1686082302000,
				// 20:41:00
				End: 1686084060000,
				CompositeQuery: &v3.CompositeQuery{
					BuilderQueries: map[string]*v3.BuilderQuery{
						"A": {
							QueryName:          "A",
							StepInterval:       30,
							AggregateAttribute: v3.AttributeKey{Key: "name"},
							Filters: &v3.FilterSet{Operator: "AND", Items: []v3.FilterItem{
								{Key: v3.AttributeKey{Key: "in"}, Value: []interface{}{"a", "b", "c"}, Operator: v3.FilterOperatorIn},
							}},
							AggregateOperator: v3.AggregateOperatorRateAvg,
							Expression:        "A",
						},
					},
				},
			},
			// 20:11:30 - 20:41:00
			expected: "timestamp_ms >= 1686082290000 AND timestamp_ms <= 1686084060000",
		},
		{
			name: "TestBuildQueryAdjustedTimes start close to 42 seconds with step 30 seconds and end close to 30 seconds",
			params: &v3.QueryRangeParamsV3{
				// 20:11:42
				Start: 1686082302000,
				// 20:41:29
				End: 1686084089000,
				CompositeQuery: &v3.CompositeQuery{
					BuilderQueries: map[string]*v3.BuilderQuery{
						"A": {
							QueryName:          "A",
							StepInterval:       30,
							AggregateAttribute: v3.AttributeKey{Key: "name"},
							Filters: &v3.FilterSet{Operator: "AND", Items: []v3.FilterItem{
								{Key: v3.AttributeKey{Key: "in"}, Value: []interface{}{"a", "b", "c"}, Operator: v3.FilterOperatorIn},
							}},
							AggregateOperator: v3.AggregateOperatorRateAvg,
							Expression:        "A",
						},
					},
				},
			},
			// 20:11:30 - 20:41:00
			expected: "timestamp_ms >= 1686082290000 AND timestamp_ms <= 1686084060000",
		},
		{
			name: "TestBuildQueryAdjustedTimes start close to 42 seconds with step 300 seconds and end close to 30 seconds",
			params: &v3.QueryRangeParamsV3{
				// 20:11:42
				Start: 1686082302000,
				// 20:41:29
				End: 1686084089000,
=======
func TestBuildQueryXRate(t *testing.T) {
	t.Run("TestBuildQueryXRate", func(t *testing.T) {

		tmpl := `SELECT  ts, %s(value) as value FROM (SELECT  ts, if(runningDifference(ts) <= 0, nan, if(runningDifference(value) < 0, (value) / runningDifference(ts), runningDifference(value) / runningDifference(ts))) as value FROM(SELECT fingerprint,  toStartOfInterval(toDateTime(intDiv(timestamp_ms, 1000)), INTERVAL 0 SECOND) as ts, max(value) as value FROM signoz_metrics.distributed_samples_v2 INNER JOIN (SELECT  fingerprint FROM signoz_metrics.time_series_v2 WHERE metric_name = 'name' AND temporality IN ['Cumulative', 'Unspecified']) as filtered_time_series USING fingerprint WHERE metric_name = 'name' AND timestamp_ms >= 1650991982000 AND timestamp_ms <= 1651078382000 GROUP BY fingerprint, ts ORDER BY fingerprint,  ts) WHERE isNaN(value) = 0) GROUP BY GROUPING SETS ( (ts), () ) ORDER BY  ts`

		cases := []struct {
			aggregateOperator v3.AggregateOperator
			expectedQuery     string
		}{
			{
				aggregateOperator: v3.AggregateOperatorAvgRate,
				expectedQuery:     fmt.Sprintf(tmpl, aggregateOperatorToSQLFunc[v3.AggregateOperatorAvgRate]),
			},
			{
				aggregateOperator: v3.AggregateOperatorMaxRate,
				expectedQuery:     fmt.Sprintf(tmpl, aggregateOperatorToSQLFunc[v3.AggregateOperatorMaxRate]),
			},
			{
				aggregateOperator: v3.AggregateOperatorMinRate,
				expectedQuery:     fmt.Sprintf(tmpl, aggregateOperatorToSQLFunc[v3.AggregateOperatorMinRate]),
			},
			{
				aggregateOperator: v3.AggregateOperatorSumRate,
				expectedQuery:     fmt.Sprintf(tmpl, aggregateOperatorToSQLFunc[v3.AggregateOperatorSumRate]),
			},
		}

		for _, c := range cases {

			q := &v3.QueryRangeParamsV3{
				Start: 1650991982000,
				End:   1651078382000,
				Step:  60,
>>>>>>> 6fb071cf
				CompositeQuery: &v3.CompositeQuery{
					BuilderQueries: map[string]*v3.BuilderQuery{
						"A": {
							QueryName:          "A",
<<<<<<< HEAD
							StepInterval:       300,
							AggregateAttribute: v3.AttributeKey{Key: "name"},
							Filters: &v3.FilterSet{Operator: "AND", Items: []v3.FilterItem{
								{Key: v3.AttributeKey{Key: "in"}, Value: []interface{}{"a", "b", "c"}, Operator: v3.FilterOperatorIn},
							}},
							AggregateOperator: v3.AggregateOperatorRateAvg,
							Expression:        "A",
						},
					},
				},
			},
			// 20:10:00 - 20:40:00
			expected: "timestamp_ms >= 1686082200000 AND timestamp_ms <= 1686084000000",
		},
		{
			name: "TestBuildQueryAdjustedTimes start close to 42 seconds with step 180 seconds and end close to 30 seconds",
			params: &v3.QueryRangeParamsV3{
				// 20:11:42
				Start: 1686082302000,
				// 20:41:29
				End: 1686084089000,
=======
							AggregateAttribute: v3.AttributeKey{Key: "name"},
							AggregateOperator:  c.aggregateOperator,
							Expression:         "A",
						},
					},
					QueryType: v3.QueryTypeBuilder,
					PanelType: v3.PanelTypeGraph,
				},
			}
			query, err := PrepareMetricQuery(q.Start, q.End, q.CompositeQuery.QueryType, q.CompositeQuery.PanelType, q.CompositeQuery.BuilderQueries["A"], Options{PreferRPM: false})
			require.NoError(t, err)
			require.Equal(t, query, c.expectedQuery)
		}
	})
}

func TestBuildQueryRPM(t *testing.T) {
	t.Run("TestBuildQueryXRate", func(t *testing.T) {

		tmpl := `SELECT  ts, ceil(value * 60) as value FROM (SELECT  ts, %s(value) as value FROM (SELECT  ts, if(runningDifference(ts) <= 0, nan, if(runningDifference(value) < 0, (value) / runningDifference(ts), runningDifference(value) / runningDifference(ts))) as value FROM(SELECT fingerprint,  toStartOfInterval(toDateTime(intDiv(timestamp_ms, 1000)), INTERVAL 0 SECOND) as ts, max(value) as value FROM signoz_metrics.distributed_samples_v2 INNER JOIN (SELECT  fingerprint FROM signoz_metrics.time_series_v2 WHERE metric_name = 'name' AND temporality IN ['Cumulative', 'Unspecified']) as filtered_time_series USING fingerprint WHERE metric_name = 'name' AND timestamp_ms >= 1650991982000 AND timestamp_ms <= 1651078382000 GROUP BY fingerprint, ts ORDER BY fingerprint,  ts) WHERE isNaN(value) = 0) GROUP BY GROUPING SETS ( (ts), () ) ORDER BY  ts)`

		cases := []struct {
			aggregateOperator v3.AggregateOperator
			expectedQuery     string
		}{
			{
				aggregateOperator: v3.AggregateOperatorAvgRate,
				expectedQuery:     fmt.Sprintf(tmpl, aggregateOperatorToSQLFunc[v3.AggregateOperatorAvgRate]),
			},
			{
				aggregateOperator: v3.AggregateOperatorMaxRate,
				expectedQuery:     fmt.Sprintf(tmpl, aggregateOperatorToSQLFunc[v3.AggregateOperatorMaxRate]),
			},
			{
				aggregateOperator: v3.AggregateOperatorMinRate,
				expectedQuery:     fmt.Sprintf(tmpl, aggregateOperatorToSQLFunc[v3.AggregateOperatorMinRate]),
			},
			{
				aggregateOperator: v3.AggregateOperatorSumRate,
				expectedQuery:     fmt.Sprintf(tmpl, aggregateOperatorToSQLFunc[v3.AggregateOperatorSumRate]),
			},
		}

		for _, c := range cases {

			q := &v3.QueryRangeParamsV3{
				Start: 1650991982000,
				End:   1651078382000,
				Step:  60,
>>>>>>> 6fb071cf
				CompositeQuery: &v3.CompositeQuery{
					BuilderQueries: map[string]*v3.BuilderQuery{
						"A": {
							QueryName:          "A",
<<<<<<< HEAD
							StepInterval:       180,
							AggregateAttribute: v3.AttributeKey{Key: "name"},
							Filters: &v3.FilterSet{Operator: "AND", Items: []v3.FilterItem{
								{Key: v3.AttributeKey{Key: "in"}, Value: []interface{}{"a", "b", "c"}, Operator: v3.FilterOperatorIn},
							}},
							AggregateOperator: v3.AggregateOperatorRateAvg,
							Expression:        "A",
						},
					},
				},
			},
			// 20:09:00 - 20:39:00
			expected: "timestamp_ms >= 1686082140000 AND timestamp_ms <= 1686083940000",
		},
	}

	for _, testCase := range cases {
		t.Run(testCase.name, func(t *testing.T) {
			q := testCase.params
			query, err := PrepareMetricQuery(q.Start, q.End, q.CompositeQuery.QueryType, q.CompositeQuery.PanelType, q.CompositeQuery.BuilderQueries["A"])
			require.NoError(t, err)

			require.Contains(t, query, testCase.expected)
		})
	}
=======
							AggregateAttribute: v3.AttributeKey{Key: "name"},
							AggregateOperator:  c.aggregateOperator,
							Expression:         "A",
						},
					},
					QueryType: v3.QueryTypeBuilder,
					PanelType: v3.PanelTypeGraph,
				},
			}
			query, err := PrepareMetricQuery(q.Start, q.End, q.CompositeQuery.QueryType, q.CompositeQuery.PanelType, q.CompositeQuery.BuilderQueries["A"], Options{PreferRPM: true})
			require.NoError(t, err)
			require.Equal(t, query, c.expectedQuery)
		}
	})
>>>>>>> 6fb071cf
}<|MERGE_RESOLUTION|>--- conflicted
+++ resolved
@@ -240,7 +240,112 @@
 	}
 }
 
-<<<<<<< HEAD
+func TestBuildQueryXRate(t *testing.T) {
+	t.Run("TestBuildQueryXRate", func(t *testing.T) {
+
+		tmpl := `SELECT  ts, %s(value) as value FROM (SELECT  ts, if(runningDifference(ts) <= 0, nan, if(runningDifference(value) < 0, (value) / runningDifference(ts), runningDifference(value) / runningDifference(ts))) as value FROM(SELECT fingerprint,  toStartOfInterval(toDateTime(intDiv(timestamp_ms, 1000)), INTERVAL 0 SECOND) as ts, max(value) as value FROM signoz_metrics.distributed_samples_v2 INNER JOIN (SELECT  fingerprint FROM signoz_metrics.time_series_v2 WHERE metric_name = 'name' AND temporality IN ['Cumulative', 'Unspecified']) as filtered_time_series USING fingerprint WHERE metric_name = 'name' AND timestamp_ms >= 1650991982000 AND timestamp_ms <= 1651078382000 GROUP BY fingerprint, ts ORDER BY fingerprint,  ts) WHERE isNaN(value) = 0) GROUP BY GROUPING SETS ( (ts), () ) ORDER BY  ts`
+
+		cases := []struct {
+			aggregateOperator v3.AggregateOperator
+			expectedQuery     string
+		}{
+			{
+				aggregateOperator: v3.AggregateOperatorAvgRate,
+				expectedQuery:     fmt.Sprintf(tmpl, aggregateOperatorToSQLFunc[v3.AggregateOperatorAvgRate]),
+			},
+			{
+				aggregateOperator: v3.AggregateOperatorMaxRate,
+				expectedQuery:     fmt.Sprintf(tmpl, aggregateOperatorToSQLFunc[v3.AggregateOperatorMaxRate]),
+			},
+			{
+				aggregateOperator: v3.AggregateOperatorMinRate,
+				expectedQuery:     fmt.Sprintf(tmpl, aggregateOperatorToSQLFunc[v3.AggregateOperatorMinRate]),
+			},
+			{
+				aggregateOperator: v3.AggregateOperatorSumRate,
+				expectedQuery:     fmt.Sprintf(tmpl, aggregateOperatorToSQLFunc[v3.AggregateOperatorSumRate]),
+			},
+		}
+
+		for _, c := range cases {
+
+			q := &v3.QueryRangeParamsV3{
+				Start: 1650991982000,
+				End:   1651078382000,
+				Step:  60,
+				CompositeQuery: &v3.CompositeQuery{
+					BuilderQueries: map[string]*v3.BuilderQuery{
+						"A": {
+							QueryName:          "A",
+							AggregateAttribute: v3.AttributeKey{Key: "name"},
+							AggregateOperator:  c.aggregateOperator,
+							Expression:         "A",
+						},
+					},
+					QueryType: v3.QueryTypeBuilder,
+					PanelType: v3.PanelTypeGraph,
+				},
+			}
+			query, err := PrepareMetricQuery(q.Start, q.End, q.CompositeQuery.QueryType, q.CompositeQuery.PanelType, q.CompositeQuery.BuilderQueries["A"], Options{PreferRPM: false})
+			require.NoError(t, err)
+			require.Equal(t, query, c.expectedQuery)
+		}
+	})
+}
+
+func TestBuildQueryRPM(t *testing.T) {
+	t.Run("TestBuildQueryXRate", func(t *testing.T) {
+
+		tmpl := `SELECT  ts, ceil(value * 60) as value FROM (SELECT  ts, %s(value) as value FROM (SELECT  ts, if(runningDifference(ts) <= 0, nan, if(runningDifference(value) < 0, (value) / runningDifference(ts), runningDifference(value) / runningDifference(ts))) as value FROM(SELECT fingerprint,  toStartOfInterval(toDateTime(intDiv(timestamp_ms, 1000)), INTERVAL 0 SECOND) as ts, max(value) as value FROM signoz_metrics.distributed_samples_v2 INNER JOIN (SELECT  fingerprint FROM signoz_metrics.time_series_v2 WHERE metric_name = 'name' AND temporality IN ['Cumulative', 'Unspecified']) as filtered_time_series USING fingerprint WHERE metric_name = 'name' AND timestamp_ms >= 1650991982000 AND timestamp_ms <= 1651078382000 GROUP BY fingerprint, ts ORDER BY fingerprint,  ts) WHERE isNaN(value) = 0) GROUP BY GROUPING SETS ( (ts), () ) ORDER BY  ts)`
+
+		cases := []struct {
+			aggregateOperator v3.AggregateOperator
+			expectedQuery     string
+		}{
+			{
+				aggregateOperator: v3.AggregateOperatorAvgRate,
+				expectedQuery:     fmt.Sprintf(tmpl, aggregateOperatorToSQLFunc[v3.AggregateOperatorAvgRate]),
+			},
+			{
+				aggregateOperator: v3.AggregateOperatorMaxRate,
+				expectedQuery:     fmt.Sprintf(tmpl, aggregateOperatorToSQLFunc[v3.AggregateOperatorMaxRate]),
+			},
+			{
+				aggregateOperator: v3.AggregateOperatorMinRate,
+				expectedQuery:     fmt.Sprintf(tmpl, aggregateOperatorToSQLFunc[v3.AggregateOperatorMinRate]),
+			},
+			{
+				aggregateOperator: v3.AggregateOperatorSumRate,
+				expectedQuery:     fmt.Sprintf(tmpl, aggregateOperatorToSQLFunc[v3.AggregateOperatorSumRate]),
+			},
+		}
+
+		for _, c := range cases {
+
+			q := &v3.QueryRangeParamsV3{
+				Start: 1650991982000,
+				End:   1651078382000,
+				Step:  60,
+				CompositeQuery: &v3.CompositeQuery{
+					BuilderQueries: map[string]*v3.BuilderQuery{
+						"A": {
+							QueryName:          "A",
+							AggregateAttribute: v3.AttributeKey{Key: "name"},
+							AggregateOperator:  c.aggregateOperator,
+							Expression:         "A",
+						},
+					},
+					QueryType: v3.QueryTypeBuilder,
+					PanelType: v3.PanelTypeGraph,
+				},
+			}
+			query, err := PrepareMetricQuery(q.Start, q.End, q.CompositeQuery.QueryType, q.CompositeQuery.PanelType, q.CompositeQuery.BuilderQueries["A"], Options{PreferRPM: true})
+			require.NoError(t, err)
+			require.Equal(t, query, c.expectedQuery)
+		}
+	})
+}
+
 func TestBuildQueryAdjustedTimes(t *testing.T) {
 	cases := []struct {
 		name     string
@@ -354,46 +459,10 @@
 				Start: 1686082302000,
 				// 20:41:29
 				End: 1686084089000,
-=======
-func TestBuildQueryXRate(t *testing.T) {
-	t.Run("TestBuildQueryXRate", func(t *testing.T) {
-
-		tmpl := `SELECT  ts, %s(value) as value FROM (SELECT  ts, if(runningDifference(ts) <= 0, nan, if(runningDifference(value) < 0, (value) / runningDifference(ts), runningDifference(value) / runningDifference(ts))) as value FROM(SELECT fingerprint,  toStartOfInterval(toDateTime(intDiv(timestamp_ms, 1000)), INTERVAL 0 SECOND) as ts, max(value) as value FROM signoz_metrics.distributed_samples_v2 INNER JOIN (SELECT  fingerprint FROM signoz_metrics.time_series_v2 WHERE metric_name = 'name' AND temporality IN ['Cumulative', 'Unspecified']) as filtered_time_series USING fingerprint WHERE metric_name = 'name' AND timestamp_ms >= 1650991982000 AND timestamp_ms <= 1651078382000 GROUP BY fingerprint, ts ORDER BY fingerprint,  ts) WHERE isNaN(value) = 0) GROUP BY GROUPING SETS ( (ts), () ) ORDER BY  ts`
-
-		cases := []struct {
-			aggregateOperator v3.AggregateOperator
-			expectedQuery     string
-		}{
-			{
-				aggregateOperator: v3.AggregateOperatorAvgRate,
-				expectedQuery:     fmt.Sprintf(tmpl, aggregateOperatorToSQLFunc[v3.AggregateOperatorAvgRate]),
-			},
-			{
-				aggregateOperator: v3.AggregateOperatorMaxRate,
-				expectedQuery:     fmt.Sprintf(tmpl, aggregateOperatorToSQLFunc[v3.AggregateOperatorMaxRate]),
-			},
-			{
-				aggregateOperator: v3.AggregateOperatorMinRate,
-				expectedQuery:     fmt.Sprintf(tmpl, aggregateOperatorToSQLFunc[v3.AggregateOperatorMinRate]),
-			},
-			{
-				aggregateOperator: v3.AggregateOperatorSumRate,
-				expectedQuery:     fmt.Sprintf(tmpl, aggregateOperatorToSQLFunc[v3.AggregateOperatorSumRate]),
-			},
-		}
-
-		for _, c := range cases {
-
-			q := &v3.QueryRangeParamsV3{
-				Start: 1650991982000,
-				End:   1651078382000,
-				Step:  60,
->>>>>>> 6fb071cf
-				CompositeQuery: &v3.CompositeQuery{
-					BuilderQueries: map[string]*v3.BuilderQuery{
-						"A": {
-							QueryName:          "A",
-<<<<<<< HEAD
+				CompositeQuery: &v3.CompositeQuery{
+					BuilderQueries: map[string]*v3.BuilderQuery{
+						"A": {
+							QueryName:          "A",
 							StepInterval:       300,
 							AggregateAttribute: v3.AttributeKey{Key: "name"},
 							Filters: &v3.FilterSet{Operator: "AND", Items: []v3.FilterItem{
@@ -415,62 +484,10 @@
 				Start: 1686082302000,
 				// 20:41:29
 				End: 1686084089000,
-=======
-							AggregateAttribute: v3.AttributeKey{Key: "name"},
-							AggregateOperator:  c.aggregateOperator,
-							Expression:         "A",
-						},
-					},
-					QueryType: v3.QueryTypeBuilder,
-					PanelType: v3.PanelTypeGraph,
-				},
-			}
-			query, err := PrepareMetricQuery(q.Start, q.End, q.CompositeQuery.QueryType, q.CompositeQuery.PanelType, q.CompositeQuery.BuilderQueries["A"], Options{PreferRPM: false})
-			require.NoError(t, err)
-			require.Equal(t, query, c.expectedQuery)
-		}
-	})
-}
-
-func TestBuildQueryRPM(t *testing.T) {
-	t.Run("TestBuildQueryXRate", func(t *testing.T) {
-
-		tmpl := `SELECT  ts, ceil(value * 60) as value FROM (SELECT  ts, %s(value) as value FROM (SELECT  ts, if(runningDifference(ts) <= 0, nan, if(runningDifference(value) < 0, (value) / runningDifference(ts), runningDifference(value) / runningDifference(ts))) as value FROM(SELECT fingerprint,  toStartOfInterval(toDateTime(intDiv(timestamp_ms, 1000)), INTERVAL 0 SECOND) as ts, max(value) as value FROM signoz_metrics.distributed_samples_v2 INNER JOIN (SELECT  fingerprint FROM signoz_metrics.time_series_v2 WHERE metric_name = 'name' AND temporality IN ['Cumulative', 'Unspecified']) as filtered_time_series USING fingerprint WHERE metric_name = 'name' AND timestamp_ms >= 1650991982000 AND timestamp_ms <= 1651078382000 GROUP BY fingerprint, ts ORDER BY fingerprint,  ts) WHERE isNaN(value) = 0) GROUP BY GROUPING SETS ( (ts), () ) ORDER BY  ts)`
-
-		cases := []struct {
-			aggregateOperator v3.AggregateOperator
-			expectedQuery     string
-		}{
-			{
-				aggregateOperator: v3.AggregateOperatorAvgRate,
-				expectedQuery:     fmt.Sprintf(tmpl, aggregateOperatorToSQLFunc[v3.AggregateOperatorAvgRate]),
-			},
-			{
-				aggregateOperator: v3.AggregateOperatorMaxRate,
-				expectedQuery:     fmt.Sprintf(tmpl, aggregateOperatorToSQLFunc[v3.AggregateOperatorMaxRate]),
-			},
-			{
-				aggregateOperator: v3.AggregateOperatorMinRate,
-				expectedQuery:     fmt.Sprintf(tmpl, aggregateOperatorToSQLFunc[v3.AggregateOperatorMinRate]),
-			},
-			{
-				aggregateOperator: v3.AggregateOperatorSumRate,
-				expectedQuery:     fmt.Sprintf(tmpl, aggregateOperatorToSQLFunc[v3.AggregateOperatorSumRate]),
-			},
-		}
-
-		for _, c := range cases {
-
-			q := &v3.QueryRangeParamsV3{
-				Start: 1650991982000,
-				End:   1651078382000,
-				Step:  60,
->>>>>>> 6fb071cf
-				CompositeQuery: &v3.CompositeQuery{
-					BuilderQueries: map[string]*v3.BuilderQuery{
-						"A": {
-							QueryName:          "A",
-<<<<<<< HEAD
+				CompositeQuery: &v3.CompositeQuery{
+					BuilderQueries: map[string]*v3.BuilderQuery{
+						"A": {
+							QueryName:          "A",
 							StepInterval:       180,
 							AggregateAttribute: v3.AttributeKey{Key: "name"},
 							Filters: &v3.FilterSet{Operator: "AND", Items: []v3.FilterItem{
@@ -496,20 +513,4 @@
 			require.Contains(t, query, testCase.expected)
 		})
 	}
-=======
-							AggregateAttribute: v3.AttributeKey{Key: "name"},
-							AggregateOperator:  c.aggregateOperator,
-							Expression:         "A",
-						},
-					},
-					QueryType: v3.QueryTypeBuilder,
-					PanelType: v3.PanelTypeGraph,
-				},
-			}
-			query, err := PrepareMetricQuery(q.Start, q.End, q.CompositeQuery.QueryType, q.CompositeQuery.PanelType, q.CompositeQuery.BuilderQueries["A"], Options{PreferRPM: true})
-			require.NoError(t, err)
-			require.Equal(t, query, c.expectedQuery)
-		}
-	})
->>>>>>> 6fb071cf
 }