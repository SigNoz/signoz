--- conflicted
+++ resolved
@@ -55,11 +55,7 @@
 	if mq.Temporality == v3.Delta {
 		conditions = append(conditions, fmt.Sprintf("metric_name = %s AND temporality = '%s' ", utils.ClickHouseFormattedValue(metricName), v3.Delta))
 	} else {
-<<<<<<< HEAD
-		conditions = append(conditions, fmt.Sprintf("metric_name = %s", utils.ClickHouseFormattedValue(metricName)))
-=======
 		conditions = append(conditions, fmt.Sprintf("metric_name = %s AND temporality IN ['%s', '%s']", utils.ClickHouseFormattedValue(metricName), v3.Cumulative, v3.Unspecified))
->>>>>>> 21649905
 	}
 
 	if fs != nil && len(fs.Items) != 0 {
@@ -426,7 +422,6 @@
 	var query string
 	var err error
 	if mq.Temporality == v3.Delta {
-<<<<<<< HEAD
 		if panelType == v3.PanelTypeTable {
 			query, err = buildDeltaMetricQueryForTable(start, end, mq.StepInterval, mq, constants.SIGNOZ_TIMESERIES_TABLENAME)
 		} else {
@@ -438,11 +433,6 @@
 		} else {
 			query, err = buildMetricQuery(start, end, mq.StepInterval, mq, constants.SIGNOZ_TIMESERIES_TABLENAME)
 		}
-=======
-		query, err = buildDeltaMetricQuery(start, end, mq.StepInterval, mq, constants.SIGNOZ_TIMESERIES_TABLENAME)
-	} else {
-		query, err = buildMetricQuery(start, end, mq.StepInterval, mq, constants.SIGNOZ_TIMESERIES_TABLENAME)
->>>>>>> 21649905
 	}
 	if err != nil {
 		return "", err
