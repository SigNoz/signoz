--- conflicted
+++ resolved
@@ -241,17 +241,11 @@
 	PreferRPM         bool
 }{
 	{
-<<<<<<< HEAD
-		Name:  "Test aggregate count on select field",
-		Start: 1680066360726210000,
-		End:   1680066458000000000,
-=======
 		Name:      "Test aggregate count on select field",
 		PanelType: v3.PanelTypeGraph,
 		Start:     1680066360726210000,
 		End:       1680066458000000000,
 		Step:      60,
->>>>>>> 6fb071cf
 		BuilderQuery: &v3.BuilderQuery{
 			QueryName:         "A",
 			StepInterval:      60,
@@ -262,17 +256,11 @@
 		ExpectedQuery: "SELECT toStartOfInterval(fromUnixTimestamp64Nano(timestamp), INTERVAL 60 SECOND) AS ts, toFloat64(count(*)) as value from signoz_logs.distributed_logs where (timestamp >= 1680066360726210000 AND timestamp <= 1680066458000000000) group by ts order by value DESC",
 	},
 	{
-<<<<<<< HEAD
-		Name:  "Test aggregate count on a attribute",
-		Start: 1680066360726210000,
-		End:   1680066458000000000,
-=======
 		Name:      "Test aggregate count on a attribute",
 		PanelType: v3.PanelTypeGraph,
 		Start:     1680066360726210000,
 		End:       1680066458000000000,
 		Step:      60,
->>>>>>> 6fb071cf
 		BuilderQuery: &v3.BuilderQuery{
 			QueryName:          "A",
 			StepInterval:       60,
@@ -284,17 +272,11 @@
 		ExpectedQuery: "SELECT toStartOfInterval(fromUnixTimestamp64Nano(timestamp), INTERVAL 60 SECOND) AS ts, toFloat64(count(*)) as value from signoz_logs.distributed_logs where (timestamp >= 1680066360726210000 AND timestamp <= 1680066458000000000) AND has(attributes_string_key, 'user_name') group by ts order by value DESC",
 	},
 	{
-<<<<<<< HEAD
-		Name:  "Test aggregate count on a with filter",
-		Start: 1680066360726210000,
-		End:   1680066458000000000,
-=======
 		Name:      "Test aggregate count on a with filter",
 		PanelType: v3.PanelTypeGraph,
 		Start:     1680066360726210000,
 		End:       1680066458000000000,
 		Step:      60,
->>>>>>> 6fb071cf
 		BuilderQuery: &v3.BuilderQuery{
 			QueryName:          "A",
 			StepInterval:       60,
@@ -309,17 +291,11 @@
 		ExpectedQuery: "SELECT toStartOfInterval(fromUnixTimestamp64Nano(timestamp), INTERVAL 60 SECOND) AS ts, toFloat64(count(*)) as value from signoz_logs.distributed_logs where (timestamp >= 1680066360726210000 AND timestamp <= 1680066458000000000) AND attributes_float64_value[indexOf(attributes_float64_key, 'bytes')] > 100.000000 AND has(attributes_string_key, 'user_name') group by ts order by value DESC",
 	},
 	{
-<<<<<<< HEAD
-		Name:  "Test aggregate count distinct and order by value",
-		Start: 1680066360726210000,
-		End:   1680066458000000000,
-=======
 		Name:      "Test aggregate count distinct and order by value",
 		PanelType: v3.PanelTypeGraph,
 		Start:     1680066360726210000,
 		End:       1680066458000000000,
 		Step:      60,
->>>>>>> 6fb071cf
 		BuilderQuery: &v3.BuilderQuery{
 			QueryName:          "A",
 			StepInterval:       60,
@@ -332,17 +308,11 @@
 		ExpectedQuery: "SELECT toStartOfInterval(fromUnixTimestamp64Nano(timestamp), INTERVAL 60 SECOND) AS ts, toFloat64(count(distinct(name))) as value from signoz_logs.distributed_logs where (timestamp >= 1680066360726210000 AND timestamp <= 1680066458000000000) group by ts order by value ASC",
 	},
 	{
-<<<<<<< HEAD
-		Name:  "Test aggregate count distinct on non selected field",
-		Start: 1680066360726210000,
-		End:   1680066458000000000,
-=======
 		Name:      "Test aggregate count distinct on non selected field",
 		PanelType: v3.PanelTypeGraph,
 		Start:     1680066360726210000,
 		End:       1680066458000000000,
 		Step:      60,
->>>>>>> 6fb071cf
 		BuilderQuery: &v3.BuilderQuery{
 			QueryName:          "A",
 			StepInterval:       60,
@@ -354,17 +324,11 @@
 		ExpectedQuery: "SELECT toStartOfInterval(fromUnixTimestamp64Nano(timestamp), INTERVAL 60 SECOND) AS ts, toFloat64(count(distinct(attributes_string_value[indexOf(attributes_string_key, 'name')]))) as value from signoz_logs.distributed_logs where (timestamp >= 1680066360726210000 AND timestamp <= 1680066458000000000) group by ts order by value DESC",
 	},
 	{
-<<<<<<< HEAD
-		Name:  "Test aggregate count distinct with filter and groupBy",
-		Start: 1680066360726210000,
-		End:   1680066458000000000,
-=======
 		Name:      "Test aggregate count distinct with filter and groupBy",
 		PanelType: v3.PanelTypeGraph,
 		Start:     1680066360726210000,
 		End:       1680066458000000000,
 		Step:      60,
->>>>>>> 6fb071cf
 		BuilderQuery: &v3.BuilderQuery{
 			QueryName:          "A",
 			StepInterval:       60,
@@ -390,17 +354,11 @@
 			"order by method ASC",
 	},
 	{
-<<<<<<< HEAD
-		Name:  "Test aggregate count with multiple filter,groupBy and orderBy",
-		Start: 1680066360726210000,
-		End:   1680066458000000000,
-=======
 		Name:      "Test aggregate count with multiple filter,groupBy and orderBy",
 		PanelType: v3.PanelTypeGraph,
 		Start:     1680066360726210000,
 		End:       1680066458000000000,
 		Step:      60,
->>>>>>> 6fb071cf
 		BuilderQuery: &v3.BuilderQuery{
 			QueryName:          "A",
 			StepInterval:       60,
@@ -428,17 +386,11 @@
 			"order by method ASC,x ASC",
 	},
 	{
-<<<<<<< HEAD
-		Name:  "Test aggregate avg",
-		Start: 1680066360726210000,
-		End:   1680066458000000000,
-=======
 		Name:      "Test aggregate avg",
 		PanelType: v3.PanelTypeGraph,
 		Start:     1680066360726210000,
 		End:       1680066458000000000,
 		Step:      60,
->>>>>>> 6fb071cf
 		BuilderQuery: &v3.BuilderQuery{
 			QueryName:          "A",
 			StepInterval:       60,
@@ -464,17 +416,11 @@
 			"order by method ASC",
 	},
 	{
-<<<<<<< HEAD
-		Name:  "Test aggregate sum",
-		Start: 1680066360726210000,
-		End:   1680066458000000000,
-=======
 		Name:      "Test aggregate sum",
 		PanelType: v3.PanelTypeGraph,
 		Start:     1680066360726210000,
 		End:       1680066458000000000,
 		Step:      60,
->>>>>>> 6fb071cf
 		BuilderQuery: &v3.BuilderQuery{
 			QueryName:          "A",
 			StepInterval:       60,
@@ -500,17 +446,11 @@
 			"order by method ASC",
 	},
 	{
-<<<<<<< HEAD
-		Name:  "Test aggregate min",
-		Start: 1680066360726210000,
-		End:   1680066458000000000,
-=======
 		Name:      "Test aggregate min",
 		PanelType: v3.PanelTypeGraph,
 		Start:     1680066360726210000,
 		End:       1680066458000000000,
 		Step:      60,
->>>>>>> 6fb071cf
 		BuilderQuery: &v3.BuilderQuery{
 			QueryName:          "A",
 			StepInterval:       60,
@@ -536,17 +476,11 @@
 			"order by method ASC",
 	},
 	{
-<<<<<<< HEAD
-		Name:  "Test aggregate max",
-		Start: 1680066360726210000,
-		End:   1680066458000000000,
-=======
 		Name:      "Test aggregate max",
 		PanelType: v3.PanelTypeGraph,
 		Start:     1680066360726210000,
 		End:       1680066458000000000,
 		Step:      60,
->>>>>>> 6fb071cf
 		BuilderQuery: &v3.BuilderQuery{
 			QueryName:          "A",
 			StepInterval:       60,
@@ -572,17 +506,11 @@
 			"order by method ASC",
 	},
 	{
-<<<<<<< HEAD
-		Name:  "Test aggregate PXX",
-		Start: 1680066360726210000,
-		End:   1680066458000000000,
-=======
 		Name:      "Test aggregate PXX",
 		PanelType: v3.PanelTypeGraph,
 		Start:     1680066360726210000,
 		End:       1680066458000000000,
 		Step:      60,
->>>>>>> 6fb071cf
 		BuilderQuery: &v3.BuilderQuery{
 			QueryName:          "A",
 			StepInterval:       60,
@@ -604,17 +532,11 @@
 			"order by method ASC",
 	},
 	{
-<<<<<<< HEAD
-		Name:  "Test aggregate RateSum",
-		Start: 1680066360726210000,
-		End:   1680066458000000000,
-=======
 		Name:      "Test aggregate RateSum",
 		PanelType: v3.PanelTypeGraph,
 		Start:     1680066360726210000,
 		End:       1680066458000000000,
 		Step:      60,
->>>>>>> 6fb071cf
 		BuilderQuery: &v3.BuilderQuery{
 			QueryName:          "A",
 			StepInterval:       60,
@@ -634,17 +556,11 @@
 			"group by method,ts order by method ASC",
 	},
 	{
-<<<<<<< HEAD
-		Name:  "Test aggregate rate",
-		Start: 1680066360726210000,
-		End:   1680066458000000000,
-=======
 		Name:      "Test aggregate rate",
 		PanelType: v3.PanelTypeGraph,
 		Start:     1680066360726210000,
 		End:       1680066458000000000,
 		Step:      60,
->>>>>>> 6fb071cf
 		BuilderQuery: &v3.BuilderQuery{
 			QueryName:          "A",
 			StepInterval:       60,
@@ -665,17 +581,11 @@
 			"order by method ASC",
 	},
 	{
-<<<<<<< HEAD
-		Name:  "Test aggregate RateSum without materialized column",
-		Start: 1680066360726210000,
-		End:   1680066458000000000,
-=======
 		Name:      "Test aggregate RateSum without materialized column",
 		PanelType: v3.PanelTypeGraph,
 		Start:     1680066360726210000,
 		End:       1680066458000000000,
 		Step:      60,
->>>>>>> 6fb071cf
 		BuilderQuery: &v3.BuilderQuery{
 			QueryName:          "A",
 			StepInterval:       60,
@@ -697,17 +607,11 @@
 			"order by method ASC",
 	},
 	{
-<<<<<<< HEAD
-		Name:  "Test Noop",
-		Start: 1680066360726210000,
-		End:   1680066458000000000,
-=======
 		Name:      "Test Noop",
 		PanelType: v3.PanelTypeList,
 		Start:     1680066360726210000,
 		End:       1680066458000000000,
 		Step:      60,
->>>>>>> 6fb071cf
 		BuilderQuery: &v3.BuilderQuery{
 			SelectColumns:     []v3.AttributeKey{},
 			QueryName:         "A",
@@ -722,11 +626,6 @@
 			"from signoz_logs.distributed_logs where (timestamp >= 1680066360726210000 AND timestamp <= 1680066458000000000) order by timestamp DESC",
 	},
 	{
-<<<<<<< HEAD
-		Name:  "Test aggregate with having clause",
-		Start: 1680066360726210000,
-		End:   1680066458000000000,
-=======
 		Name:      "Test Noop order by custom",
 		PanelType: v3.PanelTypeList,
 		Start:     1680066360726210000,
@@ -771,7 +670,6 @@
 		Start:     1680066360726210000,
 		End:       1680066458000000000,
 		Step:      60,
->>>>>>> 6fb071cf
 		BuilderQuery: &v3.BuilderQuery{
 			QueryName:          "A",
 			StepInterval:       60,
@@ -790,17 +688,11 @@
 		ExpectedQuery: "SELECT toStartOfInterval(fromUnixTimestamp64Nano(timestamp), INTERVAL 60 SECOND) AS ts, toFloat64(count(distinct(attributes_string_value[indexOf(attributes_string_key, 'name')]))) as value from signoz_logs.distributed_logs where (timestamp >= 1680066360726210000 AND timestamp <= 1680066458000000000) group by ts having value > 10 order by value DESC",
 	},
 	{
-<<<<<<< HEAD
-		Name:  "Test aggregate with having clause and filters",
-		Start: 1680066360726210000,
-		End:   1680066458000000000,
-=======
 		Name:      "Test aggregate with having clause and filters",
 		PanelType: v3.PanelTypeGraph,
 		Start:     1680066360726210000,
 		End:       1680066458000000000,
 		Step:      60,
->>>>>>> 6fb071cf
 		BuilderQuery: &v3.BuilderQuery{
 			QueryName:          "A",
 			StepInterval:       60,
@@ -823,17 +715,11 @@
 		ExpectedQuery: "SELECT toStartOfInterval(fromUnixTimestamp64Nano(timestamp), INTERVAL 60 SECOND) AS ts, toFloat64(count(distinct(attributes_string_value[indexOf(attributes_string_key, 'name')]))) as value from signoz_logs.distributed_logs where (timestamp >= 1680066360726210000 AND timestamp <= 1680066458000000000) AND attributes_string_value[indexOf(attributes_string_key, 'method')] = 'GET' group by ts having value > 10 order by value DESC",
 	},
 	{
-<<<<<<< HEAD
-		Name:  "Test top level key",
-		Start: 1680066360726210000,
-		End:   1680066458000000000,
-=======
 		Name:      "Test top level key",
 		PanelType: v3.PanelTypeGraph,
 		Start:     1680066360726210000,
 		End:       1680066458000000000,
 		Step:      60,
->>>>>>> 6fb071cf
 		BuilderQuery: &v3.BuilderQuery{
 			QueryName:          "A",
 			StepInterval:       60,
@@ -856,17 +742,11 @@
 		ExpectedQuery: "SELECT toStartOfInterval(fromUnixTimestamp64Nano(timestamp), INTERVAL 60 SECOND) AS ts, toFloat64(count(distinct(attributes_string_value[indexOf(attributes_string_key, 'name')]))) as value from signoz_logs.distributed_logs where (timestamp >= 1680066360726210000 AND timestamp <= 1680066458000000000) AND body ILIKE '%test%' group by ts having value > 10 order by value DESC",
 	},
 	{
-<<<<<<< HEAD
-		Name:  "Test attribute with same name as top level key",
-		Start: 1680066360726210000,
-		End:   1680066458000000000,
-=======
 		Name:      "Test attribute with same name as top level key",
 		PanelType: v3.PanelTypeGraph,
 		Start:     1680066360726210000,
 		End:       1680066458000000000,
 		Step:      60,
->>>>>>> 6fb071cf
 		BuilderQuery: &v3.BuilderQuery{
 			QueryName:          "A",
 			StepInterval:       60,
@@ -946,11 +826,7 @@
 func TestBuildLogsQuery(t *testing.T) {
 	for _, tt := range testBuildLogsQueryData {
 		Convey("TestBuildLogsQuery", t, func() {
-<<<<<<< HEAD
-			query, err := buildLogsQuery(tt.Start, tt.End, tt.BuilderQuery.StepInterval, tt.BuilderQuery, map[string]v3.AttributeKey{})
-=======
-			query, err := buildLogsQuery(tt.PanelType, tt.Start, tt.End, tt.Step, tt.BuilderQuery, "", tt.PreferRPM)
->>>>>>> 6fb071cf
+			query, err := buildLogsQuery(tt.PanelType, tt.Start, tt.End, tt.BuilderQuery.StepInterval, tt.BuilderQuery, "", tt.PreferRPM)
 			So(err, ShouldBeNil)
 			So(query, ShouldEqual, tt.ExpectedQuery)
 
