--- conflicted
+++ resolved
@@ -6,7 +6,6 @@
 	. "github.com/smartystreets/goconvey/convey"
 	"go.signoz.io/signoz/pkg/query-service/constants"
 	v3 "go.signoz.io/signoz/pkg/query-service/model/v3"
-	"go.signoz.io/signoz/pkg/query-service/utils"
 )
 
 var testGetClickhouseColumnNameData = []struct {
@@ -827,39 +826,6 @@
 	}
 }
 
-<<<<<<< HEAD
-var testGetZerosForEpochNanoData = []struct {
-	Name       string
-	Epoch      int64
-	Multiplier int64
-	Result     int64
-}{
-	{
-		Name:       "Test 1",
-		Epoch:      1680712080000,
-		Multiplier: 1000000,
-		Result:     1680712080000000000,
-	},
-	{
-		Name:       "Test 1",
-		Epoch:      1680712080000000000,
-		Multiplier: 1,
-		Result:     1680712080000000000,
-	},
-}
-
-func TestGetZerosForEpochNano(t *testing.T) {
-	for _, tt := range testGetZerosForEpochNanoData {
-		Convey("testGetZerosForEpochNanoData", t, func() {
-			multiplier := utils.GetZerosForEpochNano(tt.Epoch)
-			So(multiplier, ShouldEqual, tt.Multiplier)
-			So(tt.Epoch*multiplier, ShouldEqual, tt.Result)
-		})
-	}
-}
-
-=======
->>>>>>> e04d5fa7
 var testOrderBy = []struct {
 	Name      string
 	PanelType v3.PanelType
