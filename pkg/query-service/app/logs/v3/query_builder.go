package v3

import (
	"fmt"
	"strings"

	"go.signoz.io/signoz/pkg/query-service/constants"
	v3 "go.signoz.io/signoz/pkg/query-service/model/v3"
	"go.signoz.io/signoz/pkg/query-service/utils"
)

var aggregateOperatorToPercentile = map[v3.AggregateOperator]float64{
	v3.AggregateOperatorP05: 0.05,
	v3.AggregateOperatorP10: 0.10,
	v3.AggregateOperatorP20: 0.20,
	v3.AggregateOperatorP25: 0.25,
	v3.AggregateOperatorP50: 0.50,
	v3.AggregateOperatorP75: 0.75,
	v3.AggregateOperatorP90: 0.90,
	v3.AggregateOperatorP95: 0.95,
	v3.AggregateOperatorP99: 0.99,
}

var aggregateOperatorToSQLFunc = map[v3.AggregateOperator]string{
	v3.AggregateOperatorAvg:     "avg",
	v3.AggregateOperatorMax:     "max",
	v3.AggregateOperatorMin:     "min",
	v3.AggregateOperatorSum:     "sum",
	v3.AggregateOperatorRateSum: "sum",
	v3.AggregateOperatorRateAvg: "avg",
	v3.AggregateOperatorRateMax: "max",
	v3.AggregateOperatorRateMin: "min",
}

var logOperators = map[v3.FilterOperator]string{
	v3.FilterOperatorEqual:           "=",
	v3.FilterOperatorNotEqual:        "!=",
	v3.FilterOperatorLessThan:        "<",
	v3.FilterOperatorLessThanOrEq:    "<=",
	v3.FilterOperatorGreaterThan:     ">",
	v3.FilterOperatorGreaterThanOrEq: ">=",
	v3.FilterOperatorLike:            "ILIKE",
	v3.FilterOperatorNotLike:         "NOT ILIKE",
	v3.FilterOperatorContains:        "ILIKE",
	v3.FilterOperatorNotContains:     "NOT ILIKE",
	v3.FilterOperatorRegex:           "match(%s, %s)",
	v3.FilterOperatorNotRegex:        "NOT match(%s, %s)",
	v3.FilterOperatorIn:              "IN",
	v3.FilterOperatorNotIn:           "NOT IN",
	v3.FilterOperatorExists:          "has(%s_%s_key, '%s')",
	v3.FilterOperatorNotExists:       "not has(%s_%s_key, '%s')",
	// (todo) check contains/not contains/
}

func getClickhouseLogsColumnType(columnType v3.AttributeKeyType) string {
	if columnType == v3.AttributeKeyTypeTag {
		return "attributes"
	}
	return "resources"
}

func getClickhouseLogsColumnDataType(columnDataType v3.AttributeKeyDataType) string {
	if columnDataType == v3.AttributeKeyDataTypeFloat64 {
		return "float64"
	}
	if columnDataType == v3.AttributeKeyDataTypeInt64 {
		return "int64"
	}
	// for bool also we are returning string as we store bool data as string.
	return "string"
}

// getClickhouseColumnName returns the corresponding clickhouse column name for the given attribute/resource key
func getClickhouseColumnName(key v3.AttributeKey) string {
	clickhouseColumn := key.Key
	if key.Key == constants.TIMESTAMP || key.Key == "id" {
		return key.Key
	}

	//if the key is present in the topLevelColumn then it will be only searched in those columns,
	//regardless if it is indexed/present again in resource or column attribute
	if !key.IsColumn {
		columnType := getClickhouseLogsColumnType(key.Type)
		columnDataType := getClickhouseLogsColumnDataType(key.DataType)
		clickhouseColumn = fmt.Sprintf("%s_%s_value[indexOf(%s_%s_key, '%s')]", columnType, columnDataType, columnType, columnDataType, key.Key)
	}
	return clickhouseColumn
}

// getSelectLabels returns the select labels for the query based on groupBy and aggregateOperator
func getSelectLabels(aggregatorOperator v3.AggregateOperator, groupBy []v3.AttributeKey) string {
	var selectLabels string
	if aggregatorOperator == v3.AggregateOperatorNoOp {
		selectLabels = ""
	} else {
		for _, tag := range groupBy {
			columnName := getClickhouseColumnName(tag)
			selectLabels += fmt.Sprintf(" %s as %s,", columnName, tag.Key)
		}
	}
	return selectLabels
}

func getSelectKeys(aggregatorOperator v3.AggregateOperator, groupBy []v3.AttributeKey) string {
	var selectLabels []string
	if aggregatorOperator == v3.AggregateOperatorNoOp {
		return ""
	} else {
		for _, tag := range groupBy {
			selectLabels = append(selectLabels, tag.Key)
		}
	}
	return strings.Join(selectLabels, ",")
}

func buildLogsTimeSeriesFilterQuery(fs *v3.FilterSet, groupBy []v3.AttributeKey) (string, error) {
	var conditions []string

	if fs != nil && len(fs.Items) != 0 {
		for _, item := range fs.Items {
			op := v3.FilterOperator(strings.ToLower(strings.TrimSpace(string(item.Operator))))
			value, err := utils.ValidateAndCastValue(item.Value, item.Key.DataType)
			if err != nil {
				return "", fmt.Errorf("failed to validate and cast value for %s: %v", item.Key.Key, err)
			}
			if logsOp, ok := logOperators[op]; ok {
				switch op {
				case v3.FilterOperatorExists, v3.FilterOperatorNotExists:
					columnType := getClickhouseLogsColumnType(item.Key.Type)
					columnDataType := getClickhouseLogsColumnDataType(item.Key.DataType)
					conditions = append(conditions, fmt.Sprintf(logsOp, columnType, columnDataType, item.Key.Key))
				case v3.FilterOperatorRegex, v3.FilterOperatorNotRegex:
					columnName := getClickhouseColumnName(item.Key)
					fmtVal := utils.ClickHouseFormattedValue(value)
					conditions = append(conditions, fmt.Sprintf(logsOp, columnName, fmtVal))
				case v3.FilterOperatorContains, v3.FilterOperatorNotContains:
					columnName := getClickhouseColumnName(item.Key)
					conditions = append(conditions, fmt.Sprintf("%s %s '%%%s%%'", columnName, logsOp, item.Value))
				default:
					columnName := getClickhouseColumnName(item.Key)
					fmtVal := utils.ClickHouseFormattedValue(value)
					conditions = append(conditions, fmt.Sprintf("%s %s %s", columnName, logsOp, fmtVal))
				}
			} else {
				return "", fmt.Errorf("unsupported operator: %s", op)
			}
		}
	}

	// add group by conditions to filter out log lines which doesn't have the key
	for _, attr := range groupBy {
		if !attr.IsColumn {
			columnType := getClickhouseLogsColumnType(attr.Type)
			columnDataType := getClickhouseLogsColumnDataType(attr.DataType)
			conditions = append(conditions, fmt.Sprintf("indexOf(%s_%s_key, '%s') > 0", columnType, columnDataType, attr.Key))
		}
	}

	queryString := strings.Join(conditions, " AND ")

	if len(queryString) > 0 {
		queryString = " AND " + queryString
	}
	return queryString, nil
}

func buildLogsQuery(panelType v3.PanelType, start, end, step int64, mq *v3.BuilderQuery, graphLimitQtype string, preferRPM bool) (string, error) {

	filterSubQuery, err := buildLogsTimeSeriesFilterQuery(mq.Filters, mq.GroupBy)
	if err != nil {
		return "", err
	}

	// timerange will be sent in epoch millisecond
<<<<<<< HEAD
	timeFilter := fmt.Sprintf("(timestamp >= %d AND timestamp <= %d)", start*utils.GetZerosForEpochNano(start), end*utils.GetZerosForEpochNano(end))
=======
	timeFilter := fmt.Sprintf("(timestamp >= %d AND timestamp <= %d)", utils.GetEpochNanoSecs(start), utils.GetEpochNanoSecs(end))
>>>>>>> e04d5fa7

	selectLabels := getSelectLabels(mq.AggregateOperator, mq.GroupBy)

	having := having(mq.Having)
	if having != "" {
		having = " having " + having
	}

	var queryTmpl string
	if graphLimitQtype == constants.FirstQueryGraphLimit {
		queryTmpl = "SELECT"
	} else if panelType == v3.PanelTypeTable {
		queryTmpl =
			"SELECT now() as ts,"
	} else if panelType == v3.PanelTypeGraph || panelType == v3.PanelTypeValue {
		// Select the aggregate value for interval
		queryTmpl =
			fmt.Sprintf("SELECT toStartOfInterval(fromUnixTimestamp64Nano(timestamp), INTERVAL %d SECOND) AS ts,", step)
	}

	queryTmpl =
		queryTmpl + selectLabels +
			" %s as value " +
			"from signoz_logs.distributed_logs " +
			"where " + timeFilter + "%s" +
			"%s%s" +
			"%s"

	// we dont need value for first query
	// going with this route as for a cleaner approach on implementation
	if graphLimitQtype == constants.FirstQueryGraphLimit {
		queryTmpl = "SELECT " + getSelectKeys(mq.AggregateOperator, mq.GroupBy) + " from (" + queryTmpl + ")"
	}

	groupBy := groupByAttributeKeyTags(panelType, graphLimitQtype, mq.GroupBy...)
	if panelType != v3.PanelTypeList && groupBy != "" {
		groupBy = " group by " + groupBy
	}
	orderBy := orderByAttributeKeyTags(panelType, mq.OrderBy, mq.GroupBy)
	if panelType != v3.PanelTypeList && orderBy != "" {
		orderBy = " order by " + orderBy
	}

	if graphLimitQtype == constants.SecondQueryGraphLimit {
		filterSubQuery = filterSubQuery + " AND " + fmt.Sprintf("(%s) GLOBAL IN (", getSelectKeys(mq.AggregateOperator, mq.GroupBy)) + "%s)"
	}

	aggregationKey := ""
	if mq.AggregateAttribute.Key != "" {
		aggregationKey = getClickhouseColumnName(mq.AggregateAttribute)
	}

	switch mq.AggregateOperator {
	case v3.AggregateOperatorRate:
		rate := float64(step)
		if preferRPM {
			rate = rate / 60.0
		}

		op := fmt.Sprintf("count(%s)/%f", aggregationKey, rate)
		query := fmt.Sprintf(queryTmpl, op, filterSubQuery, groupBy, having, orderBy)
		return query, nil
	case
		v3.AggregateOperatorRateSum,
		v3.AggregateOperatorRateMax,
		v3.AggregateOperatorRateAvg,
		v3.AggregateOperatorRateMin:
		rate := float64(step)
		if preferRPM {
			rate = rate / 60.0
		}

		op := fmt.Sprintf("%s(%s)/%f", aggregateOperatorToSQLFunc[mq.AggregateOperator], aggregationKey, rate)
		query := fmt.Sprintf(queryTmpl, op, filterSubQuery, groupBy, having, orderBy)
		return query, nil
	case
		v3.AggregateOperatorP05,
		v3.AggregateOperatorP10,
		v3.AggregateOperatorP20,
		v3.AggregateOperatorP25,
		v3.AggregateOperatorP50,
		v3.AggregateOperatorP75,
		v3.AggregateOperatorP90,
		v3.AggregateOperatorP95,
		v3.AggregateOperatorP99:
		op := fmt.Sprintf("quantile(%v)(%s)", aggregateOperatorToPercentile[mq.AggregateOperator], aggregationKey)
		query := fmt.Sprintf(queryTmpl, op, filterSubQuery, groupBy, having, orderBy)
		return query, nil
	case v3.AggregateOperatorAvg, v3.AggregateOperatorSum, v3.AggregateOperatorMin, v3.AggregateOperatorMax:
		op := fmt.Sprintf("%s(%s)", aggregateOperatorToSQLFunc[mq.AggregateOperator], aggregationKey)
		query := fmt.Sprintf(queryTmpl, op, filterSubQuery, groupBy, having, orderBy)
		return query, nil
	case v3.AggregateOperatorCount:
		if mq.AggregateAttribute.Key != "" {
			columnType := getClickhouseLogsColumnType(mq.AggregateAttribute.Type)
			columnDataType := getClickhouseLogsColumnDataType(mq.AggregateAttribute.DataType)
			filterSubQuery = fmt.Sprintf("%s AND has(%s_%s_key, '%s')", filterSubQuery, columnType, columnDataType, mq.AggregateAttribute.Key)
		}

		op := "toFloat64(count(*))"
		query := fmt.Sprintf(queryTmpl, op, filterSubQuery, groupBy, having, orderBy)
		return query, nil
	case v3.AggregateOperatorCountDistinct:
		op := fmt.Sprintf("toFloat64(count(distinct(%s)))", aggregationKey)
		query := fmt.Sprintf(queryTmpl, op, filterSubQuery, groupBy, having, orderBy)
		return query, nil
	case v3.AggregateOperatorNoOp:
		queryTmpl := constants.LogsSQLSelect + "from signoz_logs.distributed_logs where %s%s order by %s"
		query := fmt.Sprintf(queryTmpl, timeFilter, filterSubQuery, orderBy)
		return query, nil
	default:
		return "", fmt.Errorf("unsupported aggregate operator")
	}
}

func buildLogsLiveTailQuery(mq *v3.BuilderQuery) (string, error) {
	filterSubQuery, err := buildLogsTimeSeriesFilterQuery(mq.Filters, mq.GroupBy)
	if err != nil {
		return "", err
	}

	switch mq.AggregateOperator {
	case v3.AggregateOperatorNoOp:
		queryTmpl := constants.LogsSQLSelect + "from signoz_logs.distributed_logs where %s"
		if len(filterSubQuery) == 0 {
			filterSubQuery = "%s"
		} else {
			filterSubQuery = "%s " + filterSubQuery
		}
		query := fmt.Sprintf(queryTmpl, filterSubQuery)
		return query, nil
	default:
		return "", fmt.Errorf("unsupported aggregate operator in live tail")
	}
}

// groupBy returns a string of comma separated tags for group by clause
// `ts` is always added to the group by clause
func groupBy(panelType v3.PanelType, graphLimitQtype string, tags ...string) string {
	if (graphLimitQtype != constants.FirstQueryGraphLimit) && (panelType == v3.PanelTypeGraph || panelType == v3.PanelTypeValue) {
		tags = append(tags, "ts")
	}
	return strings.Join(tags, ",")
}

func groupByAttributeKeyTags(panelType v3.PanelType, graphLimitQtype string, tags ...v3.AttributeKey) string {
	groupTags := []string{}
	for _, tag := range tags {
		groupTags = append(groupTags, tag.Key)
	}
	return groupBy(panelType, graphLimitQtype, groupTags...)
}

// orderBy returns a string of comma separated tags for order by clause
// if there are remaining items which are not present in tags they are also added
// if the order is not specified, it defaults to ASC
func orderBy(panelType v3.PanelType, items []v3.OrderBy, tagLookup map[string]struct{}) []string {
	var orderBy []string

	for _, item := range items {
		if item.ColumnName == constants.SigNozOrderByValue {
			orderBy = append(orderBy, fmt.Sprintf("value %s", item.Order))
		} else if _, ok := tagLookup[item.ColumnName]; ok {
			orderBy = append(orderBy, fmt.Sprintf("%s %s", item.ColumnName, item.Order))
		} else if panelType == v3.PanelTypeList {
			attr := v3.AttributeKey{Key: item.ColumnName, DataType: item.DataType, Type: item.Type, IsColumn: item.IsColumn}
			name := getClickhouseColumnName(attr)
			orderBy = append(orderBy, fmt.Sprintf("%s %s", name, item.Order))
		}
	}
	return orderBy
}

func orderByAttributeKeyTags(panelType v3.PanelType, items []v3.OrderBy, tags []v3.AttributeKey) string {

	tagLookup := map[string]struct{}{}
	for _, v := range tags {
		tagLookup[v.Key] = struct{}{}
	}

	orderByArray := orderBy(panelType, items, tagLookup)

	if len(orderByArray) == 0 {
		if panelType == v3.PanelTypeList {
			orderByArray = append(orderByArray, constants.TIMESTAMP+" DESC")
		} else {
			orderByArray = append(orderByArray, "value DESC")
		}
	}

	str := strings.Join(orderByArray, ",")
	return str
}

func having(items []v3.Having) string {
	// aggregate something and filter on that aggregate
	var having []string
	for _, item := range items {
		having = append(having, fmt.Sprintf("value %s %s", item.Operator, utils.ClickHouseFormattedValue(item.Value)))
	}
	return strings.Join(having, " AND ")
}

func reduceQuery(query string, reduceTo v3.ReduceToOperator, aggregateOperator v3.AggregateOperator) (string, error) {
	// the timestamp picked is not relevant here since the final value used is show the single
	// chart with just the query value.
	switch reduceTo {
	case v3.ReduceToOperatorLast:
		query = fmt.Sprintf("SELECT anyLast(value) as value, any(ts) as ts FROM (%s)", query)
	case v3.ReduceToOperatorSum:
		query = fmt.Sprintf("SELECT sum(value) as value, any(ts) as ts FROM (%s)", query)
	case v3.ReduceToOperatorAvg:
		query = fmt.Sprintf("SELECT avg(value) as value, any(ts) as ts FROM (%s)", query)
	case v3.ReduceToOperatorMax:
		query = fmt.Sprintf("SELECT max(value) as value, any(ts) as ts FROM (%s)", query)
	case v3.ReduceToOperatorMin:
		query = fmt.Sprintf("SELECT min(value) as value, any(ts) as ts FROM (%s)", query)
	default:
		return "", fmt.Errorf("unsupported reduce operator")
	}
	return query, nil
}

func addLimitToQuery(query string, limit uint64) string {
	if limit == 0 {
		return query
	}
	return fmt.Sprintf("%s LIMIT %d", query, limit)
}

func addOffsetToQuery(query string, offset uint64) string {
	return fmt.Sprintf("%s OFFSET %d", query, offset)
}

type Options struct {
	GraphLimitQtype string
	IsLivetailQuery bool
	PreferRPM       bool
}

func isOrderByTs(orderBy []v3.OrderBy) bool {
	if len(orderBy) == 1 && orderBy[0].Key == constants.TIMESTAMP {
		return true
	}
	return false
}

// PrepareLogsQuery prepares the query for logs
// start and end are in epoch millisecond
// step is in seconds
func PrepareLogsQuery(start, end int64, queryType v3.QueryType, panelType v3.PanelType, mq *v3.BuilderQuery, options Options) (string, error) {

	// adjust the start and end time to the step interval
	start = start - (start % (mq.StepInterval * 1000))
	end = end - (end % (mq.StepInterval * 1000))

	if options.IsLivetailQuery {
		query, err := buildLogsLiveTailQuery(mq)
		if err != nil {
			return "", err
		}
		return query, nil
	} else if options.GraphLimitQtype == constants.FirstQueryGraphLimit {
		// give me just the groupby names
		query, err := buildLogsQuery(panelType, start, end, mq.StepInterval, mq, options.GraphLimitQtype, options.PreferRPM)
		if err != nil {
			return "", err
		}
		query = addLimitToQuery(query, mq.Limit)

		return query, nil
	} else if options.GraphLimitQtype == constants.SecondQueryGraphLimit {
		query, err := buildLogsQuery(panelType, start, end, mq.StepInterval, mq, options.GraphLimitQtype, options.PreferRPM)
		if err != nil {
			return "", err
		}
		return query, nil
	}

	query, err := buildLogsQuery(panelType, start, end, mq.StepInterval, mq, options.GraphLimitQtype, options.PreferRPM)
	if err != nil {
		return "", err
	}
	if panelType == v3.PanelTypeValue {
		query, err = reduceQuery(query, mq.ReduceTo, mq.AggregateOperator)
	}

	if panelType == v3.PanelTypeList {
		// check if limit exceeded
		if mq.Limit > 0 && mq.Offset >= mq.Limit {
			return "", fmt.Errorf("max limit exceeded")
		}

		if mq.PageSize > 0 {
			if mq.Limit > 0 && mq.Offset+mq.PageSize > mq.Limit {
				query = addLimitToQuery(query, mq.Limit-mq.Offset)
			} else {
				query = addLimitToQuery(query, mq.PageSize)
			}

			// add offset to the query only if it is not orderd by timestamp.
			if !isOrderByTs(mq.OrderBy) {
				query = addOffsetToQuery(query, mq.Offset)
			}

		} else {
			query = addLimitToQuery(query, mq.Limit)
		}
	} else if panelType == v3.PanelTypeTable {
		query = addLimitToQuery(query, mq.Limit)
	}

	return query, err
}<|MERGE_RESOLUTION|>--- conflicted
+++ resolved
@@ -172,11 +172,7 @@
 	}
 
 	// timerange will be sent in epoch millisecond
-<<<<<<< HEAD
-	timeFilter := fmt.Sprintf("(timestamp >= %d AND timestamp <= %d)", start*utils.GetZerosForEpochNano(start), end*utils.GetZerosForEpochNano(end))
-=======
 	timeFilter := fmt.Sprintf("(timestamp >= %d AND timestamp <= %d)", utils.GetEpochNanoSecs(start), utils.GetEpochNanoSecs(end))
->>>>>>> e04d5fa7
 
 	selectLabels := getSelectLabels(mq.AggregateOperator, mq.GroupBy)
 
