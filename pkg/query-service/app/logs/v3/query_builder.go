--- conflicted
+++ resolved
@@ -341,25 +341,16 @@
 	}
 	orderByArray := orderBy(panelType, items, groupTags)
 
-<<<<<<< HEAD
-	found := false
-	for i := 0; i < len(orderByArray); i++ {
-		if strings.Compare(orderByArray[i], constants.TIMESTAMP) == 0 {
-			orderByArray[i] = "ts"
-			break
-		}
-	}
-	if !found && typeQ != constants.PreQueryMultiLogType {
-		if aggregatorOperator == v3.AggregateOperatorNoOp {
-=======
-	if panelType == v3.PanelTypeList {
-		if len(orderByArray) == 0 {
->>>>>>> 193dca3a
-			orderByArray = append(orderByArray, constants.TIMESTAMP)
-		}
-	} else {
-		// since in other aggregation operator we will have to add ts as it will not be present in group by
-		orderByArray = append(orderByArray, "ts")
+	// for multi query the first query doesnt require timestamp in order by
+	if typeQ != constants.PreQueryMultiLogType {
+		if panelType == v3.PanelTypeList {
+			if len(orderByArray) == 0 {
+				orderByArray = append(orderByArray, constants.TIMESTAMP)
+			}
+		} else {
+			// since in other aggregation operator we will have to add ts as it will not be present in group by
+			orderByArray = append(orderByArray, "ts")
+		}
 	}
 
 	str := strings.Join(orderByArray, ",")
