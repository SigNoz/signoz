--- conflicted
+++ resolved
@@ -192,21 +192,25 @@
 		having = " having " + having
 	}
 
-<<<<<<< HEAD
-	queryTmpl := ""
+	var queryTmpl string
 	if graphLimitQtype == constants.FirstQueryGraphLimit {
 		queryTmpl = "SELECT"
-	} else {
-		queryTmpl = fmt.Sprintf("SELECT toStartOfInterval(fromUnixTimestamp64Nano(timestamp), INTERVAL %d SECOND) AS ts,", step)
+	} else if panelType == v3.PanelTypeTable {
+		queryTmpl =
+			"SELECT now() as ts,"
+	} else if panelType == v3.PanelTypeGraph || panelType == v3.PanelTypeValue {
+		// Select the aggregate value for interval
+		queryTmpl =
+			fmt.Sprintf("SELECT toStartOfInterval(fromUnixTimestamp64Nano(timestamp), INTERVAL %d SECOND) AS ts,", step)
 	}
 
 	queryTmpl =
 		queryTmpl + selectLabels +
 			" %s as value " +
 			"from signoz_logs.distributed_logs " +
-			"where " + timeFilter + "%s " +
-			"group by %s%s " +
-			"order by %s"
+			"where " + timeFilter + "%s" +
+			"%s%s" +
+			"%s"
 
 	// we dont need value for first query
 	// going with this route as for a cleaner approach on implementation
@@ -214,41 +218,17 @@
 		queryTmpl = "SELECT " + getSelectKeys(mq.AggregateOperator, mq.GroupBy) + " from (" + queryTmpl + ")"
 	}
 
-	groupBy := groupByAttributeKeyTags(graphLimitQtype, mq.GroupBy...)
+	groupBy := groupByAttributeKeyTags(panelType, graphLimitQtype, mq.GroupBy...)
+	if panelType != v3.PanelTypeList && groupBy != "" {
+		groupBy = " group by " + groupBy
+	}
 	orderBy := orderByAttributeKeyTags(panelType, mq.AggregateOperator, mq.OrderBy, mq.GroupBy, graphLimitQtype)
+	if panelType != v3.PanelTypeList && orderBy != "" {
+		orderBy = " order by " + orderBy
+	}
 
 	if graphLimitQtype == constants.SecondQueryGraphLimit {
 		filterSubQuery = filterSubQuery + " AND " + "%s"
-=======
-	var queryTmpl string
-
-	if panelType == v3.PanelTypeTable {
-		queryTmpl =
-			"SELECT now() as ts" + selectLabels +
-				", %s as value " +
-				"from signoz_logs.distributed_logs " +
-				"where " + timeFilter + "%s" +
-				"%s%s" +
-				"%s"
-	} else if panelType == v3.PanelTypeGraph || panelType == v3.PanelTypeValue {
-		// Select the aggregate value for interval
-		queryTmpl =
-			fmt.Sprintf("SELECT toStartOfInterval(fromUnixTimestamp64Nano(timestamp), INTERVAL %d SECOND) AS ts", step) + selectLabels +
-				", %s as value " +
-				"from signoz_logs.distributed_logs " +
-				"where " + timeFilter + "%s" +
-				"%s%s" +
-				"%s"
-	}
-
-	groupBy := groupByAttributeKeyTags(panelType, mq.GroupBy...)
-	if panelType != v3.PanelTypeList && groupBy != "" {
-		groupBy = " group by " + groupBy
-	}
-	orderBy := orderByAttributeKeyTags(panelType, mq.AggregateOperator, mq.OrderBy, mq.GroupBy)
-	if panelType != v3.PanelTypeList && orderBy != "" {
-		orderBy = " order by " + orderBy
->>>>>>> 7818f918
 	}
 
 	aggregationKey := ""
@@ -311,32 +291,19 @@
 
 // groupBy returns a string of comma separated tags for group by clause
 // `ts` is always added to the group by clause
-<<<<<<< HEAD
-func groupBy(graphLimitQtype string, tags ...string) string {
-	if graphLimitQtype != constants.FirstQueryGraphLimit {
-=======
-func groupBy(panelType v3.PanelType, tags ...string) string {
-	if panelType == v3.PanelTypeGraph || panelType == v3.PanelTypeValue {
->>>>>>> 7818f918
+func groupBy(panelType v3.PanelType, graphLimitQtype string, tags ...string) string {
+	if (graphLimitQtype != constants.FirstQueryGraphLimit) && (panelType == v3.PanelTypeGraph || panelType == v3.PanelTypeValue) {
 		tags = append(tags, "ts")
 	}
 	return strings.Join(tags, ",")
 }
 
-<<<<<<< HEAD
-func groupByAttributeKeyTags(graphLimitQtype string, tags ...v3.AttributeKey) string {
-=======
-func groupByAttributeKeyTags(panelType v3.PanelType, tags ...v3.AttributeKey) string {
->>>>>>> 7818f918
+func groupByAttributeKeyTags(panelType v3.PanelType, graphLimitQtype string, tags ...v3.AttributeKey) string {
 	groupTags := []string{}
 	for _, tag := range tags {
 		groupTags = append(groupTags, tag.Key)
 	}
-<<<<<<< HEAD
-	return groupBy(graphLimitQtype, groupTags...)
-=======
-	return groupBy(panelType, groupTags...)
->>>>>>> 7818f918
+	return groupBy(panelType, graphLimitQtype, groupTags...)
 }
 
 // orderBy returns a string of comma separated tags for order by clause
@@ -393,22 +360,13 @@
 	}
 	orderByArray := orderBy(panelType, items, groupTags)
 
-	// for multi query the first query doesnt require timestamp in order by
-	if graphLimitQtype != constants.FirstQueryGraphLimit {
-		if panelType == v3.PanelTypeList {
-			if len(orderByArray) == 0 {
-				orderByArray = append(orderByArray, constants.TIMESTAMP)
-			}
-		} else {
-			// since in other aggregation operator we will have to add ts as it will not be present in group by
-			orderByArray = append(orderByArray, "ts")
-		}
-<<<<<<< HEAD
-=======
-	} else if panelType == v3.PanelTypeGraph || panelType == v3.PanelTypeValue {
+	if panelType == v3.PanelTypeList {
+		if len(orderByArray) == 0 {
+			orderByArray = append(orderByArray, constants.TIMESTAMP)
+		}
+	} else if (graphLimitQtype != constants.FirstQueryGraphLimit) && (panelType == v3.PanelTypeGraph || panelType == v3.PanelTypeValue) {
 		// since in other aggregation operator we will have to add ts as it will not be present in group by
 		orderByArray = append(orderByArray, "ts")
->>>>>>> 7818f918
 	}
 
 	str := strings.Join(orderByArray, ",")
