package logs

import (
	"testing"

	. "github.com/smartystreets/goconvey/convey"
	"go.signoz.io/signoz/pkg/query-service/model"
)

var correctQueriesTest = []struct {
	Name          string
	InputQuery    string
	WantSqlTokens []string
}{
	{
		`filter with fulltext`,
		`OPERATION in ('bcd') AND FULLTEXT contains 'searchstring'`,
		[]string{`OPERATION IN ('bcd') `, `AND body ILIKE '%searchstring%' `},
	},
	{
		`fulltext`,
		`searchstring`,
		[]string{`body ILIKE '%searchstring%' `},
	},
	{
		`fulltext with quotes and space`,
		`FULLTEXT contains 'Hello, "World"'`,
		[]string{`body ILIKE '%Hello, "World"%' `},
	},
	{
		`contains search with a different attributes`,
		`resource contains 'Hello, "World" and user\'s'`,
		[]string{`resource ILIKE '%Hello, "World" and user\'s%' `},
	},
	{
		`more than one continas`,
		`resource contains 'Hello, "World"' and myresource contains 'abcd'`,
		[]string{`resource ILIKE '%Hello, "World"%' `, `AND myresource ILIKE '%abcd%' `},
	},
	{
		"contains with or",
		`id in ('2CkBCauK8m3nkyKR19YhCw6WbdY') or fulltext contains 'OPTIONS /api/v1/logs'`,
		[]string{`id IN ('2CkBCauK8m3nkyKR19YhCw6WbdY') `, `OR body ILIKE '%OPTIONS /api/v1/logs%' `},
	},
	{
		"mixing and or",
		`id in ('2CkBCauK8m3nkyKR19YhCw6WbdY') and id in ('2CkBCauK8m3nkyKR19YhCw6WbdY','2CkBCauK8m3nkyKR19YhCw6WbdY') or fulltext contains 'OPTIONS /api/v1/logs'`,
		[]string{`id IN ('2CkBCauK8m3nkyKR19YhCw6WbdY') `, `and id IN ('2CkBCauK8m3nkyKR19YhCw6WbdY','2CkBCauK8m3nkyKR19YhCw6WbdY') `, `OR body ILIKE '%OPTIONS /api/v1/logs%' `},
	},
	{
		`filters with lt,gt,lte,gte operators`,
		`id lt 100 and id gt 50 and code lte 500 and code gte 400`,
		[]string{`id < 100 `, `and id > 50 `, `and code <= 500 `, `and code >= 400 `},
	},
	{
		`filters with lt,gt,lte,gte operators seprated by OR`,
		`id lt 100 or id gt 50 or code lte 500 or code gte 400`,
		[]string{`id < 100 `, `or id > 50 `, `or code <= 500 `, `or code >= 400 `},
	},
	{
		`filter with number`,
		`status gte 200 AND FULLTEXT ncontains '"key"'`,
		[]string{`status >= 200 `, `AND body NOT ILIKE '%"key"%' `},
	},
	{
		`characters inside string`,
		`service NIN ('name > 100') AND length gt 100`,
		[]string{`service NOT IN ('name > 100') `, `AND length > 100 `},
	},
	{
		`fulltext with in`,
		`key in 2`,
		[]string{`body ILIKE '%key in 2%' `},
	},
	{
		`not valid fulltext but a filter`,
		`key in (2,3)`,
		[]string{`key IN (2,3) `},
	},
	{
		`filters with extra spaces`,
		`service IN ('name > 100')    AND   length gt 100`,
		[]string{`service IN ('name > 100') `, `AND length > 100 `},
	},
	{
		`Extra space within a filter expression`,
		`service  IN  ('name > 100')`,
		[]string{`service IN ('name > 100') `},
	},
	{
		`Extra space between a query filter`,
		`data  contains  'hello    world    .'`,
		[]string{`data ILIKE '%hello    world    .%' `},
	},
	{
		`filters with special characters in key name`,
		`id.userid in (100) and id_userid gt 50`,
		[]string{`id.userid IN (100) `, `and id_userid > 50 `},
	},
}

func TestParseLogQueryCorrect(t *testing.T) {
	for _, test := range correctQueriesTest {
		Convey(test.Name, t, func() {
			query, err := parseLogQuery(test.InputQuery)
			if err != nil {
				t.Fatalf("Could not parse log query: %v", err)
			}
			So(query, ShouldResemble, test.WantSqlTokens)
		})
	}
}

var incorrectQueries = []struct {
	Name  string
	Query string
}{
	{
		"filter without a key",
		"OPERATION in ('bcd') AND 'abcd' FULLTEXT contains 'helloxyz'",
	},
	{
		"fulltext without fulltext keyword",
		"OPERATION in ('bcd') AND 'searchstring'",
	},
	{
		"fulltext in the beginning without keyword",
		"'searchstring and OPERATION in ('bcd')",
	},
}

func TestParseLogQueryInCorrect(t *testing.T) {
	for _, test := range incorrectQueries {
		Convey(test.Name, t, func() {
			_, err := parseLogQuery(test.Query)
			So(err, ShouldBeError)
		})
	}
}

var parseCorrectColumns = []struct {
	Name   string
	Filter string
	Column string
}{
	{
		"column with IN operator",
		"id.userid IN (100) ",
		"id.userid",
	},
	{
		"column with NOT IN operator",
		"service NOT IN ('name > 100') ",
		"service",
	},
	{
		"column with > operator",
		"and id_userid > 50 ",
		"id_userid",
	},
	{
		"column with < operator",
		"and id_userid < 50 ",
		"id_userid",
	},
	{
		"column with <= operator",
		"and id_userid <= 50 ",
		"id_userid",
	},
	{
		"column with >= operator",
		"and id_userid >= 50 ",
		"id_userid",
	},
	{
		"column starting with and",
		"andor = 1",
		"andor",
	},
	{
		"column starting with and after an 'and'",
		"and andor = 1",
		"andor",
	},
	{
		"column starting with And",
		"Andor = 1",
		"Andor",
	},
	{
		"column starting with and after an 'and'",
		"and Andor = 1",
		"Andor",
	},
	{
		"column with ilike",
		`AND body ILIKE '%searchstring%' `,
		"body",
	},
	{
		"column with not ilike",
		`AND body ILIKE '%searchstring%' `,
		"body",
	},
}

func TestParseColumn(t *testing.T) {
	for _, test := range parseCorrectColumns {
		Convey(test.Name, t, func() {
			column, err := parseColumn(test.Filter)
			if err != nil {
				t.Fatalf("Could not parse column: %v", err)
			}
			So(*column, ShouldEqual, test.Column)
		})
	}
}

func TestReplaceInterestingFields(t *testing.T) {
	queryTokens := []string{"id.userid IN (100) ", "and id_key >= 50 ", `AND body ILIKE '%searchstring%'`}
	allFields := model.GetFieldsResponse{
		Selected: []model.LogField{
			{
				Name:     "id_key",
				DataType: "int64",
				Type:     "attributes",
			},
		},
		Interesting: []model.LogField{
			{
				Name:     "id.userid",
				DataType: "int64",
				Type:     "attributes",
			},
		},
	}

	expectedTokens := []string{"attributes_int64_value[indexOf(attributes_int64_key, 'id.userid')] IN (100) ", "and id_key >= 50 ", `AND body ILIKE '%searchstring%'`}
	Convey("testInterestingFields", t, func() {
		tokens, err := replaceInterestingFields(&allFields, queryTokens)
		if err != nil {
			t.Fatalf("Could not replace interesting fields: %v", err)
		}
		So(tokens, ShouldResemble, expectedTokens)
	})
}

var previousPaginateTestCases = []struct {
	Name           string
	Filter         model.LogsFilterParams
	IsPaginatePrev bool
	Order          string
}{
	{
		Name:           "empty",
		Filter:         model.LogsFilterParams{},
		IsPaginatePrev: false,
	},
	{
		Name: "next ordery by asc",
		Filter: model.LogsFilterParams{
			OrderBy: TIMESTAMP,
			Order:   ASC,
			IdGt:    "myid",
		},
		IsPaginatePrev: false,
		Order:          ASC,
	},
	{
		Name: "next ordery by desc",
		Filter: model.LogsFilterParams{
			OrderBy: TIMESTAMP,
			Order:   DESC,
			IdLT:    "myid",
		},
		IsPaginatePrev: false,
		Order:          DESC,
	},
	{
		Name: "prev ordery by desc",
		Filter: model.LogsFilterParams{
			OrderBy: TIMESTAMP,
			Order:   DESC,
			IdGt:    "myid",
		},
		IsPaginatePrev: true,
		Order:          ASC,
	},
	{
		Name: "prev ordery by asc",
		Filter: model.LogsFilterParams{
			OrderBy: TIMESTAMP,
			Order:   ASC,
			IdLT:    "myid",
		},
		IsPaginatePrev: true,
		Order:          DESC,
	},
}

func TestCheckIfPrevousPaginateAndModifyOrder(t *testing.T) {
	for _, test := range previousPaginateTestCases {
		Convey(test.Name, t, func() {
			isPrevPaginate := CheckIfPrevousPaginateAndModifyOrder(&test.Filter)
			So(isPrevPaginate, ShouldEqual, test.IsPaginatePrev)
			So(test.Order, ShouldEqual, test.Filter.Order)
		})
	}
}

var generateSQLQueryFields = model.GetFieldsResponse{
	Selected: []model.LogField{
		{
			Name:     "field1",
			DataType: "int64",
			Type:     "attributes",
		},
		{
			Name:     "Field2",
			DataType: "double64",
			Type:     "attributes",
		},
		{
			Name:     "field2",
			DataType: "string",
			Type:     "attributes",
		},
	},
	Interesting: []model.LogField{
		{
			Name:     "FielD1",
			DataType: "int64",
			Type:     "attributes",
		},
		{
			Name:     "code",
			DataType: "int64",
			Type:     "attributes",
		},
	},
}

var generateSQLQueryTestCases = []struct {
	Name      string
	Filter    model.LogsFilterParams
	SqlFilter string
}{
	{
		Name: "first query with more than 1 compulsory filters",
		Filter: model.LogsFilterParams{
			Query:          "field1 lt 100 and field1 gt 50 and code lte 500 and code gte 400",
			TimestampStart: uint64(1657689292000),
			TimestampEnd:   uint64(1657689294000),
			IdGt:           "2BsKLKv8cZrLCn6rkOcRGkdjBdM",
			IdLT:           "2BsKG6tRpFWjYMcWsAGKfSxoQdU",
		},
		SqlFilter: "( timestamp >= '1657689292000' and timestamp <= '1657689294000' and id > '2BsKLKv8cZrLCn6rkOcRGkdjBdM' and id < '2BsKG6tRpFWjYMcWsAGKfSxoQdU' ) and ( field1 < 100 and field1 > 50 and attributes_int64_value[indexOf(attributes_int64_key, 'code')] <= 500 and attributes_int64_value[indexOf(attributes_int64_key, 'code')] >= 400 ) ",
	},
	{
		Name: "second query with only timestamp range",
		Filter: model.LogsFilterParams{
			Query:          "field1 lt 100 and field1 gt 50 and code lte 500 and code gte 400",
			TimestampStart: uint64(1657689292000),
			TimestampEnd:   uint64(1657689294000),
		},
		SqlFilter: "( timestamp >= '1657689292000' and timestamp <= '1657689294000' ) and ( field1 < 100 and field1 > 50 and attributes_int64_value[indexOf(attributes_int64_key, 'code')] <= 500 and attributes_int64_value[indexOf(attributes_int64_key, 'code')] >= 400 ) ",
	},
	{
		Name: "generate case sensitive query",
		Filter: model.LogsFilterParams{
			Query:          "field1 lt 100 and FielD1 gt 50 and Field2 gt 10 and code lte 500 and code gte 400",
			TimestampStart: uint64(1657689292000),
			TimestampEnd:   uint64(1657689294000),
		},
		SqlFilter: "( timestamp >= '1657689292000' and timestamp <= '1657689294000' ) and ( field1 < 100 and attributes_int64_value[indexOf(attributes_int64_key, 'FielD1')] > 50 and Field2 > 10 and attributes_int64_value[indexOf(attributes_int64_key, 'code')] <= 500 and attributes_int64_value[indexOf(attributes_int64_key, 'code')] >= 400 ) ",
	},
}

func TestGenerateSQLQuery(t *testing.T) {
	for _, test := range generateSQLQueryTestCases {
		Convey("testGenerateSQL", t, func() {
<<<<<<< HEAD
			res, _, err := GenerateSQLWhere(&generateSQLQueryFields, &test.Filter)
			if err != nil {
				t.Fatalf("Could not generate SQL: %v", err)
			}
=======
			res, _, _ := GenerateSQLWhere(&generateSQLQueryFields, &test.Filter)
>>>>>>> 6cd341a8
			So(res, ShouldEqual, test.SqlFilter)
		})
	}
}<|MERGE_RESOLUTION|>--- conflicted
+++ resolved
@@ -380,14 +380,7 @@
 func TestGenerateSQLQuery(t *testing.T) {
 	for _, test := range generateSQLQueryTestCases {
 		Convey("testGenerateSQL", t, func() {
-<<<<<<< HEAD
-			res, _, err := GenerateSQLWhere(&generateSQLQueryFields, &test.Filter)
-			if err != nil {
-				t.Fatalf("Could not generate SQL: %v", err)
-			}
-=======
 			res, _, _ := GenerateSQLWhere(&generateSQLQueryFields, &test.Filter)
->>>>>>> 6cd341a8
 			So(res, ShouldEqual, test.SqlFilter)
 		})
 	}
