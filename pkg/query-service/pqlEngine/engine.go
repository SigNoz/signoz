package promql

import (
	"context"
	"fmt"
	"time"

	"github.com/go-kit/log"
	pmodel "github.com/prometheus/common/model"
	"github.com/prometheus/common/promlog"
	plog "github.com/prometheus/common/promlog"
	pconfig "github.com/prometheus/prometheus/config"
	plabels "github.com/prometheus/prometheus/model/labels"
	"github.com/prometheus/prometheus/promql"
	pql "github.com/prometheus/prometheus/promql"
	pstorage "github.com/prometheus/prometheus/storage"
	premote "github.com/prometheus/prometheus/storage/remote"
	"go.signoz.io/signoz/pkg/query-service/interfaces"
)

type PqlEngine struct {
	engine        *pql.Engine
	fanoutStorage pstorage.Storage
}

func FromConfigPath(promConfigPath string) (*PqlEngine, error) {
	// load storage path
	c, err := pconfig.LoadFile(promConfigPath, false, false, nil)
	if err != nil {
		return nil, fmt.Errorf("couldn't load configuration (--config.file=%q): %v", promConfigPath, err)
	}

	return NewPqlEngine(c)
}

func FromReader(ch interfaces.Reader) (*PqlEngine, error) {
	return &PqlEngine{
		engine:        ch.GetQueryEngine(),
		fanoutStorage: *ch.GetFanoutStorage(),
	}, nil
}

func NewPqlEngine(config *pconfig.Config) (*PqlEngine, error) {

	logLevel := plog.AllowedLevel{}
	logLevel.Set("debug")
<<<<<<< HEAD

	allowedFormat := promlog.AllowedFormat{}
	allowedFormat.Set("logfmt")

	promlogConfig := promlog.Config{
		Level:  &logLevel,
		Format: &allowedFormat,
	}

	logger := plog.New(&promlogConfig)
=======
	logger := plog.New(&plog.Config{})
>>>>>>> origin/opamp

	opts := pql.EngineOpts{
		Logger:     log.With(logger, "component", "promql evaluator"),
		Reg:        nil,
		MaxSamples: 50000000,
		Timeout:    time.Duration(2 * time.Minute),
		ActiveQueryTracker: pql.NewActiveQueryTracker(
			"",
			20,
			logger,
		),
	}

	e := pql.NewEngine(opts)
	startTime := func() (int64, error) {
		return int64(pmodel.Latest), nil
	}

	remoteStorage := premote.NewStorage(
		log.With(logger, "component", "remote"),
		nil,
		startTime,
		"",
		time.Duration(1*time.Minute),
		nil,
	)
	fanoutStorage := pstorage.NewFanout(logger, remoteStorage)

	remoteStorage.ApplyConfig(config)

	return &PqlEngine{
		engine:        e,
		fanoutStorage: fanoutStorage,
	}, nil
}

func (p *PqlEngine) RunAlertQuery(ctx context.Context, qs string, t time.Time) (pql.Vector, error) {
	q, err := p.engine.NewInstantQuery(p.fanoutStorage, &promql.QueryOpts{}, qs, t)
	if err != nil {
		return nil, err
	}

	res := q.Exec(ctx)

	if res.Err != nil {
		return nil, res.Err
	}

	switch v := res.Value.(type) {
	case pql.Vector:
		return v, nil
	case pql.Scalar:
		return pql.Vector{pql.Sample{
			Point:  pql.Point{T: v.T, V: v.V, H: nil},
			Metric: plabels.Labels{},
		}}, nil
	default:
		return nil, fmt.Errorf("rule result is not a vector or scalar")
	}
}<|MERGE_RESOLUTION|>--- conflicted
+++ resolved
@@ -44,7 +44,6 @@
 
 	logLevel := plog.AllowedLevel{}
 	logLevel.Set("debug")
-<<<<<<< HEAD
 
 	allowedFormat := promlog.AllowedFormat{}
 	allowedFormat.Set("logfmt")
@@ -55,9 +54,6 @@
 	}
 
 	logger := plog.New(&promlogConfig)
-=======
-	logger := plog.New(&plog.Config{})
->>>>>>> origin/opamp
 
 	opts := pql.EngineOpts{
 		Logger:     log.With(logger, "component", "promql evaluator"),
