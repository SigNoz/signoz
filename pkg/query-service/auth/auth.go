package auth

import (
	"context"
<<<<<<< HEAD
=======
	"fmt"
	"github.com/SigNoz/signoz/pkg/modules/quickfilter"
	"os"
	"text/template"
	"time"

	"github.com/google/uuid"
	"github.com/pkg/errors"
>>>>>>> 5ad68a33

	"github.com/SigNoz/signoz/pkg/alertmanager"
	"github.com/SigNoz/signoz/pkg/modules/organization"
	"github.com/SigNoz/signoz/pkg/modules/user"

	"github.com/SigNoz/signoz/pkg/query-service/model"
	"github.com/SigNoz/signoz/pkg/types"
)

func RegisterFirstUser(ctx context.Context, req *types.PostableRegisterOrgAndAdmin, organizationModule organization.Module, userModule user.Module) (*types.User, *model.ApiError) {
	if req.Email == "" {
		return nil, model.BadRequest(model.ErrEmailRequired{})
	}

	if req.Password == "" {
		return nil, model.BadRequest(model.ErrPasswordRequired{})
	}

	organization := types.NewOrganization(req.OrgDisplayName)
	err := organizationModule.Create(ctx, organization)
	if err != nil {
		return nil, model.InternalError(err)
	}

	user, err := types.NewUser(req.Name, req.Email, types.RoleAdmin.String(), organization.ID.StringValue())
	if err != nil {
		return nil, model.InternalError(err)
	}

	password, err := types.NewFactorPassword(req.Password)
	if err != nil {
		return nil, model.InternalError(err)
	}

<<<<<<< HEAD
	user, err = userModule.CreateUserWithPassword(ctx, user, password)
=======
	telemetry.GetInstance().IdentifyUser(user)
	telemetry.GetInstance().SendEvent(telemetry.TELEMETRY_EVENT_USER_INVITATION_ACCEPTED, nil, req.Email, true, false)

	return user, nil
}

// Register registers a new user. For the first register request, it doesn't need an invite token
// and also the first registration is an enforced ADMIN registration. Every subsequent request will
// need an invite token to go through.
func Register(ctx context.Context, req *RegisterRequest, alertmanager alertmanager.Alertmanager, organizationModule organization.Module, quickfiltermodule quickfilter.Usecase) (*types.User, *model.ApiError) {
	users, err := dao.DB().GetUsers(ctx)
>>>>>>> 5ad68a33
	if err != nil {
		return nil, model.InternalError(err)
	}

	userModule.SendUserTelemetry(user, true)

<<<<<<< HEAD
	return user, nil
=======
		if err := alertmanager.SetDefaultConfig(ctx, user.OrgID); err != nil {
			return nil, model.InternalError(err)
		}
		if err := quickfiltermodule.SetDefaultConfig(ctx, valuer.MustNewUUID(user.OrgID)); err != nil {
			return nil, model.InternalError(err)
		}
		return user, nil
	default:
		return RegisterInvitedUser(ctx, req, false)
	}
>>>>>>> 5ad68a33
}

// First user registration
func Register(ctx context.Context, req *types.PostableRegisterOrgAndAdmin, alertmanager alertmanager.Alertmanager, organizationModule organization.Module, userModule user.Module) (*types.User, *model.ApiError) {
	user, err := RegisterFirstUser(ctx, req, organizationModule, userModule)
	if err != nil {
		return nil, err
	}

	if err := alertmanager.SetDefaultConfig(ctx, user.OrgID); err != nil {
		return nil, model.InternalError(err)
	}

	return user, nil
}<|MERGE_RESOLUTION|>--- conflicted
+++ resolved
@@ -2,21 +2,12 @@
 
 import (
 	"context"
-<<<<<<< HEAD
-=======
-	"fmt"
-	"github.com/SigNoz/signoz/pkg/modules/quickfilter"
-	"os"
-	"text/template"
-	"time"
-
-	"github.com/google/uuid"
-	"github.com/pkg/errors"
->>>>>>> 5ad68a33
 
 	"github.com/SigNoz/signoz/pkg/alertmanager"
 	"github.com/SigNoz/signoz/pkg/modules/organization"
+	"github.com/SigNoz/signoz/pkg/modules/quickfilter"
 	"github.com/SigNoz/signoz/pkg/modules/user"
+	"github.com/SigNoz/signoz/pkg/valuer"
 
 	"github.com/SigNoz/signoz/pkg/query-service/model"
 	"github.com/SigNoz/signoz/pkg/types"
@@ -47,45 +38,18 @@
 		return nil, model.InternalError(err)
 	}
 
-<<<<<<< HEAD
 	user, err = userModule.CreateUserWithPassword(ctx, user, password)
-=======
-	telemetry.GetInstance().IdentifyUser(user)
-	telemetry.GetInstance().SendEvent(telemetry.TELEMETRY_EVENT_USER_INVITATION_ACCEPTED, nil, req.Email, true, false)
-
-	return user, nil
-}
-
-// Register registers a new user. For the first register request, it doesn't need an invite token
-// and also the first registration is an enforced ADMIN registration. Every subsequent request will
-// need an invite token to go through.
-func Register(ctx context.Context, req *RegisterRequest, alertmanager alertmanager.Alertmanager, organizationModule organization.Module, quickfiltermodule quickfilter.Usecase) (*types.User, *model.ApiError) {
-	users, err := dao.DB().GetUsers(ctx)
->>>>>>> 5ad68a33
 	if err != nil {
 		return nil, model.InternalError(err)
 	}
 
 	userModule.SendUserTelemetry(user, true)
 
-<<<<<<< HEAD
 	return user, nil
-=======
-		if err := alertmanager.SetDefaultConfig(ctx, user.OrgID); err != nil {
-			return nil, model.InternalError(err)
-		}
-		if err := quickfiltermodule.SetDefaultConfig(ctx, valuer.MustNewUUID(user.OrgID)); err != nil {
-			return nil, model.InternalError(err)
-		}
-		return user, nil
-	default:
-		return RegisterInvitedUser(ctx, req, false)
-	}
->>>>>>> 5ad68a33
 }
 
 // First user registration
-func Register(ctx context.Context, req *types.PostableRegisterOrgAndAdmin, alertmanager alertmanager.Alertmanager, organizationModule organization.Module, userModule user.Module) (*types.User, *model.ApiError) {
+func Register(ctx context.Context, req *types.PostableRegisterOrgAndAdmin, alertmanager alertmanager.Alertmanager, organizationModule organization.Module, userModule user.Module, quickfiltermodule quickfilter.Usecase) (*types.User, *model.ApiError) {
 	user, err := RegisterFirstUser(ctx, req, organizationModule, userModule)
 	if err != nil {
 		return nil, err
@@ -95,5 +59,9 @@
 		return nil, model.InternalError(err)
 	}
 
+	if err := quickfiltermodule.SetDefaultConfig(ctx, valuer.MustNewUUID(user.OrgID)); err != nil {
+		return nil, model.InternalError(err)
+	}
+
 	return user, nil
 }