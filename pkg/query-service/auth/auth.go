--- conflicted
+++ resolved
@@ -530,11 +530,7 @@
 // Register registers a new user. For the first register request, it doesn't need an invite token
 // and also the first registration is an enforced ADMIN registration. Every subsequent request will
 // need an invite token to go through.
-<<<<<<< HEAD
-func Register(ctx context.Context, req *RegisterRequest, alertmanager alertmanager.Alertmanager, quickfiltermodule quickfilter.Usecase) (*types.User, *model.ApiError) {
-=======
-func Register(ctx context.Context, req *RegisterRequest, alertmanager alertmanager.Alertmanager, organizationModule organization.Module) (*types.User, *model.ApiError) {
->>>>>>> a7cad0f1
+func Register(ctx context.Context, req *RegisterRequest, alertmanager alertmanager.Alertmanager, organizationModule organization.Module, quickfiltermodule quickfilter.Usecase) (*types.User, *model.ApiError) {
 	users, err := dao.DB().GetUsers(ctx)
 	if err != nil {
 		return nil, model.InternalError(fmt.Errorf("failed to get user count"))
@@ -542,7 +538,7 @@
 
 	switch len(users) {
 	case 0:
-		user, err := RegisterFirstUser(ctx, req, organizationModule)
+		user, err := RegisterFirstUser(ctx, req, organizationModule, quickfiltermodule)
 		if err != nil {
 			return nil, err
 		}
