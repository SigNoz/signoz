package tests

import (
	"context"
	"encoding/base64"
	"encoding/json"
	"fmt"
	"net/http"
	"slices"
	"strings"
	"testing"
	"time"

	"github.com/SigNoz/signoz/pkg/alertmanager"
	"github.com/SigNoz/signoz/pkg/alertmanager/alertmanagerserver"
	"github.com/SigNoz/signoz/pkg/alertmanager/signozalertmanager"
	"github.com/SigNoz/signoz/pkg/emailing/emailingtest"
	"github.com/SigNoz/signoz/pkg/sharder"
	"github.com/SigNoz/signoz/pkg/sharder/noopsharder"
	"github.com/SigNoz/signoz/pkg/types/authtypes"

	"github.com/SigNoz/signoz/pkg/http/middleware"
	"github.com/SigNoz/signoz/pkg/instrumentation/instrumentationtest"
	"github.com/SigNoz/signoz/pkg/modules/organization/implorganization"
	"github.com/SigNoz/signoz/pkg/modules/user"
	"github.com/SigNoz/signoz/pkg/query-service/app"
	"github.com/SigNoz/signoz/pkg/query-service/constants"
	v3 "github.com/SigNoz/signoz/pkg/query-service/model/v3"
	"github.com/SigNoz/signoz/pkg/query-service/utils"
	"github.com/SigNoz/signoz/pkg/signoz"
	"github.com/SigNoz/signoz/pkg/types"
	mockhouse "github.com/srikanthccv/ClickHouse-go-mock"
	"github.com/stretchr/testify/require"
	"go.uber.org/zap"
)

// If no data has been received yet, filter suggestions should contain
// standard log fields and static example queries based on them
func TestDefaultLogsFilterSuggestions(t *testing.T) {
	require := require.New(t)
	tb := NewFilterSuggestionsTestBed(t)

	tb.mockAttribKeysQueryResponse([]v3.AttributeKey{})
	suggestionsQueryParams := map[string]string{}
	suggestionsResp := tb.GetQBFilterSuggestionsForLogs(suggestionsQueryParams)

	require.Greater(len(suggestionsResp.AttributeKeys), 0)
	require.True(slices.ContainsFunc(
		suggestionsResp.AttributeKeys, func(a v3.AttributeKey) bool {
			return a.Key == "body"
		},
	))

	require.Greater(len(suggestionsResp.ExampleQueries), 0)
	require.False(slices.ContainsFunc(
		suggestionsResp.AttributeKeys, func(a v3.AttributeKey) bool {
			return a.Type == v3.AttributeKeyTypeTag || a.Type == v3.AttributeKeyTypeResource
		},
	))
}

func TestLogsFilterSuggestionsWithoutExistingFilter(t *testing.T) {
	require := require.New(t)
	tb := NewFilterSuggestionsTestBed(t)

	testAttrib := v3.AttributeKey{
		Key:      "container_id",
		Type:     v3.AttributeKeyTypeResource,
		DataType: v3.AttributeKeyDataTypeString,
		IsColumn: false,
	}
	testAttribValue := "test-container"

	tb.mockAttribKeysQueryResponse([]v3.AttributeKey{testAttrib})
	tb.mockAttribValuesQueryResponse(
		[]v3.AttributeKey{testAttrib}, [][]string{{testAttribValue}},
	)
	suggestionsQueryParams := map[string]string{}
	suggestionsResp := tb.GetQBFilterSuggestionsForLogs(suggestionsQueryParams)

	require.Greater(len(suggestionsResp.AttributeKeys), 0)
	require.True(slices.ContainsFunc(
		suggestionsResp.AttributeKeys, func(a v3.AttributeKey) bool {
			return a.Key == testAttrib.Key && a.Type == testAttrib.Type
		},
	))

	require.Greater(len(suggestionsResp.ExampleQueries), 0)

	require.True(slices.ContainsFunc(
		suggestionsResp.ExampleQueries, func(q v3.FilterSet) bool {
			return slices.ContainsFunc(q.Items, func(i v3.FilterItem) bool {
				return i.Key.Key == testAttrib.Key && i.Value == testAttribValue
			})
		},
	))
}

// If a filter already exists, suggested example queries should
// contain existing filter
func TestLogsFilterSuggestionsWithExistingFilter(t *testing.T) {
	require := require.New(t)
	tb := NewFilterSuggestionsTestBed(t)

	testAttrib := v3.AttributeKey{
		Key:      "container_id",
		Type:     v3.AttributeKeyTypeResource,
		DataType: v3.AttributeKeyDataTypeString,
		IsColumn: false,
	}
	testAttribValue := "test-container"

	testFilterAttrib := v3.AttributeKey{
		Key:      "tenant_id",
		Type:     v3.AttributeKeyTypeTag,
		DataType: v3.AttributeKeyDataTypeString,
		IsColumn: false,
	}
	testFilterAttribValue := "test-tenant"
	testFilter := v3.FilterSet{
		Operator: "AND",
		Items: []v3.FilterItem{
			{
				Key:      testFilterAttrib,
				Operator: "=",
				Value:    testFilterAttribValue,
			},
		},
	}

	tb.mockAttribKeysQueryResponse([]v3.AttributeKey{testAttrib, testFilterAttrib})
	tb.mockAttribValuesQueryResponse(
		[]v3.AttributeKey{testAttrib, testFilterAttrib},
		[][]string{{testAttribValue}, {testFilterAttribValue}},
	)

	testFilterJson, err := json.Marshal(testFilter)
	require.Nil(err, "couldn't serialize existing filter to JSON")
	suggestionsQueryParams := map[string]string{
		"existingFilter": base64.RawURLEncoding.EncodeToString(testFilterJson),
	}
	suggestionsResp := tb.GetQBFilterSuggestionsForLogs(suggestionsQueryParams)

	require.Greater(len(suggestionsResp.AttributeKeys), 0)

	// All example queries should contain the existing filter as a prefix
	require.Greater(len(suggestionsResp.ExampleQueries), 0)
	for _, q := range suggestionsResp.ExampleQueries {
		require.Equal(q.Items[0], testFilter.Items[0])
	}
}

func TestResourceAttribsRankedHigherInLogsFilterSuggestions(t *testing.T) {
	require := require.New(t)

	tagKeys := []v3.AttributeKey{}
	for _, k := range []string{"user_id", "user_email"} {
		tagKeys = append(tagKeys, v3.AttributeKey{
			Key:      k,
			Type:     v3.AttributeKeyTypeTag,
			DataType: v3.AttributeKeyDataTypeString,
			IsColumn: false,
		})
	}

	specialResourceAttrKeys := []v3.AttributeKey{}
	for _, k := range []string{"service", "env"} {
		specialResourceAttrKeys = append(specialResourceAttrKeys, v3.AttributeKey{
			Key:      k,
			Type:     v3.AttributeKeyTypeResource,
			DataType: v3.AttributeKeyDataTypeString,
			IsColumn: false,
		})
	}

	otherResourceAttrKeys := []v3.AttributeKey{}
	for _, k := range []string{"container_name", "container_id"} {
		otherResourceAttrKeys = append(otherResourceAttrKeys, v3.AttributeKey{
			Key:      k,
			Type:     v3.AttributeKeyTypeResource,
			DataType: v3.AttributeKeyDataTypeString,
			IsColumn: false,
		})
	}

	tb := NewFilterSuggestionsTestBed(t)

	mockAttrKeysInDB := append(tagKeys, otherResourceAttrKeys...)
	mockAttrKeysInDB = append(mockAttrKeysInDB, specialResourceAttrKeys...)

	tb.mockAttribKeysQueryResponse(mockAttrKeysInDB)

	expectedTopSuggestions := append(specialResourceAttrKeys, otherResourceAttrKeys...)
	expectedTopSuggestions = append(expectedTopSuggestions, tagKeys...)

	tb.mockAttribValuesQueryResponse(
		expectedTopSuggestions[:2], [][]string{{"test"}, {"test"}},
	)

	suggestionsQueryParams := map[string]string{"examplesLimit": "2"}
	suggestionsResp := tb.GetQBFilterSuggestionsForLogs(suggestionsQueryParams)

	require.Equal(
		expectedTopSuggestions,
		suggestionsResp.AttributeKeys[:len(expectedTopSuggestions)],
	)
}

// Mocks response for CH queries made by reader.GetLogAttributeKeys
func (tb *FilterSuggestionsTestBed) mockAttribKeysQueryResponse(
	attribsToReturn []v3.AttributeKey,
) {
	cols := []mockhouse.ColumnType{}
	cols = append(cols, mockhouse.ColumnType{Type: "String", Name: "tag_key"})
	cols = append(cols, mockhouse.ColumnType{Type: "String", Name: "tag_type"})
	cols = append(cols, mockhouse.ColumnType{Type: "String", Name: "tag_data_type"})

	values := [][]any{}
	for _, a := range attribsToReturn {
		rowValues := []any{}
		rowValues = append(rowValues, a.Key)
		rowValues = append(rowValues, string(a.Type))
		rowValues = append(rowValues, string(a.DataType))
		values = append(values, rowValues)
	}

	tb.mockClickhouse.ExpectQuery(
		"select.*from.*signoz_logs.distributed_tag_attributes_v2.*",
	).WithArgs(
		constants.DefaultFilterSuggestionsAttributesLimit,
	).WillReturnRows(
		mockhouse.NewRows(cols, values),
	)

	// Add expectation for the create table query used to determine
	// if an attribute is a column
	cols = []mockhouse.ColumnType{{Type: "String", Name: "statement"}}
	values = [][]any{{"CREATE TABLE signoz_logs.distributed_logs"}}
	tb.mockClickhouse.ExpectSelect(
		"SHOW CREATE TABLE.*",
	).WillReturnRows(mockhouse.NewRows(cols, values))

}

// Mocks response for CH queries made by reader.GetLogAttributeValues
func (tb *FilterSuggestionsTestBed) mockAttribValuesQueryResponse(
	expectedAttribs []v3.AttributeKey,
	stringValuesToReturn [][]string,
) {
	resultCols := []mockhouse.ColumnType{
		{Type: "String", Name: "tag_key"},
		{Type: "String", Name: "string_value"},
		{Type: "Nullable(Int64)", Name: "number_value"},
	}

	expectedAttribKeysInQuery := []any{}
	mockResultRows := [][]any{}
	for idx, attrib := range expectedAttribs {
		expectedAttribKeysInQuery = append(expectedAttribKeysInQuery, attrib.Key)
		for _, stringTagValue := range stringValuesToReturn[idx] {
			mockResultRows = append(mockResultRows, []any{
				attrib.Key, stringTagValue, nil,
			})
		}
	}

	tb.mockClickhouse.ExpectQuery(
		"select.*tag_key.*string_value.*number_value.*distributed_tag_attributes_v2.*tag_key",
	).WithArgs(expectedAttribKeysInQuery...).WillReturnRows(mockhouse.NewRows(resultCols, mockResultRows))
}

type FilterSuggestionsTestBed struct {
	t              *testing.T
	testUser       *types.User
	qsHttpHandler  http.Handler
	mockClickhouse mockhouse.ClickConnMockCommon
	userModule     user.Module
}

func (tb *FilterSuggestionsTestBed) GetQBFilterSuggestionsForLogs(
	queryParams map[string]string,
) *v3.QBFilterSuggestionsResponse {

	_, dsExistsInQP := queryParams["dataSource"]
	require.False(tb.t, dsExistsInQP)
	queryParams["dataSource"] = "logs"

	result := tb.QSGetRequest("/api/v3/filter_suggestions", queryParams)

	dataJson, err := json.Marshal(result.Data)
	if err != nil {
		tb.t.Fatalf("could not marshal apiResponse.Data: %v", err)
	}

	var resp v3.QBFilterSuggestionsResponse
	err = json.Unmarshal(dataJson, &resp)
	if err != nil {
		tb.t.Fatalf("could not unmarshal apiResponse.Data json into PipelinesResponse")
	}

	return &resp
}

func NewFilterSuggestionsTestBed(t *testing.T) *FilterSuggestionsTestBed {
	testDB := utils.NewQueryServiceDBForTests(t)

	reader, mockClickhouse := NewMockClickhouseReader(t, testDB)
	mockClickhouse.MatchExpectationsInOrder(false)

	providerSettings := instrumentationtest.New().ToProviderSettings()
	sharder, err := noopsharder.New(context.TODO(), providerSettings, sharder.Config{})
	require.NoError(t, err)
	orgGetter := implorganization.NewGetter(implorganization.NewStore(testDB), sharder)
	alertmanager, err := signozalertmanager.New(context.TODO(), providerSettings, alertmanager.Config{Signoz: alertmanager.Signoz{PollInterval: 10 * time.Second, Config: alertmanagerserver.NewConfig()}}, testDB, orgGetter)
	require.NoError(t, err)
	jwt := authtypes.NewJWT("", 1*time.Hour, 1*time.Hour)
<<<<<<< HEAD
=======
	emailing := emailingtest.New()
	modules := signoz.NewModules(testDB, jwt, emailing, providerSettings, orgGetter, alertmanager)
	handlers := signoz.NewHandlers(modules)
>>>>>>> 91cbd172

	modules := signoz.NewModules(testDB, jwt, emailing, providerSettings)
	apiHandler, err := app.NewAPIHandler(app.APIHandlerOpts{
		Reader: reader,
		JWT:    jwt,
		Signoz: &signoz.SigNoz{
			Modules:  modules,
			Handlers: handlers,
		},
	})
	if err != nil {
		t.Fatalf("could not create a new ApiHandler: %v", err)
	}

	router := app.NewRouter()
	//add the jwt middleware
	router.Use(middleware.NewAuth(jwt, []string{"Authorization", "Sec-WebSocket-Protocol"}, sharder, instrumentationtest.New().Logger()).Wrap)
	am := middleware.NewAuthZ(instrumentationtest.New().Logger())
	apiHandler.RegisterRoutes(router, am)
	apiHandler.RegisterQueryRangeV3Routes(router, am)

	user, apiErr := createTestUser(modules.OrgSetter, modules.User)
	if apiErr != nil {
		t.Fatalf("could not create a test user: %v", apiErr)
	}

	logger := zap.NewExample()
	originalLogger := zap.L()
	zap.ReplaceGlobals(logger)
	t.Cleanup(func() {
		zap.ReplaceGlobals(originalLogger)
	})

	return &FilterSuggestionsTestBed{
		t:              t,
		testUser:       user,
		qsHttpHandler:  router,
		mockClickhouse: mockClickhouse,
		userModule:     modules.User,
	}
}

func (tb *FilterSuggestionsTestBed) QSGetRequest(
	path string,
	queryParams map[string]string,
) *app.ApiResponse {
	if len(queryParams) > 0 {
		qps := []string{}
		for q, v := range queryParams {
			qps = append(qps, fmt.Sprintf("%s=%s", q, v))
		}
		path = fmt.Sprintf("%s?%s", path, strings.Join(qps, "&"))
	}

	req, err := AuthenticatedRequestForTest(
		tb.userModule, tb.testUser, path, nil,
	)
	if err != nil {
		tb.t.Fatalf("couldn't create authenticated test request: %v", err)
	}

	result, err := HandleTestRequest(tb.qsHttpHandler, req, 200)
	if err != nil {
		tb.t.Fatalf("test request failed: %v", err)
	}
	return result
}<|MERGE_RESOLUTION|>--- conflicted
+++ resolved
@@ -314,14 +314,10 @@
 	alertmanager, err := signozalertmanager.New(context.TODO(), providerSettings, alertmanager.Config{Signoz: alertmanager.Signoz{PollInterval: 10 * time.Second, Config: alertmanagerserver.NewConfig()}}, testDB, orgGetter)
 	require.NoError(t, err)
 	jwt := authtypes.NewJWT("", 1*time.Hour, 1*time.Hour)
-<<<<<<< HEAD
-=======
 	emailing := emailingtest.New()
 	modules := signoz.NewModules(testDB, jwt, emailing, providerSettings, orgGetter, alertmanager)
 	handlers := signoz.NewHandlers(modules)
->>>>>>> 91cbd172
-
-	modules := signoz.NewModules(testDB, jwt, emailing, providerSettings)
+
 	apiHandler, err := app.NewAPIHandler(app.APIHandlerOpts{
 		Reader: reader,
 		JWT:    jwt,
