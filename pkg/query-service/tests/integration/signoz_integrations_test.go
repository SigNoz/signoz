package tests

import (
	"encoding/json"
	"fmt"
	"net/http"
	"slices"
	"testing"
	"time"

	"github.com/jmoiron/sqlx"
	mockhouse "github.com/srikanthccv/ClickHouse-go-mock"
	"github.com/stretchr/testify/require"
	"go.signoz.io/signoz/pkg/http/middleware"
	"go.signoz.io/signoz/pkg/query-service/app"
	"go.signoz.io/signoz/pkg/query-service/app/cloudintegrations"
	"go.signoz.io/signoz/pkg/query-service/app/dashboards"
	"go.signoz.io/signoz/pkg/query-service/app/integrations"
	"go.signoz.io/signoz/pkg/query-service/app/logparsingpipeline"
	"go.signoz.io/signoz/pkg/query-service/auth"
	"go.signoz.io/signoz/pkg/query-service/dao"
	"go.signoz.io/signoz/pkg/query-service/featureManager"
	"go.signoz.io/signoz/pkg/query-service/model"
	v3 "go.signoz.io/signoz/pkg/query-service/model/v3"
	"go.signoz.io/signoz/pkg/query-service/utils"
	"go.uber.org/zap"
)

// Higher level tests for UI facing APIs

func TestSignozIntegrationLifeCycle(t *testing.T) {
	require := require.New(t)
	testbed := NewIntegrationsTestBed(t, nil)

	installedResp := testbed.GetInstalledIntegrationsFromQS()
	require.Equal(
		len(installedResp.Integrations), 0,
		"no integrations should be installed at the beginning",
	)

	availableResp := testbed.GetAvailableIntegrationsFromQS()
	availableIntegrations := availableResp.Integrations
	require.Greater(
		len(availableIntegrations), 0,
		"some integrations should come bundled with SigNoz",
	)

	// Should be able to install integration
	require.False(availableIntegrations[0].IsInstalled)
	testbed.RequestQSToInstallIntegration(
		availableIntegrations[0].Id, map[string]interface{}{},
	)

	ii := testbed.GetIntegrationDetailsFromQS(availableIntegrations[0].Id)
	require.Equal(ii.Id, availableIntegrations[0].Id)
	require.NotNil(ii.Installation)

	installedResp = testbed.GetInstalledIntegrationsFromQS()
	installedIntegrations := installedResp.Integrations
	require.Equal(len(installedIntegrations), 1)
	require.Equal(installedIntegrations[0].Id, availableIntegrations[0].Id)

	availableResp = testbed.GetAvailableIntegrationsFromQS()
	availableIntegrations = availableResp.Integrations
	require.Greater(len(availableIntegrations), 0)

	// Integration connection status should get updated after signal data has been received.
	testbed.mockLogQueryResponse([]model.SignozLog{})
	testbed.mockMetricStatusQueryResponse(nil)
	connectionStatus := testbed.GetIntegrationConnectionStatus(ii.Id)
	require.NotNil(connectionStatus)
	require.Nil(connectionStatus.Logs)
	require.Nil(connectionStatus.Metrics)

	testLog := makeTestSignozLog("test log body", map[string]interface{}{
		"source": "nginx",
	})
	testbed.mockLogQueryResponse([]model.SignozLog{testLog})

	testMetricName := ii.ConnectionTests.Metrics[0]
	testMetricLastReceivedTs := time.Now().UnixMilli()
	testbed.mockMetricStatusQueryResponse(&model.MetricStatus{
		MetricName:           testMetricName,
		LastReceivedTsMillis: testMetricLastReceivedTs,
	})

	connectionStatus = testbed.GetIntegrationConnectionStatus(ii.Id)
	require.NotNil(connectionStatus)
	require.NotNil(connectionStatus.Logs)
	require.Equal(connectionStatus.Logs.LastReceivedTsMillis, int64(testLog.Timestamp/1000000))
	require.NotNil(connectionStatus.Metrics)
	require.Equal(connectionStatus.Metrics.LastReceivedTsMillis, testMetricLastReceivedTs)

	// Should be able to uninstall integration
	require.True(availableIntegrations[0].IsInstalled)
	testbed.RequestQSToUninstallIntegration(
		availableIntegrations[0].Id,
	)

	ii = testbed.GetIntegrationDetailsFromQS(availableIntegrations[0].Id)
	require.Equal(ii.Id, availableIntegrations[0].Id)
	require.Nil(ii.Installation)

	installedResp = testbed.GetInstalledIntegrationsFromQS()
	installedIntegrations = installedResp.Integrations
	require.Equal(len(installedIntegrations), 0)

	availableResp = testbed.GetAvailableIntegrationsFromQS()
	availableIntegrations = availableResp.Integrations
	require.Greater(len(availableIntegrations), 0)
	require.False(availableIntegrations[0].IsInstalled)
}

func TestLogPipelinesForInstalledSignozIntegrations(t *testing.T) {
	require := require.New(t)

	testDB := utils.NewQueryServiceDBForTests(t)
	integrationsTB := NewIntegrationsTestBed(t, testDB)
	pipelinesTB := NewLogPipelinesTestBed(t, testDB)

	availableIntegrationsResp := integrationsTB.GetAvailableIntegrationsFromQS()
	availableIntegrations := availableIntegrationsResp.Integrations
	require.Greater(
		len(availableIntegrations), 0,
		"some integrations should come bundled with SigNoz",
	)

	getPipelinesResp := pipelinesTB.GetPipelinesFromQS()
	require.Equal(
		0, len(getPipelinesResp.Pipelines),
		"There should be no pipelines at the start",
	)

	// Find an available integration that contains a log pipeline
	var testAvailableIntegration *integrations.IntegrationsListItem
	for _, ai := range availableIntegrations {
		details := integrationsTB.GetIntegrationDetailsFromQS(ai.Id)
		require.NotNil(details)
		if len(details.Assets.Logs.Pipelines) > 0 {
			testAvailableIntegration = &ai
			break
		}
	}

	if testAvailableIntegration == nil {
		// None of the built in integrations include a pipeline right now.
		return
	}

	// Installing an integration should add its pipelines to pipelines list
	require.NotNil(testAvailableIntegration)
	require.False(testAvailableIntegration.IsInstalled)
	integrationsTB.RequestQSToInstallIntegration(
		testAvailableIntegration.Id, map[string]interface{}{},
	)

	testIntegration := integrationsTB.GetIntegrationDetailsFromQS(testAvailableIntegration.Id)
	require.NotNil(testIntegration.Installation)
	testIntegrationPipelines := testIntegration.Assets.Logs.Pipelines
	require.Greater(
		len(testIntegrationPipelines), 0,
		"test integration expected to have a pipeline",
	)

	getPipelinesResp = pipelinesTB.GetPipelinesFromQS()
	require.Equal(
		len(testIntegrationPipelines), len(getPipelinesResp.Pipelines),
		"Pipelines for installed integrations should appear in pipelines list",
	)
	lastPipeline := getPipelinesResp.Pipelines[len(getPipelinesResp.Pipelines)-1]
	require.NotNil(integrations.IntegrationIdForPipeline(lastPipeline))
	require.Equal(testIntegration.Id, *integrations.IntegrationIdForPipeline(lastPipeline))

	pipelinesTB.assertPipelinesSentToOpampClient(getPipelinesResp.Pipelines)
	pipelinesTB.assertNewAgentGetsPipelinesOnConnection(getPipelinesResp.Pipelines)

	// After saving a user created pipeline, pipelines response should include
	// both user created pipelines and pipelines for installed integrations.
	postablePipelines := logparsingpipeline.PostablePipelines{
		Pipelines: []logparsingpipeline.PostablePipeline{
			{
				OrderId: 1,
				Name:    "pipeline1",
				Alias:   "pipeline1",
				Enabled: true,
				Filter: &v3.FilterSet{
					Operator: "AND",
					Items: []v3.FilterItem{
						{
							Key: v3.AttributeKey{
								Key:      "method",
								DataType: v3.AttributeKeyDataTypeString,
								Type:     v3.AttributeKeyTypeTag,
							},
							Operator: "=",
							Value:    "GET",
						},
					},
				},
				Config: []logparsingpipeline.PipelineOperator{
					{
						OrderId: 1,
						ID:      "add",
						Type:    "add",
						Field:   "attributes.test",
						Value:   "val",
						Enabled: true,
						Name:    "test add",
					},
				},
			},
		},
	}

	pipelinesTB.PostPipelinesToQS(postablePipelines)

	getPipelinesResp = pipelinesTB.GetPipelinesFromQS()
	require.Equal(1+len(testIntegrationPipelines), len(getPipelinesResp.Pipelines))
	pipelinesTB.assertPipelinesSentToOpampClient(getPipelinesResp.Pipelines)
	pipelinesTB.assertNewAgentGetsPipelinesOnConnection(getPipelinesResp.Pipelines)

	// Reordering integration pipelines should be possible.
	postable := postableFromPipelines(getPipelinesResp.Pipelines)
	slices.Reverse(postable.Pipelines)
	for i := range postable.Pipelines {
		postable.Pipelines[i].OrderId = i + 1
	}

	pipelinesTB.PostPipelinesToQS(postable)

	getPipelinesResp = pipelinesTB.GetPipelinesFromQS()
	firstPipeline := getPipelinesResp.Pipelines[0]
	require.NotNil(integrations.IntegrationIdForPipeline(firstPipeline))
	require.Equal(testIntegration.Id, *integrations.IntegrationIdForPipeline(firstPipeline))

	pipelinesTB.assertPipelinesSentToOpampClient(getPipelinesResp.Pipelines)
	pipelinesTB.assertNewAgentGetsPipelinesOnConnection(getPipelinesResp.Pipelines)

	// enabling/disabling integration pipelines should be possible.
	require.True(firstPipeline.Enabled)

	postable.Pipelines[0].Enabled = false
	pipelinesTB.PostPipelinesToQS(postable)

	getPipelinesResp = pipelinesTB.GetPipelinesFromQS()
	require.Equal(1+len(testIntegrationPipelines), len(getPipelinesResp.Pipelines))

	firstPipeline = getPipelinesResp.Pipelines[0]
	require.NotNil(integrations.IntegrationIdForPipeline(firstPipeline))
	require.Equal(testIntegration.Id, *integrations.IntegrationIdForPipeline(firstPipeline))

	require.False(firstPipeline.Enabled)

	pipelinesTB.assertPipelinesSentToOpampClient(getPipelinesResp.Pipelines)
	pipelinesTB.assertNewAgentGetsPipelinesOnConnection(getPipelinesResp.Pipelines)

	// should not be able to edit integrations pipeline.
	require.Greater(len(postable.Pipelines[0].Config), 0)
	postable.Pipelines[0].Config = []logparsingpipeline.PipelineOperator{}
	pipelinesTB.PostPipelinesToQS(postable)

	getPipelinesResp = pipelinesTB.GetPipelinesFromQS()
	require.Equal(1+len(testIntegrationPipelines), len(getPipelinesResp.Pipelines))

	firstPipeline = getPipelinesResp.Pipelines[0]
	require.NotNil(integrations.IntegrationIdForPipeline(firstPipeline))
	require.Equal(testIntegration.Id, *integrations.IntegrationIdForPipeline(firstPipeline))

	require.False(firstPipeline.Enabled)
	require.Greater(len(firstPipeline.Config), 0)

	// should not be able to delete integrations pipeline
	postable.Pipelines = []logparsingpipeline.PostablePipeline{postable.Pipelines[1]}
	pipelinesTB.PostPipelinesToQS(postable)

	getPipelinesResp = pipelinesTB.GetPipelinesFromQS()
	require.Equal(1+len(testIntegrationPipelines), len(getPipelinesResp.Pipelines))

	lastPipeline = getPipelinesResp.Pipelines[1]
	require.NotNil(integrations.IntegrationIdForPipeline(lastPipeline))
	require.Equal(testIntegration.Id, *integrations.IntegrationIdForPipeline(lastPipeline))

	// Uninstalling an integration should remove its pipelines
	// from pipelines list in the UI
	integrationsTB.RequestQSToUninstallIntegration(
		testIntegration.Id,
	)
	getPipelinesResp = pipelinesTB.GetPipelinesFromQS()
	require.Equal(
		1, len(getPipelinesResp.Pipelines),
		"Pipelines for uninstalled integrations should get removed from pipelines list",
	)
	pipelinesTB.assertPipelinesSentToOpampClient(getPipelinesResp.Pipelines)
	pipelinesTB.assertNewAgentGetsPipelinesOnConnection(getPipelinesResp.Pipelines)
}

func TestDashboardsForInstalledIntegrationDashboards(t *testing.T) {
	require := require.New(t)

	testDB := utils.NewQueryServiceDBForTests(t)
	integrationsTB := NewIntegrationsTestBed(t, testDB)

	availableIntegrationsResp := integrationsTB.GetAvailableIntegrationsFromQS()
	availableIntegrations := availableIntegrationsResp.Integrations
	require.Greater(
		len(availableIntegrations), 0,
		"some integrations should come bundled with SigNoz",
	)

	dashboards := integrationsTB.GetDashboardsFromQS()
	require.Equal(
		0, len(dashboards),
		"There should be no dashboards at the start",
	)

	// Find an available integration that contains dashboards
	var testAvailableIntegration *integrations.IntegrationsListItem
	for _, ai := range availableIntegrations {
		details := integrationsTB.GetIntegrationDetailsFromQS(ai.Id)
		require.NotNil(details)
		if len(details.Assets.Dashboards) > 0 {
			testAvailableIntegration = &ai
			break
		}
	}
	require.NotNil(testAvailableIntegration)

	// Installing an integration should make its dashboards appear in the dashboard list
	require.False(testAvailableIntegration.IsInstalled)
	tsBeforeInstallation := time.Now().Unix()
	integrationsTB.RequestQSToInstallIntegration(
		testAvailableIntegration.Id, map[string]interface{}{},
	)

	testIntegration := integrationsTB.GetIntegrationDetailsFromQS(testAvailableIntegration.Id)
	require.NotNil(testIntegration.Installation)
	testIntegrationDashboards := testIntegration.Assets.Dashboards
	require.Greater(
		len(testIntegrationDashboards), 0,
		"test integration is expected to have dashboards",
	)

	dashboards = integrationsTB.GetDashboardsFromQS()
	require.Equal(
		len(testIntegrationDashboards), len(dashboards),
		"dashboards for installed integrations should appear in dashboards list",
	)
	require.GreaterOrEqual(dashboards[0].CreatedAt.Unix(), tsBeforeInstallation)
	require.GreaterOrEqual(dashboards[0].UpdatedAt.Unix(), tsBeforeInstallation)

	// Should be able to get installed integrations dashboard by id
	dd := integrationsTB.GetDashboardByIdFromQS(dashboards[0].Uuid)
	require.GreaterOrEqual(dd.CreatedAt.Unix(), tsBeforeInstallation)
	require.GreaterOrEqual(dd.UpdatedAt.Unix(), tsBeforeInstallation)
	require.Equal(*dd, dashboards[0])

	// Integration dashboards should not longer appear in dashboard list after uninstallation
	integrationsTB.RequestQSToUninstallIntegration(
		testIntegration.Id,
	)
	dashboards = integrationsTB.GetDashboardsFromQS()
	require.Equal(
		0, len(dashboards),
		"dashboards for uninstalled integrations should not appear in dashboards list",
	)
}

type IntegrationsTestBed struct {
	t              *testing.T
	testUser       *model.User
	qsHttpHandler  http.Handler
	mockClickhouse mockhouse.ClickConnMockCommon
}

func (tb *IntegrationsTestBed) GetAvailableIntegrationsFromQS() *integrations.IntegrationsListResponse {
	result := tb.RequestQS("/api/v1/integrations", nil)

	dataJson, err := json.Marshal(result.Data)
	if err != nil {
		tb.t.Fatalf("could not marshal apiResponse.Data: %v", err)
	}
	var integrationsResp integrations.IntegrationsListResponse
	err = json.Unmarshal(dataJson, &integrationsResp)
	if err != nil {
		tb.t.Fatalf("could not unmarshal apiResponse.Data json into PipelinesResponse")
	}

	return &integrationsResp
}

func (tb *IntegrationsTestBed) GetInstalledIntegrationsFromQS() *integrations.IntegrationsListResponse {
	result := tb.RequestQS("/api/v1/integrations?is_installed=true", nil)

	dataJson, err := json.Marshal(result.Data)
	if err != nil {
		tb.t.Fatalf("could not marshal apiResponse.Data: %v", err)
	}
	var integrationsResp integrations.IntegrationsListResponse
	err = json.Unmarshal(dataJson, &integrationsResp)
	if err != nil {
		tb.t.Fatalf(" could not unmarshal apiResponse.Data json into PipelinesResponse")
	}

	return &integrationsResp
}

func (tb *IntegrationsTestBed) GetIntegrationDetailsFromQS(
	integrationId string,
) *integrations.Integration {
	result := tb.RequestQS(fmt.Sprintf(
		"/api/v1/integrations/%s", integrationId,
	), nil)

	dataJson, err := json.Marshal(result.Data)
	if err != nil {
		tb.t.Fatalf("could not marshal apiResponse.Data: %v", err)
	}
	var integrationResp integrations.Integration
	err = json.Unmarshal(dataJson, &integrationResp)
	if err != nil {
		tb.t.Fatalf("could not unmarshal apiResponse.Data json")
	}

	return &integrationResp
}

func (tb *IntegrationsTestBed) GetIntegrationConnectionStatus(
	integrationId string,
) *integrations.IntegrationConnectionStatus {
	result := tb.RequestQS(fmt.Sprintf(
		"/api/v1/integrations/%s/connection_status", integrationId,
	), nil)

	dataJson, err := json.Marshal(result.Data)
	if err != nil {
		tb.t.Fatalf("could not marshal apiResponse.Data: %v", err)
	}
	var connectionStatus integrations.IntegrationConnectionStatus
	err = json.Unmarshal(dataJson, &connectionStatus)
	if err != nil {
		tb.t.Fatalf("could not unmarshal apiResponse.Data json")
	}

	return &connectionStatus
}

func (tb *IntegrationsTestBed) RequestQSToInstallIntegration(
	integrationId string, config map[string]interface{},
) {
	request := integrations.InstallIntegrationRequest{
		IntegrationId: integrationId,
		Config:        config,
	}
	tb.RequestQS("/api/v1/integrations/install", request)
}

func (tb *IntegrationsTestBed) RequestQSToUninstallIntegration(
	integrationId string,
) {
	request := integrations.UninstallIntegrationRequest{
		IntegrationId: integrationId,
	}
	tb.RequestQS("/api/v1/integrations/uninstall", request)
}

func (tb *IntegrationsTestBed) GetDashboardsFromQS() []dashboards.Dashboard {
	result := tb.RequestQS("/api/v1/dashboards", nil)

	dataJson, err := json.Marshal(result.Data)
	if err != nil {
		tb.t.Fatalf("could not marshal apiResponse.Data: %v", err)
	}

	dashboards := []dashboards.Dashboard{}
	err = json.Unmarshal(dataJson, &dashboards)
	if err != nil {
		tb.t.Fatalf(" could not unmarshal apiResponse.Data json into dashboards")
	}

	return dashboards
}

func (tb *IntegrationsTestBed) GetDashboardByIdFromQS(dashboardUuid string) *dashboards.Dashboard {
	result := tb.RequestQS(fmt.Sprintf("/api/v1/dashboards/%s", dashboardUuid), nil)

	dataJson, err := json.Marshal(result.Data)
	if err != nil {
		tb.t.Fatalf("could not marshal apiResponse.Data: %v", err)
	}

	dashboard := dashboards.Dashboard{}
	err = json.Unmarshal(dataJson, &dashboard)
	if err != nil {
		tb.t.Fatalf(" could not unmarshal apiResponse.Data json into dashboards")
	}

	return &dashboard
}

func (tb *IntegrationsTestBed) RequestQS(
	path string,
	postData interface{},
) *app.ApiResponse {
	req, err := AuthenticatedRequestForTest(
		tb.testUser, path, postData,
	)
	if err != nil {
		tb.t.Fatalf("couldn't create authenticated test request: %v", err)
	}

	result, err := HandleTestRequest(tb.qsHttpHandler, req, 200)
	if err != nil {
		tb.t.Fatalf("test request failed: %v", err)
	}
	return result
}

func (tb *IntegrationsTestBed) mockLogQueryResponse(logsInResponse []model.SignozLog) {
	addLogsQueryExpectation(tb.mockClickhouse, logsInResponse)
}

func (tb *IntegrationsTestBed) mockMetricStatusQueryResponse(expectation *model.MetricStatus) {
	cols := []mockhouse.ColumnType{}
	cols = append(cols, mockhouse.ColumnType{Type: "String", Name: "metric_name"})
	cols = append(cols, mockhouse.ColumnType{Type: "String", Name: "labels"})
	cols = append(cols, mockhouse.ColumnType{Type: "Int64", Name: "unix_milli"})

	values := [][]any{}
	if expectation != nil {
		rowValues := []any{}

		rowValues = append(rowValues, expectation.MetricName)

		labelsJson, err := json.Marshal(expectation.LastReceivedLabels)
		require.Nil(tb.t, err)
		rowValues = append(rowValues, labelsJson)

		rowValues = append(rowValues, expectation.LastReceivedTsMillis)

		values = append(values, rowValues)
	}

	tb.mockClickhouse.ExpectQuery(
		`SELECT.*from.*signoz_metrics.*`,
	).WillReturnRows(mockhouse.NewRows(cols, values))
}

// testDB can be injected for sharing a DB across multiple integration testbeds.
func NewIntegrationsTestBed(t *testing.T, testDB *sqlx.DB) *IntegrationsTestBed {
	if testDB == nil {
		testDB = utils.NewQueryServiceDBForTests(t)
	}

	controller, err := integrations.NewController(testDB)
	if err != nil {
		t.Fatalf("could not create integrations controller: %v", err)
	}

	fm := featureManager.StartManager()
	reader, mockClickhouse := NewMockClickhouseReader(t, testDB, fm)
	mockClickhouse.MatchExpectationsInOrder(false)

	cloudIntegrationsController, err := cloudintegrations.NewController(testDB)
	if err != nil {
		t.Fatalf("could not create cloud integrations controller: %v", err)
	}

	apiHandler, err := app.NewAPIHandler(app.APIHandlerOpts{
<<<<<<< HEAD
		Reader:                 reader,
		AppDao:                 dao.DB(),
		IntegrationsController: controller,
		FeatureFlags:           fm,
		JWT:                    jwt,
=======
		Reader:                      reader,
		AppDao:                      dao.DB(),
		IntegrationsController:      controller,
		FeatureFlags:                fm,
		CloudIntegrationsController: cloudIntegrationsController,
>>>>>>> 82d84c04
	})
	if err != nil {
		t.Fatalf("could not create a new ApiHandler: %v", err)
	}

	router := app.NewRouter()
	router.Use(middleware.NewAuth(zap.L(), jwt).Wrap)
	am := app.NewAuthMiddleware(auth.GetUserFromReqContext)
	apiHandler.RegisterRoutes(router, am)
	apiHandler.RegisterIntegrationRoutes(router, am)

	user, apiErr := createTestUser()
	if apiErr != nil {
		t.Fatalf("could not create a test user: %v", apiErr)
	}

	return &IntegrationsTestBed{
		t:              t,
		testUser:       user,
		qsHttpHandler:  router,
		mockClickhouse: mockClickhouse,
	}
}

func postableFromPipelines(pipelines []logparsingpipeline.Pipeline) logparsingpipeline.PostablePipelines {
	result := logparsingpipeline.PostablePipelines{}

	for _, p := range pipelines {
		postable := logparsingpipeline.PostablePipeline{
			Id:      p.Id,
			OrderId: p.OrderId,
			Name:    p.Name,
			Alias:   p.Alias,
			Enabled: p.Enabled,
			Config:  p.Config,
		}

		if p.Description != nil {
			postable.Description = *p.Description
		}

		if p.Filter != nil {
			postable.Filter = p.Filter
		}

		result.Pipelines = append(result.Pipelines, postable)
	}

	return result
}<|MERGE_RESOLUTION|>--- conflicted
+++ resolved
@@ -566,19 +566,12 @@
 	}
 
 	apiHandler, err := app.NewAPIHandler(app.APIHandlerOpts{
-<<<<<<< HEAD
-		Reader:                 reader,
-		AppDao:                 dao.DB(),
-		IntegrationsController: controller,
-		FeatureFlags:           fm,
-		JWT:                    jwt,
-=======
 		Reader:                      reader,
 		AppDao:                      dao.DB(),
 		IntegrationsController:      controller,
 		FeatureFlags:                fm,
+		JWT:                         jwt,
 		CloudIntegrationsController: cloudIntegrationsController,
->>>>>>> 82d84c04
 	})
 	if err != nil {
 		t.Fatalf("could not create a new ApiHandler: %v", err)
