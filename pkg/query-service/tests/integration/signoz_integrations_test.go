package tests

import (
	"context"
	"encoding/json"
	"fmt"
	"net/http"
	"slices"
	"testing"
	"time"

	"github.com/SigNoz/signoz/pkg/emailing"
	"github.com/SigNoz/signoz/pkg/emailing/noopemailing"
	"github.com/SigNoz/signoz/pkg/modules/quickfilter"
	quickfilterscore "github.com/SigNoz/signoz/pkg/modules/quickfilter/core"

	"github.com/SigNoz/signoz/pkg/http/middleware"
	"github.com/SigNoz/signoz/pkg/instrumentation/instrumentationtest"
	"github.com/SigNoz/signoz/pkg/modules/organization/implorganization"
	"github.com/SigNoz/signoz/pkg/modules/user"
	"github.com/SigNoz/signoz/pkg/modules/user/impluser"
	"github.com/SigNoz/signoz/pkg/query-service/app"
	"github.com/SigNoz/signoz/pkg/query-service/app/cloudintegrations"
	"github.com/SigNoz/signoz/pkg/query-service/app/integrations"
	"github.com/SigNoz/signoz/pkg/query-service/featureManager"
	"github.com/SigNoz/signoz/pkg/query-service/model"
	v3 "github.com/SigNoz/signoz/pkg/query-service/model/v3"
	"github.com/SigNoz/signoz/pkg/query-service/utils"
	"github.com/SigNoz/signoz/pkg/signoz"
	"github.com/SigNoz/signoz/pkg/sqlstore"
	"github.com/SigNoz/signoz/pkg/types"
	"github.com/SigNoz/signoz/pkg/types/authtypes"
	"github.com/SigNoz/signoz/pkg/types/pipelinetypes"
	mockhouse "github.com/srikanthccv/ClickHouse-go-mock"
	"github.com/stretchr/testify/require"
	"go.uber.org/zap"
)

// Higher level tests for UI facing APIs

func TestSignozIntegrationLifeCycle(t *testing.T) {
	require := require.New(t)
	testbed := NewIntegrationsTestBed(t, nil)

	merr := utils.CreateTestOrg(t, testbed.store)
	require.NoError(merr)

	installedResp := testbed.GetInstalledIntegrationsFromQS()
	require.Equal(
		len(installedResp.Integrations), 0,
		"no integrations should be installed at the beginning",
	)

	availableResp := testbed.GetAvailableIntegrationsFromQS()
	availableIntegrations := availableResp.Integrations
	require.Greater(
		len(availableIntegrations), 0,
		"some integrations should come bundled with SigNoz",
	)

	// Should be able to install integration
	require.False(availableIntegrations[0].IsInstalled)
	testbed.RequestQSToInstallIntegration(
		availableIntegrations[0].Id, map[string]interface{}{},
	)

	ii := testbed.GetIntegrationDetailsFromQS(availableIntegrations[0].Id)
	require.Equal(ii.Id, availableIntegrations[0].Id)
	require.NotNil(ii.Installation)

	installedResp = testbed.GetInstalledIntegrationsFromQS()
	installedIntegrations := installedResp.Integrations
	require.Equal(len(installedIntegrations), 1)
	require.Equal(installedIntegrations[0].Id, availableIntegrations[0].Id)

	availableResp = testbed.GetAvailableIntegrationsFromQS()
	availableIntegrations = availableResp.Integrations
	require.Greater(len(availableIntegrations), 0)

	// Integration connection status should get updated after signal data has been received.
	testbed.mockLogQueryResponse([]model.SignozLog{})
	testbed.mockMetricStatusQueryResponse(nil)
	connectionStatus := testbed.GetIntegrationConnectionStatus(ii.Id)
	require.NotNil(connectionStatus)
	require.Nil(connectionStatus.Logs)
	require.Nil(connectionStatus.Metrics)

	testLog := makeTestSignozLog("test log body", map[string]interface{}{
		"source": "nginx",
	})
	testbed.mockLogQueryResponse([]model.SignozLog{testLog})

	testMetricName := ii.ConnectionTests.Metrics[0]
	testMetricLastReceivedTs := time.Now().UnixMilli()
	testbed.mockMetricStatusQueryResponse(&model.MetricStatus{
		MetricName:           testMetricName,
		LastReceivedTsMillis: testMetricLastReceivedTs,
	})

	connectionStatus = testbed.GetIntegrationConnectionStatus(ii.Id)
	require.NotNil(connectionStatus)
	require.NotNil(connectionStatus.Logs)
	require.Equal(connectionStatus.Logs.LastReceivedTsMillis, int64(testLog.Timestamp/1000000))
	require.NotNil(connectionStatus.Metrics)
	require.Equal(connectionStatus.Metrics.LastReceivedTsMillis, testMetricLastReceivedTs)

	// Should be able to uninstall integration
	require.True(availableIntegrations[0].IsInstalled)
	testbed.RequestQSToUninstallIntegration(
		availableIntegrations[0].Id,
	)

	ii = testbed.GetIntegrationDetailsFromQS(availableIntegrations[0].Id)
	require.Equal(ii.Id, availableIntegrations[0].Id)
	require.Nil(ii.Installation)

	installedResp = testbed.GetInstalledIntegrationsFromQS()
	installedIntegrations = installedResp.Integrations
	require.Equal(len(installedIntegrations), 0)

	availableResp = testbed.GetAvailableIntegrationsFromQS()
	availableIntegrations = availableResp.Integrations
	require.Greater(len(availableIntegrations), 0)
	require.False(availableIntegrations[0].IsInstalled)
}

func TestLogPipelinesForInstalledSignozIntegrations(t *testing.T) {
	require := require.New(t)

	testDB := utils.NewQueryServiceDBForTests(t)
	utils.CreateTestOrg(t, testDB)

	orgID, err := utils.GetTestOrgId(testDB)
	require.Nil(err)

	integrationsTB := NewIntegrationsTestBed(t, testDB)
	pipelinesTB := NewLogPipelinesTestBed(t, testDB)

	availableIntegrationsResp := integrationsTB.GetAvailableIntegrationsFromQS()
	availableIntegrations := availableIntegrationsResp.Integrations
	require.Greater(
		len(availableIntegrations), 0,
		"some integrations should come bundled with SigNoz",
	)

	getPipelinesResp := pipelinesTB.GetPipelinesFromQS()
	require.Equal(
		0, len(getPipelinesResp.Pipelines),
		"There should be no pipelines at the start",
	)

	// Find an available integration that contains a log pipeline
	var testAvailableIntegration *integrations.IntegrationsListItem
	for _, ai := range availableIntegrations {
		details := integrationsTB.GetIntegrationDetailsFromQS(ai.Id)
		require.NotNil(details)
		if len(details.Assets.Logs.Pipelines) > 0 {
			testAvailableIntegration = &ai
			break
		}
	}

	if testAvailableIntegration == nil {
		// None of the built in integrations include a pipeline right now.
		return
	}

	// Installing an integration should add its pipelines to pipelines list
	require.NotNil(testAvailableIntegration)
	require.False(testAvailableIntegration.IsInstalled)
	integrationsTB.RequestQSToInstallIntegration(
		testAvailableIntegration.Id, map[string]interface{}{},
	)

	testIntegration := integrationsTB.GetIntegrationDetailsFromQS(testAvailableIntegration.Id)
	require.NotNil(testIntegration.Installation)
	testIntegrationPipelines := testIntegration.Assets.Logs.Pipelines
	require.Greater(
		len(testIntegrationPipelines), 0,
		"test integration expected to have a pipeline",
	)

	getPipelinesResp = pipelinesTB.GetPipelinesFromQS()
	require.Equal(
		len(testIntegrationPipelines), len(getPipelinesResp.Pipelines),
		"Pipelines for installed integrations should appear in pipelines list",
	)
	lastPipeline := getPipelinesResp.Pipelines[len(getPipelinesResp.Pipelines)-1]
	require.NotNil(integrations.IntegrationIdForPipeline(lastPipeline))
	require.Equal(testIntegration.Id, *integrations.IntegrationIdForPipeline(lastPipeline))

	pipelinesTB.assertPipelinesSentToOpampClient(getPipelinesResp.Pipelines)
	pipelinesTB.assertNewAgentGetsPipelinesOnConnection(orgID, getPipelinesResp.Pipelines)

	// After saving a user created pipeline, pipelines response should include
	// both user created pipelines and pipelines for installed integrations.
	postablePipelines := pipelinetypes.PostablePipelines{
		Pipelines: []pipelinetypes.PostablePipeline{
			{
				OrderID: 1,
				Name:    "pipeline1",
				Alias:   "pipeline1",
				Enabled: true,
				Filter: &v3.FilterSet{
					Operator: "AND",
					Items: []v3.FilterItem{
						{
							Key: v3.AttributeKey{
								Key:      "method",
								DataType: v3.AttributeKeyDataTypeString,
								Type:     v3.AttributeKeyTypeTag,
							},
							Operator: "=",
							Value:    "GET",
						},
					},
				},
				Config: []pipelinetypes.PipelineOperator{
					{
						OrderId: 1,
						ID:      "add",
						Type:    "add",
						Field:   "attributes.test",
						Value:   "val",
						Enabled: true,
						Name:    "test add",
					},
				},
			},
		},
	}

	pipelinesTB.PostPipelinesToQS(postablePipelines)

	getPipelinesResp = pipelinesTB.GetPipelinesFromQS()
	require.Equal(1+len(testIntegrationPipelines), len(getPipelinesResp.Pipelines))
	pipelinesTB.assertPipelinesSentToOpampClient(getPipelinesResp.Pipelines)
	pipelinesTB.assertNewAgentGetsPipelinesOnConnection(orgID, getPipelinesResp.Pipelines)

	// Reordering integration pipelines should be possible.
	postable := postableFromPipelines(getPipelinesResp.Pipelines)
	slices.Reverse(postable.Pipelines)
	for i := range postable.Pipelines {
		postable.Pipelines[i].OrderID = i + 1
	}

	pipelinesTB.PostPipelinesToQS(postable)

	getPipelinesResp = pipelinesTB.GetPipelinesFromQS()
	firstPipeline := getPipelinesResp.Pipelines[0]
	require.NotNil(integrations.IntegrationIdForPipeline(firstPipeline))
	require.Equal(testIntegration.Id, *integrations.IntegrationIdForPipeline(firstPipeline))

	pipelinesTB.assertPipelinesSentToOpampClient(getPipelinesResp.Pipelines)
	pipelinesTB.assertNewAgentGetsPipelinesOnConnection(orgID, getPipelinesResp.Pipelines)

	// enabling/disabling integration pipelines should be possible.
	require.True(firstPipeline.Enabled)

	postable.Pipelines[0].Enabled = false
	pipelinesTB.PostPipelinesToQS(postable)

	getPipelinesResp = pipelinesTB.GetPipelinesFromQS()
	require.Equal(1+len(testIntegrationPipelines), len(getPipelinesResp.Pipelines))

	firstPipeline = getPipelinesResp.Pipelines[0]
	require.NotNil(integrations.IntegrationIdForPipeline(firstPipeline))
	require.Equal(testIntegration.Id, *integrations.IntegrationIdForPipeline(firstPipeline))

	require.False(firstPipeline.Enabled)

	pipelinesTB.assertPipelinesSentToOpampClient(getPipelinesResp.Pipelines)
	pipelinesTB.assertNewAgentGetsPipelinesOnConnection(orgID, getPipelinesResp.Pipelines)

	// should not be able to edit integrations pipeline.
	require.Greater(len(postable.Pipelines[0].Config), 0)
	postable.Pipelines[0].Config = []pipelinetypes.PipelineOperator{}
	pipelinesTB.PostPipelinesToQS(postable)

	getPipelinesResp = pipelinesTB.GetPipelinesFromQS()
	require.Equal(1+len(testIntegrationPipelines), len(getPipelinesResp.Pipelines))

	firstPipeline = getPipelinesResp.Pipelines[0]
	require.NotNil(integrations.IntegrationIdForPipeline(firstPipeline))
	require.Equal(testIntegration.Id, *integrations.IntegrationIdForPipeline(firstPipeline))

	require.False(firstPipeline.Enabled)
	require.Greater(len(firstPipeline.Config), 0)

	// should not be able to delete integrations pipeline
	postable.Pipelines = []pipelinetypes.PostablePipeline{postable.Pipelines[1]}
	pipelinesTB.PostPipelinesToQS(postable)

	getPipelinesResp = pipelinesTB.GetPipelinesFromQS()
	require.Equal(1+len(testIntegrationPipelines), len(getPipelinesResp.Pipelines))

	lastPipeline = getPipelinesResp.Pipelines[1]
	require.NotNil(integrations.IntegrationIdForPipeline(lastPipeline))
	require.Equal(testIntegration.Id, *integrations.IntegrationIdForPipeline(lastPipeline))

	// Uninstalling an integration should remove its pipelines
	// from pipelines list in the UI
	integrationsTB.RequestQSToUninstallIntegration(
		testIntegration.Id,
	)
	getPipelinesResp = pipelinesTB.GetPipelinesFromQS()
	require.Equal(
		1, len(getPipelinesResp.Pipelines),
		"Pipelines for uninstalled integrations should get removed from pipelines list",
	)
	pipelinesTB.assertPipelinesSentToOpampClient(getPipelinesResp.Pipelines)
	pipelinesTB.assertNewAgentGetsPipelinesOnConnection(orgID, getPipelinesResp.Pipelines)
}

func TestDashboardsForInstalledIntegrationDashboards(t *testing.T) {
	require := require.New(t)

	testDB := utils.NewQueryServiceDBForTests(t)
	integrationsTB := NewIntegrationsTestBed(t, testDB)

	availableIntegrationsResp := integrationsTB.GetAvailableIntegrationsFromQS()
	availableIntegrations := availableIntegrationsResp.Integrations
	require.Greater(
		len(availableIntegrations), 0,
		"some integrations should come bundled with SigNoz",
	)

	dashboards := integrationsTB.GetDashboardsFromQS()
	require.Equal(
		0, len(dashboards),
		"There should be no dashboards at the start",
	)

	// Find an available integration that contains dashboards
	var testAvailableIntegration *integrations.IntegrationsListItem
	for _, ai := range availableIntegrations {
		details := integrationsTB.GetIntegrationDetailsFromQS(ai.Id)
		require.NotNil(details)
		if len(details.Assets.Dashboards) > 0 {
			testAvailableIntegration = &ai
			break
		}
	}
	require.NotNil(testAvailableIntegration)

	// Installing an integration should make its dashboards appear in the dashboard list
	require.False(testAvailableIntegration.IsInstalled)
	tsBeforeInstallation := time.Now().Unix()
	integrationsTB.RequestQSToInstallIntegration(
		testAvailableIntegration.Id, map[string]interface{}{},
	)

	testIntegration := integrationsTB.GetIntegrationDetailsFromQS(testAvailableIntegration.Id)
	require.NotNil(testIntegration.Installation)
	testIntegrationDashboards := testIntegration.Assets.Dashboards
	require.Greater(
		len(testIntegrationDashboards), 0,
		"test integration is expected to have dashboards",
	)

	dashboards = integrationsTB.GetDashboardsFromQS()
	require.Equal(
		len(testIntegrationDashboards), len(dashboards),
		"dashboards for installed integrations should appear in dashboards list",
	)
	require.GreaterOrEqual(dashboards[0].CreatedAt.Unix(), tsBeforeInstallation)
	require.GreaterOrEqual(dashboards[0].UpdatedAt.Unix(), tsBeforeInstallation)

	// Should be able to get installed integrations dashboard by id
	dd := integrationsTB.GetDashboardByIdFromQS(dashboards[0].UUID)
	require.GreaterOrEqual(dd.CreatedAt.Unix(), tsBeforeInstallation)
	require.GreaterOrEqual(dd.UpdatedAt.Unix(), tsBeforeInstallation)
	require.Equal(*dd, dashboards[0])

	// Integration dashboards should not longer appear in dashboard list after uninstallation
	integrationsTB.RequestQSToUninstallIntegration(
		testIntegration.Id,
	)
	dashboards = integrationsTB.GetDashboardsFromQS()
	require.Equal(
		0, len(dashboards),
		"dashboards for uninstalled integrations should not appear in dashboards list",
	)
}

type IntegrationsTestBed struct {
	t              *testing.T
	testUser       *types.User
	qsHttpHandler  http.Handler
	mockClickhouse mockhouse.ClickConnMockCommon
<<<<<<< HEAD
	store          sqlstore.SQLStore
=======
	userModule     user.Module
>>>>>>> eabddf87
}

func (tb *IntegrationsTestBed) GetAvailableIntegrationsFromQS() *integrations.IntegrationsListResponse {
	result := tb.RequestQS("/api/v1/integrations", nil)

	dataJson, err := json.Marshal(result.Data)
	if err != nil {
		tb.t.Fatalf("could not marshal apiResponse.Data: %v", err)
	}
	var integrationsResp integrations.IntegrationsListResponse
	err = json.Unmarshal(dataJson, &integrationsResp)
	if err != nil {
		tb.t.Fatalf("could not unmarshal apiResponse.Data json into PipelinesResponse")
	}

	return &integrationsResp
}

func (tb *IntegrationsTestBed) GetInstalledIntegrationsFromQS() *integrations.IntegrationsListResponse {
	result := tb.RequestQS("/api/v1/integrations?is_installed=true", nil)

	dataJson, err := json.Marshal(result.Data)
	if err != nil {
		tb.t.Fatalf("could not marshal apiResponse.Data: %v", err)
	}
	var integrationsResp integrations.IntegrationsListResponse
	err = json.Unmarshal(dataJson, &integrationsResp)
	if err != nil {
		tb.t.Fatalf(" could not unmarshal apiResponse.Data json into PipelinesResponse")
	}

	return &integrationsResp
}

func (tb *IntegrationsTestBed) GetIntegrationDetailsFromQS(
	integrationId string,
) *integrations.Integration {
	result := tb.RequestQS(fmt.Sprintf(
		"/api/v1/integrations/%s", integrationId,
	), nil)

	dataJson, err := json.Marshal(result.Data)
	if err != nil {
		tb.t.Fatalf("could not marshal apiResponse.Data: %v", err)
	}
	var integrationResp integrations.Integration
	err = json.Unmarshal(dataJson, &integrationResp)
	if err != nil {
		tb.t.Fatalf("could not unmarshal apiResponse.Data json")
	}

	return &integrationResp
}

func (tb *IntegrationsTestBed) GetIntegrationConnectionStatus(
	integrationId string,
) *integrations.IntegrationConnectionStatus {
	result := tb.RequestQS(fmt.Sprintf(
		"/api/v1/integrations/%s/connection_status", integrationId,
	), nil)

	dataJson, err := json.Marshal(result.Data)
	if err != nil {
		tb.t.Fatalf("could not marshal apiResponse.Data: %v", err)
	}
	var connectionStatus integrations.IntegrationConnectionStatus
	err = json.Unmarshal(dataJson, &connectionStatus)
	if err != nil {
		tb.t.Fatalf("could not unmarshal apiResponse.Data json")
	}

	return &connectionStatus
}

func (tb *IntegrationsTestBed) RequestQSToInstallIntegration(
	integrationId string, config map[string]interface{},
) {
	request := integrations.InstallIntegrationRequest{
		IntegrationId: integrationId,
		Config:        config,
	}
	tb.RequestQS("/api/v1/integrations/install", request)
}

func (tb *IntegrationsTestBed) RequestQSToUninstallIntegration(
	integrationId string,
) {
	request := integrations.UninstallIntegrationRequest{
		IntegrationId: integrationId,
	}
	tb.RequestQS("/api/v1/integrations/uninstall", request)
}

func (tb *IntegrationsTestBed) GetDashboardsFromQS() []types.Dashboard {
	result := tb.RequestQS("/api/v1/dashboards", nil)

	dataJson, err := json.Marshal(result.Data)
	if err != nil {
		tb.t.Fatalf("could not marshal apiResponse.Data: %v", err)
	}

	dashboards := []types.Dashboard{}
	err = json.Unmarshal(dataJson, &dashboards)
	if err != nil {
		tb.t.Fatalf(" could not unmarshal apiResponse.Data json into dashboards")
	}

	return dashboards
}

func (tb *IntegrationsTestBed) GetDashboardByIdFromQS(dashboardUuid string) *types.Dashboard {
	result := tb.RequestQS(fmt.Sprintf("/api/v1/dashboards/%s", dashboardUuid), nil)

	dataJson, err := json.Marshal(result.Data)
	if err != nil {
		tb.t.Fatalf("could not marshal apiResponse.Data: %v", err)
	}

	dashboard := types.Dashboard{}
	err = json.Unmarshal(dataJson, &dashboard)
	if err != nil {
		tb.t.Fatalf(" could not unmarshal apiResponse.Data json into dashboards")
	}

	return &dashboard
}

func (tb *IntegrationsTestBed) RequestQS(
	path string,
	postData interface{},
) *app.ApiResponse {
	req, err := AuthenticatedRequestForTest(
		tb.userModule, tb.testUser, path, postData,
	)
	if err != nil {
		tb.t.Fatalf("couldn't create authenticated test request: %v", err)
	}

	result, err := HandleTestRequest(tb.qsHttpHandler, req, 200)
	if err != nil {
		tb.t.Fatalf("test request failed: %v", err)
	}
	return result
}

func (tb *IntegrationsTestBed) mockLogQueryResponse(logsInResponse []model.SignozLog) {
	addLogsQueryExpectation(tb.mockClickhouse, logsInResponse)
}

func (tb *IntegrationsTestBed) mockMetricStatusQueryResponse(expectation *model.MetricStatus) {
	cols := []mockhouse.ColumnType{}
	cols = append(cols, mockhouse.ColumnType{Type: "String", Name: "metric_name"})
	cols = append(cols, mockhouse.ColumnType{Type: "String", Name: "labels"})
	cols = append(cols, mockhouse.ColumnType{Type: "Int64", Name: "unix_milli"})

	values := [][]any{}
	if expectation != nil {
		rowValues := []any{}

		rowValues = append(rowValues, expectation.MetricName)

		labelsJson, err := json.Marshal(expectation.LastReceivedLabels)
		require.Nil(tb.t, err)
		rowValues = append(rowValues, labelsJson)

		rowValues = append(rowValues, expectation.LastReceivedTsMillis)

		values = append(values, rowValues)
	}

	tb.mockClickhouse.ExpectQuery(
		`SELECT.*from.*signoz_metrics.*`,
	).WillReturnRows(mockhouse.NewRows(cols, values))
}

// testDB can be injected for sharing a DB across multiple integration testbeds.
func NewIntegrationsTestBed(t *testing.T, testDB sqlstore.SQLStore) *IntegrationsTestBed {
	if testDB == nil {
		testDB = utils.NewQueryServiceDBForTests(t)
	}

	controller, err := integrations.NewController(testDB)
	if err != nil {
		t.Fatalf("could not create integrations controller: %v", err)
	}

	fm := featureManager.StartManager()
	reader, mockClickhouse := NewMockClickhouseReader(t, testDB)
	mockClickhouse.MatchExpectationsInOrder(false)

	cloudIntegrationsController, err := cloudintegrations.NewController(testDB)
	if err != nil {
		t.Fatalf("could not create cloud integrations controller: %v", err)
	}

	providerSettings := instrumentationtest.New().ToProviderSettings()
	emailing, _ := noopemailing.New(context.Background(), providerSettings, emailing.Config{})
	jwt := authtypes.NewJWT("", 10*time.Minute, 30*time.Minute)
	userModule := impluser.NewModule(impluser.NewStore(testDB), jwt, emailing, providerSettings)
	userHandler := impluser.NewHandler(userModule)
	modules := signoz.NewModules(testDB, userModule)
	handlers := signoz.NewHandlers(modules, userHandler)

	quickFilterModule := quickfilter.NewAPI(quickfilterscore.NewQuickFilters(quickfilterscore.NewStore(testDB)))

	apiHandler, err := app.NewAPIHandler(app.APIHandlerOpts{
		Reader:                      reader,
		IntegrationsController:      controller,
		FeatureFlags:                fm,
		JWT:                         jwt,
		CloudIntegrationsController: cloudIntegrationsController,
		Signoz: &signoz.SigNoz{
			Modules:  modules,
			Handlers: handlers,
		},
		QuickFilters: quickFilterModule,
	})
	if err != nil {
		t.Fatalf("could not create a new ApiHandler: %v", err)
	}

	router := app.NewRouter()
	router.Use(middleware.NewAuth(zap.L(), jwt, []string{"Authorization", "Sec-WebSocket-Protocol"}).Wrap)
	am := middleware.NewAuthZ(instrumentationtest.New().Logger())
	apiHandler.RegisterRoutes(router, am)
	apiHandler.RegisterIntegrationRoutes(router, am)

	organizationModule := implorganization.NewModule(implorganization.NewStore(testDB))
	user, apiErr := createTestUser(organizationModule, userModule)
	if apiErr != nil {
		t.Fatalf("could not create a test user: %v", apiErr)
	}

	return &IntegrationsTestBed{
		t:              t,
		testUser:       user,
		qsHttpHandler:  router,
		mockClickhouse: mockClickhouse,
<<<<<<< HEAD
		store:          testDB,
=======
		userModule:     userModule,
>>>>>>> eabddf87
	}
}

func postableFromPipelines(gettablePipelines []pipelinetypes.GettablePipeline) pipelinetypes.PostablePipelines {
	result := pipelinetypes.PostablePipelines{}

	for _, p := range gettablePipelines {
		postable := pipelinetypes.PostablePipeline{
			ID:      p.ID.StringValue(),
			OrderID: p.OrderID,
			Name:    p.Name,
			Alias:   p.Alias,
			Enabled: p.Enabled,
			Config:  p.Config,
		}

		if p.Description != "" {
			postable.Description = p.Description
		}

		if p.Filter != nil {
			postable.Filter = p.Filter
		}

		result.Pipelines = append(result.Pipelines, postable)
	}

	return result
}<|MERGE_RESOLUTION|>--- conflicted
+++ resolved
@@ -388,11 +388,7 @@
 	testUser       *types.User
 	qsHttpHandler  http.Handler
 	mockClickhouse mockhouse.ClickConnMockCommon
-<<<<<<< HEAD
-	store          sqlstore.SQLStore
-=======
 	userModule     user.Module
->>>>>>> eabddf87
 }
 
 func (tb *IntegrationsTestBed) GetAvailableIntegrationsFromQS() *integrations.IntegrationsListResponse {
@@ -631,11 +627,7 @@
 		testUser:       user,
 		qsHttpHandler:  router,
 		mockClickhouse: mockClickhouse,
-<<<<<<< HEAD
-		store:          testDB,
-=======
 		userModule:     userModule,
->>>>>>> eabddf87
 	}
 }
 
