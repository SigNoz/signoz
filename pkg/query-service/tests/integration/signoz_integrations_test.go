--- conflicted
+++ resolved
@@ -617,12 +617,8 @@
 		testUser:       user,
 		qsHttpHandler:  router,
 		mockClickhouse: mockClickhouse,
-<<<<<<< HEAD
 		store:          testDB,
-		userModule:     userModule,
-=======
 		userModule:     modules.User,
->>>>>>> cdbf23d0
 	}
 }
 
