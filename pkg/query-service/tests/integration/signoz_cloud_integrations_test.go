--- conflicted
+++ resolved
@@ -165,13 +165,8 @@
 		},
 	)
 
-<<<<<<< HEAD
-	testSvcConfig := cloudintegrations.ServiceConfig{
-		Metrics: &cloudintegrations.MetricsConfig{
-=======
 	testSvcConfig := types.CloudServiceConfig{
 		Metrics: &types.CloudServiceMetricsConfig{
->>>>>>> 73f57d8b
 			Enabled: true,
 		},
 	}
@@ -245,24 +240,14 @@
 
 	// helper
 	setServiceConfig := func(svcId string, metricsEnabled bool, logsEnabled bool) {
-<<<<<<< HEAD
-		testSvcConfig := cloudintegrations.ServiceConfig{}
-		if metricsEnabled {
-			testSvcConfig.Metrics = &cloudintegrations.MetricsConfig{
-=======
 		testSvcConfig := types.CloudServiceConfig{}
 		if metricsEnabled {
 			testSvcConfig.Metrics = &types.CloudServiceMetricsConfig{
->>>>>>> 73f57d8b
 				Enabled: metricsEnabled,
 			}
 		}
 		if logsEnabled {
-<<<<<<< HEAD
-			testSvcConfig.Logs = &cloudintegrations.LogsConfig{
-=======
 			testSvcConfig.Logs = &types.CloudServiceLogsConfig{
->>>>>>> 73f57d8b
 				Enabled: logsEnabled,
 			}
 		}
