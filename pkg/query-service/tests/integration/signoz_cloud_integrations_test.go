--- conflicted
+++ resolved
@@ -368,16 +368,8 @@
 	providerSettings := instrumentationtest.New().ToProviderSettings()
 	emailing, _ := noopemailing.New(context.Background(), providerSettings, emailing.Config{})
 	jwt := authtypes.NewJWT("", 10*time.Minute, 30*time.Minute)
-<<<<<<< HEAD
 	modules := signoz.NewModules(testDB, jwt, emailing, providerSettings)
 	handlers := signoz.NewHandlers(modules)
-	quickFilterModule := quickfilter.NewAPI(quickfilterscore.NewQuickFilters(quickfilterscore.NewStore(testDB)))
-=======
-	userModule := impluser.NewModule(impluser.NewStore(testDB), jwt, emailing, providerSettings)
-	userHandler := impluser.NewHandler(userModule)
-	modules := signoz.NewModules(testDB, userModule)
-	handlers := signoz.NewHandlers(modules, userHandler)
->>>>>>> 403630ad
 
 	apiHandler, err := app.NewAPIHandler(app.APIHandlerOpts{
 		Reader:                      reader,
