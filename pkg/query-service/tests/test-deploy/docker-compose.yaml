version: "2.4"

x-clickhouse-defaults: &clickhouse-defaults
  restart: on-failure
  image: clickhouse/clickhouse-server:23.11.1-alpine
  tty: true
  depends_on:
    - zookeeper-1
    # - zookeeper-2
    # - zookeeper-3
  logging:
    options:
      max-size: 50m
      max-file: "3"
  healthcheck:
    # "clickhouse", "client", "-u ${CLICKHOUSE_USER}", "--password ${CLICKHOUSE_PASSWORD}", "-q 'SELECT 1'"
    test:
      [
        "CMD",
        "wget",
        "--spider",
        "-q",
        "localhost:8123/ping"
      ]
    interval: 30s
    timeout: 5s
    retries: 3
  ulimits:
    nproc: 65535
    nofile:
      soft: 262144
      hard: 262144

x-db-depend: &db-depend
  depends_on:
    clickhouse:
      condition: service_healthy
    otel-collector-migrator:
      condition: service_completed_successfully
    # clickhouse-2:
    #   condition: service_healthy
    # clickhouse-3:
    #   condition: service_healthy

services:
  zookeeper-1:
    image: bitnami/zookeeper:3.7.1
    container_name: signoz-zookeeper-1
    user: root
    ports:
      - "2181:2181"
      - "2888:2888"
      - "3888:3888"
    volumes:
      - ./data/zookeeper-1:/bitnami/zookeeper
    environment:
      - ZOO_SERVER_ID=1
      - ZOO_SERVERS=0.0.0.0:2888:3888
      # - ZOO_SERVERS=0.0.0.0:2888:3888,zookeeper-2:2888:3888,zookeeper-3:2888:3888
      - ALLOW_ANONYMOUS_LOGIN=yes
      - ZOO_AUTOPURGE_INTERVAL=1

  # zookeeper-2:
  #   image: bitnami/zookeeper:3.7.0
  #   container_name: signoz-zookeeper-2
  #   user: root
  #   ports:
  #     - "2182:2181"
  #     - "2889:2888"
  #     - "3889:3888"
  #   volumes:
  #     - ./data/zookeeper-2:/bitnami/zookeeper
  #   environment:
  #     - ZOO_SERVER_ID=2
  #     - ZOO_SERVERS=zookeeper-1:2888:3888,0.0.0.0:2888:3888,zookeeper-3:2888:3888
  #     - ALLOW_ANONYMOUS_LOGIN=yes
  #     - ZOO_AUTOPURGE_INTERVAL=1

  # zookeeper-3:
  #   image: bitnami/zookeeper:3.7.0
  #   container_name: signoz-zookeeper-3
  #   user: root
  #   ports:
  #     - "2183:2181"
  #     - "2890:2888"
  #     - "3890:3888"
  #   volumes:
  #     - ./data/zookeeper-3:/bitnami/zookeeper
  #   environment:
  #     - ZOO_SERVER_ID=3
  #     - ZOO_SERVERS=zookeeper-1:2888:3888,zookeeper-2:2888:3888,0.0.0.0:2888:3888
  #     - ALLOW_ANONYMOUS_LOGIN=yes
  #     - ZOO_AUTOPURGE_INTERVAL=1

  clickhouse:
    <<: *clickhouse-defaults
    container_name: signoz-clickhouse
    hostname: clickhouse
    ports:
      - "9000:9000"
      - "8123:8123"
      - "9181:9181"
    volumes:
      - ./clickhouse-config.xml:/etc/clickhouse-server/config.xml
      - ./clickhouse-users.xml:/etc/clickhouse-server/users.xml
      - ./clickhouse-cluster.xml:/etc/clickhouse-server/config.d/cluster.xml
      # - ./clickhouse-storage.xml:/etc/clickhouse-server/config.d/storage.xml
      - ./data/clickhouse/:/var/lib/clickhouse/

  # clickhouse-2:
  #   <<: *clickhouse-defaults
  #   container_name: signoz-clickhouse-2
  #   hostname: clickhouse-2
  #   ports:
  #     - "9001:9000"
  #     - "8124:8123"
  #     - "9182:9181"
  #   volumes:
  #     - ./clickhouse-config.xml:/etc/clickhouse-server/config.xml
  #     - ./clickhouse-users.xml:/etc/clickhouse-server/users.xml
  #     - ./clickhouse-cluster.xml:/etc/clickhouse-server/config.d/cluster.xml
  #     # - ./clickhouse-storage.xml:/etc/clickhouse-server/config.d/storage.xml
  #     - ./data/clickhouse-2/:/var/lib/clickhouse/

  # clickhouse-3:
  #   <<: *clickhouse-defaults
  #   container_name: signoz-clickhouse-3
  #   hostname: clickhouse-3
  #   ports:
  #     - "9002:9000"
  #     - "8125:8123"
  #     - "9183:9181"
  #   volumes:
  #     - ./clickhouse-config.xml:/etc/clickhouse-server/config.xml
  #     - ./clickhouse-users.xml:/etc/clickhouse-server/users.xml
  #     - ./clickhouse-cluster.xml:/etc/clickhouse-server/config.d/cluster.xml
  #     # - ./clickhouse-storage.xml:/etc/clickhouse-server/config.d/storage.xml
  #     - ./data/clickhouse-3/:/var/lib/clickhouse/

  alertmanager:
    image: signoz/alertmanager:0.23.4
    container_name: signoz-alertmanager
    volumes:
      - ./data/alertmanager:/data
    depends_on:
      query-service:
        condition: service_healthy
    restart: on-failure
    command:
      - --queryService.url=http://query-service:8085
      - --storage.path=/data

  # Notes for Maintainers/Contributors who will change Line Numbers of Frontend & Query-Section. Please Update Line Numbers in `./scripts/commentLinesForSetup.sh` & `./CONTRIBUTING.md`

  query-service:
    image: signoz/query-service:latest
    container_name: signoz-query-service
    command:
      [
        "-config=/root/config/prometheus.yml",
        # "--prefer-delta=true"
      ]
    # ports:
    #   - "6060:6060"     # pprof port
    #   - "8080:8080"     # query-service port
    volumes:
      - ./prometheus.yml:/root/config/prometheus.yml
      - ../dashboards:/root/config/dashboards
      - ./data/signoz/:/var/lib/signoz/
    environment:
      - ClickHouseUrl=tcp://clickhouse:9000/?database=signoz_traces
      - ALERTMANAGER_API_PREFIX=http://alertmanager:9093/api/
      - SIGNOZ_LOCAL_DB_PATH=/var/lib/signoz/signoz.db
      - DASHBOARDS_PATH=/root/config/dashboards
      - STORAGE=clickhouse
      - GODEBUG=netdns=go
      - TELEMETRY_ENABLED=true
      - DEPLOYMENT_TYPE=docker-standalone-amd
    restart: on-failure
    healthcheck:
      test:
        [
          "CMD",
          "wget",
          "--spider",
          "-q",
          "localhost:8080/api/v1/health"
        ]
      interval: 30s
      timeout: 5s
      retries: 3
    <<: *db-depend

  otel-collector-migrator:
    image: signoz/signoz-schema-migrator:${OTELCOL_TAG:-0.88.6}
    container_name: otel-migrator
    command:
      - "--dsn=tcp://clickhouse:9000"
    depends_on:
      clickhouse:
        condition: service_healthy
      # clickhouse-2:
      #   condition: service_healthy
      # clickhouse-3:
      #   condition: service_healthy

  otel-collector:
    image: signoz/signoz-otel-collector:0.88.6
    container_name: signoz-otel-collector
    command:
      [
        "--config=/etc/otel-collector-config.yaml",
        "--manager-config=/etc/manager-config.yaml",
        "--copy-path=/var/tmp/collector-config.yaml",
        "--feature-gates=-pkg.translator.prometheus.NormalizeName"
      ]
    user: root # required for reading docker container logs
    volumes:
      - ./otel-collector-config.yaml:/etc/otel-collector-config.yaml
      - ./otel-collector-opamp-config.yaml:/etc/manager-config.yaml
      - /var/lib/docker/containers:/var/lib/docker/containers:ro
    environment:
      - OTEL_RESOURCE_ATTRIBUTES=host.name=signoz-host,os.type=linux
      - DOCKER_MULTI_NODE_CLUSTER=false
      - LOW_CARDINAL_EXCEPTION_GROUPING=false
    ports:
      # - "1777:1777"     # pprof extension
      - "4317:4317" # OTLP gRPC receiver
      - "4318:4318" # OTLP HTTP receiver
      # - "8888:8888"     # OtelCollector internal metrics
      # - "8889:8889"     # signoz spanmetrics exposed by the agent
      # - "9411:9411"     # Zipkin port
      # - "13133:13133"   # health check extension
      # - "14250:14250"   # Jaeger gRPC
      # - "14268:14268"   # Jaeger thrift HTTP
      # - "55678:55678"   # OpenCensus receiver
      # - "55679:55679"   # zPages extension
    restart: on-failure
    depends_on:
      clickhouse:
        condition: service_healthy
      otel-collector-migrator:
        condition: service_completed_successfully
      query-service:
        condition: service_healthy

<<<<<<< HEAD
=======
  otel-collector-metrics:
    image: signoz/signoz-otel-collector:0.88.6
    container_name: signoz-otel-collector-metrics
    command:
      [
        "--config=/etc/otel-collector-metrics-config.yaml",
        "--feature-gates=-pkg.translator.prometheus.NormalizeName"
      ]
    volumes:
      - ./otel-collector-metrics-config.yaml:/etc/otel-collector-metrics-config.yaml
    # ports:
    #   - "1777:1777"     # pprof extension
    #   - "8888:8888"     # OtelCollector internal metrics
    #   - "13133:13133"   # Health check extension
    #   - "55679:55679"   # zPages extension
    restart: on-failure
    <<: *db-depend

>>>>>>> bdd7778e
  logspout:
    image: "gliderlabs/logspout:v3.2.14"
    container_name: signoz-logspout
    volumes:
      - /etc/hostname:/etc/host_hostname:ro
      - /var/run/docker.sock:/var/run/docker.sock
    command: syslog+tcp://otel-collector:2255
    depends_on:
      - otel-collector
    restart: on-failure

  hotrod:
    image: jaegertracing/example-hotrod:1.30
    container_name: hotrod
    logging:
      options:
        max-size: 50m
        max-file: "3"
    command: [ "all" ]
    environment:
      - JAEGER_ENDPOINT=http://otel-collector:14268/api/traces

  load-hotrod:
    image: "signoz/locust:1.2.3"
    container_name: load-hotrod
    hostname: load-hotrod
    environment:
      ATTACKED_HOST: http://hotrod:8080
      LOCUST_MODE: standalone
      NO_PROXY: standalone
      TASK_DELAY_FROM: 5
      TASK_DELAY_TO: 30
      QUIET_MODE: "${QUIET_MODE:-false}"
      LOCUST_OPTS: "--headless -u 10 -r 1"
    volumes:
      - ../common/locust-scripts:/locust<|MERGE_RESOLUTION|>--- conflicted
+++ resolved
@@ -244,27 +244,6 @@
       query-service:
         condition: service_healthy
 
-<<<<<<< HEAD
-=======
-  otel-collector-metrics:
-    image: signoz/signoz-otel-collector:0.88.6
-    container_name: signoz-otel-collector-metrics
-    command:
-      [
-        "--config=/etc/otel-collector-metrics-config.yaml",
-        "--feature-gates=-pkg.translator.prometheus.NormalizeName"
-      ]
-    volumes:
-      - ./otel-collector-metrics-config.yaml:/etc/otel-collector-metrics-config.yaml
-    # ports:
-    #   - "1777:1777"     # pprof extension
-    #   - "8888:8888"     # OtelCollector internal metrics
-    #   - "13133:13133"   # Health check extension
-    #   - "55679:55679"   # zPages extension
-    restart: on-failure
-    <<: *db-depend
-
->>>>>>> bdd7778e
   logspout:
     image: "gliderlabs/logspout:v3.2.14"
     container_name: signoz-logspout
