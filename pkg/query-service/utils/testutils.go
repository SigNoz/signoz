package utils

import (
	"context"
	"os"
	"testing"

	"github.com/SigNoz/signoz/pkg/factory"
	"github.com/SigNoz/signoz/pkg/factory/factorytest"
	"github.com/SigNoz/signoz/pkg/query-service/app/dashboards"
	"github.com/SigNoz/signoz/pkg/query-service/dao"
	"github.com/SigNoz/signoz/pkg/sqlmigration"
	"github.com/SigNoz/signoz/pkg/sqlmigrator"
	"github.com/SigNoz/signoz/pkg/sqlstore"
	"github.com/SigNoz/signoz/pkg/sqlstore/sqlitesqlstore"
	_ "github.com/mattn/go-sqlite3"
)

func NewTestSqliteDB(t *testing.T) (sqlStore sqlstore.SQLStore, testDBFilePath string) {
	testDBFile, err := os.CreateTemp("", "test-signoz-db-*")
	if err != nil {
		t.Fatalf("could not create temp file for test db: %v", err)
	}
	testDBFilePath = testDBFile.Name()
	t.Cleanup(func() { os.Remove(testDBFilePath) })
	testDBFile.Close()

	sqlStore, err = sqlitesqlstore.New(context.Background(), factorytest.NewSettings(), sqlstore.Config{Provider: "sqlite", Sqlite: sqlstore.SqliteConfig{Path: testDBFilePath}})
	if err != nil {
		t.Fatalf("could not create test db sqlite store: %v", err)
	}

	sqlmigrations, err := sqlmigration.New(
		context.Background(),
		factorytest.NewSettings(),
		sqlmigration.Config{},
		factory.MustNewNamedMap(
			sqlmigration.NewAddDataMigrationsFactory(),
			sqlmigration.NewAddOrganizationFactory(),
			sqlmigration.NewAddPreferencesFactory(),
			sqlmigration.NewAddDashboardsFactory(),
			sqlmigration.NewAddSavedViewsFactory(),
			sqlmigration.NewAddAgentsFactory(),
			sqlmigration.NewAddPipelinesFactory(),
			sqlmigration.NewAddIntegrationsFactory(),
			sqlmigration.NewAddLicensesFactory(),
			sqlmigration.NewAddPatsFactory(),
			sqlmigration.NewModifyDatetimeFactory(),
			sqlmigration.NewModifyOrgDomainFactory(),
			sqlmigration.NewUpdateOrganizationFactory(sqlStore),
			sqlmigration.NewUpdateDashboardAndSavedViewsFactory(sqlStore),
<<<<<<< HEAD
			sqlmigration.NewUpdateAgentsFactory(sqlStore),
=======
			sqlmigration.NewUpdatePatAndOrgDomainsFactory(sqlStore),
			sqlmigration.NewUpdatePipelines(sqlStore),
>>>>>>> 3515686d
		),
	)
	if err != nil {
		t.Fatalf("could not create test db sql migrations: %v", err)
	}

	err = sqlmigrator.New(context.Background(), factorytest.NewSettings(), sqlStore, sqlmigrations, sqlmigrator.Config{}).Migrate(context.Background())
	if err != nil {
		t.Fatalf("could not migrate test db sql migrations: %v", err)
	}

	return sqlStore, testDBFilePath
}

func NewQueryServiceDBForTests(t *testing.T) sqlstore.SQLStore {
	sqlStore, _ := NewTestSqliteDB(t)

	err := dao.InitDao(sqlStore)
	if err != nil {
		t.Fatalf("could not initialize dao: %v", err)
	}
	_ = dashboards.InitDB(sqlStore)

	return sqlStore
}<|MERGE_RESOLUTION|>--- conflicted
+++ resolved
@@ -49,12 +49,9 @@
 			sqlmigration.NewModifyOrgDomainFactory(),
 			sqlmigration.NewUpdateOrganizationFactory(sqlStore),
 			sqlmigration.NewUpdateDashboardAndSavedViewsFactory(sqlStore),
-<<<<<<< HEAD
 			sqlmigration.NewUpdateAgentsFactory(sqlStore),
-=======
 			sqlmigration.NewUpdatePatAndOrgDomainsFactory(sqlStore),
 			sqlmigration.NewUpdatePipelines(sqlStore),
->>>>>>> 3515686d
 		),
 	)
 	if err != nil {
