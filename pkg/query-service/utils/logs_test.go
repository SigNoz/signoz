package utils

import (
	"reflect"
	"testing"

	v3 "go.signoz.io/signoz/pkg/query-service/model/v3"
)

func TestListTsRange(t *testing.T) {
	startEndData := []struct {
		name  string
		start int64
		end   int64
		res   []LogsListTsRange
	}{
		{
			name:  "testing for less then one hour",
			start: 1722262800000000000, // July 29, 2024 7:50:00 PM
			end:   1722263800000000000, // July 29, 2024 8:06:40 PM
			res: []LogsListTsRange{
				{1722262800000000000, 1722263800000000000},
			},
		},
		{
			name:  "testing for more than one hour",
			start: 1722255800000000000, // July 29, 2024 5:53:20 PM
			end:   1722262800000000000, // July 29, 2024 8:06:40 PM
			res: []LogsListTsRange{
				{1722259200000000000, 1722262800000000000}, // July 29, 2024 6:50:00 PM - July 29, 2024 7:50:00 PM
				{1722255800000000000, 1722259200000000000}, // July 29, 2024 5:53:20 PM - July 29, 2024 6:50:00 PM
			},
		},
		{
			name:  "testing for 1 day",
			start: 1722171576000000000,
			end:   1722262800000000000,
			res: []LogsListTsRange{
				{1722259200000000000, 1722262800000000000}, //  July 29, 2024 6:50:00 PM - July 29, 2024 7:50:00 PM
				{1722252000000000000, 1722259200000000000}, //  July 29, 2024 4:50:00 PM - July 29, 2024 6:50:00 PM
				{1722237600000000000, 1722252000000000000}, //  July 29, 2024 12:50:00 PM - July 29, 2024 4:50:00 PM
				{1722208800000000000, 1722237600000000000}, //  July 29, 2024 4:50:00 AM - July 29, 2024 12:50:00 PM
				{1722171576000000000, 1722208800000000000}, //  July 28, 2024 6:29:36 PM - July 29, 2024 4:50:00 AM
			},
		},
	}

	for _, test := range startEndData {
		res := GetListTsRanges(test.start, test.end)
		for i, v := range res {
			if test.res[i].Start != v.Start || test.res[i].End != v.End {
				t.Errorf("expected range was %v - %v, got %v - %v", v.Start, v.End, test.res[i].Start, test.res[i].End)
			}
		}
	}
}

func Test_GenerateEnrichmentKeys(t *testing.T) {
	type args struct {
		field v3.AttributeKey
	}
	tests := []struct {
		name string
		args args
		want []string
	}{
		{
			name: "all are present",
			args: args{
				field: v3.AttributeKey{
					Key:      "data",
					DataType: v3.AttributeKeyDataTypeString,
					Type:     v3.AttributeKeyTypeTag,
				},
			},
			want: []string{"data##tag##string"},
		},
		{
			name: "type present",
			args: args{
				field: v3.AttributeKey{
					Key:  "data",
					Type: v3.AttributeKeyTypeTag,
				},
			},
			want: []string{"data##tag##float64", "data##tag##int64", "data##tag##string", "data##tag##bool"},
		},
		{
			name: "dataType present",
			args: args{
				field: v3.AttributeKey{
					Key:      "data",
					DataType: v3.AttributeKeyDataTypeString,
				},
			},
			want: []string{"data##tag##string", "data##resource##string"},
		},
	}
	for _, tt := range tests {
		t.Run(tt.name, func(t *testing.T) {
			if got := GenerateEnrichmentKeys(tt.args.field); !reflect.DeepEqual(got, tt.want) {
<<<<<<< HEAD
				t.Errorf("generateEnrichmentKeys() = %v, want %v", got, tt.want)
=======
				t.Errorf("GenerateEnrichmentKeys() = %v, want %v", got, tt.want)
>>>>>>> 656d1c2b
			}
		})
	}
}<|MERGE_RESOLUTION|>--- conflicted
+++ resolved
@@ -99,11 +99,7 @@
 	for _, tt := range tests {
 		t.Run(tt.name, func(t *testing.T) {
 			if got := GenerateEnrichmentKeys(tt.args.field); !reflect.DeepEqual(got, tt.want) {
-<<<<<<< HEAD
-				t.Errorf("generateEnrichmentKeys() = %v, want %v", got, tt.want)
-=======
 				t.Errorf("GenerateEnrichmentKeys() = %v, want %v", got, tt.want)
->>>>>>> 656d1c2b
 			}
 		})
 	}
