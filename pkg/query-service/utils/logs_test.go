--- conflicted
+++ resolved
@@ -18,13 +18,7 @@
 			name:  "testing for less then one hour",
 			start: 1722262800000000000, // July 29, 2024 7:50:00 PM
 			end:   1722263800000000000, // July 29, 2024 8:06:40 PM
-<<<<<<< HEAD
-			res: []LogsListTsRange{
-				{1722262800000000000, 1722263800000000000},
-			},
-=======
 			res:   []LogsListTsRange{{1722262800000000000, 1722263800000000000}},
->>>>>>> 57c23269
 		},
 		{
 			name:  "testing for more than one hour",
