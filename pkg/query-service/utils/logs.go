package utils

import v3 "go.signoz.io/signoz/pkg/query-service/model/v3"

const HOUR_NANO = int64(3600000000000)

type LogsListTsRange struct {
	Start int64
	End   int64
}

func GetListTsRanges(start, end int64) []LogsListTsRange {
	startNano := GetEpochNanoSecs(start)
	endNano := GetEpochNanoSecs(end)
	result := []LogsListTsRange{}

	if endNano-startNano > HOUR_NANO {
		bucket := HOUR_NANO
		tStartNano := endNano - bucket

		complete := false
		for {
			result = append(result, LogsListTsRange{Start: tStartNano, End: endNano})
			if complete {
				break
			}

			bucket = bucket * 2
			endNano = tStartNano
			tStartNano = tStartNano - bucket

			// break condition
			if tStartNano <= startNano {
				complete = true
				tStartNano = startNano
			}
		}
	} else {
<<<<<<< HEAD
		result = append(result, LogsListTsRange{Start: startNano, End: endNano})
=======
		result = append(result, LogsListTsRange{Start: start, End: end})
>>>>>>> 57c23269
	}
	return result
}

// This tries to see all possible fields that it can fall back to if some meta is missing
// check Test_GenerateEnrichmentKeys for example
func GenerateEnrichmentKeys(field v3.AttributeKey) []string {
	names := []string{}
	if field.Type != v3.AttributeKeyTypeUnspecified && field.DataType != v3.AttributeKeyDataTypeUnspecified {
		names = append(names, field.Key+"##"+field.Type.String()+"##"+field.DataType.String())
		return names
	}

	types := []v3.AttributeKeyType{}
	dTypes := []v3.AttributeKeyDataType{}
	if field.Type != v3.AttributeKeyTypeUnspecified {
		types = append(types, field.Type)
	} else {
		types = append(types, v3.AttributeKeyTypeTag, v3.AttributeKeyTypeResource)
	}
	if field.DataType != v3.AttributeKeyDataTypeUnspecified {
		dTypes = append(dTypes, field.DataType)
	} else {
		dTypes = append(dTypes, v3.AttributeKeyDataTypeFloat64, v3.AttributeKeyDataTypeInt64, v3.AttributeKeyDataTypeString, v3.AttributeKeyDataTypeBool)
	}

	for _, t := range types {
		for _, d := range dTypes {
			names = append(names, field.Key+"##"+t.String()+"##"+d.String())
		}
	}

	return names
}<|MERGE_RESOLUTION|>--- conflicted
+++ resolved
@@ -36,11 +36,7 @@
 			}
 		}
 	} else {
-<<<<<<< HEAD
-		result = append(result, LogsListTsRange{Start: startNano, End: endNano})
-=======
 		result = append(result, LogsListTsRange{Start: start, End: end})
->>>>>>> 57c23269
 	}
 	return result
 }
