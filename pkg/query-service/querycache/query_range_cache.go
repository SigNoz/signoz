--- conflicted
+++ resolved
@@ -58,11 +58,7 @@
 
 	stepMs := step * 1000
 
-<<<<<<< HEAD
-	// when the window is too small to be queried, we return the entire range as a miss
-=======
 	// when the window is too small to be cached, we return the entire range as a miss
->>>>>>> b1e3f03b
 	if (start + stepMs) > end {
 		return []MissInterval{{Start: start, End: end}}
 	}
@@ -138,9 +134,6 @@
 		missingRanges = append(missingRanges, MissInterval{Start: prevAggEnd, End: end})
 	}
 
-<<<<<<< HEAD
-	return missingRanges
-=======
 	// Merge overlapping or adjacent missing ranges
 	if len(missingRanges) <= 1 {
 		return missingRanges
@@ -156,7 +149,6 @@
 	}
 
 	return merged
->>>>>>> b1e3f03b
 }
 
 func (q *queryCache) FindMissingTimeRanges(start, end, step int64, cacheKey string) []MissInterval {
