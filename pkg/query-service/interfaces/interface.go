package interfaces

import (
	"context"

	"github.com/ClickHouse/clickhouse-go/v2"
	"github.com/prometheus/prometheus/promql"
	"github.com/prometheus/prometheus/storage"
	"github.com/prometheus/prometheus/util/stats"
	am "go.signoz.io/signoz/pkg/query-service/integrations/alertManager"
	"go.signoz.io/signoz/pkg/query-service/model"
	v3 "go.signoz.io/signoz/pkg/query-service/model/v3"
)

type Reader interface {
	GetChannel(id string) (*model.ChannelItem, *model.ApiError)
	GetChannels() (*[]model.ChannelItem, *model.ApiError)
	DeleteChannel(id string) *model.ApiError
	CreateChannel(receiver *am.Receiver) (*am.Receiver, *model.ApiError)
	EditChannel(receiver *am.Receiver, id string) (*am.Receiver, *model.ApiError)

	GetInstantQueryMetricsResult(ctx context.Context, query *model.InstantQueryMetricsParams) (*promql.Result, *stats.QueryStats, *model.ApiError)
	GetQueryRangeResult(ctx context.Context, query *model.QueryRangeParams) (*promql.Result, *stats.QueryStats, *model.ApiError)
	GetServiceOverview(ctx context.Context, query *model.GetServiceOverviewParams) (*[]model.ServiceOverviewItem, *model.ApiError)
	GetTopLevelOperations(ctx context.Context) (*map[string][]string, *model.ApiError)
	GetServices(ctx context.Context, query *model.GetServicesParams) (*[]model.ServiceItem, *model.ApiError)
	GetTopOperations(ctx context.Context, query *model.GetTopOperationsParams) (*[]model.TopOperationsItem, *model.ApiError)
	GetUsage(ctx context.Context, query *model.GetUsageParams) (*[]model.UsageItem, error)
	GetServicesList(ctx context.Context) (*[]string, error)
	GetDependencyGraph(ctx context.Context, query *model.GetServicesParams) (*[]model.ServiceMapDependencyResponseItem, error)

	GetTTL(ctx context.Context, ttlParams *model.GetTTLParams) (*model.GetTTLResponseItem, *model.ApiError)

	// GetDisks returns a list of disks configured in the underlying DB. It is supported by
	// clickhouse only.
	GetDisks(ctx context.Context) (*[]model.DiskItem, *model.ApiError)
	GetSpanFilters(ctx context.Context, query *model.SpanFilterParams) (*model.SpanFiltersResponse, *model.ApiError)
	GetTraceAggregateAttributes(ctx context.Context, req *v3.AggregateAttributeRequest) (*v3.AggregateAttributeResponse, error)
	GetTraceAttributeKeys(ctx context.Context, req *v3.FilterAttributeKeyRequest) (*v3.FilterAttributeKeyResponse, error)
	GetTraceAttributeValues(ctx context.Context, req *v3.FilterAttributeValueRequest) (*v3.FilterAttributeValueResponse, error)
	GetSpanAttributeKeys(ctx context.Context) (map[string]v3.AttributeKey, error)
	GetTagFilters(ctx context.Context, query *model.TagFilterParams) (*model.TagFilters, *model.ApiError)
	GetTagValues(ctx context.Context, query *model.TagFilterParams) (*model.TagValues, *model.ApiError)
	GetFilteredSpans(ctx context.Context, query *model.GetFilteredSpansParams) (*model.GetFilterSpansResponse, *model.ApiError)
	GetFilteredSpansAggregates(ctx context.Context, query *model.GetFilteredSpanAggregatesParams) (*model.GetFilteredSpansAggregatesResponse, *model.ApiError)

	ListErrors(ctx context.Context, params *model.ListErrorsParams) (*[]model.Error, *model.ApiError)
	CountErrors(ctx context.Context, params *model.CountErrorsParams) (uint64, *model.ApiError)
	GetErrorFromErrorID(ctx context.Context, params *model.GetErrorParams) (*model.ErrorWithSpan, *model.ApiError)
	GetErrorFromGroupID(ctx context.Context, params *model.GetErrorParams) (*model.ErrorWithSpan, *model.ApiError)
	GetNextPrevErrorIDs(ctx context.Context, params *model.GetErrorParams) (*model.NextPrevErrorIDs, *model.ApiError)

	// Search Interfaces
	SearchTraces(ctx context.Context, traceID string, spanId string, levelUp int, levelDown int, spanLimit int, smartTraceAlgorithm func(payload []model.SearchSpanResponseItem, targetSpanId string, levelUp int, levelDown int, spanLimit int) ([]model.SearchSpansResult, error)) (*[]model.SearchSpansResult, error)

	// Setter Interfaces
	SetTTL(ctx context.Context, ttlParams *model.TTLParams) (*model.SetTTLResponseItem, *model.ApiError)

	GetMetricAutocompleteMetricNames(ctx context.Context, matchText string, limit int) (*[]string, *model.ApiError)
	GetMetricAutocompleteTagKey(ctx context.Context, params *model.MetricAutocompleteTagParams) (*[]string, *model.ApiError)
	GetMetricAutocompleteTagValue(ctx context.Context, params *model.MetricAutocompleteTagParams) (*[]string, *model.ApiError)
	GetMetricResult(ctx context.Context, query string) ([]*model.Series, error)
	GetMetricResultEE(ctx context.Context, query string) ([]*model.Series, string, error)
	GetMetricAggregateAttributes(ctx context.Context, req *v3.AggregateAttributeRequest) (*v3.AggregateAttributeResponse, error)
	GetMetricAttributeKeys(ctx context.Context, req *v3.FilterAttributeKeyRequest) (*v3.FilterAttributeKeyResponse, error)
	GetMetricAttributeValues(ctx context.Context, req *v3.FilterAttributeValueRequest) (*v3.FilterAttributeValueResponse, error)

	// QB V3 metrics/traces/logs
	GetTimeSeriesResultV3(ctx context.Context, query string) ([]*v3.Series, error)
	GetListResultV3(ctx context.Context, query string) ([]*v3.Row, error)

	GetTotalSpans(ctx context.Context) (uint64, error)
	GetSpansInLastHeartBeatInterval(ctx context.Context) (uint64, error)
	GetTimeSeriesInfo(ctx context.Context) (map[string]interface{}, error)
	GetSamplesInfoInLastHeartBeatInterval(ctx context.Context) (uint64, error)
	GetLogsInfoInLastHeartBeatInterval(ctx context.Context) (uint64, error)
	GetTagsInfoInLastHeartBeatInterval(ctx context.Context) (*model.TagsInfo, error)
	GetDistributedInfoInLastHeartBeatInterval(ctx context.Context) (map[string]interface{}, error)
	// Logs
	GetLogFields(ctx context.Context) (*model.GetFieldsResponse, *model.ApiError)
	UpdateLogField(ctx context.Context, field *model.UpdateField) *model.ApiError
	GetLogs(ctx context.Context, params *model.LogsFilterParams) (*[]model.GetLogsResponse, *model.ApiError)
	TailLogs(ctx context.Context, client *model.LogsTailClient)
	AggregateLogs(ctx context.Context, params *model.LogsAggregateParams) (*model.GetLogsAggregatesResponse, *model.ApiError)
	GetLogAttributeKeys(ctx context.Context, req *v3.FilterAttributeKeyRequest) (*v3.FilterAttributeKeyResponse, error)
	GetLogAttributeValues(ctx context.Context, req *v3.FilterAttributeValueRequest) (*v3.FilterAttributeValueResponse, error)
	GetLogAggregateAttributes(ctx context.Context, req *v3.AggregateAttributeRequest) (*v3.AggregateAttributeResponse, error)

	// Connection needed for rules, not ideal but required
	GetConn() clickhouse.Conn
	GetQueryEngine() *promql.Engine
	GetFanoutStorage() *storage.Storage

	QueryDashboardVars(ctx context.Context, query string) (*model.DashboardVar, error)
	CheckClickHouse(ctx context.Context) error
}

type Querier interface {
	QueryRange(context.Context, *v3.QueryRangeParamsV3) ([]*v3.Series, error, map[string]string)
<<<<<<< HEAD
=======

	// test helpers
	QueriesExecuted() []string
>>>>>>> dde02902
}<|MERGE_RESOLUTION|>--- conflicted
+++ resolved
@@ -97,10 +97,7 @@
 
 type Querier interface {
 	QueryRange(context.Context, *v3.QueryRangeParamsV3) ([]*v3.Series, error, map[string]string)
-<<<<<<< HEAD
-=======
 
 	// test helpers
 	QueriesExecuted() []string
->>>>>>> dde02902
 }