package model

import (
	"context"
	"strings"

<<<<<<< HEAD
	"github.com/SigNoz/signoz-otel-collector/constants"
	"github.com/SigNoz/signoz-otel-collector/pkg/keycheck"
	"github.com/SigNoz/signoz/pkg/errors"
	"github.com/SigNoz/signoz/pkg/types/telemetrytypes"
	v3 "github.com/SigNoz/signoz/pkg/query-service/model/v3"
	schemamigrator "github.com/SigNoz/signoz-otel-collector/cmd/signozschemamigrator/schema_migrator"
=======
	v3 "github.com/SigNoz/signoz/pkg/query-service/model/v3"
>>>>>>> 5667793d
)

type QueryProgress struct {
	ReadRows uint64 `json:"read_rows"`

	ReadBytes uint64 `json:"read_bytes"`

	ElapsedMs uint64 `json:"elapsed_ms"`
}

func GetLogFieldsV3(ctx context.Context, queryRangeParams *v3.QueryRangeParamsV3, fields *GetFieldsResponse) map[string]v3.AttributeKey {
	data := map[string]v3.AttributeKey{}
	for _, query := range queryRangeParams.CompositeQuery.BuilderQueries {
		if query.DataSource == v3.DataSourceLogs {

			// top level fields meta will always be present in the frontend. (can be support for that as enchancement)
			getType := func(t string) (v3.AttributeKeyType, bool) {
				if t == "attributes" {
					return v3.AttributeKeyTypeTag, false
				} else if t == "resources" {
					return v3.AttributeKeyTypeResource, false
				}
				return "", true
			}

			for _, selectedField := range fields.Selected {
				fieldType, pass := getType(selectedField.Type)
				if pass {
					continue
				}
				name := selectedField.Name + "##" + fieldType.String() + "##" + strings.ToLower(selectedField.DataType)
				data[name] = v3.AttributeKey{
					Key:      selectedField.Name,
					Type:     fieldType,
					DataType: v3.AttributeKeyDataType(strings.ToLower(selectedField.DataType)),
					IsColumn: true,
				}
			}
			for _, interestingField := range fields.Interesting {
				fieldType, pass := getType(interestingField.Type)
				if pass {
					continue
				}
				name := interestingField.Name + "##" + fieldType.String() + "##" + strings.ToLower(interestingField.DataType)
				data[name] = v3.AttributeKey{
					Key:      interestingField.Name,
					Type:     fieldType,
					DataType: v3.AttributeKeyDataType(strings.ToLower(interestingField.DataType)),
					IsColumn: false,
				}

			}
			break
		}
	}
	return data
<<<<<<< HEAD
}

type PromotePathItem struct {
	Path    string `json:"path"`
	Promote bool   `json:"promote,omitempty"`
	Index   bool   `json:"index,omitempty"`

	Indexes []schemamigrator.Index `json:"indexes,omitempty"`
}

func (i *PromotePathItem) Validate() error {
	if i.Path == "" {
		return errors.Newf(errors.TypeInvalidInput, errors.CodeInvalidInput, "path is required")
	}

	if strings.Contains(i.Path, " ") {
		return errors.Newf(errors.TypeInvalidInput, errors.CodeInvalidInput, "path cannot contain spaces")
	}

	if strings.Contains(i.Path, ":") {
		return errors.Newf(errors.TypeInvalidInput, errors.CodeInvalidInput, "array paths can not be promoted or indexed")
	}

	if strings.HasPrefix(i.Path, constants.BodyJSONColumnPrefix) || strings.HasPrefix(i.Path, constants.BodyPromotedColumnPrefix) {
		return errors.Newf(errors.TypeInvalidInput, errors.CodeInvalidInput, "`%s`, `%s` don't add these prefixes to the path", constants.BodyJSONColumnPrefix, constants.BodyPromotedColumnPrefix)
	}

	if !strings.HasPrefix(i.Path, telemetrytypes.BodyJSONStringSearchPrefix) {
		return errors.Newf(errors.TypeInvalidInput, errors.CodeInvalidInput, "path must start with `body.`")
	}

	isCardinal := keycheck.IsCardinal(i.Path)
	if isCardinal {
		return errors.Newf(errors.TypeInvalidInput, errors.CodeInvalidInput, "cardinal paths can not be promoted or indexed")
	}

	return nil
=======
>>>>>>> 5667793d
}<|MERGE_RESOLUTION|>--- conflicted
+++ resolved
@@ -4,16 +4,7 @@
 	"context"
 	"strings"
 
-<<<<<<< HEAD
-	"github.com/SigNoz/signoz-otel-collector/constants"
-	"github.com/SigNoz/signoz-otel-collector/pkg/keycheck"
-	"github.com/SigNoz/signoz/pkg/errors"
-	"github.com/SigNoz/signoz/pkg/types/telemetrytypes"
 	v3 "github.com/SigNoz/signoz/pkg/query-service/model/v3"
-	schemamigrator "github.com/SigNoz/signoz-otel-collector/cmd/signozschemamigrator/schema_migrator"
-=======
-	v3 "github.com/SigNoz/signoz/pkg/query-service/model/v3"
->>>>>>> 5667793d
 )
 
 type QueryProgress struct {
@@ -70,44 +61,4 @@
 		}
 	}
 	return data
-<<<<<<< HEAD
-}
-
-type PromotePathItem struct {
-	Path    string `json:"path"`
-	Promote bool   `json:"promote,omitempty"`
-	Index   bool   `json:"index,omitempty"`
-
-	Indexes []schemamigrator.Index `json:"indexes,omitempty"`
-}
-
-func (i *PromotePathItem) Validate() error {
-	if i.Path == "" {
-		return errors.Newf(errors.TypeInvalidInput, errors.CodeInvalidInput, "path is required")
-	}
-
-	if strings.Contains(i.Path, " ") {
-		return errors.Newf(errors.TypeInvalidInput, errors.CodeInvalidInput, "path cannot contain spaces")
-	}
-
-	if strings.Contains(i.Path, ":") {
-		return errors.Newf(errors.TypeInvalidInput, errors.CodeInvalidInput, "array paths can not be promoted or indexed")
-	}
-
-	if strings.HasPrefix(i.Path, constants.BodyJSONColumnPrefix) || strings.HasPrefix(i.Path, constants.BodyPromotedColumnPrefix) {
-		return errors.Newf(errors.TypeInvalidInput, errors.CodeInvalidInput, "`%s`, `%s` don't add these prefixes to the path", constants.BodyJSONColumnPrefix, constants.BodyPromotedColumnPrefix)
-	}
-
-	if !strings.HasPrefix(i.Path, telemetrytypes.BodyJSONStringSearchPrefix) {
-		return errors.Newf(errors.TypeInvalidInput, errors.CodeInvalidInput, "path must start with `body.`")
-	}
-
-	isCardinal := keycheck.IsCardinal(i.Path)
-	if isCardinal {
-		return errors.Newf(errors.TypeInvalidInput, errors.CodeInvalidInput, "cardinal paths can not be promoted or indexed")
-	}
-
-	return nil
-=======
->>>>>>> 5667793d
 }