package model

import (
	"encoding/json"
	"fmt"
	"strconv"
	"time"

	"github.com/prometheus/prometheus/promql"
	"github.com/prometheus/prometheus/util/stats"
	"k8s.io/apimachinery/pkg/labels"
)

type ApiError struct {
	Typ ErrorType
	Err error
}
type ErrorType string

const (
	ErrorNone           ErrorType = ""
	ErrorTimeout        ErrorType = "timeout"
	ErrorCanceled       ErrorType = "canceled"
	ErrorExec           ErrorType = "execution"
	ErrorBadData        ErrorType = "bad_data"
	ErrorInternal       ErrorType = "internal"
	ErrorUnavailable    ErrorType = "unavailable"
	ErrorNotFound       ErrorType = "not_found"
	ErrorNotImplemented ErrorType = "not_implemented"
	ErrorUnauthorized   ErrorType = "unauthorized"
	ErrorForbidden      ErrorType = "forbidden"
)

type QueryDataV2 struct {
	ResultType promql.ValueType `json:"resultType"`
	Result     promql.Value     `json:"result"`
}

type QueryData struct {
	ResultType promql.ValueType  `json:"resultType"`
	Result     promql.Value      `json:"result"`
	Stats      *stats.QueryStats `json:"stats,omitempty"`
}

type RuleResponseItem struct {
	Id        int       `json:"id" db:"id"`
	UpdatedAt time.Time `json:"updated_at" db:"updated_at"`
	Data      string    `json:"data" db:"data"`
}

type ChannelItem struct {
	Id        int       `json:"id" db:"id"`
	CreatedAt time.Time `json:"created_at" db:"created_at"`
	UpdatedAt time.Time `json:"updated_at" db:"updated_at"`
	Name      string    `json:"name" db:"name"`
	Type      string    `json:"type" db:"type"`
	Data      string    `json:"data" db:"data"`
}

// AlertDiscovery has info for all active alerts.
type AlertDiscovery struct {
	Alerts []*AlertingRuleResponse `json:"rules"`
}

// Alert has info for an alert.
type AlertingRuleResponse struct {
	Labels      labels.Labels `json:"labels"`
	Annotations labels.Labels `json:"annotations"`
	State       string        `json:"state"`
	Name        string        `json:"name"`
	Id          int           `json:"id"`
	// ActiveAt    *time.Time    `json:"activeAt,omitempty"`
	// Value       float64       `json:"value"`
}

type ServiceItem struct {
	ServiceName  string  `json:"serviceName" ch:"serviceName"`
	Percentile99 float64 `json:"p99" ch:"p99"`
	AvgDuration  float64 `json:"avgDuration" ch:"avgDuration"`
	NumCalls     uint64  `json:"numCalls" ch:"numCalls"`
	CallRate     float64 `json:"callRate" ch:"callRate"`
	NumErrors    uint64  `json:"numErrors" ch:"numErrors"`
	ErrorRate    float64 `json:"errorRate" ch:"errorRate"`
	Num4XX       uint64  `json:"num4XX" ch:"num4xx"`
	FourXXRate   float64 `json:"fourXXRate" ch:"fourXXRate"`
}
type ServiceErrorItem struct {
	Time      time.Time `json:"time" ch:"time"`
	Timestamp int64     `json:"timestamp" ch:"timestamp"`
	NumErrors uint64    `json:"numErrors" ch:"numErrors"`
}
type ServiceOverviewItem struct {
	Time         time.Time `json:"time" ch:"time"`
	Timestamp    int64     `json:"timestamp" ch:"timestamp"`
	Percentile50 float64   `json:"p50" ch:"p50"`
	Percentile95 float64   `json:"p95" ch:"p95"`
	Percentile99 float64   `json:"p99" ch:"p99"`
	NumCalls     uint64    `json:"numCalls" ch:"numCalls"`
	CallRate     float64   `json:"callRate" ch:"callRate"`
	NumErrors    uint64    `json:"numErrors" ch:"numErrors"`
	ErrorRate    float64   `json:"errorRate" ch:"errorRate"`
}

type SearchSpansResult struct {
	Columns []string        `json:"columns"`
	Events  [][]interface{} `json:"events"`
}

type GetFilterSpansResponseItem struct {
	Timestamp    time.Time `ch:"timestamp" json:"timestamp"`
	SpanID       string    `ch:"spanID" json:"spanID"`
	TraceID      string    `ch:"traceID" json:"traceID"`
	ServiceName  string    `ch:"serviceName" json:"serviceName"`
	Operation    string    `ch:"name" json:"operation"`
	DurationNano uint64    `ch:"durationNano" json:"durationNano"`
	HttpCode     string    `ch:"httpCode"`
	HttpMethod   string    `ch:"httpMethod"`
	GRPCode      string    `ch:"gRPCCode"`
	GRPMethod    string    `ch:"gRPCMethod"`
	StatusCode   string    `json:"statusCode"`
	Method       string    `json:"method"`
}

type GetFilterSpansResponse struct {
	Spans      []GetFilterSpansResponseItem `json:"spans"`
	TotalSpans uint64                       `json:"totalSpans"`
}

type SearchSpanDBReponseItem struct {
	Timestamp time.Time `ch:"timestamp"`
	TraceID   string    `ch:"traceID"`
	Model     string    `ch:"model"`
}

type Event struct {
	Name         string                 `json:"name,omitempty"`
	TimeUnixNano uint64                 `json:"timeUnixNano,omitempty"`
	AttributeMap map[string]interface{} `json:"attributeMap,omitempty"`
	IsError      bool                   `json:"isError,omitempty"`
}

type SearchSpanReponseItem struct {
	TimeUnixNano uint64            `json:"timestamp"`
	SpanID       string            `json:"spanID"`
	TraceID      string            `json:"traceID"`
	ServiceName  string            `json:"serviceName"`
	Name         string            `json:"name"`
	Kind         int32             `json:"kind"`
	References   []OtelSpanRef     `json:"references,omitempty"`
	DurationNano int64             `json:"durationNano"`
	TagMap       map[string]string `json:"tagMap"`
	Events       []string          `json:"event"`
	HasError     bool              `json:"hasError"`
}

type OtelSpanRef struct {
	TraceId string `json:"traceId,omitempty"`
	SpanId  string `json:"spanId,omitempty"`
	RefType string `json:"refType,omitempty"`
}

func (ref *OtelSpanRef) toString() string {

	retString := fmt.Sprintf(`{TraceId=%s, SpanId=%s, RefType=%s}`, ref.TraceId, ref.SpanId, ref.RefType)

	return retString
}

func (item *SearchSpanReponseItem) GetValues() []interface{} {

	references := []OtelSpanRef{}
	jsonbody, _ := json.Marshal(item.References)
	json.Unmarshal(jsonbody, &references)

	referencesStringArray := []string{}
	for _, item := range references {
		referencesStringArray = append(referencesStringArray, item.toString())
	}

	if item.Events == nil {
		item.Events = []string{}
	}
	keys := make([]string, 0, len(item.TagMap))
	values := make([]string, 0, len(item.TagMap))

	for k, v := range item.TagMap {
		keys = append(keys, k)
		values = append(values, v)
	}
	returnArray := []interface{}{item.TimeUnixNano, item.SpanID, item.TraceID, item.ServiceName, item.Name, strconv.Itoa(int(item.Kind)), strconv.FormatInt(item.DurationNano, 10), keys, values, referencesStringArray, item.Events, item.HasError}

	return returnArray
}

type ServiceMapDependencyItem struct {
	SpanId       string `json:"spanId,omitempty" ch:"spanID"`
	ParentSpanId string `json:"parentSpanId,omitempty" ch:"parentSpanID"`
	ServiceName  string `json:"serviceName,omitempty" ch:"serviceName"`
}

type UsageItem struct {
	Time      time.Time `json:"time,omitempty" ch:"time"`
	Timestamp uint64    `json:"timestamp" ch:"timestamp"`
	Count     uint64    `json:"count" ch:"count"`
}

type TopEndpointsItem struct {
	Percentile50 float64 `json:"p50" ch:"p50"`
	Percentile95 float64 `json:"p95" ch:"p95"`
	Percentile99 float64 `json:"p99" ch:"p99"`
	NumCalls     uint64  `json:"numCalls" ch:"numCalls"`
	Name         string  `json:"name" ch:"name"`
}

type TagFilters struct {
	TagKeys string `json:"tagKeys" ch:"tagKeys"`
}

type TagValues struct {
	TagValues string `json:"tagValues" ch:"tagValues"`
}
type ServiceMapDependencyResponseItem struct {
	Parent    string `json:"parent,omitempty" ch:"parent"`
	Child     string `json:"child,omitempty" ch:"child"`
	CallCount int    `json:"callCount,omitempty" ch:"callCount"`
}

type GetFilteredSpansAggregatesResponse struct {
	Items map[int64]SpanAggregatesResponseItem `json:"items"`
}
type SpanAggregatesResponseItem struct {
	Timestamp int64              `json:"timestamp,omitempty" `
	Value     float32            `json:"value,omitempty"`
	GroupBy   map[string]float32 `json:"groupBy,omitempty"`
}
type SpanAggregatesDBResponseItem struct {
	Timestamp    int64     `ch:"timestamp" `
	Time         time.Time `ch:"time"`
	Value        uint64    `ch:"value"`
	FloatValue   float32   `ch:"floatValue"`
	Float64Value float64   `ch:"float64Value"`
	GroupBy      string    `ch:"groupBy"`
}

type SetTTLResponseItem struct {
	Message string `json:"message"`
}

type DiskItem struct {
	Name string `json:"name,omitempty" ch:"name"`
	Type string `json:"type,omitempty" ch:"type"`
}

type DBResponseTTL struct {
	EngineFull string `ch:"engine_full"`
}

type GetTTLResponseItem struct {
	MetricsTime     int `json:"metrics_ttl_duration_hrs,omitempty"`
	MetricsMoveTime int `json:"metrics_move_ttl_duration_hrs,omitempty"`
	TracesTime      int `json:"traces_ttl_duration_hrs,omitempty"`
	TracesMoveTime  int `json:"traces_move_ttl_duration_hrs,omitempty"`
}

type DBResponseServiceName struct {
	ServiceName string `ch:"serviceName"`
	Count       uint64 `ch:"count"`
}

type DBResponseHttpCode struct {
	HttpCode string `ch:"httpCode"`
	Count    uint64 `ch:"count"`
}

type DBResponseHttpRoute struct {
	HttpRoute string `ch:"httpRoute"`
	Count     uint64 `ch:"count"`
}

type DBResponseHttpUrl struct {
	HttpUrl string `ch:"httpUrl"`
	Count   uint64 `ch:"count"`
}

type DBResponseHttpMethod struct {
	HttpMethod string `ch:"httpMethod"`
	Count      uint64 `ch:"count"`
}

type DBResponseHttpHost struct {
	HttpHost string `ch:"httpHost"`
	Count    uint64 `ch:"count"`
}

type DBResponseOperation struct {
	Operation string `ch:"name"`
	Count     uint64 `ch:"count"`
}

type DBResponseComponent struct {
	Component string `ch:"component"`
	Count     uint64 `ch:"count"`
}

type DBResponseTotal struct {
	NumTotal uint64 `ch:"numTotal"`
}

type SpanFiltersResponse struct {
	ServiceName map[string]uint64 `json:"serviceName"`
	Status      map[string]uint64 `json:"status"`
	Duration    map[string]uint64 `json:"duration"`
	Operation   map[string]uint64 `json:"operation"`
	HttpCode    map[string]uint64 `json:"httpCode"`
	HttpUrl     map[string]uint64 `json:"httpUrl"`
	HttpMethod  map[string]uint64 `json:"httpMethod"`
	HttpRoute   map[string]uint64 `json:"httpRoute"`
	HttpHost    map[string]uint64 `json:"httpHost"`
	Component   map[string]uint64 `json:"component"`
}
type Error struct {
	ExceptionType  string    `json:"exceptionType" ch:"exceptionType"`
	ExceptionMsg   string    `json:"exceptionMessage" ch:"exceptionMessage"`
	ExceptionCount uint64    `json:"exceptionCount" ch:"exceptionCount"`
	LastSeen       time.Time `json:"lastSeen" ch:"lastSeen"`
	FirstSeen      time.Time `json:"firstSeen" ch:"firstSeen"`
	ServiceName    string    `json:"serviceName" ch:"serviceName"`
}

type ErrorWithSpan struct {
<<<<<<< HEAD
	ErrorID            string    `json:"errorId" ch:"errorID"`
	ExceptionType      string    `json:"exceptionType" ch:"exceptionType"`
	ExcepionStacktrace string    `json:"excepionStacktrace" ch:"excepionStacktrace"`
	ExceptionEscaped   string    `json:"exceptionEscaped" ch:"exceptionEscaped"`
	ExceptionMsg       string    `json:"exceptionMessage" ch:"exceptionMessage"`
	Timestamp          time.Time `json:"timestamp" ch:"timestamp"`
	SpanID             string    `json:"spanID" ch:"spanID"`
	TraceID            string    `json:"traceID" ch:"traceID"`
	ServiceName        string    `json:"serviceName" ch:"serviceName"`
	NewerErrorID       string    `json:"newerErrorId" ch:"newerErrorId"`
	OlderErrorID       string    `json:"olderErrorId" ch:"olderErrorId"`
}

type MetricResult struct {
	Fingerprint uint64    `json:"fingerprint" ch:"fingerprint"`
	Timestamp   time.Time `json:"ts" ch:"ts"`
	Result      float64   `json:"res" ch:"res"`
=======
	ErrorID             string    `json:"errorId" ch:"errorID"`
	ExceptionType       string    `json:"exceptionType" ch:"exceptionType"`
	ExceptionStacktrace string    `json:"exceptionStacktrace" ch:"exceptionStacktrace"`
	ExceptionEscaped    string    `json:"exceptionEscaped" ch:"exceptionEscaped"`
	ExceptionMsg        string    `json:"exceptionMessage" ch:"exceptionMessage"`
	Timestamp           time.Time `json:"timestamp" ch:"timestamp"`
	SpanID              string    `json:"spanID" ch:"spanID"`
	TraceID             string    `json:"traceID" ch:"traceID"`
	ServiceName         string    `json:"serviceName" ch:"serviceName"`
	NewerErrorID        string    `json:"newerErrorId" ch:"newerErrorId"`
	OlderErrorID        string    `json:"olderErrorId" ch:"olderErrorId"`
>>>>>>> da386b0e
}<|MERGE_RESOLUTION|>--- conflicted
+++ resolved
@@ -328,25 +328,6 @@
 }
 
 type ErrorWithSpan struct {
-<<<<<<< HEAD
-	ErrorID            string    `json:"errorId" ch:"errorID"`
-	ExceptionType      string    `json:"exceptionType" ch:"exceptionType"`
-	ExcepionStacktrace string    `json:"excepionStacktrace" ch:"excepionStacktrace"`
-	ExceptionEscaped   string    `json:"exceptionEscaped" ch:"exceptionEscaped"`
-	ExceptionMsg       string    `json:"exceptionMessage" ch:"exceptionMessage"`
-	Timestamp          time.Time `json:"timestamp" ch:"timestamp"`
-	SpanID             string    `json:"spanID" ch:"spanID"`
-	TraceID            string    `json:"traceID" ch:"traceID"`
-	ServiceName        string    `json:"serviceName" ch:"serviceName"`
-	NewerErrorID       string    `json:"newerErrorId" ch:"newerErrorId"`
-	OlderErrorID       string    `json:"olderErrorId" ch:"olderErrorId"`
-}
-
-type MetricResult struct {
-	Fingerprint uint64    `json:"fingerprint" ch:"fingerprint"`
-	Timestamp   time.Time `json:"ts" ch:"ts"`
-	Result      float64   `json:"res" ch:"res"`
-=======
 	ErrorID             string    `json:"errorId" ch:"errorID"`
 	ExceptionType       string    `json:"exceptionType" ch:"exceptionType"`
 	ExceptionStacktrace string    `json:"exceptionStacktrace" ch:"exceptionStacktrace"`
@@ -358,5 +339,10 @@
 	ServiceName         string    `json:"serviceName" ch:"serviceName"`
 	NewerErrorID        string    `json:"newerErrorId" ch:"newerErrorId"`
 	OlderErrorID        string    `json:"olderErrorId" ch:"olderErrorId"`
->>>>>>> da386b0e
+}
+
+type MetricResult struct {
+	Fingerprint uint64    `json:"fingerprint" ch:"fingerprint"`
+	Timestamp   time.Time `json:"ts" ch:"ts"`
+	Result      float64   `json:"res" ch:"res"`
 }