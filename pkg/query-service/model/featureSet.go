--- conflicted
+++ resolved
@@ -11,21 +11,84 @@
 
 const SmartTraceDetail = "SMART_TRACE_DETAIL"
 const CustomMetricsFunction = "CUSTOM_METRICS_FUNCTION"
-<<<<<<< HEAD
+const DisableUpsell = "DISABLE_UPSELL"
+const OSS = "OSS"
+const QueryBuilderAlerts = "QUERY_BUILDER_ALERTS"
+const QueryBuilderPanels = "QUERY_BUILDER_PANELS"
 const AlertChannelSlack = "ALERT_CHANNEL_SLACK"
 const AlertChannelWebhook = "ALERT_CHANNEL_WEBHOOK"
 const AlertChannelPagerduty = "ALERT_CHANNEL_PAGERDUTY"
 const AlertChannelMsTeams = "ALERT_CHANNEL_MSTEAMS"
 
 var BasicPlan = FeatureSet{
-	Basic:                 true,
-	AlertChannelSlack:     true,
-	AlertChannelWebhook:   true,
-	AlertChannelPagerduty: true,
-	AlertChannelMsTeams:   false,
-}
-=======
-const OSS = "OSS"
-const QueryBuilderPanels = "QUERY_BUILDER_PANELS"
-const QueryBuilderAlerts = "QUERY_BUILDER_ALERTS"
->>>>>>> bb7ea8e8
+	Feature{
+		Name:       OSS,
+		Active:     true,
+		Usage:      0,
+		UsageLimit: -1,
+		Route:      "",
+	},
+	Feature{
+		Name:       DisableUpsell,
+		Active:     false,
+		Usage:      0,
+		UsageLimit: -1,
+		Route:      "",
+	},
+	Feature{
+		Name:       SmartTraceDetail,
+		Active:     false,
+		Usage:      0,
+		UsageLimit: -1,
+		Route:      "",
+	},
+	Feature{
+		Name:       CustomMetricsFunction,
+		Active:     false,
+		Usage:      0,
+		UsageLimit: -1,
+		Route:      "",
+	},
+	Feature{
+		Name:       QueryBuilderPanels,
+		Active:     true,
+		Usage:      0,
+		UsageLimit: 5,
+		Route:      "",
+	},
+	Feature{
+		Name:       QueryBuilderAlerts,
+		Active:     true,
+		Usage:      0,
+		UsageLimit: 5,
+		Route:      "",
+	},
+	Feature{
+		Name:       AlertChannelSlack,
+		Active:     true,
+		Usage:      0,
+		UsageLimit: -1,
+		Route:      "",
+	},
+	Feature{
+		Name:       AlertChannelWebhook,
+		Active:     true,
+		Usage:      0,
+		UsageLimit: -1,
+		Route:      "",
+	},
+	Feature{
+		Name:       AlertChannelPagerduty,
+		Active:     true,
+		Usage:      0,
+		UsageLimit: -1,
+		Route:      "",
+	},
+	Feature{
+		Name:       AlertChannelMsTeams,
+		Active:     false,
+		Usage:      0,
+		UsageLimit: -1,
+		Route:      "",
+	},
+}