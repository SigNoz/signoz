package v3

import (
	"encoding/json"
	"fmt"
	"strconv"
	"time"

	"github.com/google/uuid"
)

type DataSource string

const (
	DataSourceTraces  DataSource = "traces"
	DataSourceLogs    DataSource = "logs"
	DataSourceMetrics DataSource = "metrics"
)

func (d DataSource) Validate() error {
	switch d {
	case DataSourceTraces, DataSourceLogs, DataSourceMetrics:
		return nil
	default:
		return fmt.Errorf("invalid data source: %s", d)
	}
}

type AggregateOperator string

const (
	AggregateOperatorNoOp          AggregateOperator = "noop"
	AggregateOpeatorCount          AggregateOperator = "count"
	AggregateOperatorCountDistinct AggregateOperator = "count_distinct"
	AggregateOperatorSum           AggregateOperator = "sum"
	AggregateOperatorAvg           AggregateOperator = "avg"
	AggregateOperatorMin           AggregateOperator = "min"
	AggregateOperatorMax           AggregateOperator = "max"
	AggregateOperatorP05           AggregateOperator = "p05"
	AggregateOperatorP10           AggregateOperator = "p10"
	AggregateOperatorP20           AggregateOperator = "p20"
	AggregateOperatorP25           AggregateOperator = "p25"
	AggregateOperatorP50           AggregateOperator = "p50"
	AggregateOperatorP75           AggregateOperator = "p75"
	AggregateOperatorP90           AggregateOperator = "p90"
	AggregateOperatorP95           AggregateOperator = "p95"
	AggregateOperatorP99           AggregateOperator = "p99"
	AggregateOperatorRate          AggregateOperator = "rate"
	AggregateOperatorSumRate       AggregateOperator = "sum_rate"
	AggregateOperatorAvgRate       AggregateOperator = "avg_rate"
	AggregateOperatorMinRate       AggregateOperator = "min_rate"
	AggregateOperatorMaxRate       AggregateOperator = "max_rate"
	AggregateOperatorRateSum       AggregateOperator = "rate_sum"
	AggregateOperatorRateAvg       AggregateOperator = "rate_avg"
	AggregateOperatorRateMin       AggregateOperator = "rate_min"
	AggregateOperatorRateMax       AggregateOperator = "rate_max"
	AggregateOperatorHistQuant50   AggregateOperator = "hist_quantile_50"
	AggregateOperatorHistQuant75   AggregateOperator = "hist_quantile_75"
	AggregateOperatorHistQuant90   AggregateOperator = "hist_quantile_90"
	AggregateOperatorHistQuant95   AggregateOperator = "hist_quantile_95"
	AggregateOperatorHistQuant99   AggregateOperator = "hist_quantile_99"
)

func (a AggregateOperator) Validate() error {
	switch a {
	case AggregateOperatorNoOp,
		AggregateOpeatorCount,
		AggregateOperatorCountDistinct,
		AggregateOperatorSum,
		AggregateOperatorAvg,
		AggregateOperatorMin,
		AggregateOperatorMax,
		AggregateOperatorP05,
		AggregateOperatorP10,
		AggregateOperatorP20,
		AggregateOperatorP25,
		AggregateOperatorP50,
		AggregateOperatorP75,
		AggregateOperatorP90,
		AggregateOperatorP95,
		AggregateOperatorP99,
		AggregateOperatorRate,
		AggregateOperatorSumRate,
		AggregateOperatorAvgRate,
		AggregateOperatorMinRate,
		AggregateOperatorMaxRate,
		AggregateOperatorRateSum,
		AggregateOperatorRateAvg,
		AggregateOperatorRateMin,
		AggregateOperatorRateMax,
		AggregateOperatorHistQuant50,
		AggregateOperatorHistQuant75,
		AggregateOperatorHistQuant90,
		AggregateOperatorHistQuant95,
		AggregateOperatorHistQuant99:
		return nil
	default:
		return fmt.Errorf("invalid operator: %s", a)
	}
}

// RequireAttribute returns true if the aggregate operator requires an attribute
// to be specified.
func (a AggregateOperator) RequireAttribute() bool {
	switch a {
	case AggregateOperatorNoOp,
		AggregateOpeatorCount,
		AggregateOperatorCountDistinct:
		return false
	default:
		return true
	}
}

type ReduceToOperator string

const (
	ReduceToOperatorLast ReduceToOperator = "last"
	ReduceToOperatorSum  ReduceToOperator = "sum"
	ReduceToOperatorAvg  ReduceToOperator = "avg"
	ReduceToOperatorMin  ReduceToOperator = "min"
	ReduceToOperatorMax  ReduceToOperator = "max"
)

func (r ReduceToOperator) Validate() error {
	switch r {
	case ReduceToOperatorLast, ReduceToOperatorSum, ReduceToOperatorAvg, ReduceToOperatorMin, ReduceToOperatorMax:
		return nil
	default:
		return fmt.Errorf("invalid reduce to operator: %s", r)
	}
}

type QueryType string

const (
	QueryTypeBuilder       QueryType = "builder"
	QueryTypeClickHouseSQL QueryType = "clickhouse_sql"
	QueryTypePromQL        QueryType = "promql"
)

func (q QueryType) Validate() error {
	switch q {
	case QueryTypeBuilder, QueryTypeClickHouseSQL, QueryTypePromQL:
		return nil
	default:
		return fmt.Errorf("invalid query type: %s", q)
	}
}

type PanelType string

const (
	PanelTypeValue PanelType = "value"
	PanelTypeGraph PanelType = "graph"
	PanelTypeTable PanelType = "table"
	PanelTypeList  PanelType = "list"
)

func (p PanelType) Validate() error {
	switch p {
	case PanelTypeValue, PanelTypeGraph, PanelTypeTable, PanelTypeList:
		return nil
	default:
		return fmt.Errorf("invalid panel type: %s", p)
	}
}

// AggregateAttributeRequest is a request to fetch possible attribute keys
// for a selected aggregate operator and search text.
// The context of the selected aggregate operator is used as the
// type of the attribute key is different for different aggregate operators.
// For example, for the aggregate operator "avg" the attribute value type must be
// a number
type AggregateAttributeRequest struct {
	DataSource DataSource        `json:"dataSource"`
	Operator   AggregateOperator `json:"aggregateOperator"`
	SearchText string            `json:"searchText"`
	Limit      int               `json:"limit"`
}

type TagType string

const (
	TagTypeColumn   TagType = "column"
	TagTypeTag      TagType = "tag"
	TagTypeResource TagType = "resource"
)

func (q TagType) Validate() error {
	switch q {
	case TagTypeColumn, TagTypeTag, TagTypeResource:
		return nil
	default:
		return fmt.Errorf("invalid tag type: %s", q)
	}
}

// FilterAttributeKeyRequest is a request to fetch possible attribute keys
// for a selected aggregate operator and aggregate attribute and search text.
type FilterAttributeKeyRequest struct {
	DataSource         DataSource        `json:"dataSource"`
	AggregateOperator  AggregateOperator `json:"aggregateOperator"`
	AggregateAttribute string            `json:"aggregateAttribute"`
	TagType            TagType           `json:"tagType"`
	SearchText         string            `json:"searchText"`
	Limit              int               `json:"limit"`
}

type AttributeKeyDataType string

const (
	AttributeKeyDataTypeString  AttributeKeyDataType = "string"
	AttributeKeyDataTypeInt64   AttributeKeyDataType = "int64"
	AttributeKeyDataTypeFloat64 AttributeKeyDataType = "float64"
	AttributeKeyDataTypeBool    AttributeKeyDataType = "bool"
)

func (q AttributeKeyDataType) Validate() error {
	switch q {
<<<<<<< HEAD
	case AttributeKeyDataTypeString, AttributeKeyDataTypeNumber, AttributeKeyDataTypeBool:
=======
	case AttributeKeyDataTypeString, AttributeKeyDataTypeInt64, AttributeKeyDataTypeFloat64, AttributeKeyDataTypeBool:
>>>>>>> 42637600
		return nil
	default:
		return fmt.Errorf("invalid tag type: %s", q)
	}
}

// FilterAttributeValueRequest is a request to fetch possible attribute values
// for a selected aggregate operator, aggregate attribute, filter attribute key
// and search text.
type FilterAttributeValueRequest struct {
	DataSource                 DataSource           `json:"dataSource"`
	AggregateOperator          AggregateOperator    `json:"aggregateOperator"`
	AggregateAttribute         string               `json:"aggregateAttribute"`
	FilterAttributeKey         string               `json:"filterAttributeKey"`
	FilterAttributeKeyDataType AttributeKeyDataType `json:"filterAttributeKeyDataType"`
	TagType                    TagType              `json:"tagType"`
	SearchText                 string               `json:"searchText"`
	Limit                      int                  `json:"limit"`
}

type AggregateAttributeResponse struct {
	AttributeKeys []AttributeKey `json:"attributeKeys"`
}

type FilterAttributeKeyResponse struct {
	AttributeKeys []AttributeKey `json:"attributeKeys"`
}

type AttributeKeyType string

const (
	AttributeKeyTypeTag      AttributeKeyType = "tag"
	AttributeKeyTypeResource AttributeKeyType = "resource"
)

type AttributeKey struct {
	Key      string               `json:"key"`
	DataType AttributeKeyDataType `json:"dataType"`
	Type     AttributeKeyType     `json:"type"`
	IsColumn bool                 `json:"isColumn"`
}

func (a AttributeKey) Validate() error {
	switch a.DataType {
	case AttributeKeyDataTypeBool, AttributeKeyDataTypeInt64, AttributeKeyDataTypeFloat64, AttributeKeyDataTypeString:
		break
	default:
		return fmt.Errorf("invalid attribute dataType: %s", a.DataType)
	}

	if a.IsColumn {
		switch a.Type {
		case AttributeKeyTypeResource, AttributeKeyTypeTag:
			break
		default:
			return fmt.Errorf("invalid attribute type: %s", a.Type)
		}
	}

	if a.Key == "" {
		return fmt.Errorf("key is empty")
	}

	return nil
}

type FilterAttributeValueResponse struct {
	StringAttributeValues []string      `json:"stringAttributeValues"`
	NumberAttributeValues []interface{} `json:"numberAttributeValues"`
	BoolAttributeValues   []bool        `json:"boolAttributeValues"`
}

type QueryRangeParamsV3 struct {
	Start          int64                  `json:"start"`
	End            int64                  `json:"end"`
	Step           int64                  `json:"step"`
	CompositeQuery *CompositeQuery        `json:"compositeQuery"`
	Variables      map[string]interface{} `json:"variables,omitempty"`
}

type PromQuery struct {
	Query    string `json:"query"`
	Stats    string `json:"stats,omitempty"`
	Disabled bool   `json:"disabled"`
}

func (p *PromQuery) Validate() error {
	if p == nil {
		return nil
	}

	if p.Query == "" {
		return fmt.Errorf("query is empty")
	}

	return nil
}

type ClickHouseQuery struct {
	Query    string `json:"query"`
	Disabled bool   `json:"disabled"`
}

func (c *ClickHouseQuery) Validate() error {
	if c == nil {
		return nil
	}

	if c.Query == "" {
		return fmt.Errorf("query is empty")
	}

	return nil
}

type CompositeQuery struct {
	BuilderQueries    map[string]*BuilderQuery    `json:"builderQueries,omitempty"`
	ClickHouseQueries map[string]*ClickHouseQuery `json:"chQueries,omitempty"`
	PromQueries       map[string]*PromQuery       `json:"promQueries,omitempty"`
	PanelType         PanelType                   `json:"panelType"`
	QueryType         QueryType                   `json:"queryType"`
}

func (c *CompositeQuery) Validate() error {
	if c == nil {
		return nil
	}

	if c.BuilderQueries == nil && c.ClickHouseQueries == nil && c.PromQueries == nil {
		return fmt.Errorf("composite query must contain at least one query")
	}

	if c.BuilderQueries != nil {
		for name, query := range c.BuilderQueries {
			if err := query.Validate(); err != nil {
				return fmt.Errorf("builder query %s is invalid: %w", name, err)
			}
		}
	}

	if c.ClickHouseQueries != nil {
		for name, query := range c.ClickHouseQueries {
			if err := query.Validate(); err != nil {
				return fmt.Errorf("clickhouse query %s is invalid: %w", name, err)
			}
		}
	}

	if c.PromQueries != nil {
		for name, query := range c.PromQueries {
			if err := query.Validate(); err != nil {
				return fmt.Errorf("prom query %s is invalid: %w", name, err)
			}
		}
	}

	if err := c.PanelType.Validate(); err != nil {
		return fmt.Errorf("panel type is invalid: %w", err)
	}

	if err := c.QueryType.Validate(); err != nil {
		return fmt.Errorf("query type is invalid: %w", err)
	}

	return nil
}

type BuilderQuery struct {
	QueryName          string            `json:"queryName"`
	DataSource         DataSource        `json:"dataSource"`
	AggregateOperator  AggregateOperator `json:"aggregateOperator"`
	AggregateAttribute AttributeKey      `json:"aggregateAttribute,omitempty"`
	Filters            *FilterSet        `json:"filters,omitempty"`
	GroupBy            []AttributeKey    `json:"groupBy,omitempty"`
	Expression         string            `json:"expression"`
	Disabled           bool              `json:"disabled"`
	Having             []Having          `json:"having,omitempty"`
	Limit              uint64            `json:"limit"`
	Offset             uint64            `json:"offset"`
	PageSize           uint64            `json:"pageSize"`
	OrderBy            []OrderBy         `json:"orderBy,omitempty"`
	ReduceTo           ReduceToOperator  `json:"reduceTo,omitempty"`
	SelectColumns      []AttributeKey    `json:"selectColumns,omitempty"`
}

func (b *BuilderQuery) Validate() error {
	if b == nil {
		return nil
	}
	if b.QueryName == "" {
		return fmt.Errorf("query name is required")
	}

	// if expression is same as query name, it's a simple builder query and not a formula
	// formula involves more than one data source, aggregate operator, etc.
	if b.QueryName == b.Expression {
		if err := b.DataSource.Validate(); err != nil {
			return fmt.Errorf("data source is invalid: %w", err)
		}
		if err := b.AggregateOperator.Validate(); err != nil {
			return fmt.Errorf("aggregate operator is invalid: %w", err)
		}
		if b.AggregateAttribute == (AttributeKey{}) && b.AggregateOperator.RequireAttribute() {
			return fmt.Errorf("aggregate attribute is required")
		}
	}

	if b.Filters != nil {
		if err := b.Filters.Validate(); err != nil {
			return fmt.Errorf("filters are invalid: %w", err)
		}
	}
	if b.GroupBy != nil {
		for _, groupBy := range b.GroupBy {
			if err := groupBy.Validate(); err != nil {
				return fmt.Errorf("group by is invalid %w", err)
			}
		}
	}

	if b.SelectColumns != nil {
		for _, selectColumn := range b.SelectColumns {
			if err := selectColumn.Validate(); err != nil {
				return fmt.Errorf("select column is invalid %w", err)
			}
		}
	}

	if b.Expression == "" {
		return fmt.Errorf("expression is required")
	}
	return nil
}

type FilterSet struct {
	Operator string       `json:"op,omitempty"`
	Items    []FilterItem `json:"items"`
}

func (f *FilterSet) Validate() error {
	if f == nil {
		return nil
	}
	if f.Operator != "" && f.Operator != "AND" && f.Operator != "OR" {
		return fmt.Errorf("operator must be AND or OR")
	}
	for _, item := range f.Items {
		if err := item.Key.Validate(); err != nil {
			return fmt.Errorf("filter item key is invalid: %w", err)
		}
	}
	return nil
}

type FilterItem struct {
	Key      AttributeKey `json:"key"`
	Value    interface{}  `json:"value"`
	Operator string       `json:"op"`
}

type OrderBy struct {
	ColumnName string `json:"columnName"`
	Order      string `json:"order"`
}

type Having struct {
	ColumnName string      `json:"columnName"`
	Operator   string      `json:"operator"`
	Value      interface{} `json:"value"`
}

type QueryRangeResponse struct {
	ResultType string    `json:"resultType"`
	Result     []*Result `json:"result"`
}

type Result struct {
	QueryName string    `json:"queryName"`
	Series    []*Series `json:"series"`
	List      []*Row    `json:"list"`
}

type Series struct {
	Labels map[string]string `json:"labels"`
	Points []Point           `json:"values"`
}

type Row struct {
	Timestamp time.Time         `json:"timestamp"`
	Data      map[string]string `json:"data"`
}

type Point struct {
	Timestamp int64
	Value     float64
}

// MarshalJSON implements json.Marshaler.
func (p *Point) MarshalJSON() ([]byte, error) {
	v := strconv.FormatFloat(p.Value, 'f', -1, 64)
	return json.Marshal(map[string]interface{}{"timestamp": p.Timestamp, "value": v})
}

// ExploreQuery is a query for the explore page
// It is a composite query with a source page name
// The source page name is used to identify the page that initiated the query
// The source page could be "traces", "logs", "metrics" or "dashboards", "alerts" etc.
type ExplorerQuery struct {
	UUID           string          `json:"uuid,omitempty"`
	SourcePage     string          `json:"sourcePage"`
	CompositeQuery *CompositeQuery `json:"compositeQuery"`
	// ExtraData is JSON encoded data used by frontend to store additional data
	ExtraData string `json:"extraData"`
	// 0 - false, 1 - true; this is int8 because sqlite doesn't support bool
	IsView int8 `json:"isView"`
}

func (eq *ExplorerQuery) Validate() error {
	if eq.IsView != 0 && eq.IsView != 1 {
		return fmt.Errorf("isView must be 0 or 1")
	}

	if eq.CompositeQuery == nil {
		return fmt.Errorf("composite query is required")
	}

	if eq.UUID == "" {
		eq.UUID = uuid.New().String()
	}
	return eq.CompositeQuery.Validate()
}<|MERGE_RESOLUTION|>--- conflicted
+++ resolved
@@ -218,11 +218,7 @@
 
 func (q AttributeKeyDataType) Validate() error {
 	switch q {
-<<<<<<< HEAD
-	case AttributeKeyDataTypeString, AttributeKeyDataTypeNumber, AttributeKeyDataTypeBool:
-=======
 	case AttributeKeyDataTypeString, AttributeKeyDataTypeInt64, AttributeKeyDataTypeFloat64, AttributeKeyDataTypeBool:
->>>>>>> 42637600
 		return nil
 	default:
 		return fmt.Errorf("invalid tag type: %s", q)
