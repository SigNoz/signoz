--- conflicted
+++ resolved
@@ -488,35 +488,6 @@
 	SpaceAggregationPercentile99 SpaceAggregation = "percentile_99"
 )
 
-<<<<<<< HEAD
-func IsPercentileOperator(operator SpaceAggregation) bool {
-	switch operator {
-	case SpaceAggregationPercentile50,
-		SpaceAggregationPercentile75,
-		SpaceAggregationPercentile90,
-		SpaceAggregationPercentile95,
-		SpaceAggregationPercentile99:
-		return true
-	default:
-		return false
-	}
-}
-
-func GetPercentileFromOperator(operator SpaceAggregation) float64 {
-	switch operator {
-	case SpaceAggregationPercentile50:
-		return 0.5
-	case SpaceAggregationPercentile75:
-		return 0.75
-	case SpaceAggregationPercentile90:
-		return 0.9
-	case SpaceAggregationPercentile95:
-		return 0.95
-	case SpaceAggregationPercentile99:
-		return 0.99
-	default:
-		return 0
-=======
 type FunctionName string
 
 const (
@@ -555,7 +526,6 @@
 		return nil
 	default:
 		return fmt.Errorf("invalid function name: %s", f)
->>>>>>> be27a92f
 	}
 }
 
