package v3

import (
	"database/sql/driver"
	"encoding/json"
	"fmt"
	"sort"
	"strconv"
	"strings"
	"time"

	"github.com/google/uuid"
	"github.com/pkg/errors"
)

type DataSource string

const (
	DataSourceTraces  DataSource = "traces"
	DataSourceLogs    DataSource = "logs"
	DataSourceMetrics DataSource = "metrics"
)

func (d DataSource) Validate() error {
	switch d {
	case DataSourceTraces, DataSourceLogs, DataSourceMetrics:
		return nil
	default:
		return fmt.Errorf("invalid data source: %s", d)
	}
}

type AggregateOperator string

const (
	AggregateOperatorNoOp          AggregateOperator = "noop"
	AggregateOperatorCount         AggregateOperator = "count"
	AggregateOperatorCountDistinct AggregateOperator = "count_distinct"
	AggregateOperatorSum           AggregateOperator = "sum"
	AggregateOperatorAvg           AggregateOperator = "avg"
	AggregateOperatorMin           AggregateOperator = "min"
	AggregateOperatorMax           AggregateOperator = "max"
	AggregateOperatorP05           AggregateOperator = "p05"
	AggregateOperatorP10           AggregateOperator = "p10"
	AggregateOperatorP20           AggregateOperator = "p20"
	AggregateOperatorP25           AggregateOperator = "p25"
	AggregateOperatorP50           AggregateOperator = "p50"
	AggregateOperatorP75           AggregateOperator = "p75"
	AggregateOperatorP90           AggregateOperator = "p90"
	AggregateOperatorP95           AggregateOperator = "p95"
	AggregateOperatorP99           AggregateOperator = "p99"
	AggregateOperatorRate          AggregateOperator = "rate"
	AggregateOperatorSumRate       AggregateOperator = "sum_rate"
	AggregateOperatorAvgRate       AggregateOperator = "avg_rate"
	AggregateOperatorMinRate       AggregateOperator = "min_rate"
	AggregateOperatorMaxRate       AggregateOperator = "max_rate"
	AggregateOperatorRateSum       AggregateOperator = "rate_sum"
	AggregateOperatorRateAvg       AggregateOperator = "rate_avg"
	AggregateOperatorRateMin       AggregateOperator = "rate_min"
	AggregateOperatorRateMax       AggregateOperator = "rate_max"
	AggregateOperatorHistQuant50   AggregateOperator = "hist_quantile_50"
	AggregateOperatorHistQuant75   AggregateOperator = "hist_quantile_75"
	AggregateOperatorHistQuant90   AggregateOperator = "hist_quantile_90"
	AggregateOperatorHistQuant95   AggregateOperator = "hist_quantile_95"
	AggregateOperatorHistQuant99   AggregateOperator = "hist_quantile_99"
)

func (a AggregateOperator) Validate() error {
	switch a {
	case AggregateOperatorNoOp,
		AggregateOperatorCount,
		AggregateOperatorCountDistinct,
		AggregateOperatorSum,
		AggregateOperatorAvg,
		AggregateOperatorMin,
		AggregateOperatorMax,
		AggregateOperatorP05,
		AggregateOperatorP10,
		AggregateOperatorP20,
		AggregateOperatorP25,
		AggregateOperatorP50,
		AggregateOperatorP75,
		AggregateOperatorP90,
		AggregateOperatorP95,
		AggregateOperatorP99,
		AggregateOperatorRate,
		AggregateOperatorSumRate,
		AggregateOperatorAvgRate,
		AggregateOperatorMinRate,
		AggregateOperatorMaxRate,
		AggregateOperatorRateSum,
		AggregateOperatorRateAvg,
		AggregateOperatorRateMin,
		AggregateOperatorRateMax,
		AggregateOperatorHistQuant50,
		AggregateOperatorHistQuant75,
		AggregateOperatorHistQuant90,
		AggregateOperatorHistQuant95,
		AggregateOperatorHistQuant99:
		return nil
	default:
		return fmt.Errorf("invalid operator: %s", a)
	}
}

// RequireAttribute returns true if the aggregate operator requires an attribute
// to be specified.
func (a AggregateOperator) RequireAttribute(dataSource DataSource) bool {
	switch dataSource {
	case DataSourceMetrics:
		switch a {
		case AggregateOperatorNoOp,
			AggregateOperatorCount:
			return false
		default:
			return true
		}
	case DataSourceLogs:
		switch a {
		case AggregateOperatorNoOp,
			AggregateOperatorCount,
			AggregateOperatorRate:
			return false
		default:
			return true
		}
	case DataSourceTraces:
		switch a {
		case AggregateOperatorNoOp,
			AggregateOperatorCount,
			AggregateOperatorRate:
			return false
		default:
			return true
		}
	default:
		return false
	}
}

func (a AggregateOperator) IsRateOperator() bool {
	switch a {
	case AggregateOperatorRate,
		AggregateOperatorSumRate,
		AggregateOperatorAvgRate,
		AggregateOperatorMinRate,
		AggregateOperatorMaxRate,
		AggregateOperatorRateSum,
		AggregateOperatorRateAvg,
		AggregateOperatorRateMin,
		AggregateOperatorRateMax:
		return true

	default:
		return false
	}
}

type ReduceToOperator string

const (
	ReduceToOperatorLast ReduceToOperator = "last"
	ReduceToOperatorSum  ReduceToOperator = "sum"
	ReduceToOperatorAvg  ReduceToOperator = "avg"
	ReduceToOperatorMin  ReduceToOperator = "min"
	ReduceToOperatorMax  ReduceToOperator = "max"
)

func (r ReduceToOperator) Validate() error {
	switch r {
	case ReduceToOperatorLast, ReduceToOperatorSum, ReduceToOperatorAvg, ReduceToOperatorMin, ReduceToOperatorMax:
		return nil
	default:
		return fmt.Errorf("invalid reduce to operator: %s", r)
	}
}

type QueryType string

const (
	QueryTypeUnknown       QueryType = "unknown"
	QueryTypeBuilder       QueryType = "builder"
	QueryTypeClickHouseSQL QueryType = "clickhouse_sql"
	QueryTypePromQL        QueryType = "promql"
)

func (q QueryType) Validate() error {
	switch q {
	case QueryTypeBuilder, QueryTypeClickHouseSQL, QueryTypePromQL:
		return nil
	default:
		return fmt.Errorf("invalid query type: %s", q)
	}
}

type PanelType string

const (
	PanelTypeValue PanelType = "value"
	PanelTypeGraph PanelType = "graph"
	PanelTypeTable PanelType = "table"
	PanelTypeList  PanelType = "list"
	PanelTypeTrace PanelType = "trace"
)

func (p PanelType) Validate() error {
	switch p {
	case PanelTypeValue, PanelTypeGraph, PanelTypeTable, PanelTypeList, PanelTypeTrace:
		return nil
	default:
		return fmt.Errorf("invalid panel type: %s", p)
	}
}

// AggregateAttributeRequest is a request to fetch possible attribute keys
// for a selected aggregate operator and search text.
// The context of the selected aggregate operator is used as the
// type of the attribute key is different for different aggregate operators.
// For example, for the aggregate operator "avg" the attribute value type must be
// a number
type AggregateAttributeRequest struct {
	DataSource DataSource        `json:"dataSource"`
	Operator   AggregateOperator `json:"aggregateOperator"`
	SearchText string            `json:"searchText"`
	Limit      int               `json:"limit"`
}

type TagType string

const (
	TagTypeTag      TagType = "tag"
	TagTypeResource TagType = "resource"
)

func (q TagType) Validate() error {
	switch q {
	case TagTypeTag, TagTypeResource:
		return nil
	default:
		return fmt.Errorf("invalid tag type: %s", q)
	}
}

// FilterAttributeKeyRequest is a request to fetch possible attribute keys
// for a selected aggregate operator and aggregate attribute and search text.
type FilterAttributeKeyRequest struct {
	DataSource         DataSource        `json:"dataSource"`
	AggregateOperator  AggregateOperator `json:"aggregateOperator"`
	AggregateAttribute string            `json:"aggregateAttribute"`
	SearchText         string            `json:"searchText"`
	Limit              int               `json:"limit"`
}

type QBFilterSuggestionsRequest struct {
	DataSource      DataSource `json:"dataSource"`
	SearchText      string     `json:"searchText"`
	ExistingFilter  *FilterSet `json:"existingFilter"`
	AttributesLimit uint64     `json:"attributesLimit"`
	ExamplesLimit   uint64     `json:"examplesLimit"`
}

type QBFilterSuggestionsResponse struct {
	AttributeKeys  []AttributeKey `json:"attributes"`
	ExampleQueries []FilterSet    `json:"example_queries"`
}

type AttributeKeyDataType string

const (
	AttributeKeyDataTypeUnspecified  AttributeKeyDataType = ""
	AttributeKeyDataTypeString       AttributeKeyDataType = "string"
	AttributeKeyDataTypeInt64        AttributeKeyDataType = "int64"
	AttributeKeyDataTypeFloat64      AttributeKeyDataType = "float64"
	AttributeKeyDataTypeBool         AttributeKeyDataType = "bool"
	AttributeKeyDataTypeArrayString  AttributeKeyDataType = "array(string)"
	AttributeKeyDataTypeArrayInt64   AttributeKeyDataType = "array(int64)"
	AttributeKeyDataTypeArrayFloat64 AttributeKeyDataType = "array(float64)"
	AttributeKeyDataTypeArrayBool    AttributeKeyDataType = "array(bool)"
)

func (q AttributeKeyDataType) Validate() error {
	switch q {
	case AttributeKeyDataTypeString, AttributeKeyDataTypeInt64, AttributeKeyDataTypeFloat64, AttributeKeyDataTypeBool:
		return nil
	default:
		return fmt.Errorf("invalid tag data type: %s", q)
	}
}

// FilterAttributeValueRequest is a request to fetch possible attribute values
// for a selected aggregate operator, aggregate attribute, filter attribute key
// and search text.
type FilterAttributeValueRequest struct {
	DataSource                 DataSource           `json:"dataSource"`
	AggregateOperator          AggregateOperator    `json:"aggregateOperator"`
	AggregateAttribute         string               `json:"aggregateAttribute"`
	FilterAttributeKey         string               `json:"filterAttributeKey"`
	FilterAttributeKeyDataType AttributeKeyDataType `json:"filterAttributeKeyDataType"`
	TagType                    TagType              `json:"tagType"`
	SearchText                 string               `json:"searchText"`
	Limit                      int                  `json:"limit"`
}

type AggregateAttributeResponse struct {
	AttributeKeys []AttributeKey `json:"attributeKeys"`
}

type FilterAttributeKeyResponse struct {
	AttributeKeys []AttributeKey `json:"attributeKeys"`
}

type AttributeKeyType string

const (
	AttributeKeyTypeUnspecified AttributeKeyType = ""
	AttributeKeyTypeTag         AttributeKeyType = "tag"
	AttributeKeyTypeResource    AttributeKeyType = "resource"
)

type AttributeKey struct {
	Key      string               `json:"key"`
	DataType AttributeKeyDataType `json:"dataType"`
	Type     AttributeKeyType     `json:"type"`
	IsColumn bool                 `json:"isColumn"`
	IsJSON   bool                 `json:"isJSON"`
}

func (a AttributeKey) CacheKey() string {
	return fmt.Sprintf("%s-%s-%s-%t", a.Key, a.DataType, a.Type, a.IsColumn)
}

func (a AttributeKey) Validate() error {
	switch a.DataType {
	case AttributeKeyDataTypeBool, AttributeKeyDataTypeInt64, AttributeKeyDataTypeFloat64, AttributeKeyDataTypeString, AttributeKeyDataTypeArrayFloat64, AttributeKeyDataTypeArrayString, AttributeKeyDataTypeArrayInt64, AttributeKeyDataTypeArrayBool, AttributeKeyDataTypeUnspecified:
		break
	default:
		return fmt.Errorf("invalid attribute dataType: %s", a.DataType)
	}

	if a.IsColumn {
		switch a.Type {
		case AttributeKeyTypeResource, AttributeKeyTypeTag, AttributeKeyTypeUnspecified:
			break
		default:
			return fmt.Errorf("invalid attribute type: %s", a.Type)
		}
	}

	if a.Key == "" {
		return fmt.Errorf("key is empty")
	}

	return nil
}

type FilterAttributeValueResponse struct {
	StringAttributeValues []string      `json:"stringAttributeValues"`
	NumberAttributeValues []interface{} `json:"numberAttributeValues"`
	BoolAttributeValues   []bool        `json:"boolAttributeValues"`
}

type QueryRangeParamsV3 struct {
	Start          int64                  `json:"start"`
	End            int64                  `json:"end"`
	Step           int64                  `json:"step"` // step is in seconds; used for prometheus queries
	CompositeQuery *CompositeQuery        `json:"compositeQuery"`
	Variables      map[string]interface{} `json:"variables,omitempty"`
	NoCache        bool                   `json:"noCache"`
	Version        string                 `json:"-"`
	FormatForWeb   bool                   `json:"formatForWeb,omitempty"`
}

type PromQuery struct {
	Query    string `json:"query"`
	Stats    string `json:"stats,omitempty"`
	Disabled bool   `json:"disabled"`
	Legend   string `json:"legend,omitempty"`
}

func (p *PromQuery) Validate() error {
	if p == nil {
		return nil
	}

	if p.Query == "" {
		return fmt.Errorf("query is empty")
	}

	return nil
}

type ClickHouseQuery struct {
	Query    string `json:"query"`
	Disabled bool   `json:"disabled"`
	Legend   string `json:"legend,omitempty"`
}

func (c *ClickHouseQuery) Validate() error {
	if c == nil {
		return nil
	}

	if c.Query == "" {
		return fmt.Errorf("query is empty")
	}

	return nil
}

type CompositeQuery struct {
	BuilderQueries    map[string]*BuilderQuery    `json:"builderQueries,omitempty"`
	ClickHouseQueries map[string]*ClickHouseQuery `json:"chQueries,omitempty"`
	PromQueries       map[string]*PromQuery       `json:"promQueries,omitempty"`
	PanelType         PanelType                   `json:"panelType"`
	QueryType         QueryType                   `json:"queryType"`
	// Unit for the time series data shown in the graph
	// This is used in alerts to format the value and threshold
	Unit string `json:"unit,omitempty"`
	// FillGaps is used to fill the gaps in the time series data
	FillGaps bool `json:"fillGaps,omitempty"`
}

func (c *CompositeQuery) EnabledQueries() int {
	count := 0
	switch c.QueryType {
	case QueryTypeBuilder:
		for _, query := range c.BuilderQueries {
			if !query.Disabled {
				count++
			}
		}
	case QueryTypeClickHouseSQL:
		for _, query := range c.ClickHouseQueries {
			if !query.Disabled {
				count++
			}
		}
	case QueryTypePromQL:
		for _, query := range c.PromQueries {
			if !query.Disabled {
				count++
			}
		}
	}
	return count
}

func (c *CompositeQuery) Sanitize() {
	if c == nil {
		return
	}
	// remove groupBy for queries with list panel type
	for _, query := range c.BuilderQueries {
		if len(query.GroupBy) > 0 && c.PanelType == PanelTypeList {
			query.GroupBy = []AttributeKey{}
		}
	}
}

func (c *CompositeQuery) Validate() error {
	if c == nil {
		return fmt.Errorf("composite query is required")
	}

	if c.BuilderQueries == nil && c.ClickHouseQueries == nil && c.PromQueries == nil {
		return fmt.Errorf("composite query must contain at least one query type")
	}

	if c.QueryType == QueryTypeBuilder {
		for name, query := range c.BuilderQueries {
			if err := query.Validate(c.PanelType); err != nil {
				return fmt.Errorf("builder query %s is invalid: %w", name, err)
			}
		}
	}

	if c.QueryType == QueryTypeClickHouseSQL {
		for name, query := range c.ClickHouseQueries {
			if err := query.Validate(); err != nil {
				return fmt.Errorf("clickhouse query %s is invalid: %w", name, err)
			}
		}
	}

	if c.QueryType == QueryTypePromQL {
		for name, query := range c.PromQueries {
			if err := query.Validate(); err != nil {
				return fmt.Errorf("prom query %s is invalid: %w", name, err)
			}
		}
	}

	if err := c.PanelType.Validate(); err != nil {
		return fmt.Errorf("panel type is invalid: %w", err)
	}

	if err := c.QueryType.Validate(); err != nil {
		return fmt.Errorf("query type is invalid: %w", err)
	}

	return nil
}

type Temporality string

const (
	Unspecified Temporality = "Unspecified"
	Delta       Temporality = "Delta"
	Cumulative  Temporality = "Cumulative"
)

type TimeAggregation string

const (
	TimeAggregationUnspecified   TimeAggregation = ""
	TimeAggregationAnyLast       TimeAggregation = "latest"
	TimeAggregationSum           TimeAggregation = "sum"
	TimeAggregationAvg           TimeAggregation = "avg"
	TimeAggregationMin           TimeAggregation = "min"
	TimeAggregationMax           TimeAggregation = "max"
	TimeAggregationCount         TimeAggregation = "count"
	TimeAggregationCountDistinct TimeAggregation = "count_distinct"
	TimeAggregationRate          TimeAggregation = "rate"
	TimeAggregationIncrease      TimeAggregation = "increase"
)

func (t TimeAggregation) Validate() error {
	switch t {
	case TimeAggregationAnyLast,
		TimeAggregationSum,
		TimeAggregationAvg,
		TimeAggregationMin,
		TimeAggregationMax,
		TimeAggregationCount,
		TimeAggregationCountDistinct,
		TimeAggregationRate,
		TimeAggregationIncrease:
		return nil
	default:
		return fmt.Errorf("invalid time aggregation: %s", t)
	}
}

func (t TimeAggregation) IsRateOperator() bool {
	switch t {
	case TimeAggregationRate, TimeAggregationIncrease:
		return true
	default:
		return false
	}
}

type MetricType string

const (
	MetricTypeUnspecified          MetricType = ""
	MetricTypeSum                  MetricType = "Sum"
	MetricTypeGauge                MetricType = "Gauge"
	MetricTypeHistogram            MetricType = "Histogram"
	MetricTypeSummary              MetricType = "Summary"
	MetricTypeExponentialHistogram MetricType = "ExponentialHistogram"
)

type SpaceAggregation string

const (
	SpaceAggregationUnspecified  SpaceAggregation = ""
	SpaceAggregationSum          SpaceAggregation = "sum"
	SpaceAggregationAvg          SpaceAggregation = "avg"
	SpaceAggregationMin          SpaceAggregation = "min"
	SpaceAggregationMax          SpaceAggregation = "max"
	SpaceAggregationCount        SpaceAggregation = "count"
	SpaceAggregationPercentile50 SpaceAggregation = "p50"
	SpaceAggregationPercentile75 SpaceAggregation = "p75"
	SpaceAggregationPercentile90 SpaceAggregation = "p90"
	SpaceAggregationPercentile95 SpaceAggregation = "p95"
	SpaceAggregationPercentile99 SpaceAggregation = "p99"
)

func (s SpaceAggregation) Validate() error {
	switch s {
	case SpaceAggregationSum,
		SpaceAggregationAvg,
		SpaceAggregationMin,
		SpaceAggregationMax,
		SpaceAggregationCount,
		SpaceAggregationPercentile50,
		SpaceAggregationPercentile75,
		SpaceAggregationPercentile90,
		SpaceAggregationPercentile95,
		SpaceAggregationPercentile99:
		return nil
	default:
		return fmt.Errorf("invalid space aggregation: %s", s)
	}
}

func IsPercentileOperator(operator SpaceAggregation) bool {
	switch operator {
	case SpaceAggregationPercentile50,
		SpaceAggregationPercentile75,
		SpaceAggregationPercentile90,
		SpaceAggregationPercentile95,
		SpaceAggregationPercentile99:
		return true
	default:
		return false
	}
}

func GetPercentileFromOperator(operator SpaceAggregation) float64 {
	// This could be done with a map, but it's just easier to read this way
	switch operator {
	case SpaceAggregationPercentile50:
		return 0.5
	case SpaceAggregationPercentile75:
		return 0.75
	case SpaceAggregationPercentile90:
		return 0.9
	case SpaceAggregationPercentile95:
		return 0.95
	case SpaceAggregationPercentile99:
		return 0.99
	default:
		return 0
	}
}

type FunctionName string

const (
	FunctionNameCutOffMin   FunctionName = "cutOffMin"
	FunctionNameCutOffMax   FunctionName = "cutOffMax"
	FunctionNameClampMin    FunctionName = "clampMin"
	FunctionNameClampMax    FunctionName = "clampMax"
	FunctionNameAbsolute    FunctionName = "absolute"
	FunctionNameRunningDiff FunctionName = "runningDiff"
	FunctionNameLog2        FunctionName = "log2"
	FunctionNameLog10       FunctionName = "log10"
	FunctionNameCumSum      FunctionName = "cumSum"
	FunctionNameEWMA3       FunctionName = "ewma3"
	FunctionNameEWMA5       FunctionName = "ewma5"
	FunctionNameEWMA7       FunctionName = "ewma7"
	FunctionNameMedian3     FunctionName = "median3"
	FunctionNameMedian5     FunctionName = "median5"
	FunctionNameMedian7     FunctionName = "median7"
	FunctionNameTimeShift   FunctionName = "timeShift"
)

func (f FunctionName) Validate() error {
	switch f {
	case FunctionNameCutOffMin,
		FunctionNameCutOffMax,
		FunctionNameClampMin,
		FunctionNameClampMax,
		FunctionNameAbsolute,
		FunctionNameRunningDiff,
		FunctionNameLog2,
		FunctionNameLog10,
		FunctionNameCumSum,
		FunctionNameEWMA3,
		FunctionNameEWMA5,
		FunctionNameEWMA7,
		FunctionNameMedian3,
		FunctionNameMedian5,
		FunctionNameMedian7,
		FunctionNameTimeShift:
		return nil
	default:
		return fmt.Errorf("invalid function name: %s", f)
	}
}

type Function struct {
	Name FunctionName  `json:"name"`
	Args []interface{} `json:"args,omitempty"`
}

type BuilderQuery struct {
	QueryName          string            `json:"queryName"`
	StepInterval       int64             `json:"stepInterval"`
	DataSource         DataSource        `json:"dataSource"`
	AggregateOperator  AggregateOperator `json:"aggregateOperator"`
	AggregateAttribute AttributeKey      `json:"aggregateAttribute,omitempty"`
	Temporality        Temporality       `json:"temporality,omitempty"`
	Filters            *FilterSet        `json:"filters,omitempty"`
	GroupBy            []AttributeKey    `json:"groupBy,omitempty"`
	Expression         string            `json:"expression"`
	Disabled           bool              `json:"disabled"`
	Having             []Having          `json:"having,omitempty"`
	Legend             string            `json:"legend,omitempty"`
	Limit              uint64            `json:"limit"`
	Offset             uint64            `json:"offset"`
	PageSize           uint64            `json:"pageSize"`
	OrderBy            []OrderBy         `json:"orderBy,omitempty"`
	ReduceTo           ReduceToOperator  `json:"reduceTo,omitempty"`
	SelectColumns      []AttributeKey    `json:"selectColumns,omitempty"`
	TimeAggregation    TimeAggregation   `json:"timeAggregation,omitempty"`
	SpaceAggregation   SpaceAggregation  `json:"spaceAggregation,omitempty"`
	Functions          []Function        `json:"functions,omitempty"`
	ShiftBy            int64
}

// CanDefaultZero returns true if the missing value can be substituted by zero
// For example, for an aggregation window [Tx - Tx+1], with an aggregation operator `count`
// The lack of data can always be interpreted as zero. No data for requests count = zero requests
// This is true for all aggregations that have `count`ing involved.
//
// The same can't be true for others, `sum` of no values doesn't necessarily mean zero.
// We can't decide whether or not should it be zero.
func (b *BuilderQuery) CanDefaultZero() bool {
	switch b.DataSource {
	case DataSourceMetrics:
		if b.AggregateOperator.IsRateOperator() ||
			b.TimeAggregation.IsRateOperator() ||
			b.AggregateOperator == AggregateOperatorCount ||
			b.AggregateOperator == AggregateOperatorCountDistinct ||
			b.TimeAggregation == TimeAggregationCount ||
			b.TimeAggregation == TimeAggregationCountDistinct {
			return true
		}
	case DataSourceTraces, DataSourceLogs:
		if b.AggregateOperator.IsRateOperator() ||
			b.AggregateOperator == AggregateOperatorCount ||
			b.AggregateOperator == AggregateOperatorCountDistinct {
			return true
		}
	}
	return false
}

func (b *BuilderQuery) Validate(panelType PanelType) error {
	if b == nil {
		return nil
	}

	if b.QueryName == "" {
		return fmt.Errorf("query name is required")
	}

	// if expression is same as query name, it's a simple builder query and not a formula
	// formula involves more than one data source, aggregate operator, etc.
	if b.QueryName == b.Expression {
		if err := b.DataSource.Validate(); err != nil {
			return fmt.Errorf("data source is invalid: %w", err)
		}
		if b.DataSource == DataSourceMetrics {
			// if AggregateOperator is specified, then the request is using v3 payload
			// if b.AggregateOperator != "" && b.SpaceAggregation == SpaceAggregationUnspecified {
			// 	if err := b.AggregateOperator.Validate(); err != nil {
			// 		return fmt.Errorf("aggregate operator is invalid: %w", err)
			// 	}
			// } else {
			// 	// the time aggregation is not needed for percentile operators
			// 	if !IsPercentileOperator(b.SpaceAggregation) {
			// 		if err := b.TimeAggregation.Validate(); err != nil {
			// 			return fmt.Errorf("time aggregation is invalid: %w", err)
			// 		}
			// 	}

			// 	if err := b.SpaceAggregation.Validate(); err != nil {
			// 		return fmt.Errorf("space aggregation is invalid: %w", err)
			// 	}
			// }
		} else {
			if err := b.AggregateOperator.Validate(); err != nil {
				return fmt.Errorf("aggregate operator is invalid: %w", err)
			}
		}
		if b.AggregateAttribute == (AttributeKey{}) && b.AggregateOperator.RequireAttribute(b.DataSource) {
			return fmt.Errorf("aggregate attribute is required")
		}
	}

	if b.Filters != nil {
		if err := b.Filters.Validate(); err != nil {
			return fmt.Errorf("filters are invalid: %w", err)
		}
	}
	if b.GroupBy != nil {
		// if len(b.GroupBy) > 0 && panelType == PanelTypeList {
		// 	return fmt.Errorf("group by is not supported for list panel type")
		// }

		for _, groupBy := range b.GroupBy {
			if err := groupBy.Validate(); err != nil {
				return fmt.Errorf("group by is invalid %w", err)
			}
		}

		if b.DataSource == DataSourceMetrics && len(b.GroupBy) > 0 && b.SpaceAggregation == SpaceAggregationUnspecified {
			if b.AggregateOperator == AggregateOperatorNoOp || b.AggregateOperator == AggregateOperatorRate {
				return fmt.Errorf("group by requires aggregate operator other than noop or rate")
			}
		}
	}

	if b.Having != nil {
		for _, having := range b.Having {
			if err := having.Operator.Validate(); err != nil {
				return fmt.Errorf("having operator is invalid: %w", err)
			}
		}
	}

	for _, selectColumn := range b.SelectColumns {
		if err := selectColumn.Validate(); err != nil {
			return fmt.Errorf("select column is invalid %w", err)
		}
	}

	if b.Expression == "" {
		return fmt.Errorf("expression is required")
	}

	if len(b.Functions) > 0 {
		for _, function := range b.Functions {
			if err := function.Name.Validate(); err != nil {
				return fmt.Errorf("function name is invalid: %w", err)
			}
			if function.Name == FunctionNameTimeShift {
				if len(function.Args) == 0 {
					return fmt.Errorf("timeShiftBy param missing in query")
				}
				_, ok := function.Args[0].(float64)
				if !ok {
					// if string, attempt to convert to float
					timeShiftBy, err := strconv.ParseFloat(function.Args[0].(string), 64)
					if err != nil {
						return fmt.Errorf("timeShiftBy param should be a number")
					}
					function.Args[0] = timeShiftBy
				}
			} else if function.Name == FunctionNameEWMA3 ||
				function.Name == FunctionNameEWMA5 ||
				function.Name == FunctionNameEWMA7 {
				if len(function.Args) == 0 {
					return fmt.Errorf("alpha param missing in query")
				}
				alpha, ok := function.Args[0].(float64)
				if !ok {
					// if string, attempt to convert to float
					alpha, err := strconv.ParseFloat(function.Args[0].(string), 64)
					if err != nil {
						return fmt.Errorf("alpha param should be a float")
					}
					function.Args[0] = alpha
				}
				if alpha < 0 || alpha > 1 {
					return fmt.Errorf("alpha param should be between 0 and 1")
				}
			} else if function.Name == FunctionNameCutOffMax ||
				function.Name == FunctionNameCutOffMin ||
				function.Name == FunctionNameClampMax ||
				function.Name == FunctionNameClampMin {
				if len(function.Args) == 0 {
					return fmt.Errorf("threshold param missing in query")
				}
				_, ok := function.Args[0].(float64)
				if !ok {
					// if string, attempt to convert to float
					threshold, err := strconv.ParseFloat(function.Args[0].(string), 64)
					if err != nil {
						return fmt.Errorf("threshold param should be a float")
					}
					function.Args[0] = threshold
				}
			}
		}
	}

	return nil
}

type FilterSet struct {
	Operator string       `json:"op,omitempty"`
	Items    []FilterItem `json:"items"`
}

func (f *FilterSet) Validate() error {
	if f == nil {
		return nil
	}
	if f.Operator != "" && f.Operator != "AND" && f.Operator != "OR" {
		return fmt.Errorf("operator must be AND or OR")
	}
	for _, item := range f.Items {
		if err := item.Key.Validate(); err != nil {
			return fmt.Errorf("filter item key is invalid: %w", err)
		}
	}
	return nil
}

// For serializing to and from db
func (f *FilterSet) Scan(src interface{}) error {
	if data, ok := src.([]byte); ok {
		return json.Unmarshal(data, &f)
	}
	return nil
}

func (f *FilterSet) Value() (driver.Value, error) {
	filterSetJson, err := json.Marshal(f)
	if err != nil {
		return nil, errors.Wrap(err, "could not serialize FilterSet to JSON")
	}
	return filterSetJson, nil
}

type FilterOperator string

const (
	FilterOperatorEqual           FilterOperator = "="
	FilterOperatorNotEqual        FilterOperator = "!="
	FilterOperatorGreaterThan     FilterOperator = ">"
	FilterOperatorGreaterThanOrEq FilterOperator = ">="
	FilterOperatorLessThan        FilterOperator = "<"
	FilterOperatorLessThanOrEq    FilterOperator = "<="
	FilterOperatorIn              FilterOperator = "in"
	FilterOperatorNotIn           FilterOperator = "nin"
	FilterOperatorContains        FilterOperator = "contains"
	FilterOperatorNotContains     FilterOperator = "ncontains"
	FilterOperatorRegex           FilterOperator = "regex"
	FilterOperatorNotRegex        FilterOperator = "nregex"
	// (I)LIKE is faster than REGEX
	// ilike doesn't support index so internally we use lower(body) like for query
	FilterOperatorLike    FilterOperator = "like"
	FilterOperatorNotLike FilterOperator = "nlike"

	FilterOperatorExists    FilterOperator = "exists"
	FilterOperatorNotExists FilterOperator = "nexists"

	FilterOperatorHas    FilterOperator = "has"
	FilterOperatorNotHas FilterOperator = "nhas"
)

type FilterItem struct {
	Key      AttributeKey   `json:"key"`
	Value    interface{}    `json:"value"`
	Operator FilterOperator `json:"op"`
}

func (f *FilterItem) CacheKey() string {
	return fmt.Sprintf("key:%s,op:%s,value:%v", f.Key.CacheKey(), f.Operator, f.Value)
}

type OrderBy struct {
	ColumnName string               `json:"columnName"`
	Order      string               `json:"order"`
	Key        string               `json:"-"`
	DataType   AttributeKeyDataType `json:"-"`
	Type       AttributeKeyType     `json:"-"`
	IsColumn   bool                 `json:"-"`
}

func (o OrderBy) CacheKey() string {
	return fmt.Sprintf("%s-%s", o.ColumnName, o.Order)
}

// See HAVING_OPERATORS in queryBuilder.ts

type HavingOperator string

const (
	HavingOperatorEqual           HavingOperator = "="
	HavingOperatorNotEqual        HavingOperator = "!="
	HavingOperatorGreaterThan     HavingOperator = ">"
	HavingOperatorGreaterThanOrEq HavingOperator = ">="
	HavingOperatorLessThan        HavingOperator = "<"
	HavingOperatorLessThanOrEq    HavingOperator = "<="
	HavingOperatorIn              HavingOperator = "IN"
	HavingOperatorNotIn           HavingOperator = "NOT_IN"
)

func (h HavingOperator) Validate() error {
	switch h {
	case HavingOperatorEqual,
		HavingOperatorNotEqual,
		HavingOperatorGreaterThan,
		HavingOperatorGreaterThanOrEq,
		HavingOperatorLessThan,
		HavingOperatorLessThanOrEq,
		HavingOperatorIn,
		HavingOperatorNotIn,
		HavingOperator(strings.ToLower(string(HavingOperatorIn))),
		HavingOperator(strings.ToLower(string(HavingOperatorNotIn))):
		return nil
	default:
		return fmt.Errorf("invalid having operator: %s", h)
	}
}

type Having struct {
	ColumnName string         `json:"columnName"`
	Operator   HavingOperator `json:"op"`
	Value      interface{}    `json:"value"`
}

func (h *Having) CacheKey() string {
	return fmt.Sprintf("column:%s,op:%s,value:%v", h.ColumnName, h.Operator, h.Value)
}

type QueryRangeResponse struct {
	ContextTimeout        bool      `json:"contextTimeout,omitempty"`
	ContextTimeoutMessage string    `json:"contextTimeoutMessage,omitempty"`
	ResultType            string    `json:"resultType"`
	Result                []*Result `json:"result"`
}

type TableColumn struct {
	Name string `json:"name"`
	// QueryName is the name of the query that this column belongs to
	QueryName string `json:"queryName"`
	// IsValueColumn is true if this column is a value column
	// i.e it is the column that contains the actual value that is being plotted
	IsValueColumn bool `json:"isValueColumn"`
}

type TableRow struct {
	Data      map[string]interface{} `json:"data"`
	QueryName string                 `json:"-"`
}

type Table struct {
	Columns []*TableColumn `json:"columns"`
	Rows    []*TableRow    `json:"rows"`
}

type Result struct {
	QueryName string    `json:"queryName,omitempty"`
	Series    []*Series `json:"series,omitempty"`
	List      []*Row    `json:"list,omitempty"`
	Table     *Table    `json:"table,omitempty"`
}

<<<<<<< HEAD
=======
type LogsLiveTailClientV2 struct {
	Name  string
	Logs  chan *model.SignozLogV2
	Done  chan *bool
	Error chan error
}

type LogsLiveTailClient struct {
	Name  string
	Logs  chan *model.SignozLog
	Done  chan *bool
	Error chan error
}

>>>>>>> 011b2167
type Series struct {
	Labels      map[string]string   `json:"labels"`
	LabelsArray []map[string]string `json:"labelsArray"`
	Points      []Point             `json:"values"`
}

func (s *Series) SortPoints() {
	sort.Slice(s.Points, func(i, j int) bool {
		return s.Points[i].Timestamp < s.Points[j].Timestamp
	})
}

func (s *Series) RemoveDuplicatePoints() {
	if len(s.Points) == 0 {
		return
	}

	// priortize the last point
	// this is to handle the case where the same point is sent twice
	// the last point is the most recent point adjusted for the flux interval

	newPoints := make([]Point, 0)
	for i := len(s.Points) - 1; i >= 0; i-- {
		if len(newPoints) == 0 {
			newPoints = append(newPoints, s.Points[i])
			continue
		}
		if newPoints[len(newPoints)-1].Timestamp != s.Points[i].Timestamp {
			newPoints = append(newPoints, s.Points[i])
		}
	}

	// reverse the points
	for i := len(newPoints)/2 - 1; i >= 0; i-- {
		opp := len(newPoints) - 1 - i
		newPoints[i], newPoints[opp] = newPoints[opp], newPoints[i]
	}

	s.Points = newPoints
}

type Row struct {
	Timestamp time.Time              `json:"timestamp"`
	Data      map[string]interface{} `json:"data"`
}

type Point struct {
	Timestamp int64
	Value     float64
}

// MarshalJSON implements json.Marshaler.
func (p *Point) MarshalJSON() ([]byte, error) {
	v := strconv.FormatFloat(p.Value, 'f', -1, 64)
	return json.Marshal(map[string]interface{}{"timestamp": p.Timestamp, "value": v})
}

// UnmarshalJSON implements json.Unmarshaler.
func (p *Point) UnmarshalJSON(data []byte) error {
	var v struct {
		Timestamp int64  `json:"timestamp"`
		Value     string `json:"value"`
	}
	if err := json.Unmarshal(data, &v); err != nil {
		return err
	}
	p.Timestamp = v.Timestamp
	var err error
	p.Value, err = strconv.ParseFloat(v.Value, 64)
	return err
}

// SavedView is a saved query for the explore page
// It is a composite query with a source page name and user defined tags
// The source page name is used to identify the page that initiated the query
// The source page could be "traces", "logs", "metrics".
type SavedView struct {
	UUID           string          `json:"uuid,omitempty"`
	Name           string          `json:"name"`
	Category       string          `json:"category"`
	CreatedAt      time.Time       `json:"createdAt"`
	CreatedBy      string          `json:"createdBy"`
	UpdatedAt      time.Time       `json:"updatedAt"`
	UpdatedBy      string          `json:"updatedBy"`
	SourcePage     string          `json:"sourcePage"`
	Tags           []string        `json:"tags"`
	CompositeQuery *CompositeQuery `json:"compositeQuery"`
	// ExtraData is JSON encoded data used by frontend to store additional data
	ExtraData string `json:"extraData"`
}

func (eq *SavedView) Validate() error {

	if eq.CompositeQuery == nil {
		return fmt.Errorf("composite query is required")
	}

	if eq.UUID == "" {
		eq.UUID = uuid.New().String()
	}
	return eq.CompositeQuery.Validate()
}

type LatencyMetricMetadataResponse struct {
	Delta bool      `json:"delta"`
	Le    []float64 `json:"le"`
}

type MetricMetadataResponse struct {
	Delta       bool      `json:"delta"`
	Le          []float64 `json:"le"`
	Description string    `json:"description"`
	Unit        string    `json:"unit"`
	Type        string    `json:"type"`
	IsMonotonic bool      `json:"isMonotonic"`
	Temporality string    `json:"temporality"`
}

type URLShareableTimeRange struct {
	Start    int64 `json:"start"`
	End      int64 `json:"end"`
	PageSize int64 `json:"pageSize"`
}

type URLShareableBuilderQuery struct {
	QueryData     []BuilderQuery `json:"queryData"`
	QueryFormulas []string       `json:"queryFormulas"`
}

type URLShareableCompositeQuery struct {
	QueryType string                   `json:"queryType"`
	Builder   URLShareableBuilderQuery `json:"builder"`
}

type URLShareableOptions struct {
	MaxLines      int            `json:"maxLines"`
	Format        string         `json:"format"`
	SelectColumns []AttributeKey `json:"selectColumns"`
}

type LogQBOptions struct {
	GraphLimitQtype string
	IsLivetailQuery bool
	PreferRPM       bool
}<|MERGE_RESOLUTION|>--- conflicted
+++ resolved
@@ -1034,23 +1034,6 @@
 	Table     *Table    `json:"table,omitempty"`
 }
 
-<<<<<<< HEAD
-=======
-type LogsLiveTailClientV2 struct {
-	Name  string
-	Logs  chan *model.SignozLogV2
-	Done  chan *bool
-	Error chan error
-}
-
-type LogsLiveTailClient struct {
-	Name  string
-	Logs  chan *model.SignozLog
-	Done  chan *bool
-	Error chan error
-}
-
->>>>>>> 011b2167
 type Series struct {
 	Labels      map[string]string   `json:"labels"`
 	LabelsArray []map[string]string `json:"labelsArray"`
