package model

import (
	"time"
)

type InstantQueryMetricsParams struct {
	Time  time.Time
	Query string
	Stats string
}

type QueryRangeParams struct {
	Start time.Time
	End   time.Time
	Step  time.Duration
	Query string
	Stats string
}

type MetricQuery struct {
	QueryName         string            `json:"queryName"`
	MetricName        string            `json:"metricName"`
	TagFilters        *FilterSet        `json:"tagFilters,omitempty"`
	GroupingTags      []string          `json:"groupBy,omitempty"`
	AggregateOperator AggregateOperator `json:"aggregateOperator"`
	Expression        string            `json:"expression"`
	Disabled          bool              `json:"disabled"`
	ReduceTo          ReduceToOperator  `json:"reduceTo,omitempty"`
}

type ReduceToOperator int

const (
	_ ReduceToOperator = iota
	RLAST
	RSUM
	RAVG
	RMAX
	RMIN
)

type QueryType int

const (
	_ QueryType = iota
	QUERY_BUILDER
	CLICKHOUSE
	PROM
)

type PromQuery struct {
	Query    string `json:"query"`
	Stats    string `json:"stats,omitempty"`
	Disabled bool   `json:"disabled"`
}

type ClickHouseQuery struct {
	Query    string `json:"query"`
	Disabled bool   `json:"disabled"`
}

type PanelType int

const (
	_ PanelType = iota
	TIME_SERIES
	QUERY_VALUE
)

type CompositeMetricQuery struct {
	BuilderQueries    map[string]*MetricQuery     `json:"builderQueries,omitempty"`
	ClickHouseQueries map[string]*ClickHouseQuery `json:"chQueries,omitempty"`
	PromQueries       map[string]*PromQuery       `json:"promQueries,omitempty"`
	PanelType         PanelType                   `json:"panelType"`
	QueryType         QueryType                   `json:"queryType"`
}

type AggregateOperator int

const (
	_ AggregateOperator = iota
	NOOP
	COUNT
	COUNT_DISTINCT
	SUM
	AVG
	MAX
	MIN
	P05
	P10
	P20
	P25
	P50
	P75
	P90
	P95
	P99
	RATE
	SUM_RATE
	// leave blank space for possily {AVG, X}_RATE
	_
	_
	_
	RATE_SUM
	RATE_AVG
	RATE_MAX
	RATE_MIN
)

type DataSource int

const (
	_ DataSource = iota
	METRICS
	TRACES
	LOGS
)

type QueryRangeParamsV2 struct {
	DataSource           DataSource            `json:"dataSource"`
	Start                int64                 `json:"start"`
	End                  int64                 `json:"end"`
	Step                 int64                 `json:"step"`
	CompositeMetricQuery *CompositeMetricQuery `json:"compositeMetricQuery"`
}

// Metric auto complete types
type metricTags map[string]string

type MetricAutocompleteTagParams struct {
	MetricName string
	MetricTags metricTags
	Match      string
	TagKey     string
}

type GetTopEndpointsParams struct {
	StartTime   string `json:"start"`
	EndTime     string `json:"end"`
	ServiceName string `json:"service"`
	Start       *time.Time
	End         *time.Time
	Tags        []TagQuery `json:"tags"`
}

type GetUsageParams struct {
	StartTime   string
	EndTime     string
	ServiceName string
	Period      string
	StepHour    int
	Start       *time.Time
	End         *time.Time
}

type GetServicesParams struct {
	StartTime string `json:"start"`
	EndTime   string `json:"end"`
	Period    int
	Start     *time.Time
	End       *time.Time
	Tags      []TagQuery `json:"tags"`
}

type GetServiceOverviewParams struct {
	StartTime   string `json:"start"`
	EndTime     string `json:"end"`
	Period      string
	Start       *time.Time
	End         *time.Time
	Tags        []TagQuery `json:"tags"`
	ServiceName string     `json:"service"`
	StepSeconds int        `json:"step"`
}

type TagQuery struct {
	Key      string
	Values   []string
	Operator string
}

type GetFilteredSpansParams struct {
	ServiceName []string   `json:"serviceName"`
	Operation   []string   `json:"operation"`
	Kind        string     `json:"kind"`
	Status      []string   `json:"status"`
	HttpRoute   []string   `json:"httpRoute"`
	HttpCode    []string   `json:"httpCode"`
	HttpUrl     []string   `json:"httpUrl"`
	HttpHost    []string   `json:"httpHost"`
	HttpMethod  []string   `json:"httpMethod"`
	Component   []string   `json:"component"`
	StartStr    string     `json:"start"`
	EndStr      string     `json:"end"`
	MinDuration string     `json:"minDuration"`
	MaxDuration string     `json:"maxDuration"`
	Limit       int64      `json:"limit"`
	OrderParam  string     `json:"orderParam"`
	Order       string     `json:"order"`
	Offset      int64      `json:"offset"`
	Tags        []TagQuery `json:"tags"`
	Exclude     []string   `json:"exclude"`
	Start       *time.Time
	End         *time.Time
}

type GetFilteredSpanAggregatesParams struct {
	ServiceName       []string   `json:"serviceName"`
	Operation         []string   `json:"operation"`
	Kind              string     `json:"kind"`
	Status            []string   `json:"status"`
	HttpRoute         []string   `json:"httpRoute"`
	HttpCode          []string   `json:"httpCode"`
	HttpUrl           []string   `json:"httpUrl"`
	HttpHost          []string   `json:"httpHost"`
	HttpMethod        []string   `json:"httpMethod"`
	Component         []string   `json:"component"`
	MinDuration       string     `json:"minDuration"`
	MaxDuration       string     `json:"maxDuration"`
	Tags              []TagQuery `json:"tags"`
	StartStr          string     `json:"start"`
	EndStr            string     `json:"end"`
	StepSeconds       int        `json:"step"`
	Dimension         string     `json:"dimension"`
	AggregationOption string     `json:"aggregationOption"`
	GroupBy           string     `json:"groupBy"`
	Function          string     `json:"function"`
	Exclude           []string   `json:"exclude"`
	Start             *time.Time
	End               *time.Time
}

type SpanFilterParams struct {
	Status      []string `json:"status"`
	ServiceName []string `json:"serviceName"`
	HttpRoute   []string `json:"httpRoute"`
	HttpCode    []string `json:"httpCode"`
	HttpUrl     []string `json:"httpUrl"`
	HttpHost    []string `json:"httpHost"`
	HttpMethod  []string `json:"httpMethod"`
	Component   []string `json:"component"`
	Operation   []string `json:"operation"`
	GetFilters  []string `json:"getFilters"`
	Exclude     []string `json:"exclude"`
	MinDuration string   `json:"minDuration"`
	MaxDuration string   `json:"maxDuration"`
	StartStr    string   `json:"start"`
	EndStr      string   `json:"end"`
	Start       *time.Time
	End         *time.Time
}

type TagFilterParams struct {
	Status      []string `json:"status"`
	ServiceName []string `json:"serviceName"`
	HttpRoute   []string `json:"httpRoute"`
	HttpCode    []string `json:"httpCode"`
	HttpUrl     []string `json:"httpUrl"`
	HttpHost    []string `json:"httpHost"`
	HttpMethod  []string `json:"httpMethod"`
	Component   []string `json:"component"`
	Operation   []string `json:"operation"`
	Exclude     []string `json:"exclude"`
	MinDuration string   `json:"minDuration"`
	MaxDuration string   `json:"maxDuration"`
	StartStr    string   `json:"start"`
	EndStr      string   `json:"end"`
	TagKey      string   `json:"tagKey"`
	Start       *time.Time
	End         *time.Time
}

type TTLParams struct {
	Type                  string // It can be one of {traces, metrics}.
	ColdStorageVolume     string // Name of the cold storage volume.
	ToColdStorageDuration int64  // Seconds after which data will be moved to cold storage.
	DelDuration           int64  // Seconds after which data will be deleted.
}

type GetTTLParams struct {
	Type string
}

type GetErrorsParams struct {
	Start *time.Time
	End   *time.Time
}

type GetErrorParams struct {
<<<<<<< HEAD
	ErrorType    string
	ErrorID      string
	ServiceName  string
	ErrorMessage string
	Timestamp    *time.Time
=======
	ErrorType   string
	ErrorID     string
	ServiceName string
}

type FilterItem struct {
	Key      string      `json:"key"`
	Value    interface{} `json:"value"`
	Operator string      `json:"op"`
}

type FilterSet struct {
	Operator string       `json:"op,omitempty"`
	Items    []FilterItem `json:"items"`
>>>>>>> 80c80b21
}<|MERGE_RESOLUTION|>--- conflicted
+++ resolved
@@ -288,16 +288,11 @@
 }
 
 type GetErrorParams struct {
-<<<<<<< HEAD
 	ErrorType    string
 	ErrorID      string
 	ServiceName  string
 	ErrorMessage string
 	Timestamp    *time.Time
-=======
-	ErrorType   string
-	ErrorID     string
-	ServiceName string
 }
 
 type FilterItem struct {
@@ -309,5 +304,4 @@
 type FilterSet struct {
 	Operator string       `json:"op,omitempty"`
 	Items    []FilterItem `json:"items"`
->>>>>>> 80c80b21
 }