package telemetry

import (
	"context"
	"io"
	"math/rand"
	"net/http"
	"os"
	"strings"
	"sync"
	"testing"
	"time"

	"github.com/go-co-op/gocron"
	"gopkg.in/segmentio/analytics-go.v3"

	"go.signoz.io/signoz/pkg/query-service/constants"
	"go.signoz.io/signoz/pkg/query-service/interfaces"
	"go.signoz.io/signoz/pkg/query-service/model"
	v3 "go.signoz.io/signoz/pkg/query-service/model/v3"
	"go.signoz.io/signoz/pkg/query-service/version"
)

const (
	TELEMETRY_EVENT_PATH                             = "API Call"
	TELEMETRY_EVENT_USER                             = "User"
	TELEMETRY_EVENT_INPRODUCT_FEEDBACK               = "InProduct Feedback Submitted"
	TELEMETRY_EVENT_NUMBER_OF_SERVICES               = "Number of Services"
	TELEMETRY_EVENT_HEART_BEAT                       = "Heart Beat"
	TELEMETRY_EVENT_ORG_SETTINGS                     = "Org Settings"
	DEFAULT_SAMPLING                                 = 0.1
	TELEMETRY_LICENSE_CHECK_FAILED                   = "License Check Failed"
	TELEMETRY_LICENSE_UPDATED                        = "License Updated"
	TELEMETRY_LICENSE_ACT_FAILED                     = "License Activation Failed"
	TELEMETRY_EVENT_ENVIRONMENT                      = "Environment"
	TELEMETRY_EVENT_LANGUAGE                         = "Language"
	TELEMETRY_EVENT_SERVICE                          = "ServiceName"
	TELEMETRY_EVENT_LOGS_FILTERS                     = "Logs Filters"
	TELEMETRY_EVENT_LARGE_TRACE_OPENED               = "Large Trace Opened"
	TELEMETRY_EVENT_TRACE_DETAIL_API                 = "Trace Detail API"
	TELEMETRY_EVENT_MAX_SPANS_ALLOWED_LIMIT_REACHED  = "Max spans in a trace limit reached"
	TELEMETRY_EVENT_DISTRIBUTED                      = "Distributed"
	TELEMETRY_EVENT_QUERY_RANGE_API                  = "Query Range API"
	TELEMETRY_EVENT_DASHBOARDS_ALERTS                = "Dashboards/Alerts Info"
	TELEMETRY_EVENT_ACTIVE_USER                      = "Active User"
	TELEMETRY_EVENT_USER_INVITATION_SENT             = "User Invitation Sent"
	TELEMETRY_EVENT_USER_INVITATION_ACCEPTED         = "User Invitation Accepted"
	TELEMETRY_EVENT_SUCCESSFUL_DASHBOARD_PANEL_QUERY = "Successful Dashboard Panel Query"
	TELEMETRY_EVENT_SUCCESSFUL_ALERT_QUERY           = "Successful Alert Query"
	DEFAULT_CLOUD_EMAIL                              = "admin@signoz.cloud"
)

var SAAS_EVENTS_LIST = map[string]struct{}{
	TELEMETRY_EVENT_NUMBER_OF_SERVICES:               {},
	TELEMETRY_EVENT_HEART_BEAT:                       {},
	TELEMETRY_EVENT_LANGUAGE:                         {},
	TELEMETRY_EVENT_SERVICE:                          {},
	TELEMETRY_EVENT_ENVIRONMENT:                      {},
	TELEMETRY_EVENT_USER_INVITATION_SENT:             {},
	TELEMETRY_EVENT_USER_INVITATION_ACCEPTED:         {},
	TELEMETRY_EVENT_DASHBOARDS_ALERTS:                {},
	TELEMETRY_EVENT_SUCCESSFUL_DASHBOARD_PANEL_QUERY: {},
	TELEMETRY_EVENT_SUCCESSFUL_ALERT_QUERY:           {},
	TELEMETRY_EVENT_QUERY_RANGE_API:                  {},
	TELEMETRY_EVENT_MAX_SPANS_ALLOWED_LIMIT_REACHED:  {},
	TELEMETRY_EVENT_LARGE_TRACE_OPENED:               {},
	TELEMETRY_EVENT_TRACE_DETAIL_API:                 {},
}

var OSS_EVENTS_LIST = map[string]struct{}{
	TELEMETRY_EVENT_NUMBER_OF_SERVICES: {},
	TELEMETRY_EVENT_HEART_BEAT:         {},
	TELEMETRY_EVENT_LANGUAGE:           {},
	TELEMETRY_EVENT_ENVIRONMENT:        {},
	TELEMETRY_EVENT_DASHBOARDS_ALERTS:  {},
	TELEMETRY_EVENT_ACTIVE_USER:        {},
	TELEMETRY_EVENT_PATH:               {},
	TELEMETRY_EVENT_ORG_SETTINGS:       {},
	TELEMETRY_LICENSE_CHECK_FAILED:     {},
	TELEMETRY_LICENSE_UPDATED:          {},
	TELEMETRY_LICENSE_ACT_FAILED:       {},
}

const api_key = "9kRrJ7oPCGPEJLF6QjMPLt5bljFhRQBr"

const IP_NOT_FOUND_PLACEHOLDER = "NA"
const DEFAULT_NUMBER_OF_SERVICES = 6

const SCHEDULE_START_TIME = "04:00" // 4 AM UTC

const RATE_LIMIT_CHECK_DURATION = 1 * time.Minute
const RATE_LIMIT_VALUE = 1

var telemetry *Telemetry
var once sync.Once

func (a *Telemetry) IsSampled() bool {

	random_number := a.minRandInt + rand.Intn(a.maxRandInt-a.minRandInt) + 1

	if (random_number % a.maxRandInt) == 0 {
		return true
	} else {
		return false
	}

}

func (telemetry *Telemetry) CheckSigNozSignals(postData *v3.QueryRangeParamsV3) (bool, bool, bool) {
	signozLogsUsed := false
	signozMetricsUsed := false
	signozTracesUsed := false

	if postData.CompositeQuery.QueryType == v3.QueryTypeBuilder {
		for _, query := range postData.CompositeQuery.BuilderQueries {
			if query.DataSource == v3.DataSourceLogs && query.Filters != nil && len(query.Filters.Items) > 0 {
				signozLogsUsed = true
			} else if query.DataSource == v3.DataSourceMetrics &&
				!strings.Contains(query.AggregateAttribute.Key, "signoz_") &&
				len(query.AggregateAttribute.Key) > 0 {
				signozMetricsUsed = true
			} else if query.DataSource == v3.DataSourceTraces && query.Filters != nil && len(query.Filters.Items) > 0 {
				signozTracesUsed = true
			}
		}
	} else if postData.CompositeQuery.QueryType == v3.QueryTypePromQL {
		for _, query := range postData.CompositeQuery.PromQueries {
			if !strings.Contains(query.Query, "signoz_") && len(query.Query) > 0 {
				signozMetricsUsed = true
			}
		}
	} else if postData.CompositeQuery.QueryType == v3.QueryTypeClickHouseSQL {
		for _, query := range postData.CompositeQuery.ClickHouseQueries {
			if strings.Contains(query.Query, "signoz_metrics") && len(query.Query) > 0 {
				signozMetricsUsed = true
			}
			if strings.Contains(query.Query, "signoz_logs") && len(query.Query) > 0 {
				signozLogsUsed = true
			}
			if strings.Contains(query.Query, "signoz_traces") && len(query.Query) > 0 {
				signozTracesUsed = true
			}
		}
	}
	return signozLogsUsed, signozMetricsUsed, signozTracesUsed
}

func (telemetry *Telemetry) AddActiveTracesUser() {
	telemetry.mutex.Lock()
	telemetry.activeUser["traces"] = 1
	telemetry.mutex.Unlock()
}
func (telemetry *Telemetry) AddActiveMetricsUser() {
	telemetry.mutex.Lock()
	telemetry.activeUser["metrics"] = 1
	telemetry.mutex.Unlock()
}
func (telemetry *Telemetry) AddActiveLogsUser() {
	telemetry.mutex.Lock()
	telemetry.activeUser["logs"] = 1
	telemetry.mutex.Unlock()
}

type Telemetry struct {
	ossOperator   analytics.Client
	saasOperator  analytics.Client
	ipAddress     string
	userEmail     string
	isEnabled     bool
	isAnonymous   bool
	distinctId    string
	reader        interfaces.Reader
	companyDomain string
	minRandInt    int
	maxRandInt    int
	rateLimits    map[string]int8
	activeUser    map[string]int8
	patTokenUser  bool
	mutex         sync.RWMutex

	alertsInfoCallback     func(ctx context.Context) (*model.AlertsInfo, error)
	userCountCallback      func(ctx context.Context) (int, error)
	userRoleCallback       func(ctx context.Context, groupId string) (string, error)
	getUsersCallback       func(ctx context.Context) ([]model.UserPayload, *model.ApiError)
	dashboardsInfoCallback func(ctx context.Context) (*model.DashboardsInfo, error)
	savedViewsInfoCallback func(ctx context.Context) (*model.SavedViewsInfo, error)
}

func (a *Telemetry) SetAlertsInfoCallback(callback func(ctx context.Context) (*model.AlertsInfo, error)) {
	a.alertsInfoCallback = callback
}

func (a *Telemetry) SetUserCountCallback(callback func(ctx context.Context) (int, error)) {
	a.userCountCallback = callback
}

func (a *Telemetry) SetUserRoleCallback(callback func(ctx context.Context, groupId string) (string, error)) {
	a.userRoleCallback = callback
}

func (a *Telemetry) SetGetUsersCallback(callback func(ctx context.Context) ([]model.UserPayload, *model.ApiError)) {
	a.getUsersCallback = callback
}

func (a *Telemetry) SetSavedViewsInfoCallback(callback func(ctx context.Context) (*model.SavedViewsInfo, error)) {
	a.savedViewsInfoCallback = callback
}

func (a *Telemetry) SetDashboardsInfoCallback(callback func(ctx context.Context) (*model.DashboardsInfo, error)) {
	a.dashboardsInfoCallback = callback
}

func createTelemetry() {
	// Do not do anything in CI (not even resolving the outbound IP address)
	if testing.Testing() {
		telemetry = &Telemetry{
			isEnabled: false,
		}
		return
	}

	if constants.IsOSSTelemetryEnabled() {
		telemetry = &Telemetry{
			ossOperator: analytics.New(api_key),
			ipAddress:   getOutboundIP(),
			rateLimits:  make(map[string]int8),
			activeUser:  make(map[string]int8),
		}
	} else {
		telemetry = &Telemetry{
			ipAddress:  getOutboundIP(),
			rateLimits: make(map[string]int8),
			activeUser: make(map[string]int8),
		}
	}
	telemetry.minRandInt = 0
	telemetry.maxRandInt = int(1 / DEFAULT_SAMPLING)

	telemetry.SetTelemetryEnabled(constants.IsTelemetryEnabled())

	// Create a new scheduler
	s := gocron.NewScheduler(time.UTC)

	HEART_BEAT_DURATION := time.Duration(constants.TELEMETRY_HEART_BEAT_DURATION_MINUTES) * time.Minute
	ACTIVE_USER_DURATION := time.Duration(constants.TELEMETRY_ACTIVE_USER_DURATION_MINUTES) * time.Minute

	rateLimitTicker := time.NewTicker(RATE_LIMIT_CHECK_DURATION)

	go func() {
		//lint:ignore S1000 false positive
		for {
			select {
			case <-rateLimitTicker.C:
				telemetry.rateLimits = make(map[string]int8)
			}
		}
	}()
	ctx := context.Background()
	// Define heartbeat function
	heartbeatFunc := func() {
		tagsInfo, _ := telemetry.reader.GetTagsInfoInLastHeartBeatInterval(ctx, HEART_BEAT_DURATION)

		if len(tagsInfo.Env) != 0 {
			telemetry.SendEvent(TELEMETRY_EVENT_ENVIRONMENT, map[string]interface{}{"value": tagsInfo.Env}, "", true, false)
		}

		languages := []string{}
		for language := range tagsInfo.Languages {
			languages = append(languages, language)
		}
		if len(languages) > 0 {
			telemetry.SendEvent(TELEMETRY_EVENT_LANGUAGE, map[string]interface{}{"language": languages}, "", true, false)
		}
		services := []string{}
		for service := range tagsInfo.Services {
			services = append(services, service)
		}
		if len(services) > 0 {
			telemetry.SendEvent(TELEMETRY_EVENT_SERVICE, map[string]interface{}{"serviceName": services}, "", true, false)
		}
		totalSpans, _ := telemetry.reader.GetTotalSpans(ctx)
		totalLogs, _ := telemetry.reader.GetTotalLogs(ctx)
		spansInLastHeartBeatInterval, _ := telemetry.reader.GetSpansInLastHeartBeatInterval(ctx, HEART_BEAT_DURATION)
		getSamplesInfoInLastHeartBeatInterval, _ := telemetry.reader.GetSamplesInfoInLastHeartBeatInterval(ctx, HEART_BEAT_DURATION)
		totalSamples, _ := telemetry.reader.GetTotalSamples(ctx)
		tsInfo, _ := telemetry.reader.GetTimeSeriesInfo(ctx)

		getLogsInfoInLastHeartBeatInterval, _ := telemetry.reader.GetLogsInfoInLastHeartBeatInterval(ctx, HEART_BEAT_DURATION)

		traceTTL, _ := telemetry.reader.GetTTL(ctx, &model.GetTTLParams{Type: constants.TraceTTL})
		metricsTTL, _ := telemetry.reader.GetTTL(ctx, &model.GetTTLParams{Type: constants.MetricsTTL})
		logsTTL, _ := telemetry.reader.GetTTL(ctx, &model.GetTTLParams{Type: constants.LogsTTL})

		userCount, _ := telemetry.userCountCallback(ctx)

		data := map[string]interface{}{
			"totalSpans":                            totalSpans,
			"spansInLastHeartBeatInterval":          spansInLastHeartBeatInterval,
			"totalSamples":                          totalSamples,
			"getSamplesInfoInLastHeartBeatInterval": getSamplesInfoInLastHeartBeatInterval,
			"totalLogs":                             totalLogs,
			"getLogsInfoInLastHeartBeatInterval":    getLogsInfoInLastHeartBeatInterval,
			"countUsers":                            userCount,
			"metricsTTLStatus":                      metricsTTL.Status,
			"tracesTTLStatus":                       traceTTL.Status,
			"logsTTLStatus":                         logsTTL.Status,
			"patUser":                               telemetry.patTokenUser,
		}
		telemetry.patTokenUser = false
		for key, value := range tsInfo {
			data[key] = value
		}

		users, apiErr := telemetry.getUsersCallback(ctx)
		if apiErr == nil {
			for _, user := range users {
				if user.Email == DEFAULT_CLOUD_EMAIL {
					continue
				}
				telemetry.SendEvent(TELEMETRY_EVENT_HEART_BEAT, data, user.Email, false, false)
			}
		}

		alertsInfo, err := telemetry.alertsInfoCallback(ctx)
		if err == nil {
			dashboardsInfo, err := telemetry.dashboardsInfoCallback(ctx)
			if err == nil {
				savedViewsInfo, err := telemetry.reader.GetSavedViewsInfo(ctx)
				if err == nil {
					dashboardsAlertsData := map[string]interface{}{
						"totalDashboards":                 dashboardsInfo.TotalDashboards,
						"totalDashboardsWithPanelAndName": dashboardsInfo.TotalDashboardsWithPanelAndName,
						"dashboardNames":                  dashboardsInfo.DashboardNames,
						"alertNames":                      alertsInfo.AlertNames,
						"logsBasedPanels":                 dashboardsInfo.LogsBasedPanels,
						"metricBasedPanels":               dashboardsInfo.MetricBasedPanels,
						"tracesBasedPanels":               dashboardsInfo.TracesBasedPanels,
						"dashboardsWithTSV2":              dashboardsInfo.QueriesWithTSV2,
						"totalAlerts":                     alertsInfo.TotalAlerts,
						"alertsWithTSV2":                  alertsInfo.AlertsWithTSV2,
						"logsBasedAlerts":                 alertsInfo.LogsBasedAlerts,
						"metricBasedAlerts":               alertsInfo.MetricBasedAlerts,
						"tracesBasedAlerts":               alertsInfo.TracesBasedAlerts,
						"totalChannels":                   alertsInfo.TotalChannels,
						"totalSavedViews":                 savedViewsInfo.TotalSavedViews,
						"logsSavedViews":                  savedViewsInfo.LogsSavedViews,
						"tracesSavedViews":                savedViewsInfo.TracesSavedViews,
						"slackChannels":                   alertsInfo.SlackChannels,
						"webHookChannels":                 alertsInfo.WebHookChannels,
						"pagerDutyChannels":               alertsInfo.PagerDutyChannels,
						"opsGenieChannels":                alertsInfo.OpsGenieChannels,
						"emailChannels":                   alertsInfo.EmailChannels,
						"msteamsChannels":                 alertsInfo.MSTeamsChannels,
						"metricsBuilderQueries":           alertsInfo.MetricsBuilderQueries,
						"metricsClickHouseQueries":        alertsInfo.MetricsClickHouseQueries,
						"metricsPrometheusQueries":        alertsInfo.MetricsPrometheusQueries,
						"spanMetricsPrometheusQueries":    alertsInfo.SpanMetricsPrometheusQueries,
					}
<<<<<<< HEAD
					// send event only if there are dashboards or alerts or channels
					if (dashboardsInfo.TotalDashboards > 0 || alertsInfo.TotalAlerts > 0 || alertsInfo.TotalChannels > 0 || savedViewsInfo.TotalSavedViews > 0) && apiErr == nil {
						for _, user := range users {
							if user.Email == DEFAULT_CLOUD_EMAIL {
								continue
=======
					savedViewsInfo, err := telemetry.savedViewsInfoCallback(ctx)
					if err == nil {
						dashboardsAlertsData := map[string]interface{}{
							"totalDashboards":                 dashboardsInfo.TotalDashboards,
							"totalDashboardsWithPanelAndName": dashboardsInfo.TotalDashboardsWithPanelAndName,
							"dashboardNames":                  dashboardsInfo.DashboardNames,
							"alertNames":                      alertsInfo.AlertNames,
							"logsBasedPanels":                 dashboardsInfo.LogsBasedPanels,
							"metricBasedPanels":               dashboardsInfo.MetricBasedPanels,
							"tracesBasedPanels":               dashboardsInfo.TracesBasedPanels,
							"dashboardsWithTSV2":              dashboardsInfo.QueriesWithTSV2,
							"dashboardWithLogsChQuery":        dashboardsInfo.DashboardsWithLogsChQuery,
							"totalAlerts":                     alertsInfo.TotalAlerts,
							"alertsWithTSV2":                  alertsInfo.AlertsWithTSV2,
							"logsBasedAlerts":                 alertsInfo.LogsBasedAlerts,
							"metricBasedAlerts":               alertsInfo.MetricBasedAlerts,
							"tracesBasedAlerts":               alertsInfo.TracesBasedAlerts,
							"totalChannels":                   len(*channels),
							"totalSavedViews":                 savedViewsInfo.TotalSavedViews,
							"logsSavedViews":                  savedViewsInfo.LogsSavedViews,
							"tracesSavedViews":                savedViewsInfo.TracesSavedViews,
							"slackChannels":                   alertsInfo.SlackChannels,
							"webHookChannels":                 alertsInfo.WebHookChannels,
							"pagerDutyChannels":               alertsInfo.PagerDutyChannels,
							"opsGenieChannels":                alertsInfo.OpsGenieChannels,
							"emailChannels":                   alertsInfo.EmailChannels,
							"msteamsChannels":                 alertsInfo.MSTeamsChannels,
							"metricsBuilderQueries":           alertsInfo.MetricsBuilderQueries,
							"metricsClickHouseQueries":        alertsInfo.MetricsClickHouseQueries,
							"metricsPrometheusQueries":        alertsInfo.MetricsPrometheusQueries,
							"spanMetricsPrometheusQueries":    alertsInfo.SpanMetricsPrometheusQueries,
							"alertsWithLogsChQuery":           alertsInfo.AlertsWithLogsChQuery,
						}
						// send event only if there are dashboards or alerts or channels
						if (dashboardsInfo.TotalDashboards > 0 || alertsInfo.TotalAlerts > 0 || len(*channels) > 0 || savedViewsInfo.TotalSavedViews > 0) && apiErr == nil {
							for _, user := range users {
								if user.Email == DEFAULT_CLOUD_EMAIL {
									continue
								}
								telemetry.SendEvent(TELEMETRY_EVENT_DASHBOARDS_ALERTS, dashboardsAlertsData, user.Email, false, false)
>>>>>>> a023a751
							}
							telemetry.SendEvent(TELEMETRY_EVENT_DASHBOARDS_ALERTS, dashboardsAlertsData, user.Email, false, false)
						}
					}
				}
			}
		}
		if err != nil || apiErr != nil {
			telemetry.SendEvent(TELEMETRY_EVENT_DASHBOARDS_ALERTS, map[string]interface{}{"error": err.Error()}, "", true, false)
		}

		getDistributedInfoInLastHeartBeatInterval, _ := telemetry.reader.GetDistributedInfoInLastHeartBeatInterval(ctx)
		telemetry.SendEvent(TELEMETRY_EVENT_DISTRIBUTED, getDistributedInfoInLastHeartBeatInterval, "", true, false)
	}

	// Define active user function
	activeUserFunc := func() {
		if telemetry.activeUser["logs"] != 0 {
			getLogsInfoInLastHeartBeatInterval, err := telemetry.reader.GetLogsInfoInLastHeartBeatInterval(ctx, ACTIVE_USER_DURATION)
			if err != nil && getLogsInfoInLastHeartBeatInterval == 0 {
				telemetry.activeUser["logs"] = 0
			}
		}
		if telemetry.activeUser["metrics"] != 0 {
			getSamplesInfoInLastHeartBeatInterval, err := telemetry.reader.GetSamplesInfoInLastHeartBeatInterval(ctx, ACTIVE_USER_DURATION)
			if err != nil && getSamplesInfoInLastHeartBeatInterval == 0 {
				telemetry.activeUser["metrics"] = 0
			}
		}
		if (telemetry.activeUser["traces"] != 0) || (telemetry.activeUser["metrics"] != 0) || (telemetry.activeUser["logs"] != 0) {
			telemetry.activeUser["any"] = 1
		}
		telemetry.SendEvent(TELEMETRY_EVENT_ACTIVE_USER, map[string]interface{}{
			"traces":  telemetry.activeUser["traces"],
			"metrics": telemetry.activeUser["metrics"],
			"logs":    telemetry.activeUser["logs"],
			"any":     telemetry.activeUser["any"]},
			"", true, false)
		telemetry.activeUser = map[string]int8{"traces": 0, "metrics": 0, "logs": 0, "any": 0}
	}

	// Calculate next run time based on duration and start time
	calculateNextRun := func(duration time.Duration, startTimeStr string) time.Time {
		now := time.Now().UTC()
		startTime, _ := time.Parse("15:04", startTimeStr)
		todayStartTime := time.Date(now.Year(), now.Month(), now.Day(), startTime.Hour(), startTime.Minute(), 0, 0, time.UTC)

		if now.Before(todayStartTime) {
			todayStartTime = todayStartTime.Add(-24 * time.Hour)
		}

		diff := now.Sub(todayStartTime)
		intervalsPassed := int(diff / duration)
		nextRun := todayStartTime.Add(time.Duration(intervalsPassed+1) * duration)

		return nextRun
	}

	// Schedule next runs
	scheduleNextRuns := func() {
		nextHeartbeat := calculateNextRun(HEART_BEAT_DURATION, SCHEDULE_START_TIME)
		nextActiveUser := calculateNextRun(ACTIVE_USER_DURATION, SCHEDULE_START_TIME)

		s.Every(HEART_BEAT_DURATION).StartAt(nextHeartbeat).Do(heartbeatFunc)
		s.Every(ACTIVE_USER_DURATION).StartAt(nextActiveUser).Do(activeUserFunc)
	}

	// Schedule immediate execution and subsequent runs
	scheduleNextRuns()

	// Start the scheduler in a separate goroutine
	go s.StartBlocking()
}

// Get preferred outbound ip of this machine
func getOutboundIP() string {

	ip := []byte(IP_NOT_FOUND_PLACEHOLDER)
	resp, err := http.Get("https://api.ipify.org?format=text")

	if err != nil {
		return string(ip)
	}

	defer resp.Body.Close()
	if err == nil {
		ipBody, err := io.ReadAll(resp.Body)
		if err == nil {
			ip = ipBody
		}
	}

	return string(ip)
}

func (a *Telemetry) IdentifyUser(user *model.User) {
	if user.Email == DEFAULT_CLOUD_EMAIL {
		return
	}
	a.SetCompanyDomain(user.Email)
	a.SetUserEmail(user.Email)
	if !a.isTelemetryEnabled() || a.isTelemetryAnonymous() {
		return
	}
	// extract user group from user.groupId
	role, _ := a.userRoleCallback(context.Background(), user.GroupId)

	if a.saasOperator != nil {
		if role != "" {
			a.saasOperator.Enqueue(analytics.Identify{
				UserId: a.userEmail,
				Traits: analytics.NewTraits().SetName(user.Name).SetEmail(user.Email).Set("role", role),
			})
		} else {
			a.saasOperator.Enqueue(analytics.Identify{
				UserId: a.userEmail,
				Traits: analytics.NewTraits().SetName(user.Name).SetEmail(user.Email),
			})
		}

		a.saasOperator.Enqueue(analytics.Group{
			UserId:  a.userEmail,
			GroupId: a.getCompanyDomain(),
			Traits:  analytics.NewTraits().Set("company_domain", a.getCompanyDomain()),
		})
	}

	if a.ossOperator != nil {
		a.ossOperator.Enqueue(analytics.Identify{
			UserId: a.ipAddress,
			Traits: analytics.NewTraits().SetName(user.Name).SetEmail(user.Email).Set("ip", a.ipAddress),
		})
		// Updating a groups properties
		a.ossOperator.Enqueue(analytics.Group{
			UserId:  a.ipAddress,
			GroupId: a.getCompanyDomain(),
			Traits:  analytics.NewTraits().Set("company_domain", a.getCompanyDomain()),
		})
	}
}

func (a *Telemetry) SetUserEmail(email string) {
	a.userEmail = email
}

func (a *Telemetry) SetPatTokenUser() {
	a.patTokenUser = true
}

func (a *Telemetry) GetUserEmail() string {
	return a.userEmail
}

func (a *Telemetry) SetSaasOperator(saasOperatorKey string) {
	if saasOperatorKey == "" {
		return
	}
	a.saasOperator = analytics.New(saasOperatorKey)
}

func (a *Telemetry) SetCompanyDomain(email string) {

	email_split := strings.Split(email, "@")
	if len(email_split) != 2 {
		a.companyDomain = email
	}
	a.companyDomain = email_split[1]

}

func (a *Telemetry) getCompanyDomain() string {
	return a.companyDomain
}

func (a *Telemetry) checkEvents(event string) bool {
	sendEvent := true
	if event == TELEMETRY_EVENT_USER && a.isTelemetryAnonymous() {
		sendEvent = false
	}
	return sendEvent
}

func (a *Telemetry) SendEvent(event string, data map[string]interface{}, userEmail string, rateLimitFlag bool, viaEventsAPI bool) {

	// ignore telemetry for default user
	if userEmail == DEFAULT_CLOUD_EMAIL || a.GetUserEmail() == DEFAULT_CLOUD_EMAIL {
		return
	}

	if userEmail != "" {
		a.SetUserEmail(userEmail)
		a.SetCompanyDomain(userEmail)
	}

	if !a.isTelemetryEnabled() {
		return
	}

	ok := a.checkEvents(event)
	if !ok {
		return
	}

	// drop events with properties matching
	if ignoreEvents(event, data) {
		return
	}

	if rateLimitFlag {
		telemetry.mutex.Lock()
		limit := a.rateLimits[event]
		if limit < RATE_LIMIT_VALUE {
			a.rateLimits[event] += 1
			telemetry.mutex.Unlock()
		} else {
			telemetry.mutex.Unlock()
			return
		}
	}

	// zap.L().Info(data)
	properties := analytics.NewProperties()
	properties.Set("version", version.GetVersion())
	properties.Set("deploymentType", getDeploymentType())
	properties.Set("companyDomain", a.getCompanyDomain())

	for k, v := range data {
		properties.Set(k, v)
	}

	userId := a.ipAddress
	if a.isTelemetryAnonymous() || userId == IP_NOT_FOUND_PLACEHOLDER {
		userId = a.GetDistinctId()
	}

	// check if event is part of SAAS_EVENTS_LIST
	_, isSaaSEvent := SAAS_EVENTS_LIST[event]

	if a.saasOperator != nil && a.GetUserEmail() != "" && (isSaaSEvent || viaEventsAPI) {
		a.saasOperator.Enqueue(analytics.Track{
			Event:      event,
			UserId:     a.GetUserEmail(),
			Properties: properties,
			Context: &analytics.Context{
				Extra: map[string]interface{}{
					"groupId": a.getCompanyDomain(),
				},
			},
		})
	}

	_, isOSSEvent := OSS_EVENTS_LIST[event]

	if a.ossOperator != nil && isOSSEvent {
		a.ossOperator.Enqueue(analytics.Track{
			Event:      event,
			UserId:     userId,
			Properties: properties,
			Context: &analytics.Context{
				Extra: map[string]interface{}{
					"groupId": a.getCompanyDomain(),
				},
			},
		})
	}
}

func (a *Telemetry) GetDistinctId() string {
	return a.distinctId
}
func (a *Telemetry) SetDistinctId(distinctId string) {
	a.distinctId = distinctId
}

func (a *Telemetry) isTelemetryAnonymous() bool {
	return a.isAnonymous
}

func (a *Telemetry) SetTelemetryAnonymous(value bool) {
	a.isAnonymous = value
}

func (a *Telemetry) isTelemetryEnabled() bool {
	return a.isEnabled
}

func (a *Telemetry) SetTelemetryEnabled(value bool) {
	a.isEnabled = value
}

func (a *Telemetry) SetReader(reader interfaces.Reader) {
	a.reader = reader
}

func GetInstance() *Telemetry {

	once.Do(func() {
		createTelemetry()
	})

	return telemetry
}

func getDeploymentType() string {
	deploymentType := os.Getenv("DEPLOYMENT_TYPE")
	if deploymentType == "" {
		return "unknown"
	}
	return deploymentType
}<|MERGE_RESOLUTION|>--- conflicted
+++ resolved
@@ -325,7 +325,7 @@
 		if err == nil {
 			dashboardsInfo, err := telemetry.dashboardsInfoCallback(ctx)
 			if err == nil {
-				savedViewsInfo, err := telemetry.reader.GetSavedViewsInfo(ctx)
+				savedViewsInfo, err := telemetry.savedViewsInfoCallback(ctx)
 				if err == nil {
 					dashboardsAlertsData := map[string]interface{}{
 						"totalDashboards":                 dashboardsInfo.TotalDashboards,
@@ -336,6 +336,7 @@
 						"metricBasedPanels":               dashboardsInfo.MetricBasedPanels,
 						"tracesBasedPanels":               dashboardsInfo.TracesBasedPanels,
 						"dashboardsWithTSV2":              dashboardsInfo.QueriesWithTSV2,
+						"dashboardWithLogsChQuery":        dashboardsInfo.DashboardsWithLogsChQuery,
 						"totalAlerts":                     alertsInfo.TotalAlerts,
 						"alertsWithTSV2":                  alertsInfo.AlertsWithTSV2,
 						"logsBasedAlerts":                 alertsInfo.LogsBasedAlerts,
@@ -355,55 +356,13 @@
 						"metricsClickHouseQueries":        alertsInfo.MetricsClickHouseQueries,
 						"metricsPrometheusQueries":        alertsInfo.MetricsPrometheusQueries,
 						"spanMetricsPrometheusQueries":    alertsInfo.SpanMetricsPrometheusQueries,
+						"alertsWithLogsChQuery":           alertsInfo.AlertsWithLogsChQuery,
 					}
-<<<<<<< HEAD
 					// send event only if there are dashboards or alerts or channels
 					if (dashboardsInfo.TotalDashboards > 0 || alertsInfo.TotalAlerts > 0 || alertsInfo.TotalChannels > 0 || savedViewsInfo.TotalSavedViews > 0) && apiErr == nil {
 						for _, user := range users {
 							if user.Email == DEFAULT_CLOUD_EMAIL {
 								continue
-=======
-					savedViewsInfo, err := telemetry.savedViewsInfoCallback(ctx)
-					if err == nil {
-						dashboardsAlertsData := map[string]interface{}{
-							"totalDashboards":                 dashboardsInfo.TotalDashboards,
-							"totalDashboardsWithPanelAndName": dashboardsInfo.TotalDashboardsWithPanelAndName,
-							"dashboardNames":                  dashboardsInfo.DashboardNames,
-							"alertNames":                      alertsInfo.AlertNames,
-							"logsBasedPanels":                 dashboardsInfo.LogsBasedPanels,
-							"metricBasedPanels":               dashboardsInfo.MetricBasedPanels,
-							"tracesBasedPanels":               dashboardsInfo.TracesBasedPanels,
-							"dashboardsWithTSV2":              dashboardsInfo.QueriesWithTSV2,
-							"dashboardWithLogsChQuery":        dashboardsInfo.DashboardsWithLogsChQuery,
-							"totalAlerts":                     alertsInfo.TotalAlerts,
-							"alertsWithTSV2":                  alertsInfo.AlertsWithTSV2,
-							"logsBasedAlerts":                 alertsInfo.LogsBasedAlerts,
-							"metricBasedAlerts":               alertsInfo.MetricBasedAlerts,
-							"tracesBasedAlerts":               alertsInfo.TracesBasedAlerts,
-							"totalChannels":                   len(*channels),
-							"totalSavedViews":                 savedViewsInfo.TotalSavedViews,
-							"logsSavedViews":                  savedViewsInfo.LogsSavedViews,
-							"tracesSavedViews":                savedViewsInfo.TracesSavedViews,
-							"slackChannels":                   alertsInfo.SlackChannels,
-							"webHookChannels":                 alertsInfo.WebHookChannels,
-							"pagerDutyChannels":               alertsInfo.PagerDutyChannels,
-							"opsGenieChannels":                alertsInfo.OpsGenieChannels,
-							"emailChannels":                   alertsInfo.EmailChannels,
-							"msteamsChannels":                 alertsInfo.MSTeamsChannels,
-							"metricsBuilderQueries":           alertsInfo.MetricsBuilderQueries,
-							"metricsClickHouseQueries":        alertsInfo.MetricsClickHouseQueries,
-							"metricsPrometheusQueries":        alertsInfo.MetricsPrometheusQueries,
-							"spanMetricsPrometheusQueries":    alertsInfo.SpanMetricsPrometheusQueries,
-							"alertsWithLogsChQuery":           alertsInfo.AlertsWithLogsChQuery,
-						}
-						// send event only if there are dashboards or alerts or channels
-						if (dashboardsInfo.TotalDashboards > 0 || alertsInfo.TotalAlerts > 0 || len(*channels) > 0 || savedViewsInfo.TotalSavedViews > 0) && apiErr == nil {
-							for _, user := range users {
-								if user.Email == DEFAULT_CLOUD_EMAIL {
-									continue
-								}
-								telemetry.SendEvent(TELEMETRY_EVENT_DASHBOARDS_ALERTS, dashboardsAlertsData, user.Email, false, false)
->>>>>>> a023a751
 							}
 							telemetry.SendEvent(TELEMETRY_EVENT_DASHBOARDS_ALERTS, dashboardsAlertsData, user.Email, false, false)
 						}
