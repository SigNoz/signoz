package common

import (
	"math"
	"regexp"
	"time"
	"unicode"

	"go.signoz.io/signoz/pkg/query-service/constants"
	v3 "go.signoz.io/signoz/pkg/query-service/model/v3"
	"go.signoz.io/signoz/pkg/query-service/querycache"
	"go.signoz.io/signoz/pkg/query-service/utils/labels"
)

func AdjustedMetricTimeRange(start, end, step int64, mq v3.BuilderQuery) (int64, int64) {
	// align the start to the step interval
	start = start - (start % (step * 1000))
	// if the query is a rate query, we adjust the start time by one more step
	// so that we can calculate the rate for the first data point
	hasRunningDiff := false
	for _, fn := range mq.Functions {
		if fn.Name == v3.FunctionNameRunningDiff {
			hasRunningDiff = true
			break
		}
	}
	if (mq.AggregateOperator.IsRateOperator() || mq.TimeAggregation.IsRateOperator()) &&
		mq.Temporality != v3.Delta {
		start -= step * 1000
	}
	if hasRunningDiff {
		start -= step * 1000
	}
	// align the end to the nearest minute
	adjustStep := int64(math.Min(float64(step), 60))
	end = end - (end % (adjustStep * 1000))
	return start, end
}

func PastDayRoundOff() int64 {
	now := time.Now().UnixMilli()
	return int64(math.Floor(float64(now)/float64(time.Hour.Milliseconds()*24))) * time.Hour.Milliseconds() * 24
}

// start and end are in milliseconds
func MinAllowedStepInterval(start, end int64) int64 {
	step := (end - start) / constants.MaxAllowedPointsInTimeSeries / 1000
	if step < 60 {
		return step
	}
	// return the nearest lower multiple of 60
	return step - step%60
}

func GCD(a, b int64) int64 {
	for b != 0 {
		a, b = b, a%b
	}
	return a
}

func LCM(a, b int64) int64 {
	return (a * b) / GCD(a, b)
}

// LCMList computes the LCM of a list of int64 numbers.
func LCMList(nums []int64) int64 {
	if len(nums) == 0 {
		return 1
	}
	result := nums[0]
	for _, num := range nums[1:] {
		result = LCM(result, num)
	}
	return result
}

<<<<<<< HEAD
func NormalizeLabelName(name string) string {
	// See https://prometheus.io/docs/concepts/data_model/#metric-names-and-labels

	// Regular expression to match non-alphanumeric characters except underscores
	reg := regexp.MustCompile(`[^a-zA-Z0-9_]`)

	// Replace all non-alphanumeric characters except underscores with underscores
	normalized := reg.ReplaceAllString(name, "_")

	// If the first character is not a letter or an underscore, prepend an underscore
	if len(normalized) > 0 && !unicode.IsLetter(rune(normalized[0])) && normalized[0] != '_' {
		normalized = "_" + normalized
	}

	return normalized
=======
func GetSeriesFromCachedData(data []querycache.CachedSeriesData, start, end int64) []*v3.Series {
	series := make(map[uint64]*v3.Series)

	for _, cachedData := range data {
		for _, data := range cachedData.Data {
			h := labels.FromMap(data.Labels).Hash()

			if _, ok := series[h]; !ok {
				series[h] = &v3.Series{
					Labels:      data.Labels,
					LabelsArray: data.LabelsArray,
					Points:      make([]v3.Point, 0),
				}
			}

			for _, point := range data.Points {
				if point.Timestamp >= start && point.Timestamp <= end {
					series[h].Points = append(series[h].Points, point)
				}
			}
		}
	}

	newSeries := make([]*v3.Series, 0, len(series))
	for _, s := range series {
		s.SortPoints()
		s.RemoveDuplicatePoints()
		newSeries = append(newSeries, s)
	}
	return newSeries
>>>>>>> 033b64a6
}<|MERGE_RESOLUTION|>--- conflicted
+++ resolved
@@ -75,7 +75,6 @@
 	return result
 }
 
-<<<<<<< HEAD
 func NormalizeLabelName(name string) string {
 	// See https://prometheus.io/docs/concepts/data_model/#metric-names-and-labels
 
@@ -91,7 +90,8 @@
 	}
 
 	return normalized
-=======
+}
+
 func GetSeriesFromCachedData(data []querycache.CachedSeriesData, start, end int64) []*v3.Series {
 	series := make(map[uint64]*v3.Series)
 
@@ -122,5 +122,4 @@
 		newSeries = append(newSeries, s)
 	}
 	return newSeries
->>>>>>> 033b64a6
 }