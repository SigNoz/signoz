package rules

import (
	"context"
	"encoding/json"
	"fmt"
	"sort"
	"strconv"
	"strings"
	"sync"
	"time"

	"go.uber.org/zap"

	"errors"

	"github.com/go-openapi/strfmt"
	"github.com/jmoiron/sqlx"

	"github.com/SigNoz/signoz/pkg/alertmanager"
	"github.com/SigNoz/signoz/pkg/prometheus"
	"github.com/SigNoz/signoz/pkg/query-service/cache"
	"github.com/SigNoz/signoz/pkg/query-service/interfaces"
	"github.com/SigNoz/signoz/pkg/query-service/model"
	"github.com/SigNoz/signoz/pkg/query-service/telemetry"
	"github.com/SigNoz/signoz/pkg/sqlstore"
	"github.com/SigNoz/signoz/pkg/telemetrystore"
	"github.com/SigNoz/signoz/pkg/types/alertmanagertypes"
	"github.com/SigNoz/signoz/pkg/types/authtypes"
)

type PrepareTaskOptions struct {
	Rule              *PostableRule
	TaskName          string
	RuleDB            RuleDB
	Logger            *zap.Logger
	Reader            interfaces.Reader
	Cache             cache.Cache
	ManagerOpts       *ManagerOptions
	NotifyFunc        NotifyFunc
	SQLStore          sqlstore.SQLStore
	UseLogsNewSchema  bool
	UseTraceNewSchema bool
}

type PrepareTestRuleOptions struct {
	Rule              *PostableRule
	RuleDB            RuleDB
	Logger            *zap.Logger
	Reader            interfaces.Reader
	Cache             cache.Cache
	ManagerOpts       *ManagerOptions
	NotifyFunc        NotifyFunc
	SQLStore          sqlstore.SQLStore
	UseLogsNewSchema  bool
	UseTraceNewSchema bool
}

const taskNamesuffix = "webAppEditor"

func RuleIdFromTaskName(n string) string {
	return strings.Split(n, "-groupname")[0]
}

func prepareTaskName(ruleId interface{}) string {
	switch ruleId.(type) {
	case int, int64:
		return fmt.Sprintf("%d-groupname", ruleId)
	case string:
		return fmt.Sprintf("%s-groupname", ruleId)
	default:
		return fmt.Sprintf("%v-groupname", ruleId)
	}
}

// ManagerOptions bundles options for the Manager.
type ManagerOptions struct {
	TelemetryStore telemetrystore.TelemetryStore
	Prometheus     prometheus.Prometheus
	// RepoURL is used to generate a backlink in sent alert messages
	RepoURL string

	// rule db conn
	DBConn *sqlx.DB

	Context      context.Context
	Logger       *zap.Logger
	ResendDelay  time.Duration
	DisableRules bool
	Reader       interfaces.Reader
	Cache        cache.Cache

	EvalDelay time.Duration

	PrepareTaskFunc func(opts PrepareTaskOptions) (Task, error)

	UseLogsNewSchema    bool
	UseTraceNewSchema   bool
	PrepareTestRuleFunc func(opts PrepareTestRuleOptions) (int, *model.ApiError)
	Alertmanager        alertmanager.Alertmanager
	SQLStore            sqlstore.SQLStore
}

// The Manager manages recording and alerting rules.
type Manager struct {
	opts  *ManagerOptions
	tasks map[string]Task
	rules map[string]Rule
	mtx   sync.RWMutex
	block chan struct{}
	// datastore to store alert definitions
	ruleDB RuleDB

<<<<<<< HEAD
	logger *zap.Logger

=======
	logger              *zap.Logger
>>>>>>> 084def0b
	reader              interfaces.Reader
	cache               cache.Cache
	prepareTaskFunc     func(opts PrepareTaskOptions) (Task, error)
	prepareTestRuleFunc func(opts PrepareTestRuleOptions) (int, *model.ApiError)

	UseLogsNewSchema  bool
	UseTraceNewSchema bool

	alertmanager alertmanager.Alertmanager
	sqlstore     sqlstore.SQLStore
}

func defaultOptions(o *ManagerOptions) *ManagerOptions {
	if o.ResendDelay == time.Duration(0) {
		o.ResendDelay = 1 * time.Minute
	}
	if o.Logger == nil {
		o.Logger = zap.L()
	}
	if o.PrepareTaskFunc == nil {
		o.PrepareTaskFunc = defaultPrepareTaskFunc
	}
	if o.PrepareTestRuleFunc == nil {
		o.PrepareTestRuleFunc = defaultTestNotification
	}
	return o
}

func defaultPrepareTaskFunc(opts PrepareTaskOptions) (Task, error) {

	rules := make([]Rule, 0)
	var task Task

	ruleId := RuleIdFromTaskName(opts.TaskName)
	if opts.Rule.RuleType == RuleTypeThreshold {
		// create a threshold rule
		tr, err := NewThresholdRule(
			ruleId,
			opts.Rule,
			opts.Reader,
			opts.UseLogsNewSchema,
			opts.UseTraceNewSchema,
			WithEvalDelay(opts.ManagerOpts.EvalDelay),
			WithSQLStore(opts.SQLStore),
		)

		if err != nil {
			return task, err
		}

		rules = append(rules, tr)

		// create ch rule task for evalution
		task = newTask(TaskTypeCh, opts.TaskName, taskNamesuffix, time.Duration(opts.Rule.Frequency), rules, opts.ManagerOpts, opts.NotifyFunc, opts.RuleDB)

	} else if opts.Rule.RuleType == RuleTypeProm {

		// create promql rule
		pr, err := NewPromRule(
			ruleId,
			opts.Rule,
			opts.Logger,
			opts.Reader,
			opts.ManagerOpts.Prometheus,
			WithSQLStore(opts.SQLStore),
		)

		if err != nil {
			return task, err
		}

		rules = append(rules, pr)

		// create promql rule task for evalution
		task = newTask(TaskTypeProm, opts.TaskName, taskNamesuffix, time.Duration(opts.Rule.Frequency), rules, opts.ManagerOpts, opts.NotifyFunc, opts.RuleDB)

	} else {
		return nil, fmt.Errorf("unsupported rule type %s. Supported types: %s, %s", opts.Rule.RuleType, RuleTypeProm, RuleTypeThreshold)
	}

	return task, nil
}

// NewManager returns an implementation of Manager, ready to be started
// by calling the Run method.
func NewManager(o *ManagerOptions) (*Manager, error) {
	o = defaultOptions(o)
	db := NewRuleDB(o.DBConn, o.SQLStore)
	telemetry.GetInstance().SetAlertsInfoCallback(db.GetAlertsInfo)
	m := &Manager{
		tasks:               map[string]Task{},
		rules:               map[string]Rule{},
		ruleDB:              db,
		opts:                o,
		block:               make(chan struct{}),
		logger:              o.Logger,
		reader:              o.Reader,
		cache:               o.Cache,
		prepareTaskFunc:     o.PrepareTaskFunc,
		prepareTestRuleFunc: o.PrepareTestRuleFunc,
		alertmanager:        o.Alertmanager,
		sqlstore:            o.SQLStore,
	}

	return m, nil
}

func (m *Manager) Start() {
	if err := m.initiate(); err != nil {
		zap.L().Error("failed to initialize alerting rules manager", zap.Error(err))
	}
	m.run()
}

func (m *Manager) RuleDB() RuleDB {
	return m.ruleDB
}

func (m *Manager) Pause(b bool) {
	m.mtx.Lock()
	defer m.mtx.Unlock()
	for _, t := range m.tasks {
		t.Pause(b)
	}
}

func (m *Manager) initiate() error {
	storedRules, err := m.ruleDB.GetStoredRules(context.Background())
	if err != nil {
		return err
	}
	if len(storedRules) == 0 {
		return nil
	}
	var loadErrors []error

	for _, rec := range storedRules {
		taskName := fmt.Sprintf("%d-groupname", rec.Id)
		parsedRule, err := ParsePostableRule([]byte(rec.Data))

		if err != nil {
			if errors.Is(err, ErrFailedToParseJSON) {
				zap.L().Info("failed to load rule in json format, trying yaml now:", zap.String("name", taskName))

				// see if rule is stored in yaml format
				parsedRule, err = parsePostableRule([]byte(rec.Data), RuleDataKindYaml)

				if err != nil {
					zap.L().Error("failed to parse and initialize yaml rule", zap.String("name", taskName), zap.Error(err))
					// just one rule is being parsed so expect just one error
					loadErrors = append(loadErrors, err)
					continue
				}
			} else {
				zap.L().Error("failed to parse and initialize rule", zap.String("name", taskName), zap.Error(err))
				// just one rule is being parsed so expect just one error
				loadErrors = append(loadErrors, err)
				continue
			}
		}
		if !parsedRule.Disabled {
			err := m.addTask(parsedRule, taskName)
			if err != nil {
				zap.L().Error("failed to load the rule definition", zap.String("name", taskName), zap.Error(err))
			}
		}
	}

	if len(loadErrors) > 0 {
		return errors.Join(loadErrors...)
	}

	return nil
}

// Run starts processing of the rule manager.
func (m *Manager) run() {
	// initiate blocked tasks
	close(m.block)
}

// Stop the rule manager's rule evaluation cycles.
func (m *Manager) Stop() {
	m.mtx.Lock()
	defer m.mtx.Unlock()

	zap.L().Info("Stopping rule manager...")

	for _, t := range m.tasks {
		t.Stop()
	}

	zap.L().Info("Rule manager stopped")
}

// EditRuleDefinition writes the rule definition to the
// datastore and also updates the rule executor
func (m *Manager) EditRule(ctx context.Context, ruleStr string, id string) error {
	claims, ok := authtypes.ClaimsFromContext(ctx)
	if !ok {
		return errors.New("claims not found in context")
	}

	parsedRule, err := ParsePostableRule([]byte(ruleStr))
	if err != nil {
		return err
	}

	existingRule, err := m.ruleDB.GetStoredRule(ctx, id)
	if err != nil {
		return err
	}

	now := time.Now()
	existingRule.UpdatedAt = &now
	existingRule.UpdatedBy = &claims.Email
	existingRule.Data = ruleStr

	return m.ruleDB.EditRule(ctx, existingRule, func(ctx context.Context) error {
		cfg, err := m.alertmanager.GetConfig(ctx, claims.OrgID)
		if err != nil {
			return err
		}

		var preferredChannels []string
		if len(parsedRule.PreferredChannels) == 0 {
			channels, err := m.alertmanager.ListChannels(ctx, claims.OrgID)
			if err != nil {
				return err
			}

			for _, channel := range channels {
				preferredChannels = append(preferredChannels, channel.Name)
			}
		} else {
			preferredChannels = parsedRule.PreferredChannels
		}

		err = cfg.UpdateRuleIDMatcher(id, preferredChannels)
		if err != nil {
			return err
		}

		err = m.alertmanager.SetConfig(ctx, cfg)
		if err != nil {
			return err
		}

		if !m.opts.DisableRules {
			err = m.syncRuleStateWithTask(prepareTaskName(existingRule.Id), parsedRule)
			if err != nil {
				return err
			}
		}

		return nil
	})
}

func (m *Manager) editTask(rule *PostableRule, taskName string) error {
	m.mtx.Lock()
	defer m.mtx.Unlock()

	zap.L().Debug("editing a rule task", zap.String("name", taskName))

	newTask, err := m.prepareTaskFunc(PrepareTaskOptions{
		Rule:        rule,
		TaskName:    taskName,
		RuleDB:      m.ruleDB,
		Logger:      m.logger,
		Reader:      m.reader,
		Cache:       m.cache,
		ManagerOpts: m.opts,
		NotifyFunc:  m.prepareNotifyFunc(),
		SQLStore:    m.sqlstore,

		UseLogsNewSchema:  m.opts.UseLogsNewSchema,
		UseTraceNewSchema: m.opts.UseTraceNewSchema,
	})

	if err != nil {
		zap.L().Error("loading tasks failed", zap.Error(err))
		return errors.New("error preparing rule with given parameters, previous rule set restored")
	}

	for _, r := range newTask.Rules() {
		m.rules[r.ID()] = r
	}

	// If there is an old task with the same identifier, stop it and wait for
	// it to finish the current iteration. Then copy it into the new group.
	oldTask, ok := m.tasks[taskName]
	if !ok {
		zap.L().Warn("rule task not found, a new task will be created", zap.String("name", taskName))
	}

	delete(m.tasks, taskName)

	if ok {
		oldTask.Stop()
		newTask.CopyState(oldTask)
	}
	go func() {
		// Wait with starting evaluation until the rule manager
		// is told to run. This is necessary to avoid running
		// queries against a bootstrapping storage.
		<-m.block
		newTask.Run(m.opts.Context)
	}()

	m.tasks[taskName] = newTask
	return nil
}

func (m *Manager) DeleteRule(ctx context.Context, id string) error {
	_, err := strconv.Atoi(id)
	if err != nil {
		zap.L().Error("delete rule received an rule id in invalid format, must be a number", zap.String("id", id), zap.Error(err))
		return fmt.Errorf("delete rule received an rule id in invalid format, must be a number")
	}

	claims, ok := authtypes.ClaimsFromContext(ctx)
	if !ok {
		return errors.New("claims not found in context")
	}

	_, err = m.ruleDB.GetStoredRule(ctx, id)
	if err != nil {
		return err
	}

	return m.ruleDB.DeleteRule(ctx, id, func(ctx context.Context) error {
		cfg, err := m.alertmanager.GetConfig(ctx, claims.OrgID)
		if err != nil {
			return err
		}

		err = cfg.DeleteRuleIDMatcher(id)
		if err != nil {
			return err
		}

		err = m.alertmanager.SetConfig(ctx, cfg)
		if err != nil {
			return err
		}

		taskName := prepareTaskName(id)
		if !m.opts.DisableRules {
			m.deleteTask(taskName)
		}

		return nil
	})
}

func (m *Manager) deleteTask(taskName string) {
	m.mtx.Lock()
	defer m.mtx.Unlock()
	zap.L().Debug("deleting a rule task", zap.String("name", taskName))

	oldg, ok := m.tasks[taskName]
	if ok {
		oldg.Stop()
		delete(m.tasks, taskName)
		delete(m.rules, RuleIdFromTaskName(taskName))
		zap.L().Debug("rule task deleted", zap.String("name", taskName))
	} else {
		zap.L().Info("rule not found for deletion", zap.String("name", taskName))
	}
}

// CreateRule stores rule def into db and also
// starts an executor for the rule
func (m *Manager) CreateRule(ctx context.Context, ruleStr string) (*GettableRule, error) {
	parsedRule, err := ParsePostableRule([]byte(ruleStr))
	if err != nil {
		return nil, err
	}

	claims, ok := authtypes.ClaimsFromContext(ctx)
	if !ok {
		return nil, errors.New("claims not found in context")
	}

	now := time.Now()
	storedRule := &StoredRule{
		CreatedAt: &now,
		CreatedBy: &claims.Email,
		UpdatedAt: &now,
		UpdatedBy: &claims.Email,
		Data:      ruleStr,
	}

	id, err := m.ruleDB.CreateRule(ctx, storedRule, func(ctx context.Context, id int64) error {
		cfg, err := m.alertmanager.GetConfig(ctx, claims.OrgID)
		if err != nil {
			return err
		}

		var preferredChannels []string
		if len(parsedRule.PreferredChannels) == 0 {
			channels, err := m.alertmanager.ListChannels(ctx, claims.OrgID)
			if err != nil {
				return err
			}

			for _, channel := range channels {
				preferredChannels = append(preferredChannels, channel.Name)
			}
		} else {
			preferredChannels = parsedRule.PreferredChannels
		}

		err = cfg.CreateRuleIDMatcher(fmt.Sprintf("%d", id), preferredChannels)
		if err != nil {
			return err
		}

		err = m.alertmanager.SetConfig(ctx, cfg)
		if err != nil {
			return err
		}

		taskName := prepareTaskName(id)
		if !m.opts.DisableRules {
			if err := m.addTask(parsedRule, taskName); err != nil {
				return err
			}
		}

		return nil
	})
	if err != nil {
		return nil, err
	}

	return &GettableRule{
		Id:           fmt.Sprintf("%d", id),
		PostableRule: *parsedRule,
	}, nil
}

func (m *Manager) addTask(rule *PostableRule, taskName string) error {
	m.mtx.Lock()
	defer m.mtx.Unlock()

	zap.L().Debug("adding a new rule task", zap.String("name", taskName))
	newTask, err := m.prepareTaskFunc(PrepareTaskOptions{
		Rule:        rule,
		TaskName:    taskName,
		RuleDB:      m.ruleDB,
		Logger:      m.logger,
		Reader:      m.reader,
		Cache:       m.cache,
		ManagerOpts: m.opts,
		NotifyFunc:  m.prepareNotifyFunc(),
		SQLStore:    m.sqlstore,

		UseLogsNewSchema:  m.opts.UseLogsNewSchema,
		UseTraceNewSchema: m.opts.UseTraceNewSchema,
	})

	if err != nil {
		zap.L().Error("creating rule task failed", zap.String("name", taskName), zap.Error(err))
		return errors.New("error loading rules, previous rule set restored")
	}

	for _, r := range newTask.Rules() {
		m.rules[r.ID()] = r
	}

	// If there is an another task with the same identifier, raise an error
	_, ok := m.tasks[taskName]
	if ok {
		return fmt.Errorf("a rule with the same name already exists")
	}

	go func() {
		// Wait with starting evaluation until the rule manager
		// is told to run. This is necessary to avoid running
		// queries against a bootstrapping storage.
		<-m.block
		newTask.Run(m.opts.Context)
	}()

	m.tasks[taskName] = newTask
	return nil
}

// RuleTasks returns the list of manager's rule tasks.
func (m *Manager) RuleTasks() []Task {
	m.mtx.RLock()
	defer m.mtx.RUnlock()

	rgs := make([]Task, 0, len(m.tasks))
	for _, g := range m.tasks {
		rgs = append(rgs, g)
	}

	sort.Slice(rgs, func(i, j int) bool {
		return rgs[i].Name() < rgs[j].Name()
	})

	return rgs
}

// RuleTasks returns the list of manager's rule tasks.
func (m *Manager) RuleTasksWithoutLock() []Task {

	rgs := make([]Task, 0, len(m.tasks))
	for _, g := range m.tasks {
		rgs = append(rgs, g)
	}

	sort.Slice(rgs, func(i, j int) bool {
		return rgs[i].Name() < rgs[j].Name()
	})

	return rgs
}

// Rules returns the list of the manager's rules.
func (m *Manager) Rules() []Rule {
	m.mtx.RLock()
	defer m.mtx.RUnlock()

	rules := []Rule{}
	for _, r := range m.rules {
		rules = append(rules, r)
	}

	return rules
}

// TriggeredAlerts returns the list of the manager's rules.
func (m *Manager) TriggeredAlerts() []*NamedAlert {
	// m.mtx.RLock()
	// defer m.mtx.RUnlock()

	namedAlerts := []*NamedAlert{}

	for _, r := range m.rules {
		active := r.ActiveAlerts()

		for _, a := range active {
			awn := &NamedAlert{
				Alert: a,
				Name:  r.Name(),
			}
			namedAlerts = append(namedAlerts, awn)
		}
	}

	return namedAlerts
}

// NotifyFunc sends notifications about a set of alerts generated by the given expression.
type NotifyFunc func(ctx context.Context, orgID string, expr string, alerts ...*Alert)

// prepareNotifyFunc implements the NotifyFunc for a Notifier.
func (m *Manager) prepareNotifyFunc() NotifyFunc {
	return func(ctx context.Context, orgID string, expr string, alerts ...*Alert) {
		var res []*alertmanagertypes.PostableAlert

		for _, alert := range alerts {
			generatorURL := alert.GeneratorURL
			if generatorURL == "" {
				generatorURL = m.opts.RepoURL
			}

			a := &alertmanagertypes.PostableAlert{
				Annotations: alert.Annotations.Map(),
				StartsAt:    strfmt.DateTime(alert.FiredAt),
				Alert: alertmanagertypes.AlertModel{
					Labels:       alert.Labels.Map(),
					GeneratorURL: strfmt.URI(generatorURL),
				},
			}
			if !alert.ResolvedAt.IsZero() {
				a.EndsAt = strfmt.DateTime(alert.ResolvedAt)
			} else {
				a.EndsAt = strfmt.DateTime(alert.ValidUntil)
			}

			res = append(res, a)
		}

		if len(alerts) > 0 {
			m.alertmanager.PutAlerts(ctx, orgID, res)
		}
	}
}

func (m *Manager) prepareTestNotifyFunc() NotifyFunc {
	return func(ctx context.Context, orgID string, expr string, alerts ...*Alert) {
		if len(alerts) == 0 {
			return
		}

		alert := alerts[0]
		generatorURL := alert.GeneratorURL
		if generatorURL == "" {
			generatorURL = m.opts.RepoURL
		}

		a := &alertmanagertypes.PostableAlert{
			Annotations: alert.Annotations.Map(),
			StartsAt:    strfmt.DateTime(alert.FiredAt),
			Alert: alertmanagertypes.AlertModel{
				Labels:       alert.Labels.Map(),
				GeneratorURL: strfmt.URI(generatorURL),
			},
		}
		if !alert.ResolvedAt.IsZero() {
			a.EndsAt = strfmt.DateTime(alert.ResolvedAt)
		} else {
			a.EndsAt = strfmt.DateTime(alert.ValidUntil)
		}

		if len(alert.Receivers) == 0 {
			channels, err := m.alertmanager.ListChannels(ctx, orgID)
			if err != nil {
				zap.L().Error("failed to list channels while sending test notification", zap.Error(err))
				return
			}

			for _, channel := range channels {
				alert.Receivers = append(alert.Receivers, channel.Name)
			}
		}

		m.alertmanager.TestAlert(ctx, orgID, a, alert.Receivers)
	}
}

func (m *Manager) ListActiveRules() ([]Rule, error) {
	ruleList := []Rule{}

	for _, r := range m.rules {
		ruleList = append(ruleList, r)
	}

	return ruleList, nil
}

func (m *Manager) ListRuleStates(ctx context.Context) (*GettableRules, error) {

	// fetch rules from DB
	storedRules, err := m.ruleDB.GetStoredRules(ctx)
	if err != nil {
		return nil, err
	}

	// initiate response object
	resp := make([]*GettableRule, 0)

	for _, s := range storedRules {

		ruleResponse := &GettableRule{}
		if err := json.Unmarshal([]byte(s.Data), ruleResponse); err != nil { // Parse []byte to go struct pointer
			zap.L().Error("failed to unmarshal rule from db", zap.Int("id", s.Id), zap.Error(err))
			continue
		}

		ruleResponse.Id = fmt.Sprintf("%d", s.Id)

		// fetch state of rule from memory
		if rm, ok := m.rules[ruleResponse.Id]; !ok {
			ruleResponse.State = model.StateDisabled
			ruleResponse.Disabled = true
		} else {
			ruleResponse.State = rm.State()
		}
		ruleResponse.CreatedAt = s.CreatedAt
		ruleResponse.CreatedBy = s.CreatedBy
		ruleResponse.UpdatedAt = s.UpdatedAt
		ruleResponse.UpdatedBy = s.UpdatedBy
		resp = append(resp, ruleResponse)
	}

	return &GettableRules{Rules: resp}, nil
}

func (m *Manager) GetRule(ctx context.Context, id string) (*GettableRule, error) {
	s, err := m.ruleDB.GetStoredRule(ctx, id)
	if err != nil {
		return nil, err
	}
	r := &GettableRule{}
	if err := json.Unmarshal([]byte(s.Data), r); err != nil {
		return nil, err
	}
	r.Id = fmt.Sprintf("%d", s.Id)
	// fetch state of rule from memory
	if rm, ok := m.rules[r.Id]; !ok {
		r.State = model.StateDisabled
		r.Disabled = true
	} else {
		r.State = rm.State()
	}
	r.CreatedAt = s.CreatedAt
	r.CreatedBy = s.CreatedBy
	r.UpdatedAt = s.UpdatedAt
	r.UpdatedBy = s.UpdatedBy

	return r, nil
}

// syncRuleStateWithTask ensures that the state of a stored rule matches
// the task state. For example - if a stored rule is disabled, then
// there is no task running against it.
func (m *Manager) syncRuleStateWithTask(taskName string, rule *PostableRule) error {

	if rule.Disabled {
		// check if rule has any task running
		if _, ok := m.tasks[taskName]; ok {
			// delete task from memory
			m.deleteTask(taskName)
		}
	} else {
		// check if rule has a task running
		if _, ok := m.tasks[taskName]; !ok {
			// rule has not task, start one
			if err := m.addTask(rule, taskName); err != nil {
				return err
			}
		} else {
			if err := m.editTask(rule, taskName); err != nil {
				return err
			}
		}
	}
	return nil
}

// PatchRule supports attribute level changes to the rule definition unlike
// EditRule, which updates entire rule definition in the DB.
// the process:
//   - get the latest rule from db
//   - over write the patch attributes received in input (ruleStr)
//   - re-deploy or undeploy task as necessary
//   - update the patched rule in the DB
func (m *Manager) PatchRule(ctx context.Context, ruleStr string, ruleId string) (*GettableRule, error) {
	claims, ok := authtypes.ClaimsFromContext(ctx)
	if !ok {
		return nil, errors.New("claims not found in context")
	}

	if ruleId == "" {
		return nil, fmt.Errorf("id is mandatory for patching rule")
	}

	taskName := prepareTaskName(ruleId)

	// retrieve rule from DB
	storedJSON, err := m.ruleDB.GetStoredRule(ctx, ruleId)
	if err != nil {
		zap.L().Error("failed to get stored rule with given id", zap.String("id", ruleId), zap.Error(err))
		return nil, err
	}

	// storedRule holds the current stored rule from DB
	storedRule := PostableRule{}
	if err := json.Unmarshal([]byte(storedJSON.Data), &storedRule); err != nil {
		zap.L().Error("failed to unmarshal stored rule with given id", zap.String("id", ruleId), zap.Error(err))
		return nil, err
	}

	// patchedRule is combo of stored rule and patch received in the request
	patchedRule, err := parseIntoRule(storedRule, []byte(ruleStr), "json")
	if err != nil {
		return nil, err
	}

	// deploy or un-deploy task according to patched (new) rule state
	if err := m.syncRuleStateWithTask(taskName, patchedRule); err != nil {
		zap.L().Error("failed to sync stored rule state with the task", zap.String("taskName", taskName), zap.Error(err))
		return nil, err
	}

	// prepare rule json to write to update db
	patchedRuleBytes, err := json.Marshal(patchedRule)
	if err != nil {
		return nil, err
	}

	now := time.Now()
	storedJSON.Data = string(patchedRuleBytes)
	storedJSON.UpdatedBy = &claims.Email
	storedJSON.UpdatedAt = &now

	err = m.ruleDB.EditRule(ctx, storedJSON, func(ctx context.Context) error { return nil })
	if err != nil {
		if err := m.syncRuleStateWithTask(taskName, &storedRule); err != nil {
			zap.L().Error("failed to restore rule after patch failure", zap.String("taskName", taskName), zap.Error(err))
		}
		return nil, err
	}

	// prepare http response
	response := GettableRule{
		Id:           ruleId,
		PostableRule: *patchedRule,
	}

	// fetch state of rule from memory
	if rm, ok := m.rules[ruleId]; !ok {
		response.State = model.StateDisabled
		response.Disabled = true
	} else {
		response.State = rm.State()
	}

	return &response, nil
}

// TestNotification prepares a dummy rule for given rule parameters and
// sends a test notification. returns alert count and error (if any)
func (m *Manager) TestNotification(ctx context.Context, ruleStr string) (int, *model.ApiError) {

	parsedRule, err := ParsePostableRule([]byte(ruleStr))

	if err != nil {
		return 0, model.BadRequest(err)
	}

	alertCount, apiErr := m.prepareTestRuleFunc(PrepareTestRuleOptions{
		Rule:              parsedRule,
		RuleDB:            m.ruleDB,
		Logger:            m.logger,
		Reader:            m.reader,
		Cache:             m.cache,
		ManagerOpts:       m.opts,
		NotifyFunc:        m.prepareTestNotifyFunc(),
		SQLStore:          m.sqlstore,
		UseLogsNewSchema:  m.opts.UseLogsNewSchema,
		UseTraceNewSchema: m.opts.UseTraceNewSchema,
	})

	return alertCount, apiErr
}

func (m *Manager) GetAlertDetailsForMetricNames(ctx context.Context, metricNames []string) (map[string][]GettableRule, *model.ApiError) {
	result := make(map[string][]GettableRule)

	rules, err := m.ruleDB.GetStoredRules(ctx)
	if err != nil {
		zap.L().Error("Error getting stored rules", zap.Error(err))
		return nil, &model.ApiError{Typ: model.ErrorExec, Err: err}
	}

	metricRulesMap := make(map[string][]GettableRule)

	for _, storedRule := range rules {
		var rule GettableRule
		if err := json.Unmarshal([]byte(storedRule.Data), &rule); err != nil {
			zap.L().Error("Invalid rule data", zap.Error(err))
			continue
		}

		if rule.AlertType != AlertTypeMetric || rule.RuleCondition == nil || rule.RuleCondition.CompositeQuery == nil {
			continue
		}

		rule.Id = fmt.Sprintf("%d", storedRule.Id)
		rule.CreatedAt = storedRule.CreatedAt
		rule.CreatedBy = storedRule.CreatedBy
		rule.UpdatedAt = storedRule.UpdatedAt
		rule.UpdatedBy = storedRule.UpdatedBy

		for _, query := range rule.RuleCondition.CompositeQuery.BuilderQueries {
			if query.AggregateAttribute.Key != "" {
				metricRulesMap[query.AggregateAttribute.Key] = append(metricRulesMap[query.AggregateAttribute.Key], rule)
			}
		}

		for _, query := range rule.RuleCondition.CompositeQuery.PromQueries {
			if query.Query != "" {
				for _, metricName := range metricNames {
					if strings.Contains(query.Query, metricName) {
						metricRulesMap[metricName] = append(metricRulesMap[metricName], rule)
					}
				}
			}
		}

		for _, query := range rule.RuleCondition.CompositeQuery.ClickHouseQueries {
			if query.Query != "" {
				for _, metricName := range metricNames {
					if strings.Contains(query.Query, metricName) {
						metricRulesMap[metricName] = append(metricRulesMap[metricName], rule)
					}
				}
			}
		}
	}

	for _, metricName := range metricNames {
		if rules, exists := metricRulesMap[metricName]; exists {
			seen := make(map[string]bool)
			uniqueRules := make([]GettableRule, 0)

			for _, rule := range rules {
				if !seen[rule.Id] {
					seen[rule.Id] = true
					uniqueRules = append(uniqueRules, rule)
				}
			}

			result[metricName] = uniqueRules
		}
	}

	return result, nil
}<|MERGE_RESOLUTION|>--- conflicted
+++ resolved
@@ -111,12 +111,7 @@
 	// datastore to store alert definitions
 	ruleDB RuleDB
 
-<<<<<<< HEAD
-	logger *zap.Logger
-
-=======
 	logger              *zap.Logger
->>>>>>> 084def0b
 	reader              interfaces.Reader
 	cache               cache.Cache
 	prepareTaskFunc     func(opts PrepareTaskOptions) (Task, error)
