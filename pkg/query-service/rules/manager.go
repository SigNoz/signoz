--- conflicted
+++ resolved
@@ -18,7 +18,6 @@
 	"github.com/SigNoz/signoz/pkg/cache"
 	"github.com/SigNoz/signoz/pkg/errors"
 	"github.com/SigNoz/signoz/pkg/modules/organization"
-	"github.com/SigNoz/signoz/pkg/nfgrouping"
 	"github.com/SigNoz/signoz/pkg/prometheus"
 	querierV5 "github.com/SigNoz/signoz/pkg/querier"
 	"github.com/SigNoz/signoz/pkg/query-service/interfaces"
@@ -99,13 +98,9 @@
 	PrepareTestRuleFunc func(opts PrepareTestRuleOptions) (int, *model.ApiError)
 	Alertmanager        alertmanager.Alertmanager
 	OrgGetter           organization.Getter
-<<<<<<< HEAD
-	NotificationGroups  nfgrouping.NotificationGroups
-=======
 	RuleStore           ruletypes.RuleStore
 	MaintenanceStore    ruletypes.MaintenanceStore
 	SqlStore            sqlstore.SQLStore
->>>>>>> be42059d
 }
 
 // The Manager manages recording and alerting rules.
@@ -125,10 +120,9 @@
 	prepareTaskFunc     func(opts PrepareTaskOptions) (Task, error)
 	prepareTestRuleFunc func(opts PrepareTestRuleOptions) (int, *model.ApiError)
 
-	alertmanager      alertmanager.Alertmanager
-	sqlstore          sqlstore.SQLStore
-	orgGetter         organization.Getter
-	NotificationGroup nfgrouping.NotificationGroups
+	alertmanager alertmanager.Alertmanager
+	sqlstore     sqlstore.SQLStore
+	orgGetter    organization.Getter
 }
 
 func defaultOptions(o *ManagerOptions) *ManagerOptions {
@@ -214,12 +208,6 @@
 // by calling the Run method.
 func NewManager(o *ManagerOptions) (*Manager, error) {
 	o = defaultOptions(o)
-<<<<<<< HEAD
-
-	ruleStore := sqlrulestore.NewRuleStore(o.SQLStore)
-	maintenanceStore := sqlrulestore.NewMaintenanceStore(o.SQLStore)
-=======
->>>>>>> be42059d
 
 	m := &Manager{
 		tasks:               map[string]Task{},
@@ -235,11 +223,7 @@
 		prepareTestRuleFunc: o.PrepareTestRuleFunc,
 		alertmanager:        o.Alertmanager,
 		orgGetter:           o.OrgGetter,
-<<<<<<< HEAD
-		NotificationGroup:   o.NotificationGroups,
-=======
 		sqlstore:            o.SqlStore,
->>>>>>> be42059d
 	}
 
 	zap.L().Debug("Manager created successfully with NotificationGroup")
@@ -287,13 +271,9 @@
 
 		for _, rec := range storedRules {
 			taskName := fmt.Sprintf("%s-groupname", rec.ID.StringValue())
-<<<<<<< HEAD
-			parsedRule, err := ruletypes.ParsePostableRule([]byte(rec.Data))
-=======
 			parsedRule := ruletypes.PostableRule{}
 
 			err := json.Unmarshal([]byte(rec.Data), &parsedRule)
->>>>>>> be42059d
 			if err != nil {
 				zap.L().Info("failed to load rule in json format", zap.String("name", taskName))
 				loadErrors = append(loadErrors, err)
@@ -308,17 +288,7 @@
 				}
 			}
 			if !parsedRule.Disabled {
-<<<<<<< HEAD
-				if parsedRule.NotificationGroups != nil {
-					err = m.NotificationGroup.SetGroupLabels(org.ID.StringValue(), rec.ID.StringValue(), parsedRule.NotificationGroups)
-					if err != nil {
-						zap.L().Error("failed to load the notification group definition", zap.String("name", rec.ID.StringValue()), zap.Error(err))
-					}
-				}
-				err := m.addTask(ctx, org.ID, parsedRule, taskName)
-=======
 				err := m.addTask(ctx, org.ID, &parsedRule, taskName)
->>>>>>> be42059d
 				if err != nil {
 					zap.L().Error("failed to load the rule definition", zap.String("name", taskName), zap.Error(err))
 				}
@@ -398,17 +368,6 @@
 		} else {
 			preferredChannels = parsedRule.PreferredChannels
 		}
-<<<<<<< HEAD
-
-		if parsedRule.NotificationGroups != nil {
-			err = m.NotificationGroup.SetGroupLabels(claims.OrgID, id.StringValue(), parsedRule.NotificationGroups)
-			if err != nil {
-				return err
-			}
-		}
-
-=======
->>>>>>> be42059d
 		err = cfg.UpdateRuleIDMatcher(id.StringValue(), preferredChannels)
 		if err != nil {
 			return err
@@ -425,11 +384,7 @@
 		if err != nil {
 			return err
 		}
-<<<<<<< HEAD
-		err = m.syncRuleStateWithTask(ctx, orgID, prepareTaskName(existingRule.ID.StringValue()), parsedRule)
-=======
 		err = m.syncRuleStateWithTask(ctx, orgID, prepareTaskName(existingRule.ID.StringValue()), &parsedRule)
->>>>>>> be42059d
 		if err != nil {
 			return err
 		}
@@ -631,17 +586,7 @@
 		}
 
 		taskName := prepareTaskName(id.StringValue())
-<<<<<<< HEAD
-		if parsedRule.NotificationGroups != nil {
-			err = m.NotificationGroup.SetGroupLabels(claims.OrgID, id.StringValue(), parsedRule.NotificationGroups)
-			if err != nil {
-				return err
-			}
-		}
-		if err = m.addTask(ctx, orgID, parsedRule, taskName); err != nil {
-=======
 		if err = m.addTask(ctx, orgID, &parsedRule, taskName); err != nil {
->>>>>>> be42059d
 			return err
 		}
 
