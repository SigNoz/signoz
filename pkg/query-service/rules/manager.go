--- conflicted
+++ resolved
@@ -379,14 +379,11 @@
 			return err
 		}
 
-<<<<<<< HEAD
-=======
 		err = m.syncRuleStateWithTask(ctx, claims.OrgID, prepareTaskName(existingRule.ID.StringValue()), parsedRule)
 		if err != nil {
 			return err
 		}
 
->>>>>>> 9815ec7d
 		return nil
 	})
 }
@@ -478,12 +475,9 @@
 			return err
 		}
 
-<<<<<<< HEAD
-=======
 		taskName := prepareTaskName(id.StringValue())
 		m.deleteTask(taskName)
 
->>>>>>> 9815ec7d
 		return nil
 	})
 }
@@ -564,14 +558,11 @@
 			return err
 		}
 
-<<<<<<< HEAD
-=======
 		taskName := prepareTaskName(id.StringValue())
 		if err := m.addTask(ctx, claims.OrgID, parsedRule, taskName); err != nil {
 			return err
 		}
 
->>>>>>> 9815ec7d
 		return nil
 	})
 	if err != nil {
