package rules

import (
	"context"
	"encoding/json"
	"fmt"
	"sort"
	"strconv"
	"strings"
	"sync"
	"time"

	"go.uber.org/zap"

	"errors"

	"github.com/jmoiron/sqlx"

	"go.signoz.io/signoz/pkg/query-service/cache"
	am "go.signoz.io/signoz/pkg/query-service/integrations/alertManager"
	"go.signoz.io/signoz/pkg/query-service/interfaces"
	"go.signoz.io/signoz/pkg/query-service/model"
	pqle "go.signoz.io/signoz/pkg/query-service/pqlEngine"
	"go.signoz.io/signoz/pkg/query-service/telemetry"
)

type PrepareTaskOptions struct {
	Rule        *PostableRule
	TaskName    string
	RuleDB      RuleDB
	Logger      *zap.Logger
	Reader      interfaces.Reader
	Cache       cache.Cache
	FF          interfaces.FeatureLookup
	ManagerOpts *ManagerOptions
	NotifyFunc  NotifyFunc

	UseLogsNewSchema  bool
	UseTraceNewSchema bool
}

type PrepareTestRuleOptions struct {
	Rule        *PostableRule
	RuleDB      RuleDB
	Logger      *zap.Logger
	Reader      interfaces.Reader
	Cache       cache.Cache
	FF          interfaces.FeatureLookup
	ManagerOpts *ManagerOptions
	NotifyFunc  NotifyFunc

	UseLogsNewSchema bool
}

const taskNamesuffix = "webAppEditor"

func RuleIdFromTaskName(n string) string {
	return strings.Split(n, "-groupname")[0]
}

func prepareTaskName(ruleId interface{}) string {
	switch ruleId.(type) {
	case int, int64:
		return fmt.Sprintf("%d-groupname", ruleId)
	case string:
		return fmt.Sprintf("%s-groupname", ruleId)
	default:
		return fmt.Sprintf("%v-groupname", ruleId)
	}
}

// ManagerOptions bundles options for the Manager.
type ManagerOptions struct {
	NotifierOpts am.NotifierOptions
	PqlEngine    *pqle.PqlEngine

	// RepoURL is used to generate a backlink in sent alert messages
	RepoURL string

	// rule db conn
	DBConn *sqlx.DB

	Context      context.Context
	Logger       *zap.Logger
	ResendDelay  time.Duration
	DisableRules bool
	FeatureFlags interfaces.FeatureLookup
	Reader       interfaces.Reader
	Cache        cache.Cache

	EvalDelay time.Duration

	PrepareTaskFunc func(opts PrepareTaskOptions) (Task, error)

<<<<<<< HEAD
	UseLogsNewSchema  bool
	UseTraceNewSchema bool
=======
	PrepareTestRuleFunc func(opts PrepareTestRuleOptions) (int, *model.ApiError)

	UseLogsNewSchema bool
>>>>>>> 2faa0c6d
}

// The Manager manages recording and alerting rules.
type Manager struct {
	opts  *ManagerOptions
	tasks map[string]Task
	rules map[string]Rule
	mtx   sync.RWMutex
	block chan struct{}
	// Notifier sends messages through alert manager
	notifier *am.Notifier

	// datastore to store alert definitions
	ruleDB RuleDB

	logger *zap.Logger

	featureFlags        interfaces.FeatureLookup
	reader              interfaces.Reader
	cache               cache.Cache
	prepareTaskFunc     func(opts PrepareTaskOptions) (Task, error)
	prepareTestRuleFunc func(opts PrepareTestRuleOptions) (int, *model.ApiError)

	UseLogsNewSchema  bool
	UseTraceNewSchema bool
}

func defaultOptions(o *ManagerOptions) *ManagerOptions {
	if o.NotifierOpts.QueueCapacity == 0 {
		o.NotifierOpts.QueueCapacity = 10000
	}
	if o.NotifierOpts.Timeout == 0 {
		o.NotifierOpts.Timeout = 10 * time.Second
	}
	if o.ResendDelay == time.Duration(0) {
		o.ResendDelay = 1 * time.Minute
	}
	if o.Logger == nil {
		o.Logger = zap.L()
	}
	if o.PrepareTaskFunc == nil {
		o.PrepareTaskFunc = defaultPrepareTaskFunc
	}
	if o.PrepareTestRuleFunc == nil {
		o.PrepareTestRuleFunc = defaultTestNotification
	}
	return o
}

func defaultPrepareTaskFunc(opts PrepareTaskOptions) (Task, error) {

	rules := make([]Rule, 0)
	var task Task

	ruleId := RuleIdFromTaskName(opts.TaskName)
	if opts.Rule.RuleType == RuleTypeThreshold {
		// create a threshold rule
		tr, err := NewThresholdRule(
			ruleId,
			opts.Rule,
			opts.FF,
			opts.Reader,
			opts.UseLogsNewSchema,
			opts.UseTraceNewSchema,
			WithEvalDelay(opts.ManagerOpts.EvalDelay),
		)

		if err != nil {
			return task, err
		}

		rules = append(rules, tr)

		// create ch rule task for evalution
		task = newTask(TaskTypeCh, opts.TaskName, taskNamesuffix, time.Duration(opts.Rule.Frequency), rules, opts.ManagerOpts, opts.NotifyFunc, opts.RuleDB)

	} else if opts.Rule.RuleType == RuleTypeProm {

		// create promql rule
		pr, err := NewPromRule(
			ruleId,
			opts.Rule,
			opts.Logger,
			opts.Reader,
			opts.ManagerOpts.PqlEngine,
		)

		if err != nil {
			return task, err
		}

		rules = append(rules, pr)

		// create promql rule task for evalution
		task = newTask(TaskTypeProm, opts.TaskName, taskNamesuffix, time.Duration(opts.Rule.Frequency), rules, opts.ManagerOpts, opts.NotifyFunc, opts.RuleDB)

	} else {
		return nil, fmt.Errorf("unsupported rule type %s. Supported types: %s, %s", opts.Rule.RuleType, RuleTypeProm, RuleTypeThreshold)
	}

	return task, nil
}

// NewManager returns an implementation of Manager, ready to be started
// by calling the Run method.
func NewManager(o *ManagerOptions) (*Manager, error) {

	o = defaultOptions(o)
	// here we just initiate notifier, it will be started
	// in run()
	notifier, err := am.NewNotifier(&o.NotifierOpts, nil)
	if err != nil {
		// todo(amol): rethink on this, the query service
		// should not be down because alert manager is not available
		return nil, err
	}

	amManager, err := am.New()
	if err != nil {
		return nil, err
	}

	db := NewRuleDB(o.DBConn, amManager)

	telemetry.GetInstance().SetAlertsInfoCallback(db.GetAlertsInfo)

	m := &Manager{
		tasks:               map[string]Task{},
		rules:               map[string]Rule{},
		notifier:            notifier,
		ruleDB:              db,
		opts:                o,
		block:               make(chan struct{}),
		logger:              o.Logger,
		featureFlags:        o.FeatureFlags,
		reader:              o.Reader,
		cache:               o.Cache,
		prepareTaskFunc:     o.PrepareTaskFunc,
		prepareTestRuleFunc: o.PrepareTestRuleFunc,
	}
	return m, nil
}

func (m *Manager) Start() {
	if err := m.initiate(); err != nil {
		zap.L().Error("failed to initialize alerting rules manager", zap.Error(err))
	}
	m.run()
}

func (m *Manager) RuleDB() RuleDB {
	return m.ruleDB
}

func (m *Manager) Pause(b bool) {
	m.mtx.Lock()
	defer m.mtx.Unlock()
	for _, t := range m.tasks {
		t.Pause(b)
	}
}

func (m *Manager) initiate() error {
	storedRules, err := m.ruleDB.GetStoredRules(context.Background())
	if err != nil {
		return err
	}
	if len(storedRules) == 0 {
		return nil
	}
	var loadErrors []error

	for _, rec := range storedRules {
		taskName := fmt.Sprintf("%d-groupname", rec.Id)
		parsedRule, err := ParsePostableRule([]byte(rec.Data))

		if err != nil {
			if errors.Is(err, ErrFailedToParseJSON) {
				zap.L().Info("failed to load rule in json format, trying yaml now:", zap.String("name", taskName))

				// see if rule is stored in yaml format
				parsedRule, err = parsePostableRule([]byte(rec.Data), RuleDataKindYaml)

				if err != nil {
					zap.L().Error("failed to parse and initialize yaml rule", zap.String("name", taskName), zap.Error(err))
					// just one rule is being parsed so expect just one error
					loadErrors = append(loadErrors, err)
					continue
				}
			} else {
				zap.L().Error("failed to parse and initialize rule", zap.String("name", taskName), zap.Error(err))
				// just one rule is being parsed so expect just one error
				loadErrors = append(loadErrors, err)
				continue
			}
		}
		if !parsedRule.Disabled {
			err := m.addTask(parsedRule, taskName)
			if err != nil {
				zap.L().Error("failed to load the rule definition", zap.String("name", taskName), zap.Error(err))
			}
		}
	}

	if len(loadErrors) > 0 {
		return errors.Join(loadErrors...)
	}

	return nil
}

// Run starts processing of the rule manager.
func (m *Manager) run() {
	// initiate notifier
	go m.notifier.Run()

	// initiate blocked tasks
	close(m.block)
}

// Stop the rule manager's rule evaluation cycles.
func (m *Manager) Stop() {
	m.mtx.Lock()
	defer m.mtx.Unlock()

	zap.L().Info("Stopping rule manager...")

	for _, t := range m.tasks {
		t.Stop()
	}

	zap.L().Info("Rule manager stopped")
}

// EditRuleDefinition writes the rule definition to the
// datastore and also updates the rule executor
func (m *Manager) EditRule(ctx context.Context, ruleStr string, id string) error {

	parsedRule, err := ParsePostableRule([]byte(ruleStr))

	if err != nil {
		return err
	}

	taskName, _, err := m.ruleDB.EditRuleTx(ctx, ruleStr, id)
	if err != nil {
		return err
	}

	if !m.opts.DisableRules {
		err = m.syncRuleStateWithTask(taskName, parsedRule)
		if err != nil {
			return err
		}
	}

	return nil
}

func (m *Manager) editTask(rule *PostableRule, taskName string) error {
	m.mtx.Lock()
	defer m.mtx.Unlock()

	zap.L().Debug("editing a rule task", zap.String("name", taskName))

	newTask, err := m.prepareTaskFunc(PrepareTaskOptions{
		Rule:        rule,
		TaskName:    taskName,
		RuleDB:      m.ruleDB,
		Logger:      m.logger,
		Reader:      m.reader,
		Cache:       m.cache,
		FF:          m.featureFlags,
		ManagerOpts: m.opts,
		NotifyFunc:  m.prepareNotifyFunc(),

		UseLogsNewSchema:  m.opts.UseLogsNewSchema,
		UseTraceNewSchema: m.opts.UseTraceNewSchema,
	})

	if err != nil {
		zap.L().Error("loading tasks failed", zap.Error(err))
		return errors.New("error preparing rule with given parameters, previous rule set restored")
	}

	for _, r := range newTask.Rules() {
		m.rules[r.ID()] = r
	}

	// If there is an old task with the same identifier, stop it and wait for
	// it to finish the current iteration. Then copy it into the new group.
	oldTask, ok := m.tasks[taskName]
	if !ok {
		zap.L().Warn("rule task not found, a new task will be created", zap.String("name", taskName))
	}

	delete(m.tasks, taskName)

	if ok {
		oldTask.Stop()
		newTask.CopyState(oldTask)
	}
	go func() {
		// Wait with starting evaluation until the rule manager
		// is told to run. This is necessary to avoid running
		// queries against a bootstrapping storage.
		<-m.block
		newTask.Run(m.opts.Context)
	}()

	m.tasks[taskName] = newTask
	return nil
}

func (m *Manager) DeleteRule(ctx context.Context, id string) error {

	idInt, err := strconv.Atoi(id)
	if err != nil {
		zap.L().Error("delete rule received an rule id in invalid format, must be a number", zap.String("id", id), zap.Error(err))
		return fmt.Errorf("delete rule received an rule id in invalid format, must be a number")
	}

	taskName := prepareTaskName(int64(idInt))
	if !m.opts.DisableRules {
		m.deleteTask(taskName)
	}

	if _, _, err := m.ruleDB.DeleteRuleTx(ctx, id); err != nil {
		zap.L().Error("failed to delete the rule from rule db", zap.String("id", id), zap.Error(err))
		return err
	}

	return nil
}

func (m *Manager) deleteTask(taskName string) {
	m.mtx.Lock()
	defer m.mtx.Unlock()
	zap.L().Debug("deleting a rule task", zap.String("name", taskName))

	oldg, ok := m.tasks[taskName]
	if ok {
		oldg.Stop()
		delete(m.tasks, taskName)
		delete(m.rules, RuleIdFromTaskName(taskName))
		zap.L().Debug("rule task deleted", zap.String("name", taskName))
	} else {
		zap.L().Info("rule not found for deletion", zap.String("name", taskName))
	}
}

// CreateRule stores rule def into db and also
// starts an executor for the rule
func (m *Manager) CreateRule(ctx context.Context, ruleStr string) (*GettableRule, error) {
	parsedRule, err := ParsePostableRule([]byte(ruleStr))

	if err != nil {
		return nil, err
	}

	lastInsertId, tx, err := m.ruleDB.CreateRuleTx(ctx, ruleStr)
	taskName := prepareTaskName(lastInsertId)
	if err != nil {
		return nil, err
	}
	if !m.opts.DisableRules {
		if err := m.addTask(parsedRule, taskName); err != nil {
			tx.Rollback()
			return nil, err
		}
	}
	err = tx.Commit()
	if err != nil {
		return nil, err
	}

	gettableRule := &GettableRule{
		Id:           fmt.Sprintf("%d", lastInsertId),
		PostableRule: *parsedRule,
	}
	return gettableRule, nil
}

func (m *Manager) addTask(rule *PostableRule, taskName string) error {
	m.mtx.Lock()
	defer m.mtx.Unlock()

	zap.L().Debug("adding a new rule task", zap.String("name", taskName))
	newTask, err := m.prepareTaskFunc(PrepareTaskOptions{
		Rule:        rule,
		TaskName:    taskName,
		RuleDB:      m.ruleDB,
		Logger:      m.logger,
		Reader:      m.reader,
		Cache:       m.cache,
		FF:          m.featureFlags,
		ManagerOpts: m.opts,
		NotifyFunc:  m.prepareNotifyFunc(),

		UseLogsNewSchema:  m.opts.UseLogsNewSchema,
		UseTraceNewSchema: m.opts.UseTraceNewSchema,
	})

	if err != nil {
		zap.L().Error("creating rule task failed", zap.String("name", taskName), zap.Error(err))
		return errors.New("error loading rules, previous rule set restored")
	}

	for _, r := range newTask.Rules() {
		m.rules[r.ID()] = r
	}

	// If there is an another task with the same identifier, raise an error
	_, ok := m.tasks[taskName]
	if ok {
		return fmt.Errorf("a rule with the same name already exists")
	}

	go func() {
		// Wait with starting evaluation until the rule manager
		// is told to run. This is necessary to avoid running
		// queries against a bootstrapping storage.
		<-m.block
		newTask.Run(m.opts.Context)
	}()

	m.tasks[taskName] = newTask
	return nil
}

// RuleTasks returns the list of manager's rule tasks.
func (m *Manager) RuleTasks() []Task {
	m.mtx.RLock()
	defer m.mtx.RUnlock()

	rgs := make([]Task, 0, len(m.tasks))
	for _, g := range m.tasks {
		rgs = append(rgs, g)
	}

	sort.Slice(rgs, func(i, j int) bool {
		return rgs[i].Name() < rgs[j].Name()
	})

	return rgs
}

// RuleTasks returns the list of manager's rule tasks.
func (m *Manager) RuleTasksWithoutLock() []Task {

	rgs := make([]Task, 0, len(m.tasks))
	for _, g := range m.tasks {
		rgs = append(rgs, g)
	}

	sort.Slice(rgs, func(i, j int) bool {
		return rgs[i].Name() < rgs[j].Name()
	})

	return rgs
}

// Rules returns the list of the manager's rules.
func (m *Manager) Rules() []Rule {
	m.mtx.RLock()
	defer m.mtx.RUnlock()

	rules := []Rule{}
	for _, r := range m.rules {
		rules = append(rules, r)
	}

	return rules
}

// TriggeredAlerts returns the list of the manager's rules.
func (m *Manager) TriggeredAlerts() []*NamedAlert {
	// m.mtx.RLock()
	// defer m.mtx.RUnlock()

	namedAlerts := []*NamedAlert{}

	for _, r := range m.rules {
		active := r.ActiveAlerts()

		for _, a := range active {
			awn := &NamedAlert{
				Alert: a,
				Name:  r.Name(),
			}
			namedAlerts = append(namedAlerts, awn)
		}
	}

	return namedAlerts
}

// NotifyFunc sends notifications about a set of alerts generated by the given expression.
type NotifyFunc func(ctx context.Context, expr string, alerts ...*Alert)

// prepareNotifyFunc implements the NotifyFunc for a Notifier.
func (m *Manager) prepareNotifyFunc() NotifyFunc {
	return func(ctx context.Context, expr string, alerts ...*Alert) {
		var res []*am.Alert

		for _, alert := range alerts {
			generatorURL := alert.GeneratorURL
			if generatorURL == "" {
				generatorURL = m.opts.RepoURL
			}

			a := &am.Alert{
				StartsAt:     alert.FiredAt,
				Labels:       alert.Labels,
				Annotations:  alert.Annotations,
				GeneratorURL: generatorURL,
				Receivers:    alert.Receivers,
			}
			if !alert.ResolvedAt.IsZero() {
				a.EndsAt = alert.ResolvedAt
			} else {
				a.EndsAt = alert.ValidUntil
			}
			res = append(res, a)
		}

		if len(alerts) > 0 {
			m.notifier.Send(res...)
		}
	}
}

func (m *Manager) ListActiveRules() ([]Rule, error) {
	ruleList := []Rule{}

	for _, r := range m.rules {
		ruleList = append(ruleList, r)
	}

	return ruleList, nil
}

func (m *Manager) ListRuleStates(ctx context.Context) (*GettableRules, error) {

	// fetch rules from DB
	storedRules, err := m.ruleDB.GetStoredRules(ctx)
	if err != nil {
		return nil, err
	}

	// initiate response object
	resp := make([]*GettableRule, 0)

	for _, s := range storedRules {

		ruleResponse := &GettableRule{}
		if err := json.Unmarshal([]byte(s.Data), ruleResponse); err != nil { // Parse []byte to go struct pointer
			zap.L().Error("failed to unmarshal rule from db", zap.Int("id", s.Id), zap.Error(err))
			continue
		}

		ruleResponse.Id = fmt.Sprintf("%d", s.Id)

		// fetch state of rule from memory
		if rm, ok := m.rules[ruleResponse.Id]; !ok {
			ruleResponse.State = model.StateDisabled
			ruleResponse.Disabled = true
		} else {
			ruleResponse.State = rm.State()
		}
		ruleResponse.CreatedAt = s.CreatedAt
		ruleResponse.CreatedBy = s.CreatedBy
		ruleResponse.UpdatedAt = s.UpdatedAt
		ruleResponse.UpdatedBy = s.UpdatedBy
		resp = append(resp, ruleResponse)
	}

	return &GettableRules{Rules: resp}, nil
}

func (m *Manager) GetRule(ctx context.Context, id string) (*GettableRule, error) {
	s, err := m.ruleDB.GetStoredRule(ctx, id)
	if err != nil {
		return nil, err
	}
	r := &GettableRule{}
	if err := json.Unmarshal([]byte(s.Data), r); err != nil {
		return nil, err
	}
	r.Id = fmt.Sprintf("%d", s.Id)
	// fetch state of rule from memory
	if rm, ok := m.rules[r.Id]; !ok {
		r.State = model.StateDisabled
		r.Disabled = true
	} else {
		r.State = rm.State()
	}
	r.CreatedAt = s.CreatedAt
	r.CreatedBy = s.CreatedBy
	r.UpdatedAt = s.UpdatedAt
	r.UpdatedBy = s.UpdatedBy

	return r, nil
}

// syncRuleStateWithTask ensures that the state of a stored rule matches
// the task state. For example - if a stored rule is disabled, then
// there is no task running against it.
func (m *Manager) syncRuleStateWithTask(taskName string, rule *PostableRule) error {

	if rule.Disabled {
		// check if rule has any task running
		if _, ok := m.tasks[taskName]; ok {
			// delete task from memory
			m.deleteTask(taskName)
		}
	} else {
		// check if rule has a task running
		if _, ok := m.tasks[taskName]; !ok {
			// rule has not task, start one
			if err := m.addTask(rule, taskName); err != nil {
				return err
			}
		} else {
			if err := m.editTask(rule, taskName); err != nil {
				return err
			}
		}
	}
	return nil
}

// PatchRule supports attribute level changes to the rule definition unlike
// EditRule, which updates entire rule definition in the DB.
// the process:
//   - get the latest rule from db
//   - over write the patch attributes received in input (ruleStr)
//   - re-deploy or undeploy task as necessary
//   - update the patched rule in the DB
func (m *Manager) PatchRule(ctx context.Context, ruleStr string, ruleId string) (*GettableRule, error) {

	if ruleId == "" {
		return nil, fmt.Errorf("id is mandatory for patching rule")
	}

	taskName := prepareTaskName(ruleId)

	// retrieve rule from DB
	storedJSON, err := m.ruleDB.GetStoredRule(ctx, ruleId)
	if err != nil {
		zap.L().Error("failed to get stored rule with given id", zap.String("id", ruleId), zap.Error(err))
		return nil, err
	}

	// storedRule holds the current stored rule from DB
	storedRule := PostableRule{}
	if err := json.Unmarshal([]byte(storedJSON.Data), &storedRule); err != nil {
		zap.L().Error("failed to unmarshal stored rule with given id", zap.String("id", ruleId), zap.Error(err))
		return nil, err
	}

	// patchedRule is combo of stored rule and patch received in the request
	patchedRule, err := parseIntoRule(storedRule, []byte(ruleStr), "json")
	if err != nil {
		return nil, err
	}

	// deploy or un-deploy task according to patched (new) rule state
	if err := m.syncRuleStateWithTask(taskName, patchedRule); err != nil {
		zap.L().Error("failed to sync stored rule state with the task", zap.String("taskName", taskName), zap.Error(err))
		return nil, err
	}

	// prepare rule json to write to update db
	patchedRuleBytes, err := json.Marshal(patchedRule)
	if err != nil {
		return nil, err
	}

	// write updated rule to db
	if _, _, err = m.ruleDB.EditRuleTx(ctx, string(patchedRuleBytes), ruleId); err != nil {
		// write failed, rollback task state

		// restore task state from the stored rule
		if err := m.syncRuleStateWithTask(taskName, &storedRule); err != nil {
			zap.L().Error("failed to restore rule after patch failure", zap.String("taskName", taskName), zap.Error(err))
		}

		return nil, err
	}

	// prepare http response
	response := GettableRule{
		Id:           ruleId,
		PostableRule: *patchedRule,
	}

	// fetch state of rule from memory
	if rm, ok := m.rules[ruleId]; !ok {
		response.State = model.StateDisabled
		response.Disabled = true
	} else {
		response.State = rm.State()
	}

	return &response, nil
}

// TestNotification prepares a dummy rule for given rule parameters and
// sends a test notification. returns alert count and error (if any)
func (m *Manager) TestNotification(ctx context.Context, ruleStr string) (int, *model.ApiError) {

	parsedRule, err := ParsePostableRule([]byte(ruleStr))

	if err != nil {
<<<<<<< HEAD
		return 0, newApiErrorBadData(err)
	}

	var alertname = parsedRule.AlertName
	if alertname == "" {
		// alertname is not mandatory for testing, so picking
		// a random string here
		alertname = uuid.New().String()
	}

	// append name to indicate this is test alert
	parsedRule.AlertName = fmt.Sprintf("%s%s", alertname, TestAlertPostFix)

	var rule Rule

	if parsedRule.RuleType == RuleTypeThreshold {

		// add special labels for test alerts
		parsedRule.Annotations[labels.AlertSummaryLabel] = fmt.Sprintf("The rule threshold is set to %.4f, and the observed metric value is {{$value}}.", *parsedRule.RuleCondition.Target)
		parsedRule.Labels[labels.RuleSourceLabel] = ""
		parsedRule.Labels[labels.AlertRuleIdLabel] = ""

		// create a threshold rule
		rule, err = NewThresholdRule(
			alertname,
			parsedRule,
			m.featureFlags,
			m.reader,
			m.opts.UseLogsNewSchema,
			m.opts.UseTraceNewSchema,
			WithSendAlways(),
			WithSendUnmatched(),
		)

		if err != nil {
			zap.L().Error("failed to prepare a new threshold rule for test", zap.String("name", rule.Name()), zap.Error(err))
			return 0, newApiErrorBadData(err)
		}

	} else if parsedRule.RuleType == RuleTypeProm {

		// create promql rule
		rule, err = NewPromRule(
			alertname,
			parsedRule,
			m.logger,
			m.reader,
			m.opts.PqlEngine,
			WithSendAlways(),
			WithSendUnmatched(),
		)

		if err != nil {
			zap.L().Error("failed to prepare a new promql rule for test", zap.String("name", rule.Name()), zap.Error(err))
			return 0, newApiErrorBadData(err)
		}
	} else {
		return 0, newApiErrorBadData(fmt.Errorf("failed to derive ruletype with given information"))
	}

	// set timestamp to current utc time
	ts := time.Now().UTC()

	count, err := rule.Eval(ctx, ts)
	if err != nil {
		zap.L().Error("evaluating rule failed", zap.String("rule", rule.Name()), zap.Error(err))
		return 0, newApiErrorInternal(fmt.Errorf("rule evaluation failed"))
	}
	alertsFound, ok := count.(int)
	if !ok {
		return 0, newApiErrorInternal(fmt.Errorf("something went wrong"))
	}
	rule.SendAlerts(ctx, ts, 0, time.Duration(1*time.Minute), m.prepareNotifyFunc())
=======
		return 0, model.BadRequest(err)
	}

	alertCount, apiErr := m.prepareTestRuleFunc(PrepareTestRuleOptions{
		Rule:             parsedRule,
		RuleDB:           m.ruleDB,
		Logger:           m.logger,
		Reader:           m.reader,
		Cache:            m.cache,
		FF:               m.featureFlags,
		ManagerOpts:      m.opts,
		NotifyFunc:       m.prepareNotifyFunc(),
		UseLogsNewSchema: m.opts.UseLogsNewSchema,
	})
>>>>>>> 2faa0c6d

	return alertCount, apiErr
}<|MERGE_RESOLUTION|>--- conflicted
+++ resolved
@@ -92,14 +92,9 @@
 
 	PrepareTaskFunc func(opts PrepareTaskOptions) (Task, error)
 
-<<<<<<< HEAD
-	UseLogsNewSchema  bool
-	UseTraceNewSchema bool
-=======
+	UseLogsNewSchema    bool
+	UseTraceNewSchema   bool
 	PrepareTestRuleFunc func(opts PrepareTestRuleOptions) (int, *model.ApiError)
-
-	UseLogsNewSchema bool
->>>>>>> 2faa0c6d
 }
 
 // The Manager manages recording and alerting rules.
@@ -815,81 +810,6 @@
 	parsedRule, err := ParsePostableRule([]byte(ruleStr))
 
 	if err != nil {
-<<<<<<< HEAD
-		return 0, newApiErrorBadData(err)
-	}
-
-	var alertname = parsedRule.AlertName
-	if alertname == "" {
-		// alertname is not mandatory for testing, so picking
-		// a random string here
-		alertname = uuid.New().String()
-	}
-
-	// append name to indicate this is test alert
-	parsedRule.AlertName = fmt.Sprintf("%s%s", alertname, TestAlertPostFix)
-
-	var rule Rule
-
-	if parsedRule.RuleType == RuleTypeThreshold {
-
-		// add special labels for test alerts
-		parsedRule.Annotations[labels.AlertSummaryLabel] = fmt.Sprintf("The rule threshold is set to %.4f, and the observed metric value is {{$value}}.", *parsedRule.RuleCondition.Target)
-		parsedRule.Labels[labels.RuleSourceLabel] = ""
-		parsedRule.Labels[labels.AlertRuleIdLabel] = ""
-
-		// create a threshold rule
-		rule, err = NewThresholdRule(
-			alertname,
-			parsedRule,
-			m.featureFlags,
-			m.reader,
-			m.opts.UseLogsNewSchema,
-			m.opts.UseTraceNewSchema,
-			WithSendAlways(),
-			WithSendUnmatched(),
-		)
-
-		if err != nil {
-			zap.L().Error("failed to prepare a new threshold rule for test", zap.String("name", rule.Name()), zap.Error(err))
-			return 0, newApiErrorBadData(err)
-		}
-
-	} else if parsedRule.RuleType == RuleTypeProm {
-
-		// create promql rule
-		rule, err = NewPromRule(
-			alertname,
-			parsedRule,
-			m.logger,
-			m.reader,
-			m.opts.PqlEngine,
-			WithSendAlways(),
-			WithSendUnmatched(),
-		)
-
-		if err != nil {
-			zap.L().Error("failed to prepare a new promql rule for test", zap.String("name", rule.Name()), zap.Error(err))
-			return 0, newApiErrorBadData(err)
-		}
-	} else {
-		return 0, newApiErrorBadData(fmt.Errorf("failed to derive ruletype with given information"))
-	}
-
-	// set timestamp to current utc time
-	ts := time.Now().UTC()
-
-	count, err := rule.Eval(ctx, ts)
-	if err != nil {
-		zap.L().Error("evaluating rule failed", zap.String("rule", rule.Name()), zap.Error(err))
-		return 0, newApiErrorInternal(fmt.Errorf("rule evaluation failed"))
-	}
-	alertsFound, ok := count.(int)
-	if !ok {
-		return 0, newApiErrorInternal(fmt.Errorf("something went wrong"))
-	}
-	rule.SendAlerts(ctx, ts, 0, time.Duration(1*time.Minute), m.prepareNotifyFunc())
-=======
 		return 0, model.BadRequest(err)
 	}
 
@@ -904,7 +824,6 @@
 		NotifyFunc:       m.prepareNotifyFunc(),
 		UseLogsNewSchema: m.opts.UseLogsNewSchema,
 	})
->>>>>>> 2faa0c6d
 
 	return alertCount, apiErr
 }