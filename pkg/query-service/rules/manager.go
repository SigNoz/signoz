package rules

import (
	"context"
	"encoding/json"
	"fmt"
	"sort"
	"strconv"
	"strings"
	"sync"
	"time"

	"github.com/google/uuid"

	"go.uber.org/zap"

	"errors"

	"github.com/jmoiron/sqlx"

	am "go.signoz.io/signoz/pkg/query-service/integrations/alertManager"
	"go.signoz.io/signoz/pkg/query-service/interfaces"
	"go.signoz.io/signoz/pkg/query-service/model"
	pqle "go.signoz.io/signoz/pkg/query-service/pqlEngine"
	"go.signoz.io/signoz/pkg/query-service/telemetry"
	"go.signoz.io/signoz/pkg/query-service/utils/labels"
)

type PrepareTaskOptions struct {
<<<<<<< HEAD
	Rule             *PostableRule
	TaskName         string
	RuleDB           RuleDB
	Logger           *zap.Logger
	Reader           interfaces.Reader
	FF               interfaces.FeatureLookup
	ManagerOpts      *ManagerOptions
	NotifyFunc       NotifyFunc
=======
	Rule        *PostableRule
	TaskName    string
	RuleDB      RuleDB
	Logger      *zap.Logger
	Reader      interfaces.Reader
	FF          interfaces.FeatureLookup
	ManagerOpts *ManagerOptions
	NotifyFunc  NotifyFunc

>>>>>>> 47bda324
	UseLogsNewSchema bool
}

const taskNamesuffix = "webAppEditor"

func RuleIdFromTaskName(n string) string {
	return strings.Split(n, "-groupname")[0]
}

func prepareTaskName(ruleId interface{}) string {
	switch ruleId.(type) {
	case int, int64:
		return fmt.Sprintf("%d-groupname", ruleId)
	case string:
		return fmt.Sprintf("%s-groupname", ruleId)
	default:
		return fmt.Sprintf("%v-groupname", ruleId)
	}
}

// ManagerOptions bundles options for the Manager.
type ManagerOptions struct {
	NotifierOpts am.NotifierOptions
	PqlEngine    *pqle.PqlEngine

	// RepoURL is used to generate a backlink in sent alert messages
	RepoURL string

	// rule db conn
	DBConn *sqlx.DB

	Context      context.Context
	Logger       *zap.Logger
	ResendDelay  time.Duration
	DisableRules bool
	FeatureFlags interfaces.FeatureLookup
	Reader       interfaces.Reader

	EvalDelay time.Duration

	UseLogsNewSchema bool

	PrepareTaskFunc func(opts PrepareTaskOptions) (Task, error)

	UseLogsNewSchema bool
}

// The Manager manages recording and alerting rules.
type Manager struct {
	opts  *ManagerOptions
	tasks map[string]Task
	rules map[string]Rule
	mtx   sync.RWMutex
	block chan struct{}
	// Notifier sends messages through alert manager
	notifier *am.Notifier

	// datastore to store alert definitions
	ruleDB RuleDB

	logger *zap.Logger

	featureFlags interfaces.FeatureLookup
	reader       interfaces.Reader

	UseLogsNewSchema bool

	prepareTaskFunc func(opts PrepareTaskOptions) (Task, error)

	UseLogsNewSchema bool
}

func defaultOptions(o *ManagerOptions) *ManagerOptions {
	if o.NotifierOpts.QueueCapacity == 0 {
		o.NotifierOpts.QueueCapacity = 10000
	}
	if o.NotifierOpts.Timeout == 0 {
		o.NotifierOpts.Timeout = 10 * time.Second
	}
	if o.ResendDelay == time.Duration(0) {
		o.ResendDelay = 1 * time.Minute
	}
	if o.Logger == nil {
		o.Logger = zap.L()
	}
	if o.PrepareTaskFunc == nil {
		o.PrepareTaskFunc = defaultPrepareTaskFunc
	}
	return o
}

func defaultPrepareTaskFunc(opts PrepareTaskOptions) (Task, error) {

	rules := make([]Rule, 0)
	var task Task

	ruleId := RuleIdFromTaskName(opts.TaskName)
	if opts.Rule.RuleType == RuleTypeThreshold {
		// create a threshold rule
		tr, err := NewThresholdRule(
			ruleId,
			opts.Rule,
<<<<<<< HEAD
			ThresholdRuleOpts{
				EvalDelay:        opts.ManagerOpts.EvalDelay,
				UseLogsNewSchema: opts.UseLogsNewSchema,
			},
=======
>>>>>>> 47bda324
			opts.FF,
			opts.Reader,
			opts.UseLogsNewSchema,
			WithEvalDelay(opts.ManagerOpts.EvalDelay),
		)

		if err != nil {
			return task, err
		}

		rules = append(rules, tr)

		// create ch rule task for evalution
		task = newTask(TaskTypeCh, opts.TaskName, taskNamesuffix, time.Duration(opts.Rule.Frequency), rules, opts.ManagerOpts, opts.NotifyFunc, opts.RuleDB)

	} else if opts.Rule.RuleType == RuleTypeProm {

		// create promql rule
		pr, err := NewPromRule(
			ruleId,
			opts.Rule,
			opts.Logger,
			opts.Reader,
			opts.ManagerOpts.PqlEngine,
		)

		if err != nil {
			return task, err
		}

		rules = append(rules, pr)

		// create promql rule task for evalution
		task = newTask(TaskTypeProm, opts.TaskName, taskNamesuffix, time.Duration(opts.Rule.Frequency), rules, opts.ManagerOpts, opts.NotifyFunc, opts.RuleDB)

	} else {
		return nil, fmt.Errorf("unsupported rule type. Supported types: %s, %s", RuleTypeProm, RuleTypeThreshold)
	}

	return task, nil
}

// NewManager returns an implementation of Manager, ready to be started
// by calling the Run method.
func NewManager(o *ManagerOptions) (*Manager, error) {

	o = defaultOptions(o)
	// here we just initiate notifier, it will be started
	// in run()
	notifier, err := am.NewNotifier(&o.NotifierOpts, nil)
	if err != nil {
		// todo(amol): rethink on this, the query service
		// should not be down because alert manager is not available
		return nil, err
	}

	db := NewRuleDB(o.DBConn)

	telemetry.GetInstance().SetAlertsInfoCallback(db.GetAlertsInfo)

	m := &Manager{
		tasks:           map[string]Task{},
		rules:           map[string]Rule{},
		notifier:        notifier,
		ruleDB:          db,
		opts:            o,
		block:           make(chan struct{}),
		logger:          o.Logger,
		featureFlags:    o.FeatureFlags,
		reader:          o.Reader,
		prepareTaskFunc: o.PrepareTaskFunc,
	}
	return m, nil
}

func (m *Manager) Start() {
	if err := m.initiate(); err != nil {
		zap.L().Error("failed to initialize alerting rules manager", zap.Error(err))
	}
	m.run()
}

func (m *Manager) RuleDB() RuleDB {
	return m.ruleDB
}

func (m *Manager) Pause(b bool) {
	m.mtx.Lock()
	defer m.mtx.Unlock()
	for _, t := range m.tasks {
		t.Pause(b)
	}
}

func (m *Manager) initiate() error {
	storedRules, err := m.ruleDB.GetStoredRules(context.Background())
	if err != nil {
		return err
	}
	if len(storedRules) == 0 {
		return nil
	}
	var loadErrors []error

	for _, rec := range storedRules {
		taskName := fmt.Sprintf("%d-groupname", rec.Id)
		parsedRule, err := ParsePostableRule([]byte(rec.Data))

		if err != nil {
			if errors.Is(err, ErrFailedToParseJSON) {
				zap.L().Info("failed to load rule in json format, trying yaml now:", zap.String("name", taskName))

				// see if rule is stored in yaml format
				parsedRule, err = parsePostableRule([]byte(rec.Data), RuleDataKindYaml)

				if err != nil {
					zap.L().Error("failed to parse and initialize yaml rule", zap.String("name", taskName), zap.Error(err))
					// just one rule is being parsed so expect just one error
					loadErrors = append(loadErrors, err)
					continue
				}
			} else {
				zap.L().Error("failed to parse and initialize rule", zap.String("name", taskName), zap.Error(err))
				// just one rule is being parsed so expect just one error
				loadErrors = append(loadErrors, err)
				continue
			}
		}
		if !parsedRule.Disabled {
			err := m.addTask(parsedRule, taskName)
			if err != nil {
				zap.L().Error("failed to load the rule definition", zap.String("name", taskName), zap.Error(err))
			}
		}
	}

	if len(loadErrors) > 0 {
		return errors.Join(loadErrors...)
	}

	return nil
}

// Run starts processing of the rule manager.
func (m *Manager) run() {
	// initiate notifier
	go m.notifier.Run()

	// initiate blocked tasks
	close(m.block)
}

// Stop the rule manager's rule evaluation cycles.
func (m *Manager) Stop() {
	m.mtx.Lock()
	defer m.mtx.Unlock()

	zap.L().Info("Stopping rule manager...")

	for _, t := range m.tasks {
		t.Stop()
	}

	zap.L().Info("Rule manager stopped")
}

// EditRuleDefinition writes the rule definition to the
// datastore and also updates the rule executor
func (m *Manager) EditRule(ctx context.Context, ruleStr string, id string) error {

	parsedRule, err := ParsePostableRule([]byte(ruleStr))

	if err != nil {
		return err
	}

	taskName, _, err := m.ruleDB.EditRuleTx(ctx, ruleStr, id)
	if err != nil {
		return err
	}

	if !m.opts.DisableRules {
		err = m.syncRuleStateWithTask(taskName, parsedRule)
		if err != nil {
			return err
		}
	}

	return nil
}

func (m *Manager) editTask(rule *PostableRule, taskName string) error {
	m.mtx.Lock()
	defer m.mtx.Unlock()

	zap.L().Debug("editing a rule task", zap.String("name", taskName))

	newTask, err := m.prepareTaskFunc(PrepareTaskOptions{
<<<<<<< HEAD
		Rule:             rule,
		TaskName:         taskName,
		RuleDB:           m.ruleDB,
		Logger:           m.logger,
		Reader:           m.reader,
		FF:               m.featureFlags,
		ManagerOpts:      m.opts,
		NotifyFunc:       m.prepareNotifyFunc(),
=======
		Rule:        rule,
		TaskName:    taskName,
		RuleDB:      m.ruleDB,
		Logger:      m.logger,
		Reader:      m.reader,
		FF:          m.featureFlags,
		ManagerOpts: m.opts,
		NotifyFunc:  m.prepareNotifyFunc(),

>>>>>>> 47bda324
		UseLogsNewSchema: m.opts.UseLogsNewSchema,
	})

	if err != nil {
		zap.L().Error("loading tasks failed", zap.Error(err))
		return errors.New("error preparing rule with given parameters, previous rule set restored")
	}

	for _, r := range newTask.Rules() {
		m.rules[r.ID()] = r
	}

	// If there is an old task with the same identifier, stop it and wait for
	// it to finish the current iteration. Then copy it into the new group.
	oldTask, ok := m.tasks[taskName]
	if !ok {
		zap.L().Warn("rule task not found, a new task will be created", zap.String("name", taskName))
	}

	delete(m.tasks, taskName)

	if ok {
		oldTask.Stop()
		newTask.CopyState(oldTask)
	}
	go func() {
		// Wait with starting evaluation until the rule manager
		// is told to run. This is necessary to avoid running
		// queries against a bootstrapping storage.
		<-m.block
		newTask.Run(m.opts.Context)
	}()

	m.tasks[taskName] = newTask
	return nil
}

func (m *Manager) DeleteRule(ctx context.Context, id string) error {

	idInt, err := strconv.Atoi(id)
	if err != nil {
		zap.L().Error("delete rule received an rule id in invalid format, must be a number", zap.String("id", id), zap.Error(err))
		return fmt.Errorf("delete rule received an rule id in invalid format, must be a number")
	}

	taskName := prepareTaskName(int64(idInt))
	if !m.opts.DisableRules {
		m.deleteTask(taskName)
	}

	if _, _, err := m.ruleDB.DeleteRuleTx(ctx, id); err != nil {
		zap.L().Error("failed to delete the rule from rule db", zap.String("id", id), zap.Error(err))
		return err
	}

	return nil
}

func (m *Manager) deleteTask(taskName string) {
	m.mtx.Lock()
	defer m.mtx.Unlock()
	zap.L().Debug("deleting a rule task", zap.String("name", taskName))

	oldg, ok := m.tasks[taskName]
	if ok {
		oldg.Stop()
		delete(m.tasks, taskName)
		delete(m.rules, RuleIdFromTaskName(taskName))
		zap.L().Debug("rule task deleted", zap.String("name", taskName))
	} else {
		zap.L().Info("rule not found for deletion", zap.String("name", taskName))
	}
}

// CreateRule stores rule def into db and also
// starts an executor for the rule
func (m *Manager) CreateRule(ctx context.Context, ruleStr string) (*GettableRule, error) {
	parsedRule, err := ParsePostableRule([]byte(ruleStr))

	if err != nil {
		return nil, err
	}

	lastInsertId, tx, err := m.ruleDB.CreateRuleTx(ctx, ruleStr)
	taskName := prepareTaskName(lastInsertId)
	if err != nil {
		return nil, err
	}
	if !m.opts.DisableRules {
		if err := m.addTask(parsedRule, taskName); err != nil {
			tx.Rollback()
			return nil, err
		}
	}
	err = tx.Commit()
	if err != nil {
		return nil, err
	}

	gettableRule := &GettableRule{
		Id:           fmt.Sprintf("%d", lastInsertId),
		PostableRule: *parsedRule,
	}
	return gettableRule, nil
}

func (m *Manager) addTask(rule *PostableRule, taskName string) error {
	m.mtx.Lock()
	defer m.mtx.Unlock()

	zap.L().Debug("adding a new rule task", zap.String("name", taskName))
	newTask, err := m.prepareTaskFunc(PrepareTaskOptions{
<<<<<<< HEAD
		Rule:             rule,
		TaskName:         taskName,
		RuleDB:           m.ruleDB,
		Logger:           m.logger,
		Reader:           m.reader,
		FF:               m.featureFlags,
		ManagerOpts:      m.opts,
		NotifyFunc:       m.prepareNotifyFunc(),
=======
		Rule:        rule,
		TaskName:    taskName,
		RuleDB:      m.ruleDB,
		Logger:      m.logger,
		Reader:      m.reader,
		FF:          m.featureFlags,
		ManagerOpts: m.opts,
		NotifyFunc:  m.prepareNotifyFunc(),

>>>>>>> 47bda324
		UseLogsNewSchema: m.opts.UseLogsNewSchema,
	})

	for _, r := range newTask.Rules() {
		m.rules[r.ID()] = r
	}

	if err != nil {
		zap.L().Error("creating rule task failed", zap.String("name", taskName), zap.Error(err))
		return errors.New("error loading rules, previous rule set restored")
	}

	// If there is an another task with the same identifier, raise an error
	_, ok := m.tasks[taskName]
	if ok {
		return fmt.Errorf("a rule with the same name already exists")
	}

	go func() {
		// Wait with starting evaluation until the rule manager
		// is told to run. This is necessary to avoid running
		// queries against a bootstrapping storage.
		<-m.block
		newTask.Run(m.opts.Context)
	}()

	m.tasks[taskName] = newTask
	return nil
}

// RuleTasks returns the list of manager's rule tasks.
func (m *Manager) RuleTasks() []Task {
	m.mtx.RLock()
	defer m.mtx.RUnlock()

	rgs := make([]Task, 0, len(m.tasks))
	for _, g := range m.tasks {
		rgs = append(rgs, g)
	}

	sort.Slice(rgs, func(i, j int) bool {
		return rgs[i].Name() < rgs[j].Name()
	})

	return rgs
}

// RuleTasks returns the list of manager's rule tasks.
func (m *Manager) RuleTasksWithoutLock() []Task {

	rgs := make([]Task, 0, len(m.tasks))
	for _, g := range m.tasks {
		rgs = append(rgs, g)
	}

	sort.Slice(rgs, func(i, j int) bool {
		return rgs[i].Name() < rgs[j].Name()
	})

	return rgs
}

// Rules returns the list of the manager's rules.
func (m *Manager) Rules() []Rule {
	m.mtx.RLock()
	defer m.mtx.RUnlock()

	rules := []Rule{}
	for _, r := range m.rules {
		rules = append(rules, r)
	}

	return rules
}

// TriggeredAlerts returns the list of the manager's rules.
func (m *Manager) TriggeredAlerts() []*NamedAlert {
	// m.mtx.RLock()
	// defer m.mtx.RUnlock()

	namedAlerts := []*NamedAlert{}

	for _, r := range m.rules {
		active := r.ActiveAlerts()

		for _, a := range active {
			awn := &NamedAlert{
				Alert: a,
				Name:  r.Name(),
			}
			namedAlerts = append(namedAlerts, awn)
		}
	}

	return namedAlerts
}

// NotifyFunc sends notifications about a set of alerts generated by the given expression.
type NotifyFunc func(ctx context.Context, expr string, alerts ...*Alert)

// prepareNotifyFunc implements the NotifyFunc for a Notifier.
func (m *Manager) prepareNotifyFunc() NotifyFunc {
	return func(ctx context.Context, expr string, alerts ...*Alert) {
		var res []*am.Alert

		for _, alert := range alerts {
			generatorURL := alert.GeneratorURL
			if generatorURL == "" {
				generatorURL = m.opts.RepoURL
			}

			a := &am.Alert{
				StartsAt:     alert.FiredAt,
				Labels:       alert.Labels,
				Annotations:  alert.Annotations,
				GeneratorURL: generatorURL,
				Receivers:    alert.Receivers,
			}
			if !alert.ResolvedAt.IsZero() {
				a.EndsAt = alert.ResolvedAt
			} else {
				a.EndsAt = alert.ValidUntil
			}
			res = append(res, a)
		}

		if len(alerts) > 0 {
			m.notifier.Send(res...)
		}
	}
}

func (m *Manager) ListActiveRules() ([]Rule, error) {
	ruleList := []Rule{}

	for _, r := range m.rules {
		ruleList = append(ruleList, r)
	}

	return ruleList, nil
}

func (m *Manager) ListRuleStates(ctx context.Context) (*GettableRules, error) {

	// fetch rules from DB
	storedRules, err := m.ruleDB.GetStoredRules(ctx)
	if err != nil {
		return nil, err
	}

	// initiate response object
	resp := make([]*GettableRule, 0)

	for _, s := range storedRules {

		ruleResponse := &GettableRule{}
		if err := json.Unmarshal([]byte(s.Data), ruleResponse); err != nil { // Parse []byte to go struct pointer
			zap.L().Error("failed to unmarshal rule from db", zap.Int("id", s.Id), zap.Error(err))
			continue
		}

		ruleResponse.Id = fmt.Sprintf("%d", s.Id)

		// fetch state of rule from memory
		if rm, ok := m.rules[ruleResponse.Id]; !ok {
			ruleResponse.State = model.StateDisabled
			ruleResponse.Disabled = true
		} else {
			ruleResponse.State = rm.State()
		}
		ruleResponse.CreatedAt = s.CreatedAt
		ruleResponse.CreatedBy = s.CreatedBy
		ruleResponse.UpdatedAt = s.UpdatedAt
		ruleResponse.UpdatedBy = s.UpdatedBy
		resp = append(resp, ruleResponse)
	}

	return &GettableRules{Rules: resp}, nil
}

func (m *Manager) GetRule(ctx context.Context, id string) (*GettableRule, error) {
	s, err := m.ruleDB.GetStoredRule(ctx, id)
	if err != nil {
		return nil, err
	}
	r := &GettableRule{}
	if err := json.Unmarshal([]byte(s.Data), r); err != nil {
		return nil, err
	}
	r.Id = fmt.Sprintf("%d", s.Id)
	// fetch state of rule from memory
	if rm, ok := m.rules[r.Id]; !ok {
		r.State = model.StateDisabled
		r.Disabled = true
	} else {
		r.State = rm.State()
	}
	r.CreatedAt = s.CreatedAt
	r.CreatedBy = s.CreatedBy
	r.UpdatedAt = s.UpdatedAt
	r.UpdatedBy = s.UpdatedBy

	return r, nil
}

// syncRuleStateWithTask ensures that the state of a stored rule matches
// the task state. For example - if a stored rule is disabled, then
// there is no task running against it.
func (m *Manager) syncRuleStateWithTask(taskName string, rule *PostableRule) error {

	if rule.Disabled {
		// check if rule has any task running
		if _, ok := m.tasks[taskName]; ok {
			// delete task from memory
			m.deleteTask(taskName)
		}
	} else {
		// check if rule has a task running
		if _, ok := m.tasks[taskName]; !ok {
			// rule has not task, start one
			if err := m.addTask(rule, taskName); err != nil {
				return err
			}
		} else {
			if err := m.editTask(rule, taskName); err != nil {
				return err
			}
		}
	}
	return nil
}

// PatchRule supports attribute level changes to the rule definition unlike
// EditRule, which updates entire rule definition in the DB.
// the process:
//   - get the latest rule from db
//   - over write the patch attributes received in input (ruleStr)
//   - re-deploy or undeploy task as necessary
//   - update the patched rule in the DB
func (m *Manager) PatchRule(ctx context.Context, ruleStr string, ruleId string) (*GettableRule, error) {

	if ruleId == "" {
		return nil, fmt.Errorf("id is mandatory for patching rule")
	}

	taskName := prepareTaskName(ruleId)

	// retrieve rule from DB
	storedJSON, err := m.ruleDB.GetStoredRule(ctx, ruleId)
	if err != nil {
		zap.L().Error("failed to get stored rule with given id", zap.String("id", ruleId), zap.Error(err))
		return nil, err
	}

	// storedRule holds the current stored rule from DB
	storedRule := PostableRule{}
	if err := json.Unmarshal([]byte(storedJSON.Data), &storedRule); err != nil {
		zap.L().Error("failed to unmarshal stored rule with given id", zap.String("id", ruleId), zap.Error(err))
		return nil, err
	}

	// patchedRule is combo of stored rule and patch received in the request
	patchedRule, err := parseIntoRule(storedRule, []byte(ruleStr), "json")
	if err != nil {
		return nil, err
	}

	// deploy or un-deploy task according to patched (new) rule state
	if err := m.syncRuleStateWithTask(taskName, patchedRule); err != nil {
		zap.L().Error("failed to sync stored rule state with the task", zap.String("taskName", taskName), zap.Error(err))
		return nil, err
	}

	// prepare rule json to write to update db
	patchedRuleBytes, err := json.Marshal(patchedRule)
	if err != nil {
		return nil, err
	}

	// write updated rule to db
	if _, _, err = m.ruleDB.EditRuleTx(ctx, string(patchedRuleBytes), ruleId); err != nil {
		// write failed, rollback task state

		// restore task state from the stored rule
		if err := m.syncRuleStateWithTask(taskName, &storedRule); err != nil {
			zap.L().Error("failed to restore rule after patch failure", zap.String("taskName", taskName), zap.Error(err))
		}

		return nil, err
	}

	// prepare http response
	response := GettableRule{
		Id:           ruleId,
		PostableRule: *patchedRule,
	}

	// fetch state of rule from memory
	if rm, ok := m.rules[ruleId]; !ok {
		response.State = model.StateDisabled
		response.Disabled = true
	} else {
		response.State = rm.State()
	}

	return &response, nil
}

// TestNotification prepares a dummy rule for given rule parameters and
// sends a test notification. returns alert count and error (if any)
func (m *Manager) TestNotification(ctx context.Context, ruleStr string) (int, *model.ApiError) {

	parsedRule, err := ParsePostableRule([]byte(ruleStr))

	if err != nil {
		return 0, newApiErrorBadData(err)
	}

	var alertname = parsedRule.AlertName
	if alertname == "" {
		// alertname is not mandatory for testing, so picking
		// a random string here
		alertname = uuid.New().String()
	}

	// append name to indicate this is test alert
	parsedRule.AlertName = fmt.Sprintf("%s%s", alertname, TestAlertPostFix)

	var rule Rule

	if parsedRule.RuleType == RuleTypeThreshold {

		// add special labels for test alerts
		parsedRule.Annotations[labels.AlertSummaryLabel] = fmt.Sprintf("The rule threshold is set to %.4f, and the observed metric value is {{$value}}.", *parsedRule.RuleCondition.Target)
		parsedRule.Labels[labels.RuleSourceLabel] = ""
		parsedRule.Labels[labels.AlertRuleIdLabel] = ""

		// create a threshold rule
		rule, err = NewThresholdRule(
			alertname,
			parsedRule,
<<<<<<< HEAD
			ThresholdRuleOpts{
				SendUnmatched:    true,
				SendAlways:       true,
				UseLogsNewSchema: m.UseLogsNewSchema,
			},
=======
>>>>>>> 47bda324
			m.featureFlags,
			m.reader,
			m.opts.UseLogsNewSchema,
			WithSendAlways(),
			WithSendUnmatched(),
		)

		if err != nil {
			zap.L().Error("failed to prepare a new threshold rule for test", zap.String("name", rule.Name()), zap.Error(err))
			return 0, newApiErrorBadData(err)
		}

	} else if parsedRule.RuleType == RuleTypeProm {

		// create promql rule
		rule, err = NewPromRule(
			alertname,
			parsedRule,
			m.logger,
			m.reader,
			m.opts.PqlEngine,
			WithSendAlways(),
			WithSendUnmatched(),
		)

		if err != nil {
			zap.L().Error("failed to prepare a new promql rule for test", zap.String("name", rule.Name()), zap.Error(err))
			return 0, newApiErrorBadData(err)
		}
	} else {
		return 0, newApiErrorBadData(fmt.Errorf("failed to derive ruletype with given information"))
	}

	// set timestamp to current utc time
	ts := time.Now().UTC()

	count, err := rule.Eval(ctx, ts)
	if err != nil {
		zap.L().Error("evaluating rule failed", zap.String("rule", rule.Name()), zap.Error(err))
		return 0, newApiErrorInternal(fmt.Errorf("rule evaluation failed"))
	}
	alertsFound, ok := count.(int)
	if !ok {
		return 0, newApiErrorInternal(fmt.Errorf("something went wrong"))
	}
	rule.SendAlerts(ctx, ts, 0, time.Duration(1*time.Minute), m.prepareNotifyFunc())

	return alertsFound, nil
}<|MERGE_RESOLUTION|>--- conflicted
+++ resolved
@@ -27,16 +27,6 @@
 )
 
 type PrepareTaskOptions struct {
-<<<<<<< HEAD
-	Rule             *PostableRule
-	TaskName         string
-	RuleDB           RuleDB
-	Logger           *zap.Logger
-	Reader           interfaces.Reader
-	FF               interfaces.FeatureLookup
-	ManagerOpts      *ManagerOptions
-	NotifyFunc       NotifyFunc
-=======
 	Rule        *PostableRule
 	TaskName    string
 	RuleDB      RuleDB
@@ -46,7 +36,6 @@
 	ManagerOpts *ManagerOptions
 	NotifyFunc  NotifyFunc
 
->>>>>>> 47bda324
 	UseLogsNewSchema bool
 }
 
@@ -86,8 +75,6 @@
 	Reader       interfaces.Reader
 
 	EvalDelay time.Duration
-
-	UseLogsNewSchema bool
 
 	PrepareTaskFunc func(opts PrepareTaskOptions) (Task, error)
 
@@ -112,8 +99,6 @@
 	featureFlags interfaces.FeatureLookup
 	reader       interfaces.Reader
 
-	UseLogsNewSchema bool
-
 	prepareTaskFunc func(opts PrepareTaskOptions) (Task, error)
 
 	UseLogsNewSchema bool
@@ -149,13 +134,6 @@
 		tr, err := NewThresholdRule(
 			ruleId,
 			opts.Rule,
-<<<<<<< HEAD
-			ThresholdRuleOpts{
-				EvalDelay:        opts.ManagerOpts.EvalDelay,
-				UseLogsNewSchema: opts.UseLogsNewSchema,
-			},
-=======
->>>>>>> 47bda324
 			opts.FF,
 			opts.Reader,
 			opts.UseLogsNewSchema,
@@ -354,16 +332,6 @@
 	zap.L().Debug("editing a rule task", zap.String("name", taskName))
 
 	newTask, err := m.prepareTaskFunc(PrepareTaskOptions{
-<<<<<<< HEAD
-		Rule:             rule,
-		TaskName:         taskName,
-		RuleDB:           m.ruleDB,
-		Logger:           m.logger,
-		Reader:           m.reader,
-		FF:               m.featureFlags,
-		ManagerOpts:      m.opts,
-		NotifyFunc:       m.prepareNotifyFunc(),
-=======
 		Rule:        rule,
 		TaskName:    taskName,
 		RuleDB:      m.ruleDB,
@@ -373,7 +341,6 @@
 		ManagerOpts: m.opts,
 		NotifyFunc:  m.prepareNotifyFunc(),
 
->>>>>>> 47bda324
 		UseLogsNewSchema: m.opts.UseLogsNewSchema,
 	})
 
@@ -486,16 +453,6 @@
 
 	zap.L().Debug("adding a new rule task", zap.String("name", taskName))
 	newTask, err := m.prepareTaskFunc(PrepareTaskOptions{
-<<<<<<< HEAD
-		Rule:             rule,
-		TaskName:         taskName,
-		RuleDB:           m.ruleDB,
-		Logger:           m.logger,
-		Reader:           m.reader,
-		FF:               m.featureFlags,
-		ManagerOpts:      m.opts,
-		NotifyFunc:       m.prepareNotifyFunc(),
-=======
 		Rule:        rule,
 		TaskName:    taskName,
 		RuleDB:      m.ruleDB,
@@ -505,7 +462,6 @@
 		ManagerOpts: m.opts,
 		NotifyFunc:  m.prepareNotifyFunc(),
 
->>>>>>> 47bda324
 		UseLogsNewSchema: m.opts.UseLogsNewSchema,
 	})
 
@@ -847,14 +803,6 @@
 		rule, err = NewThresholdRule(
 			alertname,
 			parsedRule,
-<<<<<<< HEAD
-			ThresholdRuleOpts{
-				SendUnmatched:    true,
-				SendAlways:       true,
-				UseLogsNewSchema: m.UseLogsNewSchema,
-			},
-=======
->>>>>>> 47bda324
 			m.featureFlags,
 			m.reader,
 			m.opts.UseLogsNewSchema,
