--- conflicted
+++ resolved
@@ -135,7 +135,6 @@
 		return nil, err
 	}
 
-<<<<<<< HEAD
 	// Filter out new series if newGroupEvalDelay is configured
 	if r.ShouldSkipNewGroups() {
 		collection := ruletypes.NewPromMatrixLabelledCollection(res)
@@ -145,7 +144,8 @@
 			return nil, filterErr
 		}
 		res = filteredCollection.(*ruletypes.PromMatrixLabelledCollection).Matrix()
-=======
+	}
+
 	var resultVector ruletypes.Vector
 	for _, series := range res {
 		resultSeries, err := r.Threshold.Eval(toCommonSeries(series), r.Unit(), ruletypes.EvalData{
@@ -167,7 +167,6 @@
 	results, err := r.buildAndRunQuery(ctx, ts)
 	if err != nil {
 		return nil, err
->>>>>>> 204cc4e5
 	}
 
 	r.mtx.Lock()
@@ -188,14 +187,6 @@
 		for _, lbl := range result.Metric {
 			l[lbl.Name] = lbl.Value
 		}
-<<<<<<< HEAD
-
-		results, err := r.Threshold.Eval(toCommonSeries(series), r.Unit(), ruletypes.EvalData{
-			ActiveAlerts: r.ActiveAlertsLabelFP(),
-		})
-		if err != nil {
-			return nil, err
-=======
 		r.logger.DebugContext(ctx, "alerting for series", "rule_name", r.Name(), "series", result)
 
 		threshold := valueFormatter.Format(result.Target, result.TargetUnit)
@@ -221,7 +212,6 @@
 				r.logger.WarnContext(ctx, "Expanding alert template failed", "rule_name", r.Name(), "error", err, "data", tmplData)
 			}
 			return result
->>>>>>> 204cc4e5
 		}
 
 		lb := qslabels.NewBuilder(result.Metric).Del(qslabels.MetricNameLabel)
@@ -244,31 +234,6 @@
 		h := lbs.Hash()
 		resultFPs[h] = struct{}{}
 
-<<<<<<< HEAD
-			lbs := lb.Labels()
-			h := lbs.Hash()
-			resultFPs[h] = struct{}{}
-
-			if _, ok := alerts[h]; ok {
-				err = fmt.Errorf("vector contains metrics with the same labelset after applying alert labels")
-				// We have already acquired the lock above hence using SetHealth and
-				// SetLastError will deadlock.
-				r.health = ruletypes.HealthBad
-				r.lastError = err
-				return nil, err
-			}
-			alerts[h] = &ruletypes.Alert{
-				Labels:            lbs,
-				QueryResultLables: resultLabels,
-				Annotations:       annotations,
-				ActiveAt:          ts,
-				State:             model.StatePending,
-				Value:             result.V,
-				GeneratorURL:      r.GeneratorURL(),
-				Receivers:         ruleReceiverMap[lbs.Map()[ruletypes.LabelThresholdName]],
-				IsRecovering:      result.IsRecovering,
-			}
-=======
 		if _, ok := alerts[h]; ok {
 			err = fmt.Errorf("vector contains metrics with the same labelset after applying alert labels")
 			// We have already acquired the lock above hence using SetHealth and
@@ -287,7 +252,6 @@
 			GeneratorURL:      r.GeneratorURL(),
 			Receivers:         ruleReceiverMap[lbs.Map()[ruletypes.LabelThresholdName]],
 			IsRecovering:      result.IsRecovering,
->>>>>>> 204cc4e5
 		}
 	}
 
