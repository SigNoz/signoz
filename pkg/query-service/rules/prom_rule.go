package rules

import (
	"context"
	"encoding/json"
	"fmt"
	"time"

	"go.uber.org/zap"

	"github.com/prometheus/prometheus/promql"
	"go.signoz.io/signoz/pkg/query-service/formatter"
	"go.signoz.io/signoz/pkg/query-service/interfaces"
	"go.signoz.io/signoz/pkg/query-service/model"
	v3 "go.signoz.io/signoz/pkg/query-service/model/v3"
	pqle "go.signoz.io/signoz/pkg/query-service/pqlEngine"
	qslabels "go.signoz.io/signoz/pkg/query-service/utils/labels"
	"go.signoz.io/signoz/pkg/query-service/utils/times"
	"go.signoz.io/signoz/pkg/query-service/utils/timestamp"
	yaml "gopkg.in/yaml.v2"
)

type PromRule struct {
<<<<<<< HEAD
	*BaseRule
	pqlEngine *pqle.PqlEngine
=======
	id            string
	name          string
	source        string
	ruleCondition *RuleCondition

	evalWindow   time.Duration
	holdDuration time.Duration
	labels       plabels.Labels
	annotations  plabels.Labels

	preferredChannels []string

	mtx                 sync.Mutex
	evaluationDuration  time.Duration
	evaluationTimestamp time.Time

	health RuleHealth

	lastError error

	// map of active alerts
	active map[uint64]*Alert

	logger *zap.Logger
	opts   PromRuleOpts

	reader interfaces.Reader

	handledRestart bool
>>>>>>> 3e32dabf
}

func NewPromRule(
	id string,
	postableRule *PostableRule,
	logger *zap.Logger,
	reader interfaces.Reader,
	pqlEngine *pqle.PqlEngine,
	opts ...RuleOption,
) (*PromRule, error) {

	baseRule, err := NewBaseRule(id, postableRule, reader, opts...)
	if err != nil {
		return nil, err
	}

	p := PromRule{
		BaseRule:  baseRule,
		pqlEngine: pqlEngine,
	}

	query, err := p.getPqlQuery()

	if err != nil {
		// can not generate a valid prom QL query
		return nil, err
	}
	zap.L().Info("creating new prom rule", zap.String("name", p.name), zap.String("query", query))
	return &p, nil
}

func (r *PromRule) Type() RuleType {
	return RuleTypeProm
}

<<<<<<< HEAD
=======
func (r *PromRule) GeneratorURL() string {
	return prepareRuleGeneratorURL(r.ID(), r.source)
}

func (r *PromRule) PreferredChannels() []string {
	return r.preferredChannels
}

func (r *PromRule) SetLastError(err error) {
	r.mtx.Lock()
	defer r.mtx.Unlock()
	r.lastError = err
}

func (r *PromRule) LastError() error {
	r.mtx.Lock()
	defer r.mtx.Unlock()
	return r.lastError
}

func (r *PromRule) SetHealth(health RuleHealth) {
	r.mtx.Lock()
	defer r.mtx.Unlock()
	r.health = health
}

func (r *PromRule) Health() RuleHealth {
	r.mtx.Lock()
	defer r.mtx.Unlock()
	return r.health
}

// SetEvaluationDuration updates evaluationDuration to the duration it took to evaluate the rule on its last evaluation.
func (r *PromRule) SetEvaluationDuration(dur time.Duration) {
	r.mtx.Lock()
	defer r.mtx.Unlock()
	r.evaluationDuration = dur
}

func (r *PromRule) HoldDuration() time.Duration {
	return r.holdDuration
}

func (r *PromRule) EvalWindow() time.Duration {
	return r.evalWindow
}

// Labels returns the labels of the alerting rule.
func (r *PromRule) Labels() qslabels.BaseLabels {
	return r.labels
}

// Annotations returns the annotations of the alerting rule.
func (r *PromRule) Annotations() qslabels.BaseLabels {
	return r.annotations
}

// GetEvaluationDuration returns the time in seconds it took to evaluate the alerting rule.
func (r *PromRule) GetEvaluationDuration() time.Duration {
	r.mtx.Lock()
	defer r.mtx.Unlock()
	return r.evaluationDuration
}

// SetEvaluationTimestamp updates evaluationTimestamp to the timestamp of when the rule was last evaluated.
func (r *PromRule) SetEvaluationTimestamp(ts time.Time) {
	r.mtx.Lock()
	defer r.mtx.Unlock()
	r.evaluationTimestamp = ts
}

// GetEvaluationTimestamp returns the time the evaluation took place.
func (r *PromRule) GetEvaluationTimestamp() time.Time {
	r.mtx.Lock()
	defer r.mtx.Unlock()
	return r.evaluationTimestamp
}

// State returns the maximum state of alert instances for this rule.
// StateFiring > StatePending > StateInactive
func (r *PromRule) State() model.AlertState {

	maxState := model.StateInactive
	for _, a := range r.active {
		if a.State > maxState {
			maxState = a.State
		}
	}
	return maxState
}

func (r *PromRule) currentAlerts() []*Alert {
	r.mtx.Lock()
	defer r.mtx.Unlock()

	alerts := make([]*Alert, 0, len(r.active))

	for _, a := range r.active {
		anew := *a
		alerts = append(alerts, &anew)
	}
	return alerts
}

func (r *PromRule) ActiveAlerts() []*Alert {
	var res []*Alert
	for _, a := range r.currentAlerts() {
		if a.ResolvedAt.IsZero() {
			res = append(res, a)
		}
	}
	return res
}

func (r *PromRule) Unit() string {
	if r.ruleCondition != nil && r.ruleCondition.CompositeQuery != nil {
		return r.ruleCondition.CompositeQuery.Unit
	}
	return ""
}

// ForEachActiveAlert runs the given function on each alert.
// This should be used when you want to use the actual alerts from the ThresholdRule
// and not on its copy.
// If you want to run on a copy of alerts then don't use this, get the alerts from 'ActiveAlerts()'.
func (r *PromRule) ForEachActiveAlert(f func(*Alert)) {
	r.mtx.Lock()
	defer r.mtx.Unlock()

	for _, a := range r.active {
		f(a)
	}
}

func (r *PromRule) SendAlerts(ctx context.Context, ts time.Time, resendDelay time.Duration, interval time.Duration, notifyFunc NotifyFunc) {
	alerts := []*Alert{}
	r.ForEachActiveAlert(func(alert *Alert) {
		if r.opts.SendAlways || alert.needsSending(ts, resendDelay) {
			alert.LastSentAt = ts
			// Allow for two Eval or Alertmanager send failures.
			delta := resendDelay
			if interval > resendDelay {
				delta = interval
			}
			alert.ValidUntil = ts.Add(4 * delta)
			anew := *alert
			alerts = append(alerts, &anew)
		}
	})
	notifyFunc(ctx, "", alerts...)
}

>>>>>>> 3e32dabf
func (r *PromRule) GetSelectedQuery() string {
	if r.ruleCondition != nil {
		// If the user has explicitly set the selected query, we return that.
		if r.ruleCondition.SelectedQuery != "" {
			return r.ruleCondition.SelectedQuery
		}
		// Historically, we used to have only one query in the alerts for promql.
		// So, if there is only one query, we return that.
		// This is to maintain backward compatibility.
		// For new rules, we will have to explicitly set the selected query.
		return "A"
	}
	// This should never happen.
	return ""
}

func (r *PromRule) getPqlQuery() (string, error) {

	if r.ruleCondition.CompositeQuery.QueryType == v3.QueryTypePromQL {
		if len(r.ruleCondition.CompositeQuery.PromQueries) > 0 {
			selectedQuery := r.GetSelectedQuery()
			if promQuery, ok := r.ruleCondition.CompositeQuery.PromQueries[selectedQuery]; ok {
				query := promQuery.Query
				if query == "" {
					return query, fmt.Errorf("a promquery needs to be set for this rule to function")
				}
				return query, nil
			}
		}
	}

	return "", fmt.Errorf("invalid promql rule query")
}

<<<<<<< HEAD
func (r *PromRule) Eval(ctx context.Context, ts time.Time) (interface{}, error) {
=======
func (r *PromRule) matchType() MatchType {
	if r.ruleCondition == nil {
		return AtleastOnce
	}
	return r.ruleCondition.MatchType
}

func (r *PromRule) compareOp() CompareOp {
	if r.ruleCondition == nil {
		return ValueIsEq
	}
	return r.ruleCondition.CompareOp
}

// TODO(srikanthccv): implement base rule and use for all types of rules
func (r *PromRule) recordRuleStateHistory(ctx context.Context, prevState, currentState model.AlertState, itemsToAdd []v3.RuleStateHistory) error {
	zap.L().Debug("recording rule state history", zap.String("ruleid", r.ID()), zap.Any("prevState", prevState), zap.Any("currentState", currentState), zap.Any("itemsToAdd", itemsToAdd))
	revisedItemsToAdd := map[uint64]v3.RuleStateHistory{}

	lastSavedState, err := r.reader.GetLastSavedRuleStateHistory(ctx, r.ID())
	if err != nil {
		return err
	}
	// if the query-service has been restarted, or the rule has been modified (which re-initializes the rule),
	// the state would reset so we need to add the corresponding state changes to previously saved states
	if !r.handledRestart && len(lastSavedState) > 0 {
		zap.L().Debug("handling restart", zap.String("ruleid", r.ID()), zap.Any("lastSavedState", lastSavedState))
		l := map[uint64]v3.RuleStateHistory{}
		for _, item := range itemsToAdd {
			l[item.Fingerprint] = item
		}

		shouldSkip := map[uint64]bool{}

		for _, item := range lastSavedState {
			// for the last saved item with fingerprint, check if there is a corresponding entry in the current state
			currentState, ok := l[item.Fingerprint]
			if !ok {
				// there was a state change in the past, but not in the current state
				// if the state was firing, then we should add a resolved state change
				if item.State == model.StateFiring || item.State == model.StateNoData {
					item.State = model.StateInactive
					item.StateChanged = true
					item.UnixMilli = time.Now().UnixMilli()
					revisedItemsToAdd[item.Fingerprint] = item
				}
				// there is nothing to do if the prev state was normal
			} else {
				if item.State != currentState.State {
					item.State = currentState.State
					item.StateChanged = true
					item.UnixMilli = time.Now().UnixMilli()
					revisedItemsToAdd[item.Fingerprint] = item
				}
			}
			// do not add this item to revisedItemsToAdd as it is already processed
			shouldSkip[item.Fingerprint] = true
		}
		zap.L().Debug("after lastSavedState loop", zap.String("ruleid", r.ID()), zap.Any("revisedItemsToAdd", revisedItemsToAdd))

		// if there are any new state changes that were not saved, add them to the revised items
		for _, item := range itemsToAdd {
			if _, ok := revisedItemsToAdd[item.Fingerprint]; !ok && !shouldSkip[item.Fingerprint] {
				revisedItemsToAdd[item.Fingerprint] = item
			}
		}
		zap.L().Debug("after itemsToAdd loop", zap.String("ruleid", r.ID()), zap.Any("revisedItemsToAdd", revisedItemsToAdd))

		newState := model.StateInactive
		for _, item := range revisedItemsToAdd {
			if item.State == model.StateFiring || item.State == model.StateNoData {
				newState = model.StateFiring
				break
			}
		}
		zap.L().Debug("newState", zap.String("ruleid", r.ID()), zap.Any("newState", newState))

		// if there is a change in the overall state, update the overall state
		if lastSavedState[0].OverallState != newState {
			for fingerprint, item := range revisedItemsToAdd {
				item.OverallState = newState
				item.OverallStateChanged = true
				revisedItemsToAdd[fingerprint] = item
			}
		}
		zap.L().Debug("revisedItemsToAdd after newState", zap.String("ruleid", r.ID()), zap.Any("revisedItemsToAdd", revisedItemsToAdd))

	} else {
		for _, item := range itemsToAdd {
			revisedItemsToAdd[item.Fingerprint] = item
		}
	}

	if len(revisedItemsToAdd) > 0 && r.reader != nil {
		zap.L().Debug("writing rule state history", zap.String("ruleid", r.ID()), zap.Any("revisedItemsToAdd", revisedItemsToAdd))

		entries := make([]v3.RuleStateHistory, 0, len(revisedItemsToAdd))
		for _, item := range revisedItemsToAdd {
			entries = append(entries, item)
		}
		err := r.reader.AddRuleStateHistory(ctx, entries)
		if err != nil {
			zap.L().Error("error while inserting rule state history", zap.Error(err), zap.Any("itemsToAdd", itemsToAdd))
		}
	}
	r.handledRestart = true

	return nil
}

func (r *PromRule) Eval(ctx context.Context, ts time.Time, queriers *Queriers) (interface{}, error) {
>>>>>>> 3e32dabf

	prevState := r.State()

	start := ts.Add(-r.evalWindow)
	end := ts
	interval := 60 * time.Second // TODO(srikanthccv): this should be configurable

	valueFormatter := formatter.FromUnit(r.Unit())

	q, err := r.getPqlQuery()
	if err != nil {
		return nil, err
	}
	zap.L().Info("evaluating promql query", zap.String("name", r.Name()), zap.String("query", q))
	res, err := r.pqlEngine.RunAlertQuery(ctx, q, start, end, interval)
	if err != nil {
		r.SetHealth(HealthBad)
		r.SetLastError(err)
		return nil, err
	}

	r.mtx.Lock()
	defer r.mtx.Unlock()

	resultFPs := map[uint64]struct{}{}

	var alerts = make(map[uint64]*Alert, len(res))

	for _, series := range res {
		l := make(map[string]string, len(series.Metric))
		for _, lbl := range series.Metric {
			l[lbl.Name] = lbl.Value
		}

		if len(series.Floats) == 0 {
			continue
		}

		alertSmpl, shouldAlert := r.shouldAlert(toCommonSeries(series))
		if !shouldAlert {
			continue
		}
		zap.L().Debug("alerting for series", zap.String("name", r.Name()), zap.Any("series", series))

		threshold := valueFormatter.Format(r.targetVal(), r.Unit())

		tmplData := AlertTemplateData(l, valueFormatter.Format(alertSmpl.V, r.Unit()), threshold)
		// Inject some convenience variables that are easier to remember for users
		// who are not used to Go's templating system.
		defs := "{{$labels := .Labels}}{{$value := .Value}}{{$threshold := .Threshold}}"

		expand := func(text string) string {

			tmpl := NewTemplateExpander(
				ctx,
				defs+text,
				"__alert_"+r.Name(),
				tmplData,
				times.Time(timestamp.FromTime(ts)),
				nil,
			)
			result, err := tmpl.Expand()
			if err != nil {
				result = fmt.Sprintf("<error expanding template: %s>", err)
				r.logger.Warn("Expanding alert template failed", zap.Error(err), zap.Any("data", tmplData))
			}
			return result
		}

		lb := qslabels.NewBuilder(alertSmpl.Metric).Del(qslabels.MetricNameLabel)
		resultLabels := qslabels.NewBuilder(alertSmpl.Metric).Del(qslabels.MetricNameLabel).Labels()

		for name, value := range r.labels.Map() {
			lb.Set(name, expand(value))
		}

		lb.Set(qslabels.AlertNameLabel, r.Name())
		lb.Set(qslabels.AlertRuleIdLabel, r.ID())
		lb.Set(qslabels.RuleSourceLabel, r.GeneratorURL())

		annotations := make(qslabels.Labels, 0, len(r.annotations.Map()))
		for name, value := range r.annotations.Map() {
			annotations = append(annotations, qslabels.Label{Name: name, Value: expand(value)})
		}

		lbs := lb.Labels()
		h := lbs.Hash()
		resultFPs[h] = struct{}{}

		if _, ok := alerts[h]; ok {
			err = fmt.Errorf("vector contains metrics with the same labelset after applying alert labels")
			// We have already acquired the lock above hence using SetHealth and
			// SetLastError will deadlock.
			r.health = HealthBad
			r.lastError = err
			return nil, err
		}

		alerts[h] = &Alert{
			Labels:            lbs,
			QueryResultLables: resultLabels,
			Annotations:       annotations,
			ActiveAt:          ts,
<<<<<<< HEAD
			State:             StatePending,
			Value:             alertSmpl.V,
=======
			State:             model.StatePending,
			Value:             alertSmpl.F,
>>>>>>> 3e32dabf
			GeneratorURL:      r.GeneratorURL(),
			Receivers:         r.preferredChannels,
		}
	}

	zap.L().Debug("found alerts for rule", zap.Int("count", len(alerts)), zap.String("name", r.Name()))
	// alerts[h] is ready, add or update active list now
	for h, a := range alerts {
		// Check whether we already have alerting state for the identifying label set.
		// Update the last value and annotations if so, create a new alert entry otherwise.
		if alert, ok := r.active[h]; ok && alert.State != model.StateInactive {
			alert.Value = a.Value
			alert.Annotations = a.Annotations
			alert.Receivers = r.preferredChannels
			continue
		}

		r.active[h] = a

	}

	itemsToAdd := []v3.RuleStateHistory{}

	// Check if any pending alerts should be removed or fire now. Write out alert timeseries.
	for fp, a := range r.active {
		labelsJSON, err := json.Marshal(a.QueryResultLables)
		if err != nil {
			zap.L().Error("error marshaling labels", zap.Error(err), zap.String("name", r.Name()))
		}
		if _, ok := resultFPs[fp]; !ok {
			// If the alert was previously firing, keep it around for a given
			// retention time so it is reported as resolved to the AlertManager.
			if a.State == model.StatePending || (!a.ResolvedAt.IsZero() && ts.Sub(a.ResolvedAt) > resolvedRetention) {
				delete(r.active, fp)
			}
			if a.State != model.StateInactive {
				a.State = model.StateInactive
				a.ResolvedAt = ts
				itemsToAdd = append(itemsToAdd, v3.RuleStateHistory{
					RuleID:       r.ID(),
					RuleName:     r.Name(),
					State:        model.StateInactive,
					StateChanged: true,
					UnixMilli:    ts.UnixMilli(),
					Labels:       v3.LabelsString(labelsJSON),
					Fingerprint:  a.QueryResultLables.Hash(),
				})
			}
			continue
		}

		if a.State == model.StatePending && ts.Sub(a.ActiveAt) >= r.holdDuration {
			a.State = model.StateFiring
			a.FiredAt = ts
			state := model.StateFiring
			if a.Missing {
				state = model.StateNoData
			}
			itemsToAdd = append(itemsToAdd, v3.RuleStateHistory{
				RuleID:       r.ID(),
				RuleName:     r.Name(),
				State:        state,
				StateChanged: true,
				UnixMilli:    ts.UnixMilli(),
				Labels:       v3.LabelsString(labelsJSON),
				Fingerprint:  a.QueryResultLables.Hash(),
				Value:        a.Value,
			})
		}

	}
	r.health = HealthGood
	r.lastError = err

	currentState := r.State()

	overallStateChanged := currentState != prevState
	for idx, item := range itemsToAdd {
		item.OverallStateChanged = overallStateChanged
		item.OverallState = currentState
		itemsToAdd[idx] = item
	}

	r.recordRuleStateHistory(ctx, prevState, currentState, itemsToAdd)

	return len(r.active), nil
}

func (r *PromRule) String() string {

	ar := PostableRule{
		AlertName:         r.name,
		RuleCondition:     r.ruleCondition,
		EvalWindow:        Duration(r.evalWindow),
		Labels:            r.labels.Map(),
		Annotations:       r.annotations.Map(),
		PreferredChannels: r.preferredChannels,
	}

	byt, err := yaml.Marshal(ar)
	if err != nil {
		return fmt.Sprintf("error marshaling alerting rule: %s", err.Error())
	}

	return string(byt)
}

func toCommonSeries(series promql.Series) v3.Series {
	commonSeries := v3.Series{}

	for _, lbl := range series.Metric {
		commonSeries.Labels[lbl.Name] = lbl.Value
		commonSeries.LabelsArray = append(commonSeries.LabelsArray, map[string]string{
			lbl.Name: lbl.Value,
		})
	}

	for _, f := range series.Floats {
		commonSeries.Points = append(commonSeries.Points, v3.Point{
			Timestamp: f.T,
			Value:     f.F,
		})
	}

	return commonSeries
}<|MERGE_RESOLUTION|>--- conflicted
+++ resolved
@@ -21,40 +21,8 @@
 )
 
 type PromRule struct {
-<<<<<<< HEAD
 	*BaseRule
 	pqlEngine *pqle.PqlEngine
-=======
-	id            string
-	name          string
-	source        string
-	ruleCondition *RuleCondition
-
-	evalWindow   time.Duration
-	holdDuration time.Duration
-	labels       plabels.Labels
-	annotations  plabels.Labels
-
-	preferredChannels []string
-
-	mtx                 sync.Mutex
-	evaluationDuration  time.Duration
-	evaluationTimestamp time.Time
-
-	health RuleHealth
-
-	lastError error
-
-	// map of active alerts
-	active map[uint64]*Alert
-
-	logger *zap.Logger
-	opts   PromRuleOpts
-
-	reader interfaces.Reader
-
-	handledRestart bool
->>>>>>> 3e32dabf
 }
 
 func NewPromRule(
@@ -90,161 +58,6 @@
 	return RuleTypeProm
 }
 
-<<<<<<< HEAD
-=======
-func (r *PromRule) GeneratorURL() string {
-	return prepareRuleGeneratorURL(r.ID(), r.source)
-}
-
-func (r *PromRule) PreferredChannels() []string {
-	return r.preferredChannels
-}
-
-func (r *PromRule) SetLastError(err error) {
-	r.mtx.Lock()
-	defer r.mtx.Unlock()
-	r.lastError = err
-}
-
-func (r *PromRule) LastError() error {
-	r.mtx.Lock()
-	defer r.mtx.Unlock()
-	return r.lastError
-}
-
-func (r *PromRule) SetHealth(health RuleHealth) {
-	r.mtx.Lock()
-	defer r.mtx.Unlock()
-	r.health = health
-}
-
-func (r *PromRule) Health() RuleHealth {
-	r.mtx.Lock()
-	defer r.mtx.Unlock()
-	return r.health
-}
-
-// SetEvaluationDuration updates evaluationDuration to the duration it took to evaluate the rule on its last evaluation.
-func (r *PromRule) SetEvaluationDuration(dur time.Duration) {
-	r.mtx.Lock()
-	defer r.mtx.Unlock()
-	r.evaluationDuration = dur
-}
-
-func (r *PromRule) HoldDuration() time.Duration {
-	return r.holdDuration
-}
-
-func (r *PromRule) EvalWindow() time.Duration {
-	return r.evalWindow
-}
-
-// Labels returns the labels of the alerting rule.
-func (r *PromRule) Labels() qslabels.BaseLabels {
-	return r.labels
-}
-
-// Annotations returns the annotations of the alerting rule.
-func (r *PromRule) Annotations() qslabels.BaseLabels {
-	return r.annotations
-}
-
-// GetEvaluationDuration returns the time in seconds it took to evaluate the alerting rule.
-func (r *PromRule) GetEvaluationDuration() time.Duration {
-	r.mtx.Lock()
-	defer r.mtx.Unlock()
-	return r.evaluationDuration
-}
-
-// SetEvaluationTimestamp updates evaluationTimestamp to the timestamp of when the rule was last evaluated.
-func (r *PromRule) SetEvaluationTimestamp(ts time.Time) {
-	r.mtx.Lock()
-	defer r.mtx.Unlock()
-	r.evaluationTimestamp = ts
-}
-
-// GetEvaluationTimestamp returns the time the evaluation took place.
-func (r *PromRule) GetEvaluationTimestamp() time.Time {
-	r.mtx.Lock()
-	defer r.mtx.Unlock()
-	return r.evaluationTimestamp
-}
-
-// State returns the maximum state of alert instances for this rule.
-// StateFiring > StatePending > StateInactive
-func (r *PromRule) State() model.AlertState {
-
-	maxState := model.StateInactive
-	for _, a := range r.active {
-		if a.State > maxState {
-			maxState = a.State
-		}
-	}
-	return maxState
-}
-
-func (r *PromRule) currentAlerts() []*Alert {
-	r.mtx.Lock()
-	defer r.mtx.Unlock()
-
-	alerts := make([]*Alert, 0, len(r.active))
-
-	for _, a := range r.active {
-		anew := *a
-		alerts = append(alerts, &anew)
-	}
-	return alerts
-}
-
-func (r *PromRule) ActiveAlerts() []*Alert {
-	var res []*Alert
-	for _, a := range r.currentAlerts() {
-		if a.ResolvedAt.IsZero() {
-			res = append(res, a)
-		}
-	}
-	return res
-}
-
-func (r *PromRule) Unit() string {
-	if r.ruleCondition != nil && r.ruleCondition.CompositeQuery != nil {
-		return r.ruleCondition.CompositeQuery.Unit
-	}
-	return ""
-}
-
-// ForEachActiveAlert runs the given function on each alert.
-// This should be used when you want to use the actual alerts from the ThresholdRule
-// and not on its copy.
-// If you want to run on a copy of alerts then don't use this, get the alerts from 'ActiveAlerts()'.
-func (r *PromRule) ForEachActiveAlert(f func(*Alert)) {
-	r.mtx.Lock()
-	defer r.mtx.Unlock()
-
-	for _, a := range r.active {
-		f(a)
-	}
-}
-
-func (r *PromRule) SendAlerts(ctx context.Context, ts time.Time, resendDelay time.Duration, interval time.Duration, notifyFunc NotifyFunc) {
-	alerts := []*Alert{}
-	r.ForEachActiveAlert(func(alert *Alert) {
-		if r.opts.SendAlways || alert.needsSending(ts, resendDelay) {
-			alert.LastSentAt = ts
-			// Allow for two Eval or Alertmanager send failures.
-			delta := resendDelay
-			if interval > resendDelay {
-				delta = interval
-			}
-			alert.ValidUntil = ts.Add(4 * delta)
-			anew := *alert
-			alerts = append(alerts, &anew)
-		}
-	})
-	notifyFunc(ctx, "", alerts...)
-}
-
->>>>>>> 3e32dabf
 func (r *PromRule) GetSelectedQuery() string {
 	if r.ruleCondition != nil {
 		// If the user has explicitly set the selected query, we return that.
@@ -279,121 +92,7 @@
 	return "", fmt.Errorf("invalid promql rule query")
 }
 
-<<<<<<< HEAD
 func (r *PromRule) Eval(ctx context.Context, ts time.Time) (interface{}, error) {
-=======
-func (r *PromRule) matchType() MatchType {
-	if r.ruleCondition == nil {
-		return AtleastOnce
-	}
-	return r.ruleCondition.MatchType
-}
-
-func (r *PromRule) compareOp() CompareOp {
-	if r.ruleCondition == nil {
-		return ValueIsEq
-	}
-	return r.ruleCondition.CompareOp
-}
-
-// TODO(srikanthccv): implement base rule and use for all types of rules
-func (r *PromRule) recordRuleStateHistory(ctx context.Context, prevState, currentState model.AlertState, itemsToAdd []v3.RuleStateHistory) error {
-	zap.L().Debug("recording rule state history", zap.String("ruleid", r.ID()), zap.Any("prevState", prevState), zap.Any("currentState", currentState), zap.Any("itemsToAdd", itemsToAdd))
-	revisedItemsToAdd := map[uint64]v3.RuleStateHistory{}
-
-	lastSavedState, err := r.reader.GetLastSavedRuleStateHistory(ctx, r.ID())
-	if err != nil {
-		return err
-	}
-	// if the query-service has been restarted, or the rule has been modified (which re-initializes the rule),
-	// the state would reset so we need to add the corresponding state changes to previously saved states
-	if !r.handledRestart && len(lastSavedState) > 0 {
-		zap.L().Debug("handling restart", zap.String("ruleid", r.ID()), zap.Any("lastSavedState", lastSavedState))
-		l := map[uint64]v3.RuleStateHistory{}
-		for _, item := range itemsToAdd {
-			l[item.Fingerprint] = item
-		}
-
-		shouldSkip := map[uint64]bool{}
-
-		for _, item := range lastSavedState {
-			// for the last saved item with fingerprint, check if there is a corresponding entry in the current state
-			currentState, ok := l[item.Fingerprint]
-			if !ok {
-				// there was a state change in the past, but not in the current state
-				// if the state was firing, then we should add a resolved state change
-				if item.State == model.StateFiring || item.State == model.StateNoData {
-					item.State = model.StateInactive
-					item.StateChanged = true
-					item.UnixMilli = time.Now().UnixMilli()
-					revisedItemsToAdd[item.Fingerprint] = item
-				}
-				// there is nothing to do if the prev state was normal
-			} else {
-				if item.State != currentState.State {
-					item.State = currentState.State
-					item.StateChanged = true
-					item.UnixMilli = time.Now().UnixMilli()
-					revisedItemsToAdd[item.Fingerprint] = item
-				}
-			}
-			// do not add this item to revisedItemsToAdd as it is already processed
-			shouldSkip[item.Fingerprint] = true
-		}
-		zap.L().Debug("after lastSavedState loop", zap.String("ruleid", r.ID()), zap.Any("revisedItemsToAdd", revisedItemsToAdd))
-
-		// if there are any new state changes that were not saved, add them to the revised items
-		for _, item := range itemsToAdd {
-			if _, ok := revisedItemsToAdd[item.Fingerprint]; !ok && !shouldSkip[item.Fingerprint] {
-				revisedItemsToAdd[item.Fingerprint] = item
-			}
-		}
-		zap.L().Debug("after itemsToAdd loop", zap.String("ruleid", r.ID()), zap.Any("revisedItemsToAdd", revisedItemsToAdd))
-
-		newState := model.StateInactive
-		for _, item := range revisedItemsToAdd {
-			if item.State == model.StateFiring || item.State == model.StateNoData {
-				newState = model.StateFiring
-				break
-			}
-		}
-		zap.L().Debug("newState", zap.String("ruleid", r.ID()), zap.Any("newState", newState))
-
-		// if there is a change in the overall state, update the overall state
-		if lastSavedState[0].OverallState != newState {
-			for fingerprint, item := range revisedItemsToAdd {
-				item.OverallState = newState
-				item.OverallStateChanged = true
-				revisedItemsToAdd[fingerprint] = item
-			}
-		}
-		zap.L().Debug("revisedItemsToAdd after newState", zap.String("ruleid", r.ID()), zap.Any("revisedItemsToAdd", revisedItemsToAdd))
-
-	} else {
-		for _, item := range itemsToAdd {
-			revisedItemsToAdd[item.Fingerprint] = item
-		}
-	}
-
-	if len(revisedItemsToAdd) > 0 && r.reader != nil {
-		zap.L().Debug("writing rule state history", zap.String("ruleid", r.ID()), zap.Any("revisedItemsToAdd", revisedItemsToAdd))
-
-		entries := make([]v3.RuleStateHistory, 0, len(revisedItemsToAdd))
-		for _, item := range revisedItemsToAdd {
-			entries = append(entries, item)
-		}
-		err := r.reader.AddRuleStateHistory(ctx, entries)
-		if err != nil {
-			zap.L().Error("error while inserting rule state history", zap.Error(err), zap.Any("itemsToAdd", itemsToAdd))
-		}
-	}
-	r.handledRestart = true
-
-	return nil
-}
-
-func (r *PromRule) Eval(ctx context.Context, ts time.Time, queriers *Queriers) (interface{}, error) {
->>>>>>> 3e32dabf
 
 	prevState := r.State()
 
@@ -497,13 +196,8 @@
 			QueryResultLables: resultLabels,
 			Annotations:       annotations,
 			ActiveAt:          ts,
-<<<<<<< HEAD
-			State:             StatePending,
+			State:             model.StatePending,
 			Value:             alertSmpl.V,
-=======
-			State:             model.StatePending,
-			Value:             alertSmpl.F,
->>>>>>> 3e32dabf
 			GeneratorURL:      r.GeneratorURL(),
 			Receivers:         r.preferredChannels,
 		}
@@ -587,7 +281,7 @@
 		itemsToAdd[idx] = item
 	}
 
-	r.recordRuleStateHistory(ctx, prevState, currentState, itemsToAdd)
+	r.RecordRuleStateHistory(ctx, prevState, currentState, itemsToAdd)
 
 	return len(r.active), nil
 }
