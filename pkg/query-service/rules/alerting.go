package rules

import (
	"encoding/json"
	"fmt"
	"net/url"
	"sort"
	"strings"
	"time"

	"github.com/pkg/errors"
	"go.signoz.io/signoz/pkg/query-service/model"
	v3 "go.signoz.io/signoz/pkg/query-service/model/v3"
	"go.signoz.io/signoz/pkg/query-service/utils/labels"
)

// this file contains common structs and methods used by
// rule engine

const (
	// how long before re-sending the alert
	ResolvedRetention = 15 * time.Minute

	TestAlertPostFix = "_TEST_ALERT"
)

type RuleType string

const (
	RuleTypeThreshold = "threshold_rule"
	RuleTypeProm      = "promql_rule"
	RuleTypeAnomaly   = "anomaly_rule"
)

type RuleHealth string

const (
	HealthUnknown RuleHealth = "unknown"
	HealthGood    RuleHealth = "ok"
	HealthBad     RuleHealth = "err"
)

type Alert struct {
	State model.AlertState

	Labels      labels.BaseLabels
	Annotations labels.BaseLabels

	QueryResultLables labels.BaseLabels

	GeneratorURL string

	// list of preferred receivers, e.g. slack
	Receivers []string

	Value      float64
	ActiveAt   time.Time
	FiredAt    time.Time
	ResolvedAt time.Time
	LastSentAt time.Time
	ValidUntil time.Time

	Missing bool
}

func (a *Alert) needsSending(ts time.Time, resendDelay time.Duration) bool {
	if a.State == model.StatePending {
		return false
	}

	// if an alert has been resolved since the last send, resend it
	if a.ResolvedAt.After(a.LastSentAt) {
		return true
	}

	return a.LastSentAt.Add(resendDelay).Before(ts)
}

type NamedAlert struct {
	Name string
	*Alert
}

type CompareOp string

const (
	CompareOpNone      CompareOp = "0"
	ValueIsAbove       CompareOp = "1"
	ValueIsBelow       CompareOp = "2"
	ValueIsEq          CompareOp = "3"
	ValueIsNotEq       CompareOp = "4"
	ValueAboveOrEq     CompareOp = "5"
	ValueBelowOrEq     CompareOp = "6"
	ValueOutsideBounds CompareOp = "7"
)

type MatchType string

const (
	MatchTypeNone MatchType = "0"
	AtleastOnce   MatchType = "1"
	AllTheTimes   MatchType = "2"
	OnAverage     MatchType = "3"
	InTotal       MatchType = "4"
	Last          MatchType = "5"
)

type RuleCondition struct {
<<<<<<< HEAD
	CompositeQuery    *v3.CompositeQuery `json:"compositeQuery,omitempty" yaml:"compositeQuery,omitempty"`
	CompareOp         CompareOp          `yaml:"op,omitempty" json:"op,omitempty"`
	Target            *float64           `yaml:"target,omitempty" json:"target,omitempty"`
	AlertOnAbsent     bool               `yaml:"alertOnAbsent,omitempty" json:"alertOnAbsent,omitempty"`
	RequireMinPoints  bool               `yaml:"requireMinPoints,omitempty" json:"requireMinPoints,omitempty"`
	RequiredNumPoints int                `yaml:"requiredNumPoints,omitempty" json:"requiredNumPoints,omitempty"`
	AbsentFor         uint64             `yaml:"absentFor,omitempty" json:"absentFor,omitempty"`
	MatchType         MatchType          `json:"matchType,omitempty"`
	TargetUnit        string             `json:"targetUnit,omitempty"`
	SelectedQuery     string             `json:"selectedQueryName,omitempty"`
=======
	CompositeQuery *v3.CompositeQuery `json:"compositeQuery,omitempty" yaml:"compositeQuery,omitempty"`
	CompareOp      CompareOp          `yaml:"op,omitempty" json:"op,omitempty"`
	Target         *float64           `yaml:"target,omitempty" json:"target,omitempty"`
	AlertOnAbsent  bool               `yaml:"alertOnAbsent,omitempty" json:"alertOnAbsent,omitempty"`
	AbsentFor      uint64             `yaml:"absentFor,omitempty" json:"absentFor,omitempty"`
	MatchType      MatchType          `json:"matchType,omitempty"`
	TargetUnit     string             `json:"targetUnit,omitempty"`
	Algorithm      string             `json:"algorithm,omitempty"`
	Seasonality    string             `json:"seasonality,omitempty"`
	SelectedQuery  string             `json:"selectedQueryName,omitempty"`
>>>>>>> 5ba9c9d4
}

func (rc *RuleCondition) GetSelectedQueryName() string {
	if rc != nil {
		if rc.SelectedQuery != "" {
			return rc.SelectedQuery
		}

		queryNames := map[string]struct{}{}

		if rc.CompositeQuery != nil {
			if rc.QueryType() == v3.QueryTypeBuilder {
				for name := range rc.CompositeQuery.BuilderQueries {
					queryNames[name] = struct{}{}
				}
			} else if rc.QueryType() == v3.QueryTypeClickHouseSQL {
				for name := range rc.CompositeQuery.ClickHouseQueries {
					queryNames[name] = struct{}{}
				}
			}
		}

		// The following logic exists for backward compatibility
		// If there is no selected query, then
		// - check if F1 is present, if yes, return F1
		// - else return the query with max ascii value
		// this logic is not really correct. we should be considering
		// whether the query is enabled or not. but this is a temporary
		// fix to support backward compatibility
		if _, ok := queryNames["F1"]; ok {
			return "F1"
		}
		keys := make([]string, 0, len(queryNames))
		for k := range queryNames {
			keys = append(keys, k)
		}
		sort.Strings(keys)
		return keys[len(keys)-1]
	}
	// This should never happen
	return ""
}

func (rc *RuleCondition) IsValid() bool {

	if rc.CompositeQuery == nil {
		return false
	}

	if rc.QueryType() == v3.QueryTypeBuilder {
		if rc.Target == nil {
			return false
		}
		if rc.CompareOp == "" {
			return false
		}
	}
	if rc.QueryType() == v3.QueryTypePromQL {

		if len(rc.CompositeQuery.PromQueries) == 0 {
			return false
		}
	}
	return true
}

// QueryType is a short hand method to get query type
func (rc *RuleCondition) QueryType() v3.QueryType {
	if rc.CompositeQuery != nil {
		return rc.CompositeQuery.QueryType
	}
	return v3.QueryTypeUnknown
}

// String is useful in printing rule condition in logs
func (rc *RuleCondition) String() string {
	if rc == nil {
		return ""
	}
	data, _ := json.Marshal(*rc)
	return string(data)
}

type Duration time.Duration

func (d Duration) MarshalJSON() ([]byte, error) {
	return json.Marshal(time.Duration(d).String())
}

func (d *Duration) UnmarshalJSON(b []byte) error {
	var v interface{}
	if err := json.Unmarshal(b, &v); err != nil {
		return err
	}
	switch value := v.(type) {
	case float64:
		*d = Duration(time.Duration(value))
		return nil
	case string:
		tmp, err := time.ParseDuration(value)
		if err != nil {
			return err
		}
		*d = Duration(tmp)

		return nil
	default:
		return errors.New("invalid duration")
	}
}

// prepareRuleGeneratorURL creates an appropriate url
// for the rule. the URL is sent in slack messages as well as
// to other systems and allows backtracking to the rule definition
// from the third party systems.
func prepareRuleGeneratorURL(ruleId string, source string) string {
	if source == "" {
		return source
	}

	// check if source is a valid url
	parsedSource, err := url.Parse(source)
	if err != nil {
		return ""
	}
	// since we capture window.location when a new rule is created
	// we end up with rulesource host:port/alerts/new. in this case
	// we want to replace new with rule id parameter

	hasNew := strings.LastIndex(source, "new")
	if hasNew > -1 {
		ruleURL := fmt.Sprintf("%sedit?ruleId=%s", source[0:hasNew], ruleId)
		return ruleURL
	}

	// The source contains the encoded query, start and end time
	// and other parameters. We don't want to include them in the generator URL
	// mainly to keep the URL short and lower the alert body contents
	// The generator URL with /alerts/edit?ruleId= is enough
	if parsedSource.Port() != "" {
		return fmt.Sprintf("%s://%s:%s/alerts/edit?ruleId=%s", parsedSource.Scheme, parsedSource.Hostname(), parsedSource.Port(), ruleId)
	}
	return fmt.Sprintf("%s://%s/alerts/edit?ruleId=%s", parsedSource.Scheme, parsedSource.Hostname(), ruleId)
}<|MERGE_RESOLUTION|>--- conflicted
+++ resolved
@@ -106,29 +106,18 @@
 )
 
 type RuleCondition struct {
-<<<<<<< HEAD
 	CompositeQuery    *v3.CompositeQuery `json:"compositeQuery,omitempty" yaml:"compositeQuery,omitempty"`
 	CompareOp         CompareOp          `yaml:"op,omitempty" json:"op,omitempty"`
 	Target            *float64           `yaml:"target,omitempty" json:"target,omitempty"`
 	AlertOnAbsent     bool               `yaml:"alertOnAbsent,omitempty" json:"alertOnAbsent,omitempty"`
-	RequireMinPoints  bool               `yaml:"requireMinPoints,omitempty" json:"requireMinPoints,omitempty"`
-	RequiredNumPoints int                `yaml:"requiredNumPoints,omitempty" json:"requiredNumPoints,omitempty"`
 	AbsentFor         uint64             `yaml:"absentFor,omitempty" json:"absentFor,omitempty"`
 	MatchType         MatchType          `json:"matchType,omitempty"`
 	TargetUnit        string             `json:"targetUnit,omitempty"`
+	Algorithm         string             `json:"algorithm,omitempty"`
+	Seasonality       string             `json:"seasonality,omitempty"`
 	SelectedQuery     string             `json:"selectedQueryName,omitempty"`
-=======
-	CompositeQuery *v3.CompositeQuery `json:"compositeQuery,omitempty" yaml:"compositeQuery,omitempty"`
-	CompareOp      CompareOp          `yaml:"op,omitempty" json:"op,omitempty"`
-	Target         *float64           `yaml:"target,omitempty" json:"target,omitempty"`
-	AlertOnAbsent  bool               `yaml:"alertOnAbsent,omitempty" json:"alertOnAbsent,omitempty"`
-	AbsentFor      uint64             `yaml:"absentFor,omitempty" json:"absentFor,omitempty"`
-	MatchType      MatchType          `json:"matchType,omitempty"`
-	TargetUnit     string             `json:"targetUnit,omitempty"`
-	Algorithm      string             `json:"algorithm,omitempty"`
-	Seasonality    string             `json:"seasonality,omitempty"`
-	SelectedQuery  string             `json:"selectedQueryName,omitempty"`
->>>>>>> 5ba9c9d4
+	RequireMinPoints  bool               `yaml:"requireMinPoints,omitempty" json:"requireMinPoints,omitempty"`
+	RequiredNumPoints int                `yaml:"requiredNumPoints,omitempty" json:"requiredNumPoints,omitempty"`
 }
 
 func (rc *RuleCondition) GetSelectedQueryName() string {
