package rules

import (
	"bytes"
	"context"
	"encoding/json"
	"fmt"
	"math"
	"net/url"
	"regexp"
	"sort"
	"text/template"
	"time"
	"unicode"

	"go.uber.org/zap"

	"go.signoz.io/signoz/pkg/query-service/common"
	"go.signoz.io/signoz/pkg/query-service/model"
	"go.signoz.io/signoz/pkg/query-service/postprocess"

	"go.signoz.io/signoz/pkg/query-service/app/querier"
	querierV2 "go.signoz.io/signoz/pkg/query-service/app/querier/v2"
	"go.signoz.io/signoz/pkg/query-service/app/queryBuilder"
	"go.signoz.io/signoz/pkg/query-service/constants"
	"go.signoz.io/signoz/pkg/query-service/interfaces"
	v3 "go.signoz.io/signoz/pkg/query-service/model/v3"
	"go.signoz.io/signoz/pkg/query-service/utils/labels"
	querytemplate "go.signoz.io/signoz/pkg/query-service/utils/queryTemplate"
	"go.signoz.io/signoz/pkg/query-service/utils/times"
	"go.signoz.io/signoz/pkg/query-service/utils/timestamp"

	logsv3 "go.signoz.io/signoz/pkg/query-service/app/logs/v3"
	"go.signoz.io/signoz/pkg/query-service/formatter"

	yaml "gopkg.in/yaml.v2"
)

type ThresholdRule struct {
	*BaseRule
	// Ever since we introduced the new metrics query builder, the version is "v4"
	// for all the rules
	// if the version is "v3", then we use the old querier
	// if the version is "v4", then we use the new querierV2
	version string
	// temporalityMap is a map of metric name to temporality
	// to avoid fetching temporality for the same metric multiple times
	// querying the v4 table on low cardinal temporality column
	// should be fast but we can still avoid the query if we have the data in memory
	temporalityMap map[string]map[v3.Temporality]bool

	// querier is used for alerts created before the introduction of new metrics query builder
	querier interfaces.Querier
	// querierV2 is used for alerts created after the introduction of new metrics query builder
	querierV2 interfaces.Querier
}

func NewThresholdRule(
	id string,
	p *PostableRule,
	featureFlags interfaces.FeatureLookup,
	reader interfaces.Reader,
	opts ...RuleOption,
) (*ThresholdRule, error) {

	zap.L().Info("creating new ThresholdRule", zap.String("id", id), zap.Any("opts", opts))

	baseRule, err := NewBaseRule(id, p, reader, opts...)
	if err != nil {
		return nil, err
	}

	t := ThresholdRule{
		BaseRule:       baseRule,
		version:        p.Version,
		temporalityMap: make(map[string]map[v3.Temporality]bool),
	}

	querierOption := querier.QuerierOptions{
		Reader:        reader,
		Cache:         nil,
		KeyGenerator:  queryBuilder.NewKeyGenerator(),
		FeatureLookup: featureFlags,
	}

	querierOptsV2 := querierV2.QuerierOptions{
		Reader:        reader,
		Cache:         nil,
		KeyGenerator:  queryBuilder.NewKeyGenerator(),
		FeatureLookup: featureFlags,
	}

	t.querier = querier.NewQuerier(querierOption)
	t.querierV2 = querierV2.NewQuerier(querierOptsV2)
	t.reader = reader
	return &t, nil
}

func (r *ThresholdRule) Type() RuleType {
	return RuleTypeThreshold
}

// populateTemporality same as addTemporality but for v4 and better
func (r *ThresholdRule) populateTemporality(ctx context.Context, qp *v3.QueryRangeParamsV3) error {

	missingTemporality := make([]string, 0)
	metricNameToTemporality := make(map[string]map[v3.Temporality]bool)
	if qp.CompositeQuery != nil && len(qp.CompositeQuery.BuilderQueries) > 0 {
		for _, query := range qp.CompositeQuery.BuilderQueries {
			// if there is no temporality specified in the query but we have it in the map
			// then use the value from the map
			if query.Temporality == "" && r.temporalityMap[query.AggregateAttribute.Key] != nil {
				// We prefer delta if it is available
				if r.temporalityMap[query.AggregateAttribute.Key][v3.Delta] {
					query.Temporality = v3.Delta
				} else if r.temporalityMap[query.AggregateAttribute.Key][v3.Cumulative] {
					query.Temporality = v3.Cumulative
				} else {
					query.Temporality = v3.Unspecified
				}
			}
			// we don't have temporality for this metric
			if query.DataSource == v3.DataSourceMetrics && query.Temporality == "" {
				missingTemporality = append(missingTemporality, query.AggregateAttribute.Key)
			}
			if _, ok := metricNameToTemporality[query.AggregateAttribute.Key]; !ok {
				metricNameToTemporality[query.AggregateAttribute.Key] = make(map[v3.Temporality]bool)
			}
		}
	}

	var nameToTemporality map[string]map[v3.Temporality]bool
	var err error

	if len(missingTemporality) > 0 {
		nameToTemporality, err = r.reader.FetchTemporality(ctx, missingTemporality)
		if err != nil {
			return err
		}
	}

	if qp.CompositeQuery != nil && len(qp.CompositeQuery.BuilderQueries) > 0 {
		for name := range qp.CompositeQuery.BuilderQueries {
			query := qp.CompositeQuery.BuilderQueries[name]
			if query.DataSource == v3.DataSourceMetrics && query.Temporality == "" {
				if nameToTemporality[query.AggregateAttribute.Key][v3.Delta] {
					query.Temporality = v3.Delta
				} else if nameToTemporality[query.AggregateAttribute.Key][v3.Cumulative] {
					query.Temporality = v3.Cumulative
				} else {
					query.Temporality = v3.Unspecified
				}
				r.temporalityMap[query.AggregateAttribute.Key] = nameToTemporality[query.AggregateAttribute.Key]
			}
		}
	}
	return nil
}

func (r *ThresholdRule) prepareQueryRange(ts time.Time) (*v3.QueryRangeParamsV3, error) {

	zap.L().Info("prepareQueryRange", zap.Int64("ts", ts.UnixMilli()), zap.Int64("evalWindow", r.evalWindow.Milliseconds()), zap.Int64("evalDelay", r.evalDelay.Milliseconds()))

	start := ts.Add(-time.Duration(r.evalWindow)).UnixMilli()
	end := ts.UnixMilli()

	if r.evalDelay > 0 {
		start = start - int64(r.evalDelay.Milliseconds())
		end = end - int64(r.evalDelay.Milliseconds())
	}
	// round to minute otherwise we could potentially miss data
	start = start - (start % (60 * 1000))
	end = end - (end % (60 * 1000))

	if r.ruleCondition.QueryType() == v3.QueryTypeClickHouseSQL {
		params := &v3.QueryRangeParamsV3{
			Start: start,
			End:   end,
			Step:  int64(math.Max(float64(common.MinAllowedStepInterval(start, end)), 60)),
			CompositeQuery: &v3.CompositeQuery{
				QueryType:         r.ruleCondition.CompositeQuery.QueryType,
				PanelType:         r.ruleCondition.CompositeQuery.PanelType,
				BuilderQueries:    make(map[string]*v3.BuilderQuery),
				ClickHouseQueries: make(map[string]*v3.ClickHouseQuery),
				PromQueries:       make(map[string]*v3.PromQuery),
				Unit:              r.ruleCondition.CompositeQuery.Unit,
			},
			Variables: make(map[string]interface{}, 0),
			NoCache:   true,
		}
		querytemplate.AssignReservedVarsV3(params)
		for name, chQuery := range r.ruleCondition.CompositeQuery.ClickHouseQueries {
			if chQuery.Disabled {
				continue
			}
			tmpl := template.New("clickhouse-query")
			tmpl, err := tmpl.Parse(chQuery.Query)
			if err != nil {
				return nil, err
			}
			var query bytes.Buffer
			err = tmpl.Execute(&query, params.Variables)
			if err != nil {
				return nil, err
			}
			params.CompositeQuery.ClickHouseQueries[name] = &v3.ClickHouseQuery{
				Query:    query.String(),
				Disabled: chQuery.Disabled,
				Legend:   chQuery.Legend,
			}
		}
		return params, nil
	}

	if r.ruleCondition.CompositeQuery != nil && r.ruleCondition.CompositeQuery.BuilderQueries != nil {
		for _, q := range r.ruleCondition.CompositeQuery.BuilderQueries {
			// If the step interval is less than the minimum allowed step interval, set it to the minimum allowed step interval
			if minStep := common.MinAllowedStepInterval(start, end); q.StepInterval < minStep {
				q.StepInterval = minStep
			}
		}
	}

	if r.ruleCondition.CompositeQuery.PanelType != v3.PanelTypeGraph {
		r.ruleCondition.CompositeQuery.PanelType = v3.PanelTypeGraph
	}

	// default mode
	return &v3.QueryRangeParamsV3{
		Start:          start,
		End:            end,
		Step:           int64(math.Max(float64(common.MinAllowedStepInterval(start, end)), 60)),
		CompositeQuery: r.ruleCondition.CompositeQuery,
		Variables:      make(map[string]interface{}, 0),
		NoCache:        true,
	}, nil
}

// The following function is used to prepare the where clause for the query
// `lbls` contains the key value pairs of the labels from the result of the query
// We iterate over the where clause and replace the labels with the actual values
// There are two cases:
// 1. The label is present in the where clause
// 2. The label is not present in the where clause
//
// Example for case 2:
// Latency by serviceName without any filter
// In this case, for each service with latency > threshold we send a notification
// The expectation will be that clicking on the related traces for service A, will
// take us to the traces page with the filter serviceName=A
// So for all the missing labels in the where clause, we add them as key = value
//
// Example for case 1:
// Severity text IN (WARN, ERROR)
// In this case, the Severity text will appear in the `lbls` if it were part of the group
// by clause, in which case we replace it with the actual value for the notification
// i.e Severity text = WARN
// If the Severity text is not part of the group by clause, then we add it as it is
func (r *ThresholdRule) fetchFilters(selectedQuery string, lbls labels.Labels) []v3.FilterItem {
	var filterItems []v3.FilterItem

	added := make(map[string]struct{})

	if r.ruleCondition.CompositeQuery.QueryType == v3.QueryTypeBuilder &&
		r.ruleCondition.CompositeQuery.BuilderQueries[selectedQuery] != nil &&
		r.ruleCondition.CompositeQuery.BuilderQueries[selectedQuery].Filters != nil {

		for _, item := range r.ruleCondition.CompositeQuery.BuilderQueries[selectedQuery].Filters.Items {
			exists := false
			for _, label := range lbls {
				if item.Key.Key == label.Name {
					// if the label is present in the where clause, replace it with key = value
					filterItems = append(filterItems, v3.FilterItem{
						Key:      item.Key,
						Operator: v3.FilterOperatorEqual,
						Value:    label.Value,
					})
					exists = true
					added[label.Name] = struct{}{}
					break
				}
			}

			if !exists {
				// if the label is not present in the where clause, add it as it is
				filterItems = append(filterItems, item)
			}
		}
	}

	// add the labels which are not present in the where clause
	for _, label := range lbls {
		if _, ok := added[label.Name]; !ok {
			filterItems = append(filterItems, v3.FilterItem{
				Key:      v3.AttributeKey{Key: label.Name},
				Operator: v3.FilterOperatorEqual,
				Value:    label.Value,
			})
		}
	}

	return filterItems
}

func (r *ThresholdRule) prepareLinksToLogs(ts time.Time, lbls labels.Labels) string {
	selectedQuery := r.GetSelectedQuery()

	// TODO(srikanthccv): handle formula queries
	if selectedQuery < "A" || selectedQuery > "Z" {
		return ""
	}

	q, err := r.prepareQueryRange(ts)
	if err != nil {
		return ""
	}
	// Logs list view expects time in milliseconds
	tr := v3.URLShareableTimeRange{
		Start:    q.Start,
		End:      q.End,
		PageSize: 100,
	}

	options := v3.URLShareableOptions{
		MaxLines:      2,
		Format:        "list",
		SelectColumns: []v3.AttributeKey{},
	}

	period, _ := json.Marshal(tr)
	urlEncodedTimeRange := url.QueryEscape(string(period))

	filterItems := r.fetchFilters(selectedQuery, lbls)
	urlData := v3.URLShareableCompositeQuery{
		QueryType: string(v3.QueryTypeBuilder),
		Builder: v3.URLShareableBuilderQuery{
			QueryData: []v3.BuilderQuery{
				{
					DataSource:         v3.DataSourceLogs,
					QueryName:          "A",
					AggregateOperator:  v3.AggregateOperatorNoOp,
					AggregateAttribute: v3.AttributeKey{},
					Filters: &v3.FilterSet{
						Items:    filterItems,
						Operator: "AND",
					},
					Expression:   "A",
					Disabled:     false,
					Having:       []v3.Having{},
					StepInterval: 60,
					OrderBy: []v3.OrderBy{
						{
							ColumnName: "timestamp",
							Order:      "desc",
						},
					},
				},
			},
			QueryFormulas: make([]string, 0),
		},
	}

	data, _ := json.Marshal(urlData)
	compositeQuery := url.QueryEscape(url.QueryEscape(string(data)))

	optionsData, _ := json.Marshal(options)
	urlEncodedOptions := url.QueryEscape(string(optionsData))

	return fmt.Sprintf("compositeQuery=%s&timeRange=%s&startTime=%d&endTime=%d&options=%s", compositeQuery, urlEncodedTimeRange, tr.Start, tr.End, urlEncodedOptions)
}

func (r *ThresholdRule) prepareLinksToTraces(ts time.Time, lbls labels.Labels) string {
	selectedQuery := r.GetSelectedQuery()

	// TODO(srikanthccv): handle formula queries
	if selectedQuery < "A" || selectedQuery > "Z" {
		return ""
	}

	q, err := r.prepareQueryRange(ts)
	if err != nil {
		return ""
	}
	// Traces list view expects time in nanoseconds
	tr := v3.URLShareableTimeRange{
		Start:    q.Start * time.Second.Microseconds(),
		End:      q.End * time.Second.Microseconds(),
		PageSize: 100,
	}

	options := v3.URLShareableOptions{
		MaxLines:      2,
		Format:        "list",
		SelectColumns: constants.TracesListViewDefaultSelectedColumns,
	}

	period, _ := json.Marshal(tr)
	urlEncodedTimeRange := url.QueryEscape(string(period))

	filterItems := r.fetchFilters(selectedQuery, lbls)
	urlData := v3.URLShareableCompositeQuery{
		QueryType: string(v3.QueryTypeBuilder),
		Builder: v3.URLShareableBuilderQuery{
			QueryData: []v3.BuilderQuery{
				{
					DataSource:         v3.DataSourceTraces,
					QueryName:          "A",
					AggregateOperator:  v3.AggregateOperatorNoOp,
					AggregateAttribute: v3.AttributeKey{},
					Filters: &v3.FilterSet{
						Items:    filterItems,
						Operator: "AND",
					},
					Expression:   "A",
					Disabled:     false,
					Having:       []v3.Having{},
					StepInterval: 60,
					OrderBy: []v3.OrderBy{
						{
							ColumnName: "timestamp",
							Order:      "desc",
						},
					},
				},
			},
			QueryFormulas: make([]string, 0),
		},
	}

	data, _ := json.Marshal(urlData)
	compositeQuery := url.QueryEscape(url.QueryEscape(string(data)))

	optionsData, _ := json.Marshal(options)
	urlEncodedOptions := url.QueryEscape(string(optionsData))

	return fmt.Sprintf("compositeQuery=%s&timeRange=%s&startTime=%d&endTime=%d&options=%s", compositeQuery, urlEncodedTimeRange, tr.Start, tr.End, urlEncodedOptions)
}

func (r *ThresholdRule) GetSelectedQuery() string {
	if r.ruleCondition != nil {
		if r.ruleCondition.SelectedQuery != "" {
			return r.ruleCondition.SelectedQuery
		}

		queryNames := map[string]struct{}{}

		if r.ruleCondition.CompositeQuery != nil {
			if r.ruleCondition.QueryType() == v3.QueryTypeBuilder {
				for name := range r.ruleCondition.CompositeQuery.BuilderQueries {
					queryNames[name] = struct{}{}
				}
			} else if r.ruleCondition.QueryType() == v3.QueryTypeClickHouseSQL {
				for name := range r.ruleCondition.CompositeQuery.ClickHouseQueries {
					queryNames[name] = struct{}{}
				}
			}
		}

		// The following logic exists for backward compatibility
		// If there is no selected query, then
		// - check if F1 is present, if yes, return F1
		// - else return the query with max ascii value
		// this logic is not really correct. we should be considering
		// whether the query is enabled or not. but this is a temporary
		// fix to support backward compatibility
		if _, ok := queryNames["F1"]; ok {
			return "F1"
		}
		keys := make([]string, 0, len(queryNames))
		for k := range queryNames {
			keys = append(keys, k)
		}
		sort.Strings(keys)
		return keys[len(keys)-1]
	}
	// This should never happen
	return ""
}

func (r *ThresholdRule) buildAndRunQuery(ctx context.Context, ts time.Time) (Vector, error) {

	params, err := r.prepareQueryRange(ts)
	if err != nil {
		return nil, err
	}
	err = r.populateTemporality(ctx, params)
	if err != nil {
		return nil, fmt.Errorf("internal error while setting temporality")
	}

	if params.CompositeQuery.QueryType == v3.QueryTypeBuilder {
		// check if any enrichment is required for logs if yes then enrich them
		if logsv3.EnrichmentRequired(params) {
			// Note: Sending empty fields key because enrichment is only needed for json
			// TODO: Add support for attribute enrichment later
			logsv3.Enrich(params, map[string]v3.AttributeKey{})
		}
	}

	var results []*v3.Result
	var queryErrors map[string]error

	if r.version == "v4" {
		results, queryErrors, err = r.querierV2.QueryRange(ctx, params, map[string]v3.AttributeKey{})
	} else {
		results, queryErrors, err = r.querier.QueryRange(ctx, params, map[string]v3.AttributeKey{})
	}

	if err != nil {
		zap.L().Error("failed to get alert query result", zap.String("rule", r.Name()), zap.Error(err), zap.Any("errors", queryErrors))
		return nil, fmt.Errorf("internal error while querying")
	}

	if params.CompositeQuery.QueryType == v3.QueryTypeBuilder {
		results, err = postprocess.PostProcessResult(results, params)
		if err != nil {
			zap.L().Error("failed to post process result", zap.String("rule", r.Name()), zap.Error(err))
			return nil, fmt.Errorf("internal error while post processing")
		}
	}

	selectedQuery := r.GetSelectedQuery()

	var queryResult *v3.Result
	for _, res := range results {
		if res.QueryName == selectedQuery {
			queryResult = res
			break
		}
	}

	if queryResult != nil && len(queryResult.Series) > 0 {
		r.lastTimestampWithDatapoints = time.Now()
	}

	var resultVector Vector

	// if the data is missing for `For` duration then we should send alert
	if r.ruleCondition.AlertOnAbsent && r.lastTimestampWithDatapoints.Add(time.Duration(r.Condition().AbsentFor)*time.Minute).Before(time.Now()) {
		zap.L().Info("no data found for rule condition", zap.String("ruleid", r.ID()))
		lbls := labels.NewBuilder(labels.Labels{})
		if !r.lastTimestampWithDatapoints.IsZero() {
			lbls.Set("lastSeen", r.lastTimestampWithDatapoints.Format(constants.AlertTimeFormat))
		}
		resultVector = append(resultVector, Sample{
			Metric:    lbls.Labels(),
			IsMissing: true,
		})
		return resultVector, nil
	}

	for _, series := range queryResult.Series {
		smpl, shouldAlert := r.ShouldAlert(*series)
		if shouldAlert {
			resultVector = append(resultVector, smpl)
		}
	}
	return resultVector, nil
}

func normalizeLabelName(name string) string {
	// See https://prometheus.io/docs/concepts/data_model/#metric-names-and-labels

	// Regular expression to match non-alphanumeric characters except underscores
	reg := regexp.MustCompile(`[^a-zA-Z0-9_]`)

	// Replace all non-alphanumeric characters except underscores with underscores
	normalized := reg.ReplaceAllString(name, "_")

	// If the first character is not a letter or an underscore, prepend an underscore
	if len(normalized) > 0 && !unicode.IsLetter(rune(normalized[0])) && normalized[0] != '_' {
		normalized = "_" + normalized
	}

	return normalized
}

func (r *ThresholdRule) Eval(ctx context.Context, ts time.Time) (interface{}, error) {

	prevState := r.State()

	valueFormatter := formatter.FromUnit(r.Unit())
	res, err := r.buildAndRunQuery(ctx, ts)

	if err != nil {
		return nil, err
	}

	r.mtx.Lock()
	defer r.mtx.Unlock()

	resultFPs := map[uint64]struct{}{}
	var alerts = make(map[uint64]*Alert, len(res))

	for _, smpl := range res {
		l := make(map[string]string, len(smpl.Metric))
		for _, lbl := range smpl.Metric {
			l[lbl.Name] = lbl.Value
		}

		value := valueFormatter.Format(smpl.V, r.Unit())
		threshold := valueFormatter.Format(r.targetVal(), r.Unit())
		zap.L().Debug("Alert template data for rule", zap.String("name", r.Name()), zap.String("formatter", valueFormatter.Name()), zap.String("value", value), zap.String("threshold", threshold))

		tmplData := AlertTemplateData(l, value, threshold)
		// Inject some convenience variables that are easier to remember for users
		// who are not used to Go's templating system.
		defs := "{{$labels := .Labels}}{{$value := .Value}}{{$threshold := .Threshold}}"

		// utility function to apply go template on labels and annotations
		expand := func(text string) string {

			tmpl := NewTemplateExpander(
				ctx,
				defs+text,
				"__alert_"+r.Name(),
				tmplData,
				times.Time(timestamp.FromTime(ts)),
				nil,
			)
			result, err := tmpl.Expand()
			if err != nil {
				result = fmt.Sprintf("<error expanding template: %s>", err)
				zap.L().Error("Expanding alert template failed", zap.Error(err), zap.Any("data", tmplData))
			}
			return result
		}

		lb := labels.NewBuilder(smpl.Metric).Del(labels.MetricNameLabel).Del(labels.TemporalityLabel)
		resultLabels := labels.NewBuilder(smpl.MetricOrig).Del(labels.MetricNameLabel).Del(labels.TemporalityLabel).Labels()

		for name, value := range r.labels.Map() {
			lb.Set(name, expand(value))
		}

		lb.Set(labels.AlertNameLabel, r.Name())
		lb.Set(labels.AlertRuleIdLabel, r.ID())
		lb.Set(labels.RuleSourceLabel, r.GeneratorURL())

		annotations := make(labels.Labels, 0, len(r.annotations.Map()))
		for name, value := range r.annotations.Map() {
			annotations = append(annotations, labels.Label{Name: normalizeLabelName(name), Value: expand(value)})
		}
		if smpl.IsMissing {
			lb.Set(labels.AlertNameLabel, "[No data] "+r.Name())
		}

		// Links with timestamps should go in annotations since labels
		// is used alert grouping, and we want to group alerts with the same
		// label set, but different timestamps, together.
		if r.typ == AlertTypeTraces {
			link := r.prepareLinksToTraces(ts, smpl.MetricOrig)
			if link != "" && r.hostFromSource() != "" {
				annotations = append(annotations, labels.Label{Name: "related_traces", Value: fmt.Sprintf("%s/traces-explorer?%s", r.hostFromSource(), link)})
			}
		} else if r.typ == AlertTypeLogs {
			link := r.prepareLinksToLogs(ts, smpl.MetricOrig)
			if link != "" && r.hostFromSource() != "" {
				annotations = append(annotations, labels.Label{Name: "related_logs", Value: fmt.Sprintf("%s/logs/logs-explorer?%s", r.hostFromSource(), link)})
			}
		}

		lbs := lb.Labels()
		h := lbs.Hash()
		resultFPs[h] = struct{}{}

		if _, ok := alerts[h]; ok {
			zap.L().Error("the alert query returns duplicate records", zap.String("ruleid", r.ID()), zap.Any("alert", alerts[h]))
			err = fmt.Errorf("duplicate alert found, vector contains metrics with the same labelset after applying alert labels")
			return nil, err
		}

		alerts[h] = &Alert{
			Labels:            lbs,
			QueryResultLables: resultLabels,
			Annotations:       annotations,
			ActiveAt:          ts,
			State:             model.StatePending,
			Value:             smpl.V,
			GeneratorURL:      r.GeneratorURL(),
			Receivers:         r.preferredChannels,
			Missing:           smpl.IsMissing,
		}
	}

	zap.L().Info("number of alerts found", zap.String("name", r.Name()), zap.Int("count", len(alerts)))

	// alerts[h] is ready, add or update active list now
	for h, a := range alerts {
		// Check whether we already have alerting state for the identifying label set.
		// Update the last value and annotations if so, create a new alert entry otherwise.
		if alert, ok := r.active[h]; ok && alert.State != model.StateInactive {

			alert.Value = a.Value
			alert.Annotations = a.Annotations
			alert.Receivers = r.preferredChannels
			continue
		}

		r.active[h] = a
	}

	itemsToAdd := []v3.RuleStateHistory{}

	// Check if any pending alerts should be removed or fire now. Write out alert timeseries.
	for fp, a := range r.active {
		labelsJSON, err := json.Marshal(a.QueryResultLables)
		if err != nil {
			zap.L().Error("error marshaling labels", zap.Error(err), zap.Any("labels", a.Labels))
		}
		if _, ok := resultFPs[fp]; !ok {
			// If the alert was previously firing, keep it around for a given
			// retention time so it is reported as resolved to the AlertManager.
<<<<<<< HEAD
			if a.State == StatePending || (!a.ResolvedAt.IsZero() && ts.Sub(a.ResolvedAt) > ResolvedRetention) {
=======
			if a.State == model.StatePending || (!a.ResolvedAt.IsZero() && ts.Sub(a.ResolvedAt) > resolvedRetention) {
>>>>>>> 4c8da18d
				delete(r.active, fp)
			}
			if a.State != model.StateInactive {
				a.State = model.StateInactive
				a.ResolvedAt = ts
				itemsToAdd = append(itemsToAdd, v3.RuleStateHistory{
					RuleID:       r.ID(),
					RuleName:     r.Name(),
					State:        model.StateInactive,
					StateChanged: true,
					UnixMilli:    ts.UnixMilli(),
					Labels:       v3.LabelsString(labelsJSON),
					Fingerprint:  a.QueryResultLables.Hash(),
					Value:        a.Value,
				})
			}
			continue
		}

		if a.State == model.StatePending && ts.Sub(a.ActiveAt) >= r.holdDuration {
			a.State = model.StateFiring
			a.FiredAt = ts
			state := model.StateFiring
			if a.Missing {
				state = model.StateNoData
			}
			itemsToAdd = append(itemsToAdd, v3.RuleStateHistory{
				RuleID:       r.ID(),
				RuleName:     r.Name(),
				State:        state,
				StateChanged: true,
				UnixMilli:    ts.UnixMilli(),
				Labels:       v3.LabelsString(labelsJSON),
				Fingerprint:  a.QueryResultLables.Hash(),
				Value:        a.Value,
			})
		}
	}

	currentState := r.State()

	overallStateChanged := currentState != prevState
	for idx, item := range itemsToAdd {
		item.OverallStateChanged = overallStateChanged
		item.OverallState = currentState
		itemsToAdd[idx] = item
	}

	r.RecordRuleStateHistory(ctx, prevState, currentState, itemsToAdd)

	r.health = HealthGood
	r.lastError = err

	return len(r.active), nil
}

func (r *ThresholdRule) String() string {

	ar := PostableRule{
		AlertName:         r.name,
		RuleCondition:     r.ruleCondition,
		EvalWindow:        Duration(r.evalWindow),
		Labels:            r.labels.Map(),
		Annotations:       r.annotations.Map(),
		PreferredChannels: r.preferredChannels,
	}

	byt, err := yaml.Marshal(ar)
	if err != nil {
		return fmt.Sprintf("error marshaling alerting rule: %s", err.Error())
	}

	return string(byt)
}

func removeGroupinSetPoints(series v3.Series) []v3.Point {
	var result []v3.Point
	for _, s := range series.Points {
		if s.Timestamp >= 0 && !math.IsNaN(s.Value) && !math.IsInf(s.Value, 0) {
			result = append(result, s)
		}
	}
	return result
}<|MERGE_RESOLUTION|>--- conflicted
+++ resolved
@@ -711,11 +711,7 @@
 		if _, ok := resultFPs[fp]; !ok {
 			// If the alert was previously firing, keep it around for a given
 			// retention time so it is reported as resolved to the AlertManager.
-<<<<<<< HEAD
-			if a.State == StatePending || (!a.ResolvedAt.IsZero() && ts.Sub(a.ResolvedAt) > ResolvedRetention) {
-=======
-			if a.State == model.StatePending || (!a.ResolvedAt.IsZero() && ts.Sub(a.ResolvedAt) > resolvedRetention) {
->>>>>>> 4c8da18d
+			if a.State == model.StatePending || (!a.ResolvedAt.IsZero() && ts.Sub(a.ResolvedAt) > ResolvedRetention) {
 				delete(r.active, fp)
 			}
 			if a.State != model.StateInactive {
