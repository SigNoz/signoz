--- conflicted
+++ resolved
@@ -53,33 +53,6 @@
 	querier interfaces.Querier
 	// querierV2 is used for alerts created after the introduction of new metrics query builder
 	querierV2 interfaces.Querier
-<<<<<<< HEAD
-
-	reader           interfaces.Reader
-	evalDelay        time.Duration
-	UseLogsNewSchema bool
-
-	handledRestart bool
-}
-
-type ThresholdRuleOpts struct {
-	// sendUnmatched sends observed metric values
-	// even if they dont match the rule condition. this is
-	// useful in testing the rule
-	SendUnmatched bool
-
-	// sendAlways will send alert irresepective of resendDelay
-	// or other params
-	SendAlways bool
-
-	// EvalDelay is the time to wait for data to be available
-	// before evaluating the rule. This is useful in scenarios
-	// where data might not be available in the system immediately
-	// after the timestamp.
-	EvalDelay        time.Duration
-	UseLogsNewSchema bool
-=======
->>>>>>> 47bda324
 }
 
 func NewThresholdRule(
@@ -99,32 +72,9 @@
 	}
 
 	t := ThresholdRule{
-<<<<<<< HEAD
-		id:                id,
-		name:              p.AlertName,
-		source:            p.Source,
-		ruleCondition:     p.RuleCondition,
-		evalWindow:        time.Duration(p.EvalWindow),
-		labels:            labels.FromMap(p.Labels),
-		annotations:       labels.FromMap(p.Annotations),
-		preferredChannels: p.PreferredChannels,
-		health:            HealthUnknown,
-		active:            map[uint64]*Alert{},
-		opts:              opts,
-		typ:               p.AlertType,
-		version:           p.Version,
-		temporalityMap:    make(map[string]map[v3.Temporality]bool),
-		evalDelay:         opts.EvalDelay,
-		UseLogsNewSchema:  opts.UseLogsNewSchema,
-	}
-
-	if int64(t.evalWindow) == 0 {
-		t.evalWindow = 5 * time.Minute
-=======
 		BaseRule:       baseRule,
 		version:        p.Version,
 		temporalityMap: make(map[string]map[v3.Temporality]bool),
->>>>>>> 47bda324
 	}
 
 	querierOption := querier.QuerierOptions{
