--- conflicted
+++ resolved
@@ -99,16 +99,11 @@
 	// querierV2 is used for alerts created after the introduction of new metrics query builder
 	querierV2 interfaces.Querier
 
-<<<<<<< HEAD
 	reader           interfaces.Reader
 	evalDelay        time.Duration
 	UseLogsNewSchema bool
-=======
-	reader    interfaces.Reader
-	evalDelay time.Duration
 
 	handledRestart bool
->>>>>>> 6d60c978
 }
 
 type ThresholdRuleOpts struct {
