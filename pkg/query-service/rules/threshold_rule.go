--- conflicted
+++ resolved
@@ -60,10 +60,7 @@
 	p *PostableRule,
 	featureFlags interfaces.FeatureLookup,
 	reader interfaces.Reader,
-<<<<<<< HEAD
-=======
 	useLogsNewSchema bool,
->>>>>>> b444c1e6
 	opts ...RuleOption,
 ) (*ThresholdRule, error) {
 
@@ -507,15 +504,9 @@
 	var queryErrors map[string]error
 
 	if r.version == "v4" {
-<<<<<<< HEAD
-		results, queryErrors, err = r.querierV2.QueryRange(ctx, params, map[string]v3.AttributeKey{})
-	} else {
-		results, queryErrors, err = r.querier.QueryRange(ctx, params, map[string]v3.AttributeKey{})
-=======
 		results, queryErrors, err = r.querierV2.QueryRange(ctx, params)
 	} else {
 		results, queryErrors, err = r.querier.QueryRange(ctx, params)
->>>>>>> b444c1e6
 	}
 
 	if err != nil {
