package rules

import (
	"context"
	"time"

	"go.signoz.io/signoz/pkg/query-service/model"
	v3 "go.signoz.io/signoz/pkg/query-service/model/v3"
	"go.signoz.io/signoz/pkg/query-service/utils/labels"
)

// A Rule encapsulates a vector expression which is evaluated at a specified
// interval and acted upon (currently used for alerting).
type Rule interface {
	ID() string
	Name() string
	Type() RuleType

	Labels() labels.BaseLabels
	Annotations() labels.BaseLabels
	Condition() *RuleCondition
<<<<<<< HEAD
	EvalDelay() time.Duration
	EvalWindow() time.Duration
	HoldDuration() time.Duration
	State() AlertState
=======
	State() model.AlertState
>>>>>>> 4c8da18d
	ActiveAlerts() []*Alert

	PreferredChannels() []string

	Eval(context.Context, time.Time) (interface{}, error)
	String() string
	SetLastError(error)
	LastError() error
	SetHealth(RuleHealth)
	Health() RuleHealth
	SetEvaluationDuration(time.Duration)
	GetEvaluationDuration() time.Duration
	SetEvaluationTimestamp(time.Time)
	GetEvaluationTimestamp() time.Time

	RecordRuleStateHistory(ctx context.Context, prevState, currentState model.AlertState, itemsToAdd []v3.RuleStateHistory) error

	SendAlerts(ctx context.Context, ts time.Time, resendDelay time.Duration, interval time.Duration, notifyFunc NotifyFunc)
}<|MERGE_RESOLUTION|>--- conflicted
+++ resolved
@@ -19,14 +19,10 @@
 	Labels() labels.BaseLabels
 	Annotations() labels.BaseLabels
 	Condition() *RuleCondition
-<<<<<<< HEAD
 	EvalDelay() time.Duration
 	EvalWindow() time.Duration
 	HoldDuration() time.Duration
-	State() AlertState
-=======
 	State() model.AlertState
->>>>>>> 4c8da18d
 	ActiveAlerts() []*Alert
 
 	PreferredChannels() []string
