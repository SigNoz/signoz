package rules

import (
	"context"
	"fmt"
	"go.uber.org/zap"
	"math"
	"reflect"
	"sort"
	"sync"
	"time"

	"github.com/ClickHouse/clickhouse-go/v2"
	"go.signoz.io/query-service/app/metrics"
	"go.signoz.io/query-service/constants"
	qsmodel "go.signoz.io/query-service/model"
	"go.signoz.io/query-service/utils/labels"
	"go.signoz.io/query-service/utils/times"
	"go.signoz.io/query-service/utils/timestamp"
	"go.signoz.io/query-service/utils/value"

	yaml "gopkg.in/yaml.v2"
)

type ThresholdRule struct {
	id            string
	name          string
	source        string
	ruleCondition *RuleCondition
	evalWindow    time.Duration
	holdDuration  time.Duration
	labels        labels.Labels
	annotations   labels.Labels

	preferredChannels   []string
	mtx                 sync.Mutex
	evaluationDuration  time.Duration
	evaluationTimestamp time.Time

	health RuleHealth

	lastError error

	// map of active alerts
	active map[uint64]*Alert
}

func NewThresholdRule(
	id string,
	p *PostableRule,
) (*ThresholdRule, error) {

	if p.RuleCondition == nil {
		return nil, fmt.Errorf("no rule condition")
	} else if !p.RuleCondition.IsValid() {
		return nil, fmt.Errorf("invalid rule condition")
	}

<<<<<<< HEAD
	t := ThresholdRule{
		id:                id,
		name:              p.Alert,
		source:            p.Source,
		ruleCondition:     p.RuleCondition,
		evalWindow:        time.Duration(p.EvalWindow),
		labels:            labels.FromMap(p.Labels),
		annotations:       labels.FromMap(p.Annotations),
		preferredChannels: p.PreferredChannels,
		health:            HealthUnknown,
		active:            map[uint64]*Alert{},
	}

	if int64(t.evalWindow) == 0 {
		t.evalWindow = 5 * time.Minute
	}

	zap.S().Info("msg:", "creating new alerting rule", "\t name:", t.name, "\t condition:", t.ruleCondition.String())

	return &t, nil
=======
	thresholdRule := &ThresholdRule{
		id:            id,
		name:          name,
		source:        source,
		ruleCondition: ruleCondition,
		evalWindow:    evalWindow,
		labels:        labels.FromMap(l),
		annotations:   labels.FromMap(a),

		health: HealthUnknown,
		active: map[uint64]*Alert{},
	}

	zap.S().Info("msg:", "creating new alerting rule", "\t name:", name, "\t condition:", ruleCondition.String(), "\t generatorURL:", thresholdRule.GeneratorURL())

	return thresholdRule, nil
>>>>>>> cca4db60
}

func (r *ThresholdRule) Name() string {
	return r.name
}

func (r *ThresholdRule) ID() string {
	return r.id
}

func (r *ThresholdRule) Condition() *RuleCondition {
	return r.ruleCondition
}

func (r *ThresholdRule) GeneratorURL() string {
	return prepareRuleGeneratorURL(r.ID(), r.source)
}

func (r *ThresholdRule) PreferredChannels() []string {
	return r.preferredChannels
}

func (r *ThresholdRule) target() *float64 {
	if r.ruleCondition == nil {
		return nil
	}
	return r.ruleCondition.Target
}

func (r *ThresholdRule) matchType() MatchType {
	if r.ruleCondition == nil {
		return AtleastOnce
	}
	return r.ruleCondition.MatchType
}

func (r *ThresholdRule) compareOp() CompareOp {
	if r.ruleCondition == nil {
		return ValueIsEq
	}
	return r.ruleCondition.CompareOp
}

func (r *ThresholdRule) Type() RuleType {
	return RuleTypeThreshold
}

func (r *ThresholdRule) SetLastError(err error) {
	r.mtx.Lock()
	defer r.mtx.Unlock()
	r.lastError = err
}

func (r *ThresholdRule) LastError() error {
	r.mtx.Lock()
	defer r.mtx.Unlock()
	return r.lastError
}

func (r *ThresholdRule) SetHealth(health RuleHealth) {
	r.mtx.Lock()
	defer r.mtx.Unlock()
	r.health = health
}

func (r *ThresholdRule) Health() RuleHealth {
	r.mtx.Lock()
	defer r.mtx.Unlock()
	return r.health
}

// SetEvaluationDuration updates evaluationDuration to the duration it took to evaluate the rule on its last evaluation.
func (r *ThresholdRule) SetEvaluationDuration(dur time.Duration) {
	r.mtx.Lock()
	defer r.mtx.Unlock()
	r.evaluationDuration = dur
}

func (r *ThresholdRule) HoldDuration() time.Duration {
	return r.holdDuration
}

func (r *ThresholdRule) EvalWindow() time.Duration {
	return r.evalWindow
}

// Labels returns the labels of the alerting rule.
func (r *ThresholdRule) Labels() labels.BaseLabels {
	return r.labels
}

// Annotations returns the annotations of the alerting rule.
func (r *ThresholdRule) Annotations() labels.BaseLabels {
	return r.annotations
}

func (r *ThresholdRule) sample(alert *Alert, ts time.Time) Sample {
	lb := labels.NewBuilder(r.labels)
	alertLabels := alert.Labels.(labels.Labels)
	for _, l := range alertLabels {
		lb.Set(l.Name, l.Value)
	}

	lb.Set(labels.MetricNameLabel, alertMetricName)
	lb.Set(labels.AlertNameLabel, r.name)
	lb.Set(labels.AlertRuleIdLabel, r.ID())
	lb.Set(labels.AlertStateLabel, alert.State.String())

	s := Sample{
		Metric: lb.Labels(),
		Point:  Point{T: timestamp.FromTime(ts), V: 1},
	}
	return s
}

// forStateSample returns the sample for ALERTS_FOR_STATE.
func (r *ThresholdRule) forStateSample(alert *Alert, ts time.Time, v float64) Sample {
	lb := labels.NewBuilder(r.labels)

	alertLabels := alert.Labels.(labels.Labels)
	for _, l := range alertLabels {
		lb.Set(l.Name, l.Value)
	}

	lb.Set(labels.MetricNameLabel, alertForStateMetricName)
	lb.Set(labels.AlertNameLabel, r.name)

	s := Sample{
		Metric: lb.Labels(),
		Point:  Point{T: timestamp.FromTime(ts), V: v},
	}
	return s
}

// GetEvaluationDuration returns the time in seconds it took to evaluate the alerting rule.
func (r *ThresholdRule) GetEvaluationDuration() time.Duration {
	r.mtx.Lock()
	defer r.mtx.Unlock()
	return r.evaluationDuration
}

// SetEvaluationTimestamp updates evaluationTimestamp to the timestamp of when the rule was last evaluated.
func (r *ThresholdRule) SetEvaluationTimestamp(ts time.Time) {
	r.mtx.Lock()
	defer r.mtx.Unlock()
	r.evaluationTimestamp = ts
}

// GetEvaluationTimestamp returns the time the evaluation took place.
func (r *ThresholdRule) GetEvaluationTimestamp() time.Time {
	r.mtx.Lock()
	defer r.mtx.Unlock()
	return r.evaluationTimestamp
}

// State returns the maximum state of alert instances for this rule.
// StateFiring > StatePending > StateInactive
func (r *ThresholdRule) State() AlertState {

	r.mtx.Lock()
	defer r.mtx.Unlock()
	maxState := StateInactive
	for _, a := range r.active {
		if a.State > maxState {
			maxState = a.State
		}
	}
	return maxState
}

func (r *ThresholdRule) currentAlerts() []*Alert {
	r.mtx.Lock()
	defer r.mtx.Unlock()

	alerts := make([]*Alert, 0, len(r.active))

	for _, a := range r.active {
		anew := *a
		alerts = append(alerts, &anew)
	}
	return alerts
}

func (r *ThresholdRule) ActiveAlerts() []*Alert {
	var res []*Alert
	for _, a := range r.currentAlerts() {
		if a.ResolvedAt.IsZero() {
			res = append(res, a)
		}
	}
	return res
}

// ForEachActiveAlert runs the given function on each alert.
// This should be used when you want to use the actual alerts from the ThresholdRule
// and not on its copy.
// If you want to run on a copy of alerts then don't use this, get the alerts from 'ActiveAlerts()'.
func (r *ThresholdRule) ForEachActiveAlert(f func(*Alert)) {
	r.mtx.Lock()
	defer r.mtx.Unlock()

	for _, a := range r.active {
		f(a)
	}
}

func (r *ThresholdRule) SendAlerts(ctx context.Context, ts time.Time, resendDelay time.Duration, interval time.Duration, notifyFunc NotifyFunc) {
	zap.S().Info("msg:", "initiating send alerts (if any)", "\t rule:", r.Name())
	alerts := []*Alert{}
	r.ForEachActiveAlert(func(alert *Alert) {
		if alert.needsSending(ts, resendDelay) {
			alert.LastSentAt = ts
			// Allow for two Eval or Alertmanager send failures.
			delta := resendDelay
			if interval > resendDelay {
				delta = interval
			}
			alert.ValidUntil = ts.Add(4 * delta)
			anew := *alert
			alerts = append(alerts, &anew)
		} else {
			zap.S().Debugf("msg: skipping send alert due to resend delay", "\t rule: ", r.Name(), "\t alert:", alert.Labels)
		}
	})
	notifyFunc(ctx, "", alerts...)
}
func (r *ThresholdRule) CheckCondition(v float64) bool {

	if value.IsNaN(v) {
		zap.S().Debugf("msg:", "found NaN in rule condition", "\t rule name:", r.Name())
		return false
	}

	if r.ruleCondition.Target == nil {
		zap.S().Debugf("msg:", "found null target in rule condition", "\t rulename:", r.Name())
		return false
	}

	switch r.ruleCondition.CompareOp {
	case ValueIsEq:
		return v == *r.ruleCondition.Target
	case ValueIsNotEq:
		return v != *r.ruleCondition.Target
	case ValueIsBelow:
		return v < *r.ruleCondition.Target
	case ValueIsAbove:
		return v > *r.ruleCondition.Target
	default:
		return false
	}
}

func (r *ThresholdRule) prepareQueryRange(ts time.Time) *qsmodel.QueryRangeParamsV2 {
	// todo(amol): add 30 seconds to evalWindow for rate calc
	tsEnd := ts.UnixNano() / int64(time.Millisecond)
	tsStart := ts.Add(-time.Duration(r.evalWindow)).UnixNano() / int64(time.Millisecond)

	// for k, v := range r.ruleCondition.CompositeMetricQuery.BuilderQueries {
	//	v.ReduceTo = qsmodel.RMAX
	//	r.ruleCondition.CompositeMetricQuery.BuilderQueries[k] = v
	// }

	return &qsmodel.QueryRangeParamsV2{
		Start:                tsStart,
		End:                  tsEnd,
		Step:                 30,
		CompositeMetricQuery: r.ruleCondition.CompositeMetricQuery,
	}
}

// queryClickhouse runs actual query against clickhouse
func (r *ThresholdRule) runChQuery(ctx context.Context, db clickhouse.Conn, query string) (Vector, error) {
	rows, err := db.Query(ctx, query)
	if err != nil {
		zap.S().Errorf("rule:", r.Name(), "\t failed to get alert query result")
		return nil, err
	}

	columnTypes := rows.ColumnTypes()
	if err != nil {
		return nil, err
	}
	columnNames := rows.Columns()
	if err != nil {
		return nil, err
	}
	vars := make([]interface{}, len(columnTypes))

	for i := range columnTypes {
		vars[i] = reflect.New(columnTypes[i].ScanType()).Interface()
	}

	// []sample list
	var result Vector

	// map[fingerprint]sample
	resultMap := make(map[uint64]Sample, 0)

	// for rates we want to skip the first record
	// but we dont know when the rates are being used
	// so we always pick timeframe - 30 seconds interval
	// and skip the first record for a given label combo
	skipFirstRecord := make(map[uint64]bool, 0)

	defer rows.Close()
	for rows.Next() {

		if err := rows.Scan(vars...); err != nil {
			return nil, err
		}

		sample := Sample{}
		lbls := labels.NewBuilder(labels.Labels{})

		for i, v := range vars {

			colName := columnNames[i]

			switch v := v.(type) {
			case *string:
				lbls.Set(colName, *v)
			case *time.Time:
				timval := *v

				if colName == "ts" {
					sample.Point.T = timval.Unix()
				} else {
					lbls.Set(colName, timval.Format("2006-01-02 15:04:05"))
				}

			case *float64:
				if colName == "res" || colName == "value" {
					sample.Point.V = *v

				} else {
					lbls.Set(colName, fmt.Sprintf("%f", *v))
				}
			case *uint64:
				intv := *v
				if colName == "res" || colName == "value" {
					sample.Point.V = float64(intv)
				} else {
					lbls.Set(colName, fmt.Sprintf("%d", intv))
				}
			case *uint8:
				intv := *v
				if colName == "res" || colName == "value" {
					sample.Point.V = float64(intv)
				} else {
					lbls.Set(colName, fmt.Sprintf("%d", intv))
				}
			default:
				zap.S().Errorf("ruleId:", r.ID(), "\t error: invalid var found in query result", v, columnNames[i])
			}
		}

		if value.IsNaN(sample.Point.V) {
			continue
		}

		// capture lables in result
		sample.Metric = lbls.Labels()

		labelHash := lbls.Labels().Hash()

		// here we walk through values of time series
		// and calculate the final value used to compare
		// with rule target
		if existing, ok := resultMap[labelHash]; ok {

			switch r.matchType() {
			case AllTheTimes:
				if r.compareOp() == ValueIsAbove {
					sample.Point.V = math.Min(existing.Point.V, sample.Point.V)
					resultMap[labelHash] = sample
				} else if r.compareOp() == ValueIsBelow {
					sample.Point.V = math.Max(existing.Point.V, sample.Point.V)
					resultMap[labelHash] = sample
				}
			case AtleastOnce:
				if r.compareOp() == ValueIsAbove {
					sample.Point.V = math.Max(existing.Point.V, sample.Point.V)
					resultMap[labelHash] = sample
				} else if r.compareOp() == ValueIsBelow {
					sample.Point.V = math.Min(existing.Point.V, sample.Point.V)
					resultMap[labelHash] = sample
				}
			case OnAverage:
				sample.Point.V = (existing.Point.V + sample.Point.V) / 2
				resultMap[labelHash] = sample
			case InTotal:
				sample.Point.V = (existing.Point.V + sample.Point.V)
				resultMap[labelHash] = sample
			}

		} else {
			if exists, _ := skipFirstRecord[labelHash]; exists {
				resultMap[labelHash] = sample
			} else {
				// looks like the first record for this label combo, skip it
				skipFirstRecord[labelHash] = true
			}
		}
	}
	zap.S().Debugf("ruleid:", r.ID(), "\t resultmap(potential alerts):", len(resultMap))

	for _, sample := range resultMap {
		// check alert rule condition before dumping results
		if r.CheckCondition(sample.Point.V) {
			result = append(result, sample)
		}
	}
	zap.S().Debugf("ruleid:", r.ID(), "\t result (found alerts):", len(result))
	return result, nil
}

// query looks if alert condition is being
// satisfied and returns the signals
func (r *ThresholdRule) buildAndRunQuery(ctx context.Context, ts time.Time, ch clickhouse.Conn) (Vector, error) {
	params := r.prepareQueryRange(ts)

	runQueries := metrics.PrepareBuilderMetricQueries(params, constants.SIGNOZ_TIMESERIES_TABLENAME)
	if runQueries.Err != nil {
		return nil, fmt.Errorf("failed to prepare metric queries: %v", runQueries.Err)
	}

	if len(runQueries.Queries) == 0 {
		return nil, fmt.Errorf("no queries could be built with the rule config")
	}

	zap.S().Debugf("ruleid:", r.ID(), "\t runQueries:", runQueries.Queries)

	// find target query label
	if query, ok := runQueries.Queries["F1"]; ok {
		// found a formula query, run with it
		return r.runChQuery(ctx, ch, query)
	}

	// no formula in rule condition, now look for
	// query label with max ascii val
	keys := make([]string, 0, len(runQueries.Queries))
	for k := range runQueries.Queries {
		keys = append(keys, k)
	}
	sort.Strings(keys)

	queryLabel := keys[len(keys)-1]

	zap.S().Debugf("ruleId: ", r.ID(), "\t result query label:", queryLabel)

	if queryString, ok := runQueries.Queries[queryLabel]; ok {
		return r.runChQuery(ctx, ch, queryString)
	}

	zap.S().Errorf("ruleId: ", r.ID(), "\t invalid query label:", queryLabel, "\t queries:", runQueries.Queries)
	return nil, fmt.Errorf("this is unexpected, invalid query label")
}

func (r *ThresholdRule) Eval(ctx context.Context, ts time.Time, queriers *Queriers) (interface{}, error) {

	res, err := r.buildAndRunQuery(ctx, ts, queriers.Ch)

	if err != nil {
		r.SetHealth(HealthBad)
		r.SetLastError(err)
		zap.S().Debugf("ruleid:", r.ID(), "\t failure in buildAndRunQuery:", err)
		return nil, err
	}

	r.mtx.Lock()
	defer r.mtx.Unlock()

	resultFPs := map[uint64]struct{}{}
	var vec Vector
	var alerts = make(map[uint64]*Alert, len(res))

	for _, smpl := range res {
		l := make(map[string]string, len(smpl.Metric))
		for _, lbl := range smpl.Metric {
			l[lbl.Name] = lbl.Value
		}

		tmplData := AlertTemplateData(l, smpl.V)
		// Inject some convenience variables that are easier to remember for users
		// who are not used to Go's templating system.
		defs := "{{$labels := .Labels}}{{$value := .Value}}"

		expand := func(text string) string {

			tmpl := NewTemplateExpander(
				ctx,
				defs+text,
				"__alert_"+r.Name(),
				tmplData,
				times.Time(timestamp.FromTime(ts)),
				nil,
			)
			result, err := tmpl.Expand()
			if err != nil {
				result = fmt.Sprintf("<error expanding template: %s>", err)
				zap.S().Errorf("msg:", "Expanding alert template failed", "\t err", err, "\t data", tmplData)
			}
			return result
		}

		lb := labels.NewBuilder(smpl.Metric).Del(labels.MetricNameLabel)

		for _, l := range r.labels {
			lb.Set(l.Name, expand(l.Value))
		}

		lb.Set(labels.AlertNameLabel, r.Name())
		lb.Set(labels.AlertRuleIdLabel, r.ID())
		lb.Set(labels.RuleSourceLabel, r.GeneratorURL())

		annotations := make(labels.Labels, 0, len(r.annotations))
		for _, a := range r.annotations {
			annotations = append(annotations, labels.Label{Name: a.Name, Value: expand(a.Value)})
		}

		lbs := lb.Labels()
		h := lbs.Hash()
		resultFPs[h] = struct{}{}

		if _, ok := alerts[h]; ok {
			zap.S().Errorf("ruleId: ", r.ID(), "\t msg:", "the alert query returns duplicate records:", alerts[h])
			err = fmt.Errorf("duplicate alert found, vector contains metrics with the same labelset after applying alert labels")
			// We have already acquired the lock above hence using SetHealth and
			// SetLastError will deadlock.
			r.health = HealthBad
			r.lastError = err
			return nil, err
		}

		alerts[h] = &Alert{
			Labels:       lbs,
			Annotations:  annotations,
			ActiveAt:     ts,
			State:        StatePending,
			Value:        smpl.V,
			GeneratorURL: r.GeneratorURL(),
			Receivers:    r.preferredChannels,
		}
	}

	zap.S().Info("rule:", r.Name(), "\t alerts found: ", len(alerts))

	// alerts[h] is ready, add or update active list now
	for h, a := range alerts {
		// Check whether we already have alerting state for the identifying label set.
		// Update the last value and annotations if so, create a new alert entry otherwise.
		if alert, ok := r.active[h]; ok && alert.State != StateInactive {

			alert.Value = a.Value
			alert.Annotations = a.Annotations
			alert.Receivers = r.preferredChannels
			continue
		}

		r.active[h] = a

	}

	// Check if any pending alerts should be removed or fire now. Write out alert timeseries.
	for fp, a := range r.active {
		if _, ok := resultFPs[fp]; !ok {
			// If the alert was previously firing, keep it around for a given
			// retention time so it is reported as resolved to the AlertManager.
			if a.State == StatePending || (!a.ResolvedAt.IsZero() && ts.Sub(a.ResolvedAt) > resolvedRetention) {
				delete(r.active, fp)
			}
			if a.State != StateInactive {
				a.State = StateInactive
				a.ResolvedAt = ts
			}
			continue
		}

		if a.State == StatePending && ts.Sub(a.ActiveAt) >= r.holdDuration {
			a.State = StateFiring
			a.FiredAt = ts
		}

	}
	r.health = HealthGood
	r.lastError = err
	return vec, nil

}

func (r *ThresholdRule) String() string {

	ar := PostableRule{
		Alert:             r.name,
		RuleCondition:     r.ruleCondition,
		EvalWindow:        Duration(r.evalWindow),
		Labels:            r.labels.Map(),
		Annotations:       r.annotations.Map(),
		PreferredChannels: r.preferredChannels,
	}

	byt, err := yaml.Marshal(ar)
	if err != nil {
		return fmt.Sprintf("error marshaling alerting rule: %s", err.Error())
	}

	return string(byt)
}<|MERGE_RESOLUTION|>--- conflicted
+++ resolved
@@ -56,7 +56,6 @@
 		return nil, fmt.Errorf("invalid rule condition")
 	}
 
-<<<<<<< HEAD
 	t := ThresholdRule{
 		id:                id,
 		name:              p.Alert,
@@ -74,27 +73,9 @@
 		t.evalWindow = 5 * time.Minute
 	}
 
-	zap.S().Info("msg:", "creating new alerting rule", "\t name:", t.name, "\t condition:", t.ruleCondition.String())
+	zap.S().Info("msg:", "creating new alerting rule", "\t name:", t.name, "\t condition:", t.ruleCondition.String(), "\t generatorURL:", t.GeneratorURL())
 
 	return &t, nil
-=======
-	thresholdRule := &ThresholdRule{
-		id:            id,
-		name:          name,
-		source:        source,
-		ruleCondition: ruleCondition,
-		evalWindow:    evalWindow,
-		labels:        labels.FromMap(l),
-		annotations:   labels.FromMap(a),
-
-		health: HealthUnknown,
-		active: map[uint64]*Alert{},
-	}
-
-	zap.S().Info("msg:", "creating new alerting rule", "\t name:", name, "\t condition:", ruleCondition.String(), "\t generatorURL:", thresholdRule.GeneratorURL())
-
-	return thresholdRule, nil
->>>>>>> cca4db60
 }
 
 func (r *ThresholdRule) Name() string {
