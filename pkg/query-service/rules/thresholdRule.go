package rules

import (
	"bytes"
	"context"
	"encoding/json"
	"fmt"
	"math"
	"net/url"
	"reflect"
	"regexp"
	"sort"
	"sync"
	"text/template"
	"time"
	"unicode"

	"go.uber.org/zap"

	"github.com/ClickHouse/clickhouse-go/v2"
	"github.com/ClickHouse/clickhouse-go/v2/lib/driver"
	"go.signoz.io/signoz/pkg/query-service/converter"

	"go.signoz.io/signoz/pkg/query-service/app/queryBuilder"
	"go.signoz.io/signoz/pkg/query-service/constants"
	"go.signoz.io/signoz/pkg/query-service/interfaces"
	v3 "go.signoz.io/signoz/pkg/query-service/model/v3"
	"go.signoz.io/signoz/pkg/query-service/utils/labels"
	querytemplate "go.signoz.io/signoz/pkg/query-service/utils/queryTemplate"
	"go.signoz.io/signoz/pkg/query-service/utils/times"
	"go.signoz.io/signoz/pkg/query-service/utils/timestamp"

	logsv3 "go.signoz.io/signoz/pkg/query-service/app/logs/v3"
	metricsv3 "go.signoz.io/signoz/pkg/query-service/app/metrics/v3"
	metricsV4 "go.signoz.io/signoz/pkg/query-service/app/metrics/v4"
	tracesV3 "go.signoz.io/signoz/pkg/query-service/app/traces/v3"
	"go.signoz.io/signoz/pkg/query-service/formatter"

	yaml "gopkg.in/yaml.v2"
)

type ThresholdRule struct {
	id            string
	name          string
	source        string
	ruleCondition *RuleCondition
	evalWindow    time.Duration
	holdDuration  time.Duration
	labels        labels.Labels
	annotations   labels.Labels

	preferredChannels   []string
	mtx                 sync.Mutex
	evaluationDuration  time.Duration
	evaluationTimestamp time.Time

	health RuleHealth

	lastError error

	// map of active alerts
	active map[uint64]*Alert

	queryBuilder   *queryBuilder.QueryBuilder
	version        string
	queryBuilderV4 *queryBuilder.QueryBuilder
	// temporalityMap is a map of metric name to temporality
	// to avoid fetching temporality for the same metric multiple times
	// querying the v4 table on low cardinal temporality column
	// should be fast but we can still avoid the query if we have the data in memory
	temporalityMap map[string]map[v3.Temporality]bool

	opts ThresholdRuleOpts
<<<<<<< HEAD

	lastTimestampWithDatapoints time.Time
=======
	typ  string
>>>>>>> e5195394
}

type ThresholdRuleOpts struct {
	// sendUnmatched sends observed metric values
	// even if they dont match the rule condition. this is
	// useful in testing the rule
	SendUnmatched bool

	// sendAlways will send alert irresepective of resendDelay
	// or other params
	SendAlways bool
}

func NewThresholdRule(
	id string,
	p *PostableRule,
	opts ThresholdRuleOpts,
	featureFlags interfaces.FeatureLookup,
) (*ThresholdRule, error) {

	if p.RuleCondition == nil {
		return nil, fmt.Errorf("no rule condition")
	} else if !p.RuleCondition.IsValid() {
		return nil, fmt.Errorf("invalid rule condition")
	}

	t := ThresholdRule{
		id:                id,
		name:              p.Alert,
		source:            p.Source,
		ruleCondition:     p.RuleCondition,
		evalWindow:        time.Duration(p.EvalWindow),
		labels:            labels.FromMap(p.Labels),
		annotations:       labels.FromMap(p.Annotations),
		preferredChannels: p.PreferredChannels,
		health:            HealthUnknown,
		active:            map[uint64]*Alert{},
		opts:              opts,
		typ:               p.AlertType,
		version:           p.Version,
		temporalityMap:    make(map[string]map[v3.Temporality]bool),
	}

	if int64(t.evalWindow) == 0 {
		t.evalWindow = 5 * time.Minute
	}

	builderOpts := queryBuilder.QueryBuilderOptions{
		BuildMetricQuery: metricsv3.PrepareMetricQuery,
		BuildTraceQuery:  tracesV3.PrepareTracesQuery,
		BuildLogQuery:    logsv3.PrepareLogsQuery,
	}
	t.queryBuilder = queryBuilder.NewQueryBuilder(builderOpts, featureFlags)

	builderOptsV4 := queryBuilder.QueryBuilderOptions{
		BuildMetricQuery: metricsV4.PrepareMetricQuery,
		BuildTraceQuery:  tracesV3.PrepareTracesQuery,
		BuildLogQuery:    logsv3.PrepareLogsQuery,
	}
	t.queryBuilderV4 = queryBuilder.NewQueryBuilder(builderOptsV4, featureFlags)

	zap.S().Info("msg:", "creating new alerting rule", "\t name:", t.name, "\t condition:", t.ruleCondition.String(), "\t generatorURL:", t.GeneratorURL())

	return &t, nil
}

func (r *ThresholdRule) Name() string {
	return r.name
}

func (r *ThresholdRule) ID() string {
	return r.id
}

func (r *ThresholdRule) Condition() *RuleCondition {
	return r.ruleCondition
}

func (r *ThresholdRule) GeneratorURL() string {
	return prepareRuleGeneratorURL(r.ID(), r.source)
}

func (r *ThresholdRule) PreferredChannels() []string {
	return r.preferredChannels
}

func (r *ThresholdRule) targetVal() float64 {
	if r.ruleCondition == nil || r.ruleCondition.Target == nil {
		return 0
	}

	return *r.ruleCondition.Target
}

func (r *ThresholdRule) matchType() MatchType {
	if r.ruleCondition == nil {
		return AtleastOnce
	}
	return r.ruleCondition.MatchType
}

func (r *ThresholdRule) compareOp() CompareOp {
	if r.ruleCondition == nil {
		return ValueIsEq
	}
	return r.ruleCondition.CompareOp
}

func (r *ThresholdRule) Type() RuleType {
	return RuleTypeThreshold
}

func (r *ThresholdRule) SetLastError(err error) {
	r.mtx.Lock()
	defer r.mtx.Unlock()
	r.lastError = err
}

func (r *ThresholdRule) LastError() error {
	r.mtx.Lock()
	defer r.mtx.Unlock()
	return r.lastError
}

func (r *ThresholdRule) SetHealth(health RuleHealth) {
	r.mtx.Lock()
	defer r.mtx.Unlock()
	r.health = health
}

func (r *ThresholdRule) Health() RuleHealth {
	r.mtx.Lock()
	defer r.mtx.Unlock()
	return r.health
}

// SetEvaluationDuration updates evaluationDuration to the duration it took to evaluate the rule on its last evaluation.
func (r *ThresholdRule) SetEvaluationDuration(dur time.Duration) {
	r.mtx.Lock()
	defer r.mtx.Unlock()
	r.evaluationDuration = dur
}

func (r *ThresholdRule) HoldDuration() time.Duration {
	return r.holdDuration
}

func (r *ThresholdRule) EvalWindow() time.Duration {
	return r.evalWindow
}

// Labels returns the labels of the alerting rule.
func (r *ThresholdRule) Labels() labels.BaseLabels {
	return r.labels
}

// Annotations returns the annotations of the alerting rule.
func (r *ThresholdRule) Annotations() labels.BaseLabels {
	return r.annotations
}

// GetEvaluationDuration returns the time in seconds it took to evaluate the alerting rule.
func (r *ThresholdRule) GetEvaluationDuration() time.Duration {
	r.mtx.Lock()
	defer r.mtx.Unlock()
	return r.evaluationDuration
}

// SetEvaluationTimestamp updates evaluationTimestamp to the timestamp of when the rule was last evaluated.
func (r *ThresholdRule) SetEvaluationTimestamp(ts time.Time) {
	r.mtx.Lock()
	defer r.mtx.Unlock()
	r.evaluationTimestamp = ts
}

// GetEvaluationTimestamp returns the time the evaluation took place.
func (r *ThresholdRule) GetEvaluationTimestamp() time.Time {
	r.mtx.Lock()
	defer r.mtx.Unlock()
	return r.evaluationTimestamp
}

// State returns the maximum state of alert instances for this rule.
// StateFiring > StatePending > StateInactive
func (r *ThresholdRule) State() AlertState {

	r.mtx.Lock()
	defer r.mtx.Unlock()
	maxState := StateInactive
	for _, a := range r.active {
		if a.State > maxState {
			maxState = a.State
		}
	}
	return maxState
}

func (r *ThresholdRule) currentAlerts() []*Alert {
	r.mtx.Lock()
	defer r.mtx.Unlock()

	alerts := make([]*Alert, 0, len(r.active))

	for _, a := range r.active {
		anew := *a
		alerts = append(alerts, &anew)
	}
	return alerts
}

func (r *ThresholdRule) ActiveAlerts() []*Alert {
	var res []*Alert
	for _, a := range r.currentAlerts() {
		if a.ResolvedAt.IsZero() {
			res = append(res, a)
		}
	}
	return res
}

func (r *ThresholdRule) FetchTemporality(ctx context.Context, metricNames []string, ch driver.Conn) (map[string]map[v3.Temporality]bool, error) {

	metricNameToTemporality := make(map[string]map[v3.Temporality]bool)

	query := fmt.Sprintf(`SELECT DISTINCT metric_name, temporality FROM %s.%s WHERE metric_name IN $1`, constants.SIGNOZ_METRIC_DBNAME, constants.SIGNOZ_TIMESERIES_v4_1DAY_TABLENAME)

	rows, err := ch.Query(ctx, query, metricNames)
	if err != nil {
		return nil, err
	}
	defer rows.Close()

	for rows.Next() {
		var metricName, temporality string
		err := rows.Scan(&metricName, &temporality)
		if err != nil {
			return nil, err
		}
		if _, ok := metricNameToTemporality[metricName]; !ok {
			metricNameToTemporality[metricName] = make(map[v3.Temporality]bool)
		}
		metricNameToTemporality[metricName][v3.Temporality(temporality)] = true
	}
	return metricNameToTemporality, nil
}

// populateTemporality same as addTemporality but for v4 and better
func (r *ThresholdRule) populateTemporality(ctx context.Context, qp *v3.QueryRangeParamsV3, ch driver.Conn) error {

	missingTemporality := make([]string, 0)
	metricNameToTemporality := make(map[string]map[v3.Temporality]bool)
	if qp.CompositeQuery != nil && len(qp.CompositeQuery.BuilderQueries) > 0 {
		for _, query := range qp.CompositeQuery.BuilderQueries {
			// if there is no temporality specified in the query but we have it in the map
			// then use the value from the map
			if query.Temporality == "" && r.temporalityMap[query.AggregateAttribute.Key] != nil {
				// We prefer delta if it is available
				if r.temporalityMap[query.AggregateAttribute.Key][v3.Delta] {
					query.Temporality = v3.Delta
				} else if r.temporalityMap[query.AggregateAttribute.Key][v3.Cumulative] {
					query.Temporality = v3.Cumulative
				} else {
					query.Temporality = v3.Unspecified
				}
			}
			// we don't have temporality for this metric
			if query.DataSource == v3.DataSourceMetrics && query.Temporality == "" {
				missingTemporality = append(missingTemporality, query.AggregateAttribute.Key)
			}
			if _, ok := metricNameToTemporality[query.AggregateAttribute.Key]; !ok {
				metricNameToTemporality[query.AggregateAttribute.Key] = make(map[v3.Temporality]bool)
			}
		}
	}

	nameToTemporality, err := r.FetchTemporality(ctx, missingTemporality, ch)
	if err != nil {
		return err
	}

	if qp.CompositeQuery != nil && len(qp.CompositeQuery.BuilderQueries) > 0 {
		for name := range qp.CompositeQuery.BuilderQueries {
			query := qp.CompositeQuery.BuilderQueries[name]
			if query.DataSource == v3.DataSourceMetrics && query.Temporality == "" {
				if nameToTemporality[query.AggregateAttribute.Key][v3.Delta] {
					query.Temporality = v3.Delta
				} else if nameToTemporality[query.AggregateAttribute.Key][v3.Cumulative] {
					query.Temporality = v3.Cumulative
				} else {
					query.Temporality = v3.Unspecified
				}
				r.temporalityMap[query.AggregateAttribute.Key] = nameToTemporality[query.AggregateAttribute.Key]
			}
		}
	}
	return nil
}

// ForEachActiveAlert runs the given function on each alert.
// This should be used when you want to use the actual alerts from the ThresholdRule
// and not on its copy.
// If you want to run on a copy of alerts then don't use this, get the alerts from 'ActiveAlerts()'.
func (r *ThresholdRule) ForEachActiveAlert(f func(*Alert)) {
	r.mtx.Lock()
	defer r.mtx.Unlock()

	for _, a := range r.active {
		f(a)
	}
}

func (r *ThresholdRule) SendAlerts(ctx context.Context, ts time.Time, resendDelay time.Duration, interval time.Duration, notifyFunc NotifyFunc) {
	zap.S().Info("msg:", "sending alerts", "\t rule:", r.Name())
	alerts := []*Alert{}
	r.ForEachActiveAlert(func(alert *Alert) {
		if r.opts.SendAlways || alert.needsSending(ts, resendDelay) {
			alert.LastSentAt = ts
			// Allow for two Eval or Alertmanager send failures.
			delta := resendDelay
			if interval > resendDelay {
				delta = interval
			}
			alert.ValidUntil = ts.Add(4 * delta)
			anew := *alert
			alerts = append(alerts, &anew)
		} else {
			zap.S().Debugf("msg: skipping send alert due to resend delay", "\t rule: ", r.Name(), "\t alert:", alert.Labels)
		}
	})
	notifyFunc(ctx, "", alerts...)
}

func (r *ThresholdRule) Unit() string {
	if r.ruleCondition != nil && r.ruleCondition.CompositeQuery != nil {
		return r.ruleCondition.CompositeQuery.Unit
	}
	return ""
}

func (r *ThresholdRule) CheckCondition(v float64) bool {

	if math.IsNaN(v) {
		zap.S().Debugf("msg:", "found NaN in rule condition", "\t rule name:", r.Name())
		return false
	}

	if r.ruleCondition.Target == nil {
		zap.S().Debugf("msg:", "found null target in rule condition", "\t rulename:", r.Name())
		return false
	}

	unitConverter := converter.FromUnit(converter.Unit(r.ruleCondition.TargetUnit))

	value := unitConverter.Convert(converter.Value{F: *r.ruleCondition.Target, U: converter.Unit(r.ruleCondition.TargetUnit)}, converter.Unit(r.Unit()))

	zap.S().Debugf("Checking condition for rule: %s, Converter=%s, Value=%f, Target=%f, CompareOp=%s", r.Name(), unitConverter.Name(), v, value.F, r.ruleCondition.CompareOp)
	switch r.ruleCondition.CompareOp {
	case ValueIsEq:
		return v == value.F
	case ValueIsNotEq:
		return v != value.F
	case ValueIsBelow:
		return v < value.F
	case ValueIsAbove:
		return v > value.F
	default:
		return false
	}
}

func (r *ThresholdRule) prepareQueryRange(ts time.Time) *v3.QueryRangeParamsV3 {
	// todo(amol): add 30 seconds to evalWindow for rate calc

	// todo(srikanthccv): make this configurable
	// 2 minutes is reasonable time to wait for data to be available
	// 60 seconds (SDK) + 10 seconds (batch) + rest for n/w + serialization + write to disk etc..
	start := ts.Add(-time.Duration(r.evalWindow)).UnixMilli() - 2*60*1000
	end := ts.UnixMilli() - 2*60*1000

	// round to minute otherwise we could potentially miss data
	start = start - (start % (60 * 1000))
	end = end - (end % (60 * 1000))

	if r.ruleCondition.QueryType() == v3.QueryTypeClickHouseSQL {
		return &v3.QueryRangeParamsV3{
			Start:          start,
			End:            end,
			Step:           60,
			CompositeQuery: r.ruleCondition.CompositeQuery,
			Variables:      make(map[string]interface{}, 0),
		}
	}

	if r.ruleCondition.CompositeQuery != nil && r.ruleCondition.CompositeQuery.BuilderQueries != nil {
		for _, q := range r.ruleCondition.CompositeQuery.BuilderQueries {
			q.StepInterval = 60
		}
	}

	// default mode
	return &v3.QueryRangeParamsV3{
		Start:          start,
		End:            end,
		Step:           60,
		CompositeQuery: r.ruleCondition.CompositeQuery,
	}
}

func (r *ThresholdRule) shouldSkipFirstRecord() bool {
	shouldSkip := false
	for _, q := range r.ruleCondition.CompositeQuery.BuilderQueries {
		if q.DataSource == v3.DataSourceMetrics && q.AggregateOperator.IsRateOperator() {
			shouldSkip = true
		}
	}
	return shouldSkip
}

// queryClickhouse runs actual query against clickhouse
func (r *ThresholdRule) runChQuery(ctx context.Context, db clickhouse.Conn, query string) (Vector, error) {
	rows, err := db.Query(ctx, query)
	if err != nil {
		zap.S().Errorf("rule:", r.Name(), "\t failed to get alert query result")
		return nil, err
	}

	columnTypes := rows.ColumnTypes()
	if err != nil {
		return nil, err
	}
	columnNames := rows.Columns()
	if err != nil {
		return nil, err
	}
	vars := make([]interface{}, len(columnTypes))

	for i := range columnTypes {
		vars[i] = reflect.New(columnTypes[i].ScanType()).Interface()
	}

	// []sample list
	var result Vector

	// map[fingerprint]sample
	resultMap := make(map[uint64]Sample, 0)

	// for rates we want to skip the first record
	// but we dont know when the rates are being used
	// so we always pick timeframe - 30 seconds interval
	// and skip the first record for a given label combo
	// NOTE: this is not applicable for raw queries
	skipFirstRecord := make(map[uint64]bool, 0)

	defer rows.Close()
	for rows.Next() {

		if err := rows.Scan(vars...); err != nil {
			return nil, err
		}
		r.lastTimestampWithDatapoints = time.Now()

		sample := Sample{}
		// Why do we maintain two labels sets? Alertmanager requires
		// label keys to follow the model https://prometheus.io/docs/concepts/data_model/#metric-names-and-labels
		// However, our traces and logs explorers support label keys with dot and other namespace characters
		// Using normalized label keys results in invalid filter criteria.
		// The original labels are used to prepare the related{logs, traces} link in alert notification
		lbls := labels.NewBuilder(labels.Labels{})
		lblsOrig := labels.NewBuilder(labels.Labels{})

		for i, v := range vars {

			colName := normalizeLabelName(columnNames[i])

			switch v := v.(type) {
			case *string:
				lbls.Set(colName, *v)
				lblsOrig.Set(columnNames[i], *v)
			case *time.Time:
				timval := *v

				if colName == "ts" || colName == "interval" {
					sample.Point.T = timval.Unix()
				} else {
					lbls.Set(colName, timval.Format("2006-01-02 15:04:05"))
					lblsOrig.Set(columnNames[i], timval.Format("2006-01-02 15:04:05"))
				}

			case *float64:
				if _, ok := constants.ReservedColumnTargetAliases[colName]; ok {
					sample.Point.V = *v
				} else {
					lbls.Set(colName, fmt.Sprintf("%f", *v))
					lblsOrig.Set(columnNames[i], fmt.Sprintf("%f", *v))
				}
			case **float64:
				// ch seems to return this type when column is derived from
				// SELECT count(*)/ SELECT count(*)
				floatVal := *v
				if floatVal != nil {
					if _, ok := constants.ReservedColumnTargetAliases[colName]; ok {
						sample.Point.V = *floatVal
					} else {
						lbls.Set(colName, fmt.Sprintf("%f", *floatVal))
						lblsOrig.Set(columnNames[i], fmt.Sprintf("%f", *floatVal))
					}
				}
			case *float32:
				float32Val := float32(*v)
				if _, ok := constants.ReservedColumnTargetAliases[colName]; ok {
					sample.Point.V = float64(float32Val)
				} else {
					lbls.Set(colName, fmt.Sprintf("%f", float32Val))
					lblsOrig.Set(columnNames[i], fmt.Sprintf("%f", float32Val))
				}
			case *uint8, *uint64, *uint16, *uint32:
				if _, ok := constants.ReservedColumnTargetAliases[colName]; ok {
					sample.Point.V = float64(reflect.ValueOf(v).Elem().Uint())
				} else {
					lbls.Set(colName, fmt.Sprintf("%v", reflect.ValueOf(v).Elem().Uint()))
					lblsOrig.Set(columnNames[i], fmt.Sprintf("%v", reflect.ValueOf(v).Elem().Uint()))
				}
			case *int8, *int16, *int32, *int64:
				if _, ok := constants.ReservedColumnTargetAliases[colName]; ok {
					sample.Point.V = float64(reflect.ValueOf(v).Elem().Int())
				} else {
					lbls.Set(colName, fmt.Sprintf("%v", reflect.ValueOf(v).Elem().Int()))
					lblsOrig.Set(columnNames[i], fmt.Sprintf("%v", reflect.ValueOf(v).Elem().Int()))
				}
			default:
				zap.S().Errorf("ruleId:", r.ID(), "\t error: invalid var found in query result", v, columnNames[i])
			}
		}

		if math.IsNaN(sample.Point.V) {
			continue
		}
		sample.Point.Vs = append(sample.Point.Vs, sample.Point.V)

		// capture lables in result
		sample.Metric = lbls.Labels()
		sample.MetricOrig = lblsOrig.Labels()

		labelHash := lbls.Labels().Hash()

		// here we walk through values of time series
		// and calculate the final value used to compare
		// with rule target
		if existing, ok := resultMap[labelHash]; ok {

			switch r.matchType() {
			case AllTheTimes:
				if r.compareOp() == ValueIsAbove {
					sample.Point.V = math.Min(existing.Point.V, sample.Point.V)
					resultMap[labelHash] = sample
				} else if r.compareOp() == ValueIsBelow {
					sample.Point.V = math.Max(existing.Point.V, sample.Point.V)
					resultMap[labelHash] = sample
				} else {
					sample.Point.Vs = append(existing.Point.Vs, sample.Point.V)
					resultMap[labelHash] = sample
				}
			case AtleastOnce:
				if r.compareOp() == ValueIsAbove {
					sample.Point.V = math.Max(existing.Point.V, sample.Point.V)
					resultMap[labelHash] = sample
				} else if r.compareOp() == ValueIsBelow {
					sample.Point.V = math.Min(existing.Point.V, sample.Point.V)
					resultMap[labelHash] = sample
				} else {
					sample.Point.Vs = append(existing.Point.Vs, sample.Point.V)
					resultMap[labelHash] = sample
				}
			case OnAverage:
				sample.Point.V = (existing.Point.V + sample.Point.V) / 2
				resultMap[labelHash] = sample
			case InTotal:
				sample.Point.V = (existing.Point.V + sample.Point.V)
				resultMap[labelHash] = sample
			}

		} else {
			if r.Condition().QueryType() == v3.QueryTypeBuilder {
				// for query builder, time series data
				// we skip the first record to support rate cases correctly
				// improvement(amol): explore approaches to limit this only for
				// rate uses cases
				if exists := skipFirstRecord[labelHash]; exists || !r.shouldSkipFirstRecord() {
					resultMap[labelHash] = sample
				} else {
					// looks like the first record for this label combo, skip it
					skipFirstRecord[labelHash] = true
				}
			} else {
				// for clickhouse raw queries, all records are considered
				// improvement(amol): think about supporting rate queries
				// written by user. may have to skip a record, similar to qb case(above)
				resultMap[labelHash] = sample
			}

		}

	}

	for hash, s := range resultMap {
		if r.matchType() == AllTheTimes && r.compareOp() == ValueIsEq {
			for _, v := range s.Point.Vs {
				if v != r.targetVal() { // if any of the values is not equal to target, alert shouldn't be sent
					s.Point.V = v
				}
			}
			resultMap[hash] = s
		} else if r.matchType() == AllTheTimes && r.compareOp() == ValueIsNotEq {
			for _, v := range s.Point.Vs {
				if v == r.targetVal() { // if any of the values is equal to target, alert shouldn't be sent
					s.Point.V = v
				}
			}
			resultMap[hash] = s
		} else if r.matchType() == AtleastOnce && r.compareOp() == ValueIsEq {
			for _, v := range s.Point.Vs {
				if v == r.targetVal() { // if any of the values is equal to target, alert should be sent
					s.Point.V = v
				}
			}
			resultMap[hash] = s
		} else if r.matchType() == AtleastOnce && r.compareOp() == ValueIsNotEq {
			for _, v := range s.Point.Vs {
				if v != r.targetVal() { // if any of the values is not equal to target, alert should be sent
					s.Point.V = v
				}
			}
			resultMap[hash] = s
		}
	}

	zap.S().Debugf("ruleid:", r.ID(), "\t resultmap(potential alerts):", len(resultMap))

	// if the data is missing for `For` duration then we should send alert
	if r.ruleCondition.AlertOnAbsent && r.lastTimestampWithDatapoints.Add(r.Condition().For).Before(time.Now()) {
		zap.S().Debugf("ruleid:", r.ID(), "\t msg: no data found for rule condition")
		lbls := labels.NewBuilder(labels.Labels{})
		lbls.Set("lastSeen", r.lastTimestampWithDatapoints.Format("2006-01-02 15:04:05"))

		resultMap[lbls.Labels().Hash()] = Sample{
			Metric:    lbls.Labels(),
			IsMissing: true,
		}
	}

	for _, sample := range resultMap {
		// check alert rule condition before dumping results, if sendUnmatchedResults
		// is set then add results irrespective of condition
		if r.opts.SendUnmatched || r.CheckCondition(sample.Point.V) {
			result = append(result, sample)
		}
	}
	if len(result) != 0 {
		zap.S().Infof("For rule %s, with ClickHouseQuery %s, found %d alerts", r.ID(), query, len(result))
	}
	return result, nil
}

func (r *ThresholdRule) prepareBuilderQueries(ts time.Time, ch driver.Conn) (map[string]string, error) {
	params := r.prepareQueryRange(ts)
	if params.CompositeQuery.QueryType == v3.QueryTypeBuilder {
		// check if any enrichment is required for logs if yes then enrich them
		if logsv3.EnrichmentRequired(params) {
			// Note: Sending empty fields key because enrichment is only needed for json
			// TODO: Add support for attribute enrichment later
			logsv3.Enrich(params, map[string]v3.AttributeKey{})
		}

	}

	var runQueries map[string]string
	var err error

	if r.version == "v4" {
		if ch != nil {
			r.populateTemporality(context.Background(), params, ch)
		}
		runQueries, err = r.queryBuilderV4.PrepareQueries(params)
	} else {
		runQueries, err = r.queryBuilder.PrepareQueries(params)
	}

	return runQueries, err
}

// The following function is used to prepare the where clause for the query
// `lbls` contains the key value pairs of the labels from the result of the query
// We iterate over the where clause and replace the labels with the actual values
// There are two cases:
// 1. The label is present in the where clause
// 2. The label is not present in the where clause
//
// Example for case 2:
// Latency by serviceName without any filter
// In this case, for each service with latency > threshold we send a notification
// The expectation will be that clicking on the related traces for service A, will
// take us to the traces page with the filter serviceName=A
// So for all the missing labels in the where clause, we add them as key = value
//
// Example for case 1:
// Severity text IN (WARN, ERROR)
// In this case, the Severity text will appear in the `lbls` if it were part of the group
// by clause, in which case we replace it with the actual value for the notification
// i.e Severity text = WARN
// If the Severity text is not part of the group by clause, then we add it as it is
func (r *ThresholdRule) fetchFilters(selectedQuery string, lbls labels.Labels) []v3.FilterItem {
	var filterItems []v3.FilterItem

	added := make(map[string]struct{})

	if r.ruleCondition.CompositeQuery.QueryType == v3.QueryTypeBuilder &&
		r.ruleCondition.CompositeQuery.BuilderQueries[selectedQuery] != nil &&
		r.ruleCondition.CompositeQuery.BuilderQueries[selectedQuery].Filters != nil {

		for _, item := range r.ruleCondition.CompositeQuery.BuilderQueries[selectedQuery].Filters.Items {
			exists := false
			for _, label := range lbls {
				if item.Key.Key == label.Name {
					// if the label is present in the where clause, replace it with key = value
					filterItems = append(filterItems, v3.FilterItem{
						Key:      item.Key,
						Operator: v3.FilterOperatorEqual,
						Value:    label.Value,
					})
					exists = true
					added[label.Name] = struct{}{}
					break
				}
			}

			if !exists {
				// if the label is not present in the where clause, add it as it is
				filterItems = append(filterItems, item)
			}
		}
	}

	// add the labels which are not present in the where clause
	for _, label := range lbls {
		if _, ok := added[label.Name]; !ok {
			filterItems = append(filterItems, v3.FilterItem{
				Key:      v3.AttributeKey{Key: label.Name},
				Operator: v3.FilterOperatorEqual,
				Value:    label.Value,
			})
		}
	}

	return filterItems
}

func (r *ThresholdRule) prepareLinksToLogs(ts time.Time, lbls labels.Labels) string {
	selectedQuery := r.GetSelectedQuery()

	// TODO(srikanthccv): handle formula queries
	if selectedQuery < "A" || selectedQuery > "Z" {
		return ""
	}

	// Logs list view expects time in milliseconds
	tr := timeRange{
		Start:    ts.Add(-time.Duration(r.evalWindow)).UnixMilli(),
		End:      ts.UnixMilli(),
		PageSize: 100,
	}

	options := Options{
		MaxLines:      2,
		Format:        "list",
		SelectColumns: []v3.AttributeKey{},
	}

	period, _ := json.Marshal(tr)
	urlEncodedTimeRange := url.QueryEscape(string(period))

	filterItems := r.fetchFilters(selectedQuery, lbls)
	urlData := urlShareableCompositeQuery{
		QueryType: string(v3.QueryTypeBuilder),
		Builder: builderQuery{
			QueryData: []v3.BuilderQuery{
				{
					DataSource:         v3.DataSourceLogs,
					QueryName:          "A",
					AggregateOperator:  v3.AggregateOperatorNoOp,
					AggregateAttribute: v3.AttributeKey{},
					Filters: &v3.FilterSet{
						Items:    filterItems,
						Operator: "AND",
					},
					Expression:   "A",
					Disabled:     false,
					Having:       []v3.Having{},
					StepInterval: 60,
					OrderBy: []v3.OrderBy{
						{
							ColumnName: "timestamp",
							Order:      "desc",
						},
					},
				},
			},
			QueryFormulas: make([]string, 0),
		},
	}

	data, _ := json.Marshal(urlData)
	compositeQuery := url.QueryEscape(string(data))

	optionsData, _ := json.Marshal(options)
	urlEncodedOptions := url.QueryEscape(string(optionsData))

	return fmt.Sprintf("compositeQuery=%s&timeRange=%s&startTime=%d&endTime=%d&options=%s", compositeQuery, urlEncodedTimeRange, tr.Start, tr.End, urlEncodedOptions)
}

func (r *ThresholdRule) prepareLinksToTraces(ts time.Time, lbls labels.Labels) string {
	selectedQuery := r.GetSelectedQuery()

	// TODO(srikanthccv): handle formula queries
	if selectedQuery < "A" || selectedQuery > "Z" {
		return ""
	}

	// Traces list view expects time in nanoseconds
	tr := timeRange{
		Start:    ts.Add(-time.Duration(r.evalWindow)).UnixNano(),
		End:      ts.UnixNano(),
		PageSize: 100,
	}

	options := Options{
		MaxLines:      2,
		Format:        "list",
		SelectColumns: constants.TracesListViewDefaultSelectedColumns,
	}

	period, _ := json.Marshal(tr)
	urlEncodedTimeRange := url.QueryEscape(string(period))

	filterItems := r.fetchFilters(selectedQuery, lbls)
	urlData := urlShareableCompositeQuery{
		QueryType: string(v3.QueryTypeBuilder),
		Builder: builderQuery{
			QueryData: []v3.BuilderQuery{
				{
					DataSource:         v3.DataSourceTraces,
					QueryName:          "A",
					AggregateOperator:  v3.AggregateOperatorNoOp,
					AggregateAttribute: v3.AttributeKey{},
					Filters: &v3.FilterSet{
						Items:    filterItems,
						Operator: "AND",
					},
					Expression:   "A",
					Disabled:     false,
					Having:       []v3.Having{},
					StepInterval: 60,
					OrderBy: []v3.OrderBy{
						{
							ColumnName: "timestamp",
							Order:      "desc",
						},
					},
				},
			},
			QueryFormulas: make([]string, 0),
		},
	}

	data, _ := json.Marshal(urlData)
	compositeQuery := url.QueryEscape(string(data))

	optionsData, _ := json.Marshal(options)
	urlEncodedOptions := url.QueryEscape(string(optionsData))

	return fmt.Sprintf("compositeQuery=%s&timeRange=%s&startTime=%d&endTime=%d&options=%s", compositeQuery, urlEncodedTimeRange, tr.Start, tr.End, urlEncodedOptions)
}

func (r *ThresholdRule) hostFromSource() string {
	parsedUrl, err := url.Parse(r.source)
	if err != nil {
		return ""
	}
	if parsedUrl.Port() != "" {
		return fmt.Sprintf("%s://%s:%s", parsedUrl.Scheme, parsedUrl.Hostname(), parsedUrl.Port())
	}
	return fmt.Sprintf("%s://%s", parsedUrl.Scheme, parsedUrl.Hostname())
}

func (r *ThresholdRule) prepareClickhouseQueries(ts time.Time) (map[string]string, error) {
	queries := make(map[string]string)

	if r.ruleCondition == nil {
		return nil, fmt.Errorf("rule condition is empty")
	}

	if r.ruleCondition.QueryType() != v3.QueryTypeClickHouseSQL {
		zap.S().Debugf("ruleid:", r.ID(), "\t msg: unsupported query type in prepareClickhouseQueries()")
		return nil, fmt.Errorf("failed to prepare clickhouse queries")
	}

	params := r.prepareQueryRange(ts)

	// replace reserved go template variables
	querytemplate.AssignReservedVarsV3(params)

	for name, chQuery := range r.ruleCondition.CompositeQuery.ClickHouseQueries {
		if chQuery.Disabled {
			continue
		}
		tmpl := template.New("clickhouse-query")
		tmpl, err := tmpl.Parse(chQuery.Query)
		if err != nil {
			zap.S().Errorf("ruleid:", r.ID(), "\t msg: failed to parse clickhouse query to populate vars", err)
			r.SetHealth(HealthBad)
			return nil, err
		}
		var query bytes.Buffer
		err = tmpl.Execute(&query, params.Variables)
		if err != nil {
			zap.S().Errorf("ruleid:", r.ID(), "\t msg: failed to populate clickhouse query", err)
			r.SetHealth(HealthBad)
			return nil, err
		}
		zap.S().Debugf("ruleid:", r.ID(), "\t query:", query.String())
		queries[name] = query.String()
	}
	return queries, nil
}

func (r *ThresholdRule) GetSelectedQuery() string {

	// The actual query string is not relevant here
	// we just need to know the selected query

	var queries map[string]string
	var err error

	if r.ruleCondition.QueryType() == v3.QueryTypeBuilder {
		queries, err = r.prepareBuilderQueries(time.Now(), nil)
		if err != nil {
			zap.S().Errorf("ruleid:", r.ID(), "\t msg: failed to prepare metric queries", zap.Error(err))
			return ""
		}
	} else if r.ruleCondition.QueryType() == v3.QueryTypeClickHouseSQL {
		queries, err = r.prepareClickhouseQueries(time.Now())
		if err != nil {
			zap.S().Errorf("ruleid:", r.ID(), "\t msg: failed to prepare clickhouse queries", zap.Error(err))
			return ""
		}
	}

	if r.ruleCondition != nil {
		if r.ruleCondition.SelectedQuery != "" {
			return r.ruleCondition.SelectedQuery
		}

		// The following logic exists for backward compatibility
		// If there is no selected query, then
		// - check if F1 is present, if yes, return F1
		// - else return the query with max ascii value
		// this logic is not really correct. we should be considering
		// whether the query is enabled or not. but this is a temporary
		// fix to support backward compatibility
		if _, ok := queries["F1"]; ok {
			return "F1"
		}
		keys := make([]string, 0, len(queries))
		for k := range queries {
			keys = append(keys, k)
		}
		sort.Strings(keys)
		return keys[len(keys)-1]
	}
	// This should never happen
	return ""
}

// query looks if alert condition is being
// satisfied and returns the signals
func (r *ThresholdRule) buildAndRunQuery(ctx context.Context, ts time.Time, ch clickhouse.Conn) (Vector, error) {
	if r.ruleCondition == nil || r.ruleCondition.CompositeQuery == nil {
		r.SetHealth(HealthBad)
		return nil, fmt.Errorf("invalid rule condition")
	}

	// var to hold target query to be executed
	var queries map[string]string
	var err error

	// fetch the target query based on query type
	if r.ruleCondition.QueryType() == v3.QueryTypeBuilder {

		queries, err = r.prepareBuilderQueries(ts, ch)

		if err != nil {
			zap.S().Errorf("ruleid:", r.ID(), "\t msg: failed to prepare metric queries", zap.Error(err))
			return nil, fmt.Errorf("failed to prepare metric queries")
		}

	} else if r.ruleCondition.QueryType() == v3.QueryTypeClickHouseSQL {

		queries, err = r.prepareClickhouseQueries(ts)

		if err != nil {
			zap.S().Errorf("ruleid:", r.ID(), "\t msg: failed to prepare clickhouse queries", zap.Error(err))
			return nil, fmt.Errorf("failed to prepare clickhouse queries")
		}

	} else {
		return nil, fmt.Errorf("unexpected rule condition - query type is empty")
	}

	if len(queries) == 0 {
		return nil, fmt.Errorf("no queries could be built with the rule config")
	}

	zap.S().Debugf("ruleid:", r.ID(), "\t runQueries:", queries)

	queryLabel := r.GetSelectedQuery()
	zap.S().Debugf("ruleId: ", r.ID(), "\t result query label:", queryLabel)

	if queryString, ok := queries[queryLabel]; ok {
		return r.runChQuery(ctx, ch, queryString)
	}

	zap.S().Errorf("ruleId: ", r.ID(), "\t invalid query label:", queryLabel, "\t queries:", queries)
	return nil, fmt.Errorf("this is unexpected, invalid query label")
}

func normalizeLabelName(name string) string {
	// See https://prometheus.io/docs/concepts/data_model/#metric-names-and-labels

	// Regular expression to match non-alphanumeric characters except underscores
	reg := regexp.MustCompile(`[^a-zA-Z0-9_]`)

	// Replace all non-alphanumeric characters except underscores with underscores
	normalized := reg.ReplaceAllString(name, "_")

	// If the first character is not a letter or an underscore, prepend an underscore
	if len(normalized) > 0 && !unicode.IsLetter(rune(normalized[0])) && normalized[0] != '_' {
		normalized = "_" + normalized
	}

	return normalized
}

func (r *ThresholdRule) Eval(ctx context.Context, ts time.Time, queriers *Queriers) (interface{}, error) {

	valueFormatter := formatter.FromUnit(r.Unit())
	res, err := r.buildAndRunQuery(ctx, ts, queriers.Ch)

	if err != nil {
		r.SetHealth(HealthBad)
		r.SetLastError(err)
		zap.S().Debugf("ruleid:", r.ID(), "\t failure in buildAndRunQuery:", err)
		return nil, err
	}

	r.mtx.Lock()
	defer r.mtx.Unlock()

	resultFPs := map[uint64]struct{}{}
	var alerts = make(map[uint64]*Alert, len(res))

	for _, smpl := range res {
		l := make(map[string]string, len(smpl.Metric))
		for _, lbl := range smpl.Metric {
			l[lbl.Name] = lbl.Value
		}

		value := valueFormatter.Format(smpl.V, r.Unit())
		thresholdFormatter := formatter.FromUnit(r.ruleCondition.TargetUnit)
		threshold := thresholdFormatter.Format(r.targetVal(), r.ruleCondition.TargetUnit)
		zap.S().Debugf("Alert template data for rule %s: Formatter=%s, Value=%s, Threshold=%s", r.Name(), valueFormatter.Name(), value, threshold)

		tmplData := AlertTemplateData(l, value, threshold)
		// Inject some convenience variables that are easier to remember for users
		// who are not used to Go's templating system.
		defs := "{{$labels := .Labels}}{{$value := .Value}}{{$threshold := .Threshold}}"

		// utility function to apply go template on labels and annotations
		expand := func(text string) string {

			tmpl := NewTemplateExpander(
				ctx,
				defs+text,
				"__alert_"+r.Name(),
				tmplData,
				times.Time(timestamp.FromTime(ts)),
				nil,
			)
			result, err := tmpl.Expand()
			if err != nil {
				result = fmt.Sprintf("<error expanding template: %s>", err)
				zap.S().Errorf("msg:", "Expanding alert template failed", "\t err", err, "\t data", tmplData)
			}
			return result
		}

		lb := labels.NewBuilder(smpl.Metric).Del(labels.MetricNameLabel)

		for _, l := range r.labels {
			lb.Set(l.Name, expand(l.Value))
		}

		lb.Set(labels.AlertNameLabel, r.Name())
		lb.Set(labels.AlertRuleIdLabel, r.ID())
		lb.Set(labels.RuleSourceLabel, r.GeneratorURL())

		annotations := make(labels.Labels, 0, len(r.annotations))
		for _, a := range r.annotations {
			annotations = append(annotations, labels.Label{Name: normalizeLabelName(a.Name), Value: expand(a.Value)})
		}

		// Links with timestamps should go in annotations since labels
		// is used alert grouping, and we want to group alerts with the same
		// label set, but different timestamps, together.
		if r.typ == "TRACES_BASED_ALERT" {
			link := r.prepareLinksToTraces(ts, smpl.MetricOrig)
			if link != "" && r.hostFromSource() != "" {
				annotations = append(annotations, labels.Label{Name: "related_traces", Value: fmt.Sprintf("%s/traces-explorer?%s", r.hostFromSource(), link)})
			}
		} else if r.typ == "LOGS_BASED_ALERT" {
			link := r.prepareLinksToLogs(ts, smpl.MetricOrig)
			if link != "" && r.hostFromSource() != "" {
				annotations = append(annotations, labels.Label{Name: "related_logs", Value: fmt.Sprintf("%s/logs/logs-explorer?%s", r.hostFromSource(), link)})
			}
		}

		lbs := lb.Labels()
		h := lbs.Hash()
		resultFPs[h] = struct{}{}

		if _, ok := alerts[h]; ok {
			zap.S().Errorf("ruleId: ", r.ID(), "\t msg:", "the alert query returns duplicate records:", alerts[h])
			err = fmt.Errorf("duplicate alert found, vector contains metrics with the same labelset after applying alert labels")
			// We have already acquired the lock above hence using SetHealth and
			// SetLastError will deadlock.
			r.health = HealthBad
			r.lastError = err
			return nil, err
		}

		alerts[h] = &Alert{
			Labels:       lbs,
			Annotations:  annotations,
			ActiveAt:     ts,
			State:        StatePending,
			Value:        smpl.V,
			GeneratorURL: r.GeneratorURL(),
			Receivers:    r.preferredChannels,
		}
	}

	zap.S().Info("rule:", r.Name(), "\t alerts found: ", len(alerts))

	// alerts[h] is ready, add or update active list now
	for h, a := range alerts {
		// Check whether we already have alerting state for the identifying label set.
		// Update the last value and annotations if so, create a new alert entry otherwise.
		if alert, ok := r.active[h]; ok && alert.State != StateInactive {

			alert.Value = a.Value
			alert.Annotations = a.Annotations
			alert.Receivers = r.preferredChannels
			continue
		}

		r.active[h] = a

	}

	// Check if any pending alerts should be removed or fire now. Write out alert timeseries.
	for fp, a := range r.active {
		if _, ok := resultFPs[fp]; !ok {
			// If the alert was previously firing, keep it around for a given
			// retention time so it is reported as resolved to the AlertManager.
			if a.State == StatePending || (!a.ResolvedAt.IsZero() && ts.Sub(a.ResolvedAt) > resolvedRetention) {
				delete(r.active, fp)
			}
			if a.State != StateInactive {
				a.State = StateInactive
				a.ResolvedAt = ts
			}
			continue
		}

		if a.State == StatePending && ts.Sub(a.ActiveAt) >= r.holdDuration {
			a.State = StateFiring
			a.FiredAt = ts
		}

	}
	r.health = HealthGood
	r.lastError = err

	return len(r.active), nil
}

func (r *ThresholdRule) String() string {

	ar := PostableRule{
		Alert:             r.name,
		RuleCondition:     r.ruleCondition,
		EvalWindow:        Duration(r.evalWindow),
		Labels:            r.labels.Map(),
		Annotations:       r.annotations.Map(),
		PreferredChannels: r.preferredChannels,
	}

	byt, err := yaml.Marshal(ar)
	if err != nil {
		return fmt.Sprintf("error marshaling alerting rule: %s", err.Error())
	}

	return string(byt)
}<|MERGE_RESOLUTION|>--- conflicted
+++ resolved
@@ -71,12 +71,9 @@
 	temporalityMap map[string]map[v3.Temporality]bool
 
 	opts ThresholdRuleOpts
-<<<<<<< HEAD
 
 	lastTimestampWithDatapoints time.Time
-=======
-	typ  string
->>>>>>> e5195394
+	typ                         string
 }
 
 type ThresholdRuleOpts struct {
@@ -722,8 +719,7 @@
 		lbls.Set("lastSeen", r.lastTimestampWithDatapoints.Format("2006-01-02 15:04:05"))
 
 		resultMap[lbls.Labels().Hash()] = Sample{
-			Metric:    lbls.Labels(),
-			IsMissing: true,
+			Metric: lbls.Labels(),
 		}
 	}
 
