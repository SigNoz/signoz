package rules

import (
	"bytes"
	"context"
	"encoding/json"
	"fmt"
	"math"
	"net/url"
	"regexp"
	"sort"
	"sync"
	"text/template"
	"time"
	"unicode"

	"go.uber.org/zap"

	"github.com/ClickHouse/clickhouse-go/v2"
	"github.com/ClickHouse/clickhouse-go/v2/lib/driver"
	"go.signoz.io/signoz/pkg/query-service/common"
	"go.signoz.io/signoz/pkg/query-service/converter"
	"go.signoz.io/signoz/pkg/query-service/postprocess"

	"go.signoz.io/signoz/pkg/query-service/app/querier"
	querierV2 "go.signoz.io/signoz/pkg/query-service/app/querier/v2"
	"go.signoz.io/signoz/pkg/query-service/app/queryBuilder"
	"go.signoz.io/signoz/pkg/query-service/constants"
	"go.signoz.io/signoz/pkg/query-service/interfaces"
	v3 "go.signoz.io/signoz/pkg/query-service/model/v3"
	"go.signoz.io/signoz/pkg/query-service/utils/labels"
	querytemplate "go.signoz.io/signoz/pkg/query-service/utils/queryTemplate"
	"go.signoz.io/signoz/pkg/query-service/utils/times"
	"go.signoz.io/signoz/pkg/query-service/utils/timestamp"

	logsv3 "go.signoz.io/signoz/pkg/query-service/app/logs/v3"
	"go.signoz.io/signoz/pkg/query-service/formatter"

	yaml "gopkg.in/yaml.v2"
)

type ThresholdRule struct {
	id            string
	name          string
	source        string
	ruleCondition *RuleCondition
	evalWindow    time.Duration
	holdDuration  time.Duration
	labels        labels.Labels
	annotations   labels.Labels

	preferredChannels   []string
	mtx                 sync.Mutex
	evaluationDuration  time.Duration
	evaluationTimestamp time.Time

	health RuleHealth

	lastError error

	// map of active alerts
	active map[uint64]*Alert

	version string
	// temporalityMap is a map of metric name to temporality
	// to avoid fetching temporality for the same metric multiple times
	// querying the v4 table on low cardinal temporality column
	// should be fast but we can still avoid the query if we have the data in memory
	temporalityMap map[string]map[v3.Temporality]bool

	opts ThresholdRuleOpts

	lastTimestampWithDatapoints time.Time
	typ                         string

	querier   interfaces.Querier
	querierV2 interfaces.Querier
}

type ThresholdRuleOpts struct {
	// sendUnmatched sends observed metric values
	// even if they dont match the rule condition. this is
	// useful in testing the rule
	SendUnmatched bool

	// sendAlways will send alert irresepective of resendDelay
	// or other params
	SendAlways bool
}

func NewThresholdRule(
	id string,
	p *PostableRule,
	opts ThresholdRuleOpts,
	featureFlags interfaces.FeatureLookup,
	reader interfaces.Reader,
) (*ThresholdRule, error) {

	if p.RuleCondition == nil {
		return nil, fmt.Errorf("no rule condition")
	} else if !p.RuleCondition.IsValid() {
		return nil, fmt.Errorf("invalid rule condition")
	}

	t := ThresholdRule{
		id:                id,
		name:              p.AlertName,
		source:            p.Source,
		ruleCondition:     p.RuleCondition,
		evalWindow:        time.Duration(p.EvalWindow),
		labels:            labels.FromMap(p.Labels),
		annotations:       labels.FromMap(p.Annotations),
		preferredChannels: p.PreferredChannels,
		health:            HealthUnknown,
		active:            map[uint64]*Alert{},
		opts:              opts,
		typ:               p.AlertType,
		version:           p.Version,
		temporalityMap:    make(map[string]map[v3.Temporality]bool),
	}

	if int64(t.evalWindow) == 0 {
		t.evalWindow = 5 * time.Minute
	}

	querierOption := querier.QuerierOptions{
		Reader:        reader,
		Cache:         nil,
		KeyGenerator:  queryBuilder.NewKeyGenerator(),
		FeatureLookup: featureFlags,
	}

	querierOptsV2 := querierV2.QuerierOptions{
		Reader:        reader,
		Cache:         nil,
		KeyGenerator:  queryBuilder.NewKeyGenerator(),
		FeatureLookup: featureFlags,
	}

	t.querier = querier.NewQuerier(querierOption)
	t.querierV2 = querierV2.NewQuerier(querierOptsV2)

	zap.L().Info("creating new ThresholdRule", zap.String("name", t.name), zap.String("id", t.id))

	return &t, nil
}

func (r *ThresholdRule) Name() string {
	return r.name
}

func (r *ThresholdRule) ID() string {
	return r.id
}

func (r *ThresholdRule) Condition() *RuleCondition {
	return r.ruleCondition
}

func (r *ThresholdRule) GeneratorURL() string {
	return prepareRuleGeneratorURL(r.ID(), r.source)
}

func (r *ThresholdRule) PreferredChannels() []string {
	return r.preferredChannels
}

func (r *ThresholdRule) targetVal() float64 {
	if r.ruleCondition == nil || r.ruleCondition.Target == nil {
		return 0
	}

	unitConverter := converter.FromUnit(converter.Unit(r.ruleCondition.TargetUnit))
	value := unitConverter.Convert(converter.Value{F: *r.ruleCondition.Target, U: converter.Unit(r.ruleCondition.TargetUnit)}, converter.Unit(r.Unit()))
	return value.F
}

func (r *ThresholdRule) matchType() MatchType {
	if r.ruleCondition == nil {
		return AtleastOnce
	}
	return r.ruleCondition.MatchType
}

func (r *ThresholdRule) compareOp() CompareOp {
	if r.ruleCondition == nil {
		return ValueIsEq
	}
	return r.ruleCondition.CompareOp
}

func (r *ThresholdRule) Type() RuleType {
	return RuleTypeThreshold
}

func (r *ThresholdRule) SetLastError(err error) {
	r.mtx.Lock()
	defer r.mtx.Unlock()
	r.lastError = err
}

func (r *ThresholdRule) LastError() error {
	r.mtx.Lock()
	defer r.mtx.Unlock()
	return r.lastError
}

func (r *ThresholdRule) SetHealth(health RuleHealth) {
	r.mtx.Lock()
	defer r.mtx.Unlock()
	r.health = health
}

func (r *ThresholdRule) Health() RuleHealth {
	r.mtx.Lock()
	defer r.mtx.Unlock()
	return r.health
}

// SetEvaluationDuration updates evaluationDuration to the duration it took to evaluate the rule on its last evaluation.
func (r *ThresholdRule) SetEvaluationDuration(dur time.Duration) {
	r.mtx.Lock()
	defer r.mtx.Unlock()
	r.evaluationDuration = dur
}

func (r *ThresholdRule) HoldDuration() time.Duration {
	return r.holdDuration
}

func (r *ThresholdRule) EvalWindow() time.Duration {
	return r.evalWindow
}

// Labels returns the labels of the alerting rule.
func (r *ThresholdRule) Labels() labels.BaseLabels {
	return r.labels
}

// Annotations returns the annotations of the alerting rule.
func (r *ThresholdRule) Annotations() labels.BaseLabels {
	return r.annotations
}

// GetEvaluationDuration returns the time in seconds it took to evaluate the alerting rule.
func (r *ThresholdRule) GetEvaluationDuration() time.Duration {
	r.mtx.Lock()
	defer r.mtx.Unlock()
	return r.evaluationDuration
}

// SetEvaluationTimestamp updates evaluationTimestamp to the timestamp of when the rule was last evaluated.
func (r *ThresholdRule) SetEvaluationTimestamp(ts time.Time) {
	r.mtx.Lock()
	defer r.mtx.Unlock()
	r.evaluationTimestamp = ts
}

// GetEvaluationTimestamp returns the time the evaluation took place.
func (r *ThresholdRule) GetEvaluationTimestamp() time.Time {
	r.mtx.Lock()
	defer r.mtx.Unlock()
	return r.evaluationTimestamp
}

// State returns the maximum state of alert instances for this rule.
// StateFiring > StatePending > StateInactive
func (r *ThresholdRule) State() AlertState {

	r.mtx.Lock()
	defer r.mtx.Unlock()
	maxState := StateInactive
	for _, a := range r.active {
		if a.State > maxState {
			maxState = a.State
		}
	}
	return maxState
}

func (r *ThresholdRule) currentAlerts() []*Alert {
	r.mtx.Lock()
	defer r.mtx.Unlock()

	alerts := make([]*Alert, 0, len(r.active))

	for _, a := range r.active {
		anew := *a
		alerts = append(alerts, &anew)
	}
	return alerts
}

func (r *ThresholdRule) ActiveAlerts() []*Alert {
	var res []*Alert
	for _, a := range r.currentAlerts() {
		if a.ResolvedAt.IsZero() {
			res = append(res, a)
		}
	}
	return res
}

func (r *ThresholdRule) FetchTemporality(ctx context.Context, metricNames []string, ch driver.Conn) (map[string]map[v3.Temporality]bool, error) {

	metricNameToTemporality := make(map[string]map[v3.Temporality]bool)

	query := fmt.Sprintf(`SELECT DISTINCT metric_name, temporality FROM %s.%s WHERE metric_name IN $1`, constants.SIGNOZ_METRIC_DBNAME, constants.SIGNOZ_TIMESERIES_v4_1DAY_TABLENAME)

	rows, err := ch.Query(ctx, query, metricNames)
	if err != nil {
		return nil, err
	}
	defer rows.Close()

	for rows.Next() {
		var metricName, temporality string
		err := rows.Scan(&metricName, &temporality)
		if err != nil {
			return nil, err
		}
		if _, ok := metricNameToTemporality[metricName]; !ok {
			metricNameToTemporality[metricName] = make(map[v3.Temporality]bool)
		}
		metricNameToTemporality[metricName][v3.Temporality(temporality)] = true
	}
	return metricNameToTemporality, nil
}

// populateTemporality same as addTemporality but for v4 and better
func (r *ThresholdRule) populateTemporality(ctx context.Context, qp *v3.QueryRangeParamsV3, ch driver.Conn) error {

	missingTemporality := make([]string, 0)
	metricNameToTemporality := make(map[string]map[v3.Temporality]bool)
	if qp.CompositeQuery != nil && len(qp.CompositeQuery.BuilderQueries) > 0 {
		for _, query := range qp.CompositeQuery.BuilderQueries {
			// if there is no temporality specified in the query but we have it in the map
			// then use the value from the map
			if query.Temporality == "" && r.temporalityMap[query.AggregateAttribute.Key] != nil {
				// We prefer delta if it is available
				if r.temporalityMap[query.AggregateAttribute.Key][v3.Delta] {
					query.Temporality = v3.Delta
				} else if r.temporalityMap[query.AggregateAttribute.Key][v3.Cumulative] {
					query.Temporality = v3.Cumulative
				} else {
					query.Temporality = v3.Unspecified
				}
			}
			// we don't have temporality for this metric
			if query.DataSource == v3.DataSourceMetrics && query.Temporality == "" {
				missingTemporality = append(missingTemporality, query.AggregateAttribute.Key)
			}
			if _, ok := metricNameToTemporality[query.AggregateAttribute.Key]; !ok {
				metricNameToTemporality[query.AggregateAttribute.Key] = make(map[v3.Temporality]bool)
			}
		}
	}

	nameToTemporality, err := r.FetchTemporality(ctx, missingTemporality, ch)
	if err != nil {
		return err
	}

	if qp.CompositeQuery != nil && len(qp.CompositeQuery.BuilderQueries) > 0 {
		for name := range qp.CompositeQuery.BuilderQueries {
			query := qp.CompositeQuery.BuilderQueries[name]
			if query.DataSource == v3.DataSourceMetrics && query.Temporality == "" {
				if nameToTemporality[query.AggregateAttribute.Key][v3.Delta] {
					query.Temporality = v3.Delta
				} else if nameToTemporality[query.AggregateAttribute.Key][v3.Cumulative] {
					query.Temporality = v3.Cumulative
				} else {
					query.Temporality = v3.Unspecified
				}
				r.temporalityMap[query.AggregateAttribute.Key] = nameToTemporality[query.AggregateAttribute.Key]
			}
		}
	}
	return nil
}

// ForEachActiveAlert runs the given function on each alert.
// This should be used when you want to use the actual alerts from the ThresholdRule
// and not on its copy.
// If you want to run on a copy of alerts then don't use this, get the alerts from 'ActiveAlerts()'.
func (r *ThresholdRule) ForEachActiveAlert(f func(*Alert)) {
	r.mtx.Lock()
	defer r.mtx.Unlock()

	for _, a := range r.active {
		f(a)
	}
}

func (r *ThresholdRule) SendAlerts(ctx context.Context, ts time.Time, resendDelay time.Duration, interval time.Duration, notifyFunc NotifyFunc) {
	zap.L().Info("sending alerts", zap.String("rule", r.Name()))
	alerts := []*Alert{}
	r.ForEachActiveAlert(func(alert *Alert) {
		if r.opts.SendAlways || alert.needsSending(ts, resendDelay) {
			alert.LastSentAt = ts
			// Allow for two Eval or Alertmanager send failures.
			delta := resendDelay
			if interval > resendDelay {
				delta = interval
			}
			alert.ValidUntil = ts.Add(4 * delta)
			anew := *alert
			alerts = append(alerts, &anew)
		} else {
			zap.L().Debug("skipping send alert due to resend delay", zap.String("rule", r.Name()), zap.Any("alert", alert.Labels))
		}
	})
	notifyFunc(ctx, "", alerts...)
}

func (r *ThresholdRule) Unit() string {
	if r.ruleCondition != nil && r.ruleCondition.CompositeQuery != nil {
		return r.ruleCondition.CompositeQuery.Unit
	}
	return ""
}

func (r *ThresholdRule) prepareQueryRange(ts time.Time) *v3.QueryRangeParamsV3 {

	// todo(srikanthccv): make this configurable
	// 2 minutes is reasonable time to wait for data to be available
	// 60 seconds (SDK) + 10 seconds (batch) + rest for n/w + serialization + write to disk etc..
	start := ts.Add(-time.Duration(r.evalWindow)).UnixMilli() - 2*60*1000
	end := ts.UnixMilli() - 2*60*1000
	// round to minute otherwise we could potentially miss data
	start = start - (start % (60 * 1000))
	end = end - (end % (60 * 1000))

	minStep := common.MinAllowedStepInterval(start, end)

	if r.ruleCondition.QueryType() == v3.QueryTypeClickHouseSQL {
		params := &v3.QueryRangeParamsV3{
			Start: start,
			End:   end,
			Step:  int64(math.Max(float64(common.MinAllowedStepInterval(start, end)), 60)),
			CompositeQuery: &v3.CompositeQuery{
				QueryType:         r.ruleCondition.CompositeQuery.QueryType,
				PanelType:         r.ruleCondition.CompositeQuery.PanelType,
				BuilderQueries:    make(map[string]*v3.BuilderQuery),
				ClickHouseQueries: make(map[string]*v3.ClickHouseQuery),
				PromQueries:       make(map[string]*v3.PromQuery),
				Unit:              r.ruleCondition.CompositeQuery.Unit,
			},
			Variables: make(map[string]interface{}, 0),
			NoCache:   true,
		}
		querytemplate.AssignReservedVarsV3(params)
		for name, chQuery := range r.ruleCondition.CompositeQuery.ClickHouseQueries {
			if chQuery.Disabled {
				continue
			}
			tmpl := template.New("clickhouse-query")
			tmpl, err := tmpl.Parse(chQuery.Query)
			if err != nil {
				zap.L().Error("failed to parse clickhouse query to populate vars", zap.String("ruleid", r.ID()), zap.Error(err))
				r.SetHealth(HealthBad)
				return params
			}
			var query bytes.Buffer
			err = tmpl.Execute(&query, params.Variables)
			if err != nil {
				zap.L().Error("failed to populate clickhouse query", zap.String("ruleid", r.ID()), zap.Error(err))
				r.SetHealth(HealthBad)
				return params
			}
			params.CompositeQuery.ClickHouseQueries[name] = &v3.ClickHouseQuery{
				Query:    query.String(),
				Disabled: chQuery.Disabled,
				Legend:   chQuery.Legend,
			}
		}
		return params
	}

	if r.ruleCondition.CompositeQuery != nil && r.ruleCondition.CompositeQuery.BuilderQueries != nil {
		for _, q := range r.ruleCondition.CompositeQuery.BuilderQueries {
<<<<<<< HEAD
			if q.StepInterval < minStep {
=======
			// If the step interval is less than the minimum allowed step interval, set it to the minimum allowed step interval
			if minStep := common.MinAllowedStepInterval(start, end); q.StepInterval < minStep {
>>>>>>> f01b4f2c
				q.StepInterval = minStep
			}
		}
	}

	// default mode
	return &v3.QueryRangeParamsV3{
		Start:          start,
		End:            end,
		Step:           int64(math.Max(float64(common.MinAllowedStepInterval(start, end)), 60)),
		CompositeQuery: r.ruleCondition.CompositeQuery,
		Variables:      make(map[string]interface{}, 0),
		NoCache:        true,
	}
}

// The following function is used to prepare the where clause for the query
// `lbls` contains the key value pairs of the labels from the result of the query
// We iterate over the where clause and replace the labels with the actual values
// There are two cases:
// 1. The label is present in the where clause
// 2. The label is not present in the where clause
//
// Example for case 2:
// Latency by serviceName without any filter
// In this case, for each service with latency > threshold we send a notification
// The expectation will be that clicking on the related traces for service A, will
// take us to the traces page with the filter serviceName=A
// So for all the missing labels in the where clause, we add them as key = value
//
// Example for case 1:
// Severity text IN (WARN, ERROR)
// In this case, the Severity text will appear in the `lbls` if it were part of the group
// by clause, in which case we replace it with the actual value for the notification
// i.e Severity text = WARN
// If the Severity text is not part of the group by clause, then we add it as it is
func (r *ThresholdRule) fetchFilters(selectedQuery string, lbls labels.Labels) []v3.FilterItem {
	var filterItems []v3.FilterItem

	added := make(map[string]struct{})

	if r.ruleCondition.CompositeQuery.QueryType == v3.QueryTypeBuilder &&
		r.ruleCondition.CompositeQuery.BuilderQueries[selectedQuery] != nil &&
		r.ruleCondition.CompositeQuery.BuilderQueries[selectedQuery].Filters != nil {

		for _, item := range r.ruleCondition.CompositeQuery.BuilderQueries[selectedQuery].Filters.Items {
			exists := false
			for _, label := range lbls {
				if item.Key.Key == label.Name {
					// if the label is present in the where clause, replace it with key = value
					filterItems = append(filterItems, v3.FilterItem{
						Key:      item.Key,
						Operator: v3.FilterOperatorEqual,
						Value:    label.Value,
					})
					exists = true
					added[label.Name] = struct{}{}
					break
				}
			}

			if !exists {
				// if the label is not present in the where clause, add it as it is
				filterItems = append(filterItems, item)
			}
		}
	}

	// add the labels which are not present in the where clause
	for _, label := range lbls {
		if _, ok := added[label.Name]; !ok {
			filterItems = append(filterItems, v3.FilterItem{
				Key:      v3.AttributeKey{Key: label.Name},
				Operator: v3.FilterOperatorEqual,
				Value:    label.Value,
			})
		}
	}

	return filterItems
}

func (r *ThresholdRule) prepareLinksToLogs(ts time.Time, lbls labels.Labels) string {
	selectedQuery := r.GetSelectedQuery()

	// TODO(srikanthccv): handle formula queries
	if selectedQuery < "A" || selectedQuery > "Z" {
		return ""
	}

	q := r.prepareQueryRange(ts)
	// Logs list view expects time in milliseconds
	tr := timeRange{
		Start:    q.Start,
		End:      q.End,
		PageSize: 100,
	}

	options := Options{
		MaxLines:      2,
		Format:        "list",
		SelectColumns: []v3.AttributeKey{},
	}

	period, _ := json.Marshal(tr)
	urlEncodedTimeRange := url.QueryEscape(string(period))

	filterItems := r.fetchFilters(selectedQuery, lbls)
	urlData := urlShareableCompositeQuery{
		QueryType: string(v3.QueryTypeBuilder),
		Builder: builderQuery{
			QueryData: []v3.BuilderQuery{
				{
					DataSource:         v3.DataSourceLogs,
					QueryName:          "A",
					AggregateOperator:  v3.AggregateOperatorNoOp,
					AggregateAttribute: v3.AttributeKey{},
					Filters: &v3.FilterSet{
						Items:    filterItems,
						Operator: "AND",
					},
					Expression:   "A",
					Disabled:     false,
					Having:       []v3.Having{},
					StepInterval: 60,
					OrderBy: []v3.OrderBy{
						{
							ColumnName: "timestamp",
							Order:      "desc",
						},
					},
				},
			},
			QueryFormulas: make([]string, 0),
		},
	}

	data, _ := json.Marshal(urlData)
	compositeQuery := url.QueryEscape(string(data))

	optionsData, _ := json.Marshal(options)
	urlEncodedOptions := url.QueryEscape(string(optionsData))

	return fmt.Sprintf("compositeQuery=%s&timeRange=%s&startTime=%d&endTime=%d&options=%s", compositeQuery, urlEncodedTimeRange, tr.Start, tr.End, urlEncodedOptions)
}

func (r *ThresholdRule) prepareLinksToTraces(ts time.Time, lbls labels.Labels) string {
	selectedQuery := r.GetSelectedQuery()

	// TODO(srikanthccv): handle formula queries
	if selectedQuery < "A" || selectedQuery > "Z" {
		return ""
	}

	q := r.prepareQueryRange(ts)
	// Traces list view expects time in nanoseconds
	tr := timeRange{
		Start:    q.Start * time.Second.Microseconds(),
		End:      q.End * time.Second.Microseconds(),
		PageSize: 100,
	}

	options := Options{
		MaxLines:      2,
		Format:        "list",
		SelectColumns: constants.TracesListViewDefaultSelectedColumns,
	}

	period, _ := json.Marshal(tr)
	urlEncodedTimeRange := url.QueryEscape(string(period))

	filterItems := r.fetchFilters(selectedQuery, lbls)
	urlData := urlShareableCompositeQuery{
		QueryType: string(v3.QueryTypeBuilder),
		Builder: builderQuery{
			QueryData: []v3.BuilderQuery{
				{
					DataSource:         v3.DataSourceTraces,
					QueryName:          "A",
					AggregateOperator:  v3.AggregateOperatorNoOp,
					AggregateAttribute: v3.AttributeKey{},
					Filters: &v3.FilterSet{
						Items:    filterItems,
						Operator: "AND",
					},
					Expression:   "A",
					Disabled:     false,
					Having:       []v3.Having{},
					StepInterval: 60,
					OrderBy: []v3.OrderBy{
						{
							ColumnName: "timestamp",
							Order:      "desc",
						},
					},
				},
			},
			QueryFormulas: make([]string, 0),
		},
	}

	data, _ := json.Marshal(urlData)
	compositeQuery := url.QueryEscape(string(data))

	optionsData, _ := json.Marshal(options)
	urlEncodedOptions := url.QueryEscape(string(optionsData))

	return fmt.Sprintf("compositeQuery=%s&timeRange=%s&startTime=%d&endTime=%d&options=%s", compositeQuery, urlEncodedTimeRange, tr.Start, tr.End, urlEncodedOptions)
}

func (r *ThresholdRule) hostFromSource() string {
	parsedUrl, err := url.Parse(r.source)
	if err != nil {
		return ""
	}
	if parsedUrl.Port() != "" {
		return fmt.Sprintf("%s://%s:%s", parsedUrl.Scheme, parsedUrl.Hostname(), parsedUrl.Port())
	}
	return fmt.Sprintf("%s://%s", parsedUrl.Scheme, parsedUrl.Hostname())
}

func (r *ThresholdRule) GetSelectedQuery() string {
	if r.ruleCondition != nil {
		if r.ruleCondition.SelectedQuery != "" {
			return r.ruleCondition.SelectedQuery
		}

		queryNames := map[string]struct{}{}

		if r.ruleCondition.CompositeQuery != nil {
			if r.ruleCondition.QueryType() == v3.QueryTypeBuilder {
				for name := range r.ruleCondition.CompositeQuery.BuilderQueries {
					queryNames[name] = struct{}{}
				}
			} else if r.ruleCondition.QueryType() == v3.QueryTypeClickHouseSQL {
				for name := range r.ruleCondition.CompositeQuery.ClickHouseQueries {
					queryNames[name] = struct{}{}
				}
			}
		}

		// The following logic exists for backward compatibility
		// If there is no selected query, then
		// - check if F1 is present, if yes, return F1
		// - else return the query with max ascii value
		// this logic is not really correct. we should be considering
		// whether the query is enabled or not. but this is a temporary
		// fix to support backward compatibility
		if _, ok := queryNames["F1"]; ok {
			return "F1"
		}
		keys := make([]string, 0, len(queryNames))
		for k := range queryNames {
			keys = append(keys, k)
		}
		sort.Strings(keys)
		return keys[len(keys)-1]
	}
	// This should never happen
	return ""
}

func (r *ThresholdRule) buildAndRunQuery(ctx context.Context, ts time.Time, ch clickhouse.Conn) (Vector, error) {
	if r.ruleCondition == nil || r.ruleCondition.CompositeQuery == nil {
		r.SetHealth(HealthBad)
		r.SetLastError(fmt.Errorf("no rule condition"))
		return nil, fmt.Errorf("invalid rule condition")
	}

	params := r.prepareQueryRange(ts)
	err := r.populateTemporality(ctx, params, ch)
	if err != nil {
		r.SetHealth(HealthBad)
		zap.L().Error("failed to set temporality", zap.String("rule", r.Name()), zap.Error(err))
		return nil, fmt.Errorf("internal error while setting temporality")
	}

	if params.CompositeQuery.QueryType == v3.QueryTypeBuilder {
		// check if any enrichment is required for logs if yes then enrich them
		if logsv3.EnrichmentRequired(params) {
			// Note: Sending empty fields key because enrichment is only needed for json
			// TODO: Add support for attribute enrichment later
			logsv3.Enrich(params, map[string]v3.AttributeKey{})
		}
	}

	var results []*v3.Result
	var errQuriesByName map[string]error

	if r.version == "v4" {
		results, errQuriesByName, err = r.querierV2.QueryRange(ctx, params, map[string]v3.AttributeKey{})
	} else {
		results, errQuriesByName, err = r.querier.QueryRange(ctx, params, map[string]v3.AttributeKey{})
	}

	if err != nil {
		zap.L().Error("failed to get alert query result", zap.String("rule", r.Name()), zap.Error(err), zap.Any("queries", errQuriesByName))
		r.SetHealth(HealthBad)
		return nil, fmt.Errorf("internal error while querying")
	}

	if params.CompositeQuery.QueryType == v3.QueryTypeBuilder {
		results, err = postprocess.PostProcessResult(results, params)
		if err != nil {
			r.SetHealth(HealthBad)
			zap.L().Error("failed to post process result", zap.String("rule", r.Name()), zap.Error(err))
			return nil, fmt.Errorf("internal error while post processing")
		}
	}

	selectedQuery := r.GetSelectedQuery()

	var queryResult *v3.Result
	for _, res := range results {
		if res.QueryName == selectedQuery {
			queryResult = res
			break
		}
	}

	if queryResult != nil && len(queryResult.Series) > 0 {
		r.lastTimestampWithDatapoints = time.Now()
	}

	var resultVector Vector

	// if the data is missing for `For` duration then we should send alert
	if r.ruleCondition.AlertOnAbsent && r.lastTimestampWithDatapoints.Add(time.Duration(r.Condition().AbsentFor)*time.Minute).Before(time.Now()) {
		zap.L().Info("no data found for rule condition", zap.String("ruleid", r.ID()))
		lbls := labels.NewBuilder(labels.Labels{})
		if !r.lastTimestampWithDatapoints.IsZero() {
			lbls.Set("lastSeen", r.lastTimestampWithDatapoints.Format(constants.AlertTimeFormat))
		}
		resultVector = append(resultVector, Sample{
			Metric:    lbls.Labels(),
			IsMissing: true,
		})
		return resultVector, nil
	}

	for _, series := range queryResult.Series {
		smpl, shouldAlert := r.shouldAlert(*series)
		if shouldAlert {
			resultVector = append(resultVector, smpl)
		}
	}
	return resultVector, nil
}

func normalizeLabelName(name string) string {
	// See https://prometheus.io/docs/concepts/data_model/#metric-names-and-labels

	// Regular expression to match non-alphanumeric characters except underscores
	reg := regexp.MustCompile(`[^a-zA-Z0-9_]`)

	// Replace all non-alphanumeric characters except underscores with underscores
	normalized := reg.ReplaceAllString(name, "_")

	// If the first character is not a letter or an underscore, prepend an underscore
	if len(normalized) > 0 && !unicode.IsLetter(rune(normalized[0])) && normalized[0] != '_' {
		normalized = "_" + normalized
	}

	return normalized
}

func (r *ThresholdRule) Eval(ctx context.Context, ts time.Time, queriers *Queriers) (interface{}, error) {

	valueFormatter := formatter.FromUnit(r.Unit())
	res, err := r.buildAndRunQuery(ctx, ts, queriers.Ch)

	if err != nil {
		r.SetHealth(HealthBad)
		r.SetLastError(err)
		zap.L().Error("failure in buildAndRunQuery", zap.String("ruleid", r.ID()), zap.Error(err))
		return nil, err
	}

	r.mtx.Lock()
	defer r.mtx.Unlock()

	resultFPs := map[uint64]struct{}{}
	var alerts = make(map[uint64]*Alert, len(res))

	for _, smpl := range res {
		l := make(map[string]string, len(smpl.Metric))
		for _, lbl := range smpl.Metric {
			l[lbl.Name] = lbl.Value
		}

		value := valueFormatter.Format(smpl.V, r.Unit())
		thresholdFormatter := formatter.FromUnit(r.ruleCondition.TargetUnit)
		threshold := thresholdFormatter.Format(r.targetVal(), r.ruleCondition.TargetUnit)
		zap.L().Debug("Alert template data for rule", zap.String("name", r.Name()), zap.String("formatter", valueFormatter.Name()), zap.String("value", value), zap.String("threshold", threshold))

		tmplData := AlertTemplateData(l, value, threshold)
		// Inject some convenience variables that are easier to remember for users
		// who are not used to Go's templating system.
		defs := "{{$labels := .Labels}}{{$value := .Value}}{{$threshold := .Threshold}}"

		// utility function to apply go template on labels and annotations
		expand := func(text string) string {

			tmpl := NewTemplateExpander(
				ctx,
				defs+text,
				"__alert_"+r.Name(),
				tmplData,
				times.Time(timestamp.FromTime(ts)),
				nil,
			)
			result, err := tmpl.Expand()
			if err != nil {
				result = fmt.Sprintf("<error expanding template: %s>", err)
				zap.L().Error("Expanding alert template failed", zap.Error(err), zap.Any("data", tmplData))
			}
			return result
		}

		lb := labels.NewBuilder(smpl.Metric).Del(labels.MetricNameLabel).Del(labels.TemporalityLabel)

		for _, l := range r.labels {
			lb.Set(l.Name, expand(l.Value))
		}

		lb.Set(labels.AlertNameLabel, r.Name())
		lb.Set(labels.AlertRuleIdLabel, r.ID())
		lb.Set(labels.RuleSourceLabel, r.GeneratorURL())

		annotations := make(labels.Labels, 0, len(r.annotations))
		for _, a := range r.annotations {
			if smpl.IsMissing {
				if a.Name == labels.AlertDescriptionLabel || a.Name == labels.AlertSummaryLabel {
					a.Value = labels.AlertMissingData
				}
			}
			annotations = append(annotations, labels.Label{Name: normalizeLabelName(a.Name), Value: expand(a.Value)})
		}

		// Links with timestamps should go in annotations since labels
		// is used alert grouping, and we want to group alerts with the same
		// label set, but different timestamps, together.
		if r.typ == "TRACES_BASED_ALERT" {
			link := r.prepareLinksToTraces(ts, smpl.MetricOrig)
			if link != "" && r.hostFromSource() != "" {
				annotations = append(annotations, labels.Label{Name: "related_traces", Value: fmt.Sprintf("%s/traces-explorer?%s", r.hostFromSource(), link)})
			}
		} else if r.typ == "LOGS_BASED_ALERT" {
			link := r.prepareLinksToLogs(ts, smpl.MetricOrig)
			if link != "" && r.hostFromSource() != "" {
				annotations = append(annotations, labels.Label{Name: "related_logs", Value: fmt.Sprintf("%s/logs/logs-explorer?%s", r.hostFromSource(), link)})
			}
		}

		lbs := lb.Labels()
		h := lbs.Hash()
		resultFPs[h] = struct{}{}

		if _, ok := alerts[h]; ok {
			zap.L().Error("the alert query returns duplicate records", zap.String("ruleid", r.ID()), zap.Any("alert", alerts[h]))
			err = fmt.Errorf("duplicate alert found, vector contains metrics with the same labelset after applying alert labels")
			// We have already acquired the lock above hence using SetHealth and
			// SetLastError will deadlock.
			r.health = HealthBad
			r.lastError = err
			return nil, err
		}

		alerts[h] = &Alert{
			Labels:       lbs,
			Annotations:  annotations,
			ActiveAt:     ts,
			State:        StatePending,
			Value:        smpl.V,
			GeneratorURL: r.GeneratorURL(),
			Receivers:    r.preferredChannels,
		}
	}

	zap.L().Info("alerts found", zap.String("name", r.Name()), zap.Int("count", len(alerts)))

	// alerts[h] is ready, add or update active list now
	for h, a := range alerts {
		// Check whether we already have alerting state for the identifying label set.
		// Update the last value and annotations if so, create a new alert entry otherwise.
		if alert, ok := r.active[h]; ok && alert.State != StateInactive {

			alert.Value = a.Value
			alert.Annotations = a.Annotations
			alert.Receivers = r.preferredChannels
			continue
		}

		r.active[h] = a

	}

	// Check if any pending alerts should be removed or fire now. Write out alert timeseries.
	for fp, a := range r.active {
		if _, ok := resultFPs[fp]; !ok {
			// If the alert was previously firing, keep it around for a given
			// retention time so it is reported as resolved to the AlertManager.
			if a.State == StatePending || (!a.ResolvedAt.IsZero() && ts.Sub(a.ResolvedAt) > resolvedRetention) {
				delete(r.active, fp)
			}
			if a.State != StateInactive {
				a.State = StateInactive
				a.ResolvedAt = ts
			}
			continue
		}

		if a.State == StatePending && ts.Sub(a.ActiveAt) >= r.holdDuration {
			a.State = StateFiring
			a.FiredAt = ts
		}

	}
	r.health = HealthGood
	r.lastError = err

	return len(r.active), nil
}

func (r *ThresholdRule) String() string {

	ar := PostableRule{
		AlertName:         r.name,
		RuleCondition:     r.ruleCondition,
		EvalWindow:        Duration(r.evalWindow),
		Labels:            r.labels.Map(),
		Annotations:       r.annotations.Map(),
		PreferredChannels: r.preferredChannels,
	}

	byt, err := yaml.Marshal(ar)
	if err != nil {
		return fmt.Sprintf("error marshaling alerting rule: %s", err.Error())
	}

	return string(byt)
}

func removeGroupinSetPoints(series v3.Series) []v3.Point {
	var result []v3.Point
	for _, s := range series.Points {
		if s.Timestamp >= 0 && !math.IsNaN(s.Value) && !math.IsInf(s.Value, 0) {
			result = append(result, s)
		}
	}
	return result
}

func (r *ThresholdRule) shouldAlert(series v3.Series) (Sample, bool) {
	var alertSmpl Sample
	var shouldAlert bool
	var lbls labels.Labels
	var lblsNormalized labels.Labels

	for name, value := range series.Labels {
		lbls = append(lbls, labels.Label{Name: name, Value: value})
		lblsNormalized = append(lblsNormalized, labels.Label{Name: normalizeLabelName(name), Value: value})
	}

	series.Points = removeGroupinSetPoints(series)

	// nothing to evaluate
	if len(series.Points) == 0 {
		return alertSmpl, false
	}

	switch r.matchType() {
	case AtleastOnce:
		// If any sample matches the condition, the rule is firing.
		if r.compareOp() == ValueIsAbove {
			for _, smpl := range series.Points {
				if smpl.Value > r.targetVal() {
					alertSmpl = Sample{Point: Point{V: smpl.Value}, Metric: lblsNormalized, MetricOrig: lbls}
					shouldAlert = true
					break
				}
			}
		} else if r.compareOp() == ValueIsBelow {
			for _, smpl := range series.Points {
				if smpl.Value < r.targetVal() {
					alertSmpl = Sample{Point: Point{V: smpl.Value}, Metric: lblsNormalized, MetricOrig: lbls}
					shouldAlert = true
					break
				}
			}
		} else if r.compareOp() == ValueIsEq {
			for _, smpl := range series.Points {
				if smpl.Value == r.targetVal() {
					alertSmpl = Sample{Point: Point{V: smpl.Value}, Metric: lblsNormalized, MetricOrig: lbls}
					shouldAlert = true
					break
				}
			}
		} else if r.compareOp() == ValueIsNotEq {
			for _, smpl := range series.Points {
				if smpl.Value != r.targetVal() {
					alertSmpl = Sample{Point: Point{V: smpl.Value}, Metric: lblsNormalized, MetricOrig: lbls}
					shouldAlert = true
					break
				}
			}
		}
	case AllTheTimes:
		// If all samples match the condition, the rule is firing.
		shouldAlert = true
		alertSmpl = Sample{Point: Point{V: r.targetVal()}, Metric: lblsNormalized, MetricOrig: lbls}
		if r.compareOp() == ValueIsAbove {
			for _, smpl := range series.Points {
				if smpl.Value <= r.targetVal() {
					shouldAlert = false
					break
				}
			}
		} else if r.compareOp() == ValueIsBelow {
			for _, smpl := range series.Points {
				if smpl.Value >= r.targetVal() {
					shouldAlert = false
					break
				}
			}
		} else if r.compareOp() == ValueIsEq {
			for _, smpl := range series.Points {
				if smpl.Value != r.targetVal() {
					shouldAlert = false
					break
				}
			}
		} else if r.compareOp() == ValueIsNotEq {
			for _, smpl := range series.Points {
				if smpl.Value == r.targetVal() {
					shouldAlert = false
					break
				}
			}
		}
	case OnAverage:
		// If the average of all samples matches the condition, the rule is firing.
		var sum, count float64
		for _, smpl := range series.Points {
			if math.IsNaN(smpl.Value) || math.IsInf(smpl.Value, 0) {
				continue
			}
			sum += smpl.Value
			count++
		}
		avg := sum / count
		alertSmpl = Sample{Point: Point{V: avg}, Metric: lblsNormalized, MetricOrig: lbls}
		if r.compareOp() == ValueIsAbove {
			if avg > r.targetVal() {
				shouldAlert = true
			}
		} else if r.compareOp() == ValueIsBelow {
			if avg < r.targetVal() {
				shouldAlert = true
			}
		} else if r.compareOp() == ValueIsEq {
			if avg == r.targetVal() {
				shouldAlert = true
			}
		} else if r.compareOp() == ValueIsNotEq {
			if avg != r.targetVal() {
				shouldAlert = true
			}
		}
	case InTotal:
		// If the sum of all samples matches the condition, the rule is firing.
		var sum float64

		for _, smpl := range series.Points {
			if math.IsNaN(smpl.Value) || math.IsInf(smpl.Value, 0) {
				continue
			}
			sum += smpl.Value
		}
		alertSmpl = Sample{Point: Point{V: sum}, Metric: lblsNormalized, MetricOrig: lbls}
		if r.compareOp() == ValueIsAbove {
			if sum > r.targetVal() {
				shouldAlert = true
			}
		} else if r.compareOp() == ValueIsBelow {
			if sum < r.targetVal() {
				shouldAlert = true
			}
		} else if r.compareOp() == ValueIsEq {
			if sum == r.targetVal() {
				shouldAlert = true
			}
		} else if r.compareOp() == ValueIsNotEq {
			if sum != r.targetVal() {
				shouldAlert = true
			}
		}
	}
	return alertSmpl, shouldAlert
}<|MERGE_RESOLUTION|>--- conflicted
+++ resolved
@@ -479,12 +479,8 @@
 
 	if r.ruleCondition.CompositeQuery != nil && r.ruleCondition.CompositeQuery.BuilderQueries != nil {
 		for _, q := range r.ruleCondition.CompositeQuery.BuilderQueries {
-<<<<<<< HEAD
-			if q.StepInterval < minStep {
-=======
 			// If the step interval is less than the minimum allowed step interval, set it to the minimum allowed step interval
 			if minStep := common.MinAllowedStepInterval(start, end); q.StepInterval < minStep {
->>>>>>> f01b4f2c
 				q.StepInterval = minStep
 			}
 		}
