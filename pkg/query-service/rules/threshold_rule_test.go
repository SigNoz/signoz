package rules

import (
	"context"
	"strings"
	"testing"
	"time"

	"github.com/stretchr/testify/assert"
	"go.signoz.io/signoz/pkg/query-service/app/clickhouseReader"
	"go.signoz.io/signoz/pkg/query-service/featureManager"
	v3 "go.signoz.io/signoz/pkg/query-service/model/v3"
	"go.signoz.io/signoz/pkg/query-service/utils/labels"

	cmock "github.com/srikanthccv/ClickHouse-go-mock"
)

func TestThresholdRuleShouldAlert(t *testing.T) {
	postableRule := PostableRule{
		AlertName:  "Tricky Condition Tests",
		AlertType:  "METRIC_BASED_ALERT",
		RuleType:   RuleTypeThreshold,
		EvalWindow: Duration(5 * time.Minute),
		Frequency:  Duration(1 * time.Minute),
		RuleCondition: &RuleCondition{
			CompositeQuery: &v3.CompositeQuery{
				QueryType: v3.QueryTypeBuilder,
				BuilderQueries: map[string]*v3.BuilderQuery{
					"A": {
						QueryName:    "A",
						StepInterval: 60,
						AggregateAttribute: v3.AttributeKey{
							Key: "probe_success",
						},
						AggregateOperator: v3.AggregateOperatorNoOp,
						DataSource:        v3.DataSourceMetrics,
						Expression:        "A",
					},
				},
			},
		},
	}

	cases := []struct {
		values              v3.Series
		expectAlert         bool
		compareOp           string
		matchType           string
		target              float64
		expectedAlertSample v3.Point
	}{
		// Test cases for Equals Always
		{
			values: v3.Series{
				Points: []v3.Point{
					{Value: 0.0},
					{Value: 0.0},
					{Value: 0.0},
					{Value: 0.0},
					{Value: 0.0},
				},
			},
			expectAlert:         true,
			compareOp:           "3", // Equals
			matchType:           "2", // Always
			target:              0.0,
			expectedAlertSample: v3.Point{Value: 0.0},
		},
		{
			values: v3.Series{
				Points: []v3.Point{
					{Value: 0.0},
					{Value: 0.0},
					{Value: 0.0},
					{Value: 0.0},
					{Value: 1.0},
				},
			},
			expectAlert: false,
			compareOp:   "3", // Equals
			matchType:   "2", // Always
			target:      0.0,
		},
		{
			values: v3.Series{
				Points: []v3.Point{
					{Value: 0.0},
					{Value: 1.0},
					{Value: 0.0},
					{Value: 1.0},
					{Value: 1.0},
				},
			},
			expectAlert: false,
			compareOp:   "3", // Equals
			matchType:   "2", // Always
			target:      0.0,
		},
		{
			values: v3.Series{
				Points: []v3.Point{
					{Value: 1.0},
					{Value: 1.0},
					{Value: 1.0},
					{Value: 1.0},
					{Value: 1.0},
				},
			},
			expectAlert: false,
			compareOp:   "3", // Equals
			matchType:   "2", // Always
			target:      0.0,
		},
		// Test cases for Equals Once
		{
			values: v3.Series{
				Points: []v3.Point{
					{Value: 0.0},
					{Value: 0.0},
					{Value: 0.0},
					{Value: 0.0},
					{Value: 0.0},
				},
			},
			expectAlert:         true,
			compareOp:           "3", // Equals
			matchType:           "1", // Once
			target:              0.0,
			expectedAlertSample: v3.Point{Value: 0.0},
		},
		{
			values: v3.Series{
				Points: []v3.Point{
					{Value: 0.0},
					{Value: 0.0},
					{Value: 0.0},
					{Value: 0.0},
					{Value: 1.0},
				},
			},
			expectAlert:         true,
			compareOp:           "3", // Equals
			matchType:           "1", // Once
			target:              0.0,
			expectedAlertSample: v3.Point{Value: 0.0},
		},
		{
			values: v3.Series{
				Points: []v3.Point{
					{Value: 0.0},
					{Value: 1.0},
					{Value: 0.0},
					{Value: 1.0},
					{Value: 1.0},
				},
			},
			expectAlert:         true,
			compareOp:           "3", // Equals
			matchType:           "1", // Once
			target:              0.0,
			expectedAlertSample: v3.Point{Value: 0.0},
		},
		{
			values: v3.Series{
				Points: []v3.Point{
					{Value: 1.0},
					{Value: 1.0},
					{Value: 1.0},
					{Value: 1.0},
					{Value: 1.0},
				},
			},
			expectAlert: false,
			compareOp:   "3", // Equals
			matchType:   "1", // Once
			target:      0.0,
		},
		// Test cases for Greater Than Always
		{
			values: v3.Series{
				Points: []v3.Point{
					{Value: 10.0},
					{Value: 4.0},
					{Value: 6.0},
					{Value: 8.0},
					{Value: 2.0},
				},
			},
			expectAlert:         true,
			compareOp:           "1", // Greater Than
			matchType:           "2", // Always
			target:              1.5,
			expectedAlertSample: v3.Point{Value: 2.0},
		},
		{
			values: v3.Series{
				Points: []v3.Point{
					{Value: 10.0},
					{Value: 4.0},
					{Value: 6.0},
					{Value: 8.0},
					{Value: 2.0},
				},
			},
			expectAlert: false,
			compareOp:   "1", // Greater Than
			matchType:   "2", // Always
			target:      4.5,
		},
		// Test cases for Greater Than Once
		{
			values: v3.Series{
				Points: []v3.Point{
					{Value: 10.0},
					{Value: 4.0},
					{Value: 6.0},
					{Value: 8.0},
					{Value: 2.0},
				},
			},
			expectAlert:         true,
			compareOp:           "1", // Greater Than
			matchType:           "1", // Once
			target:              4.5,
			expectedAlertSample: v3.Point{Value: 10.0},
		},
		{
			values: v3.Series{
				Points: []v3.Point{
					{Value: 4.0},
					{Value: 4.0},
					{Value: 4.0},
					{Value: 4.0},
					{Value: 4.0},
				},
			},
			expectAlert: false,
			compareOp:   "1", // Greater Than
			matchType:   "1", // Once
			target:      4.5,
		},
		// Test cases for Not Equals Always
		{
			values: v3.Series{
				Points: []v3.Point{
					{Value: 0.0},
					{Value: 1.0},
					{Value: 0.0},
					{Value: 1.0},
					{Value: 0.0},
				},
			},
			expectAlert: false,
			compareOp:   "4", // Not Equals
			matchType:   "2", // Always
			target:      0.0,
		},
		{
			values: v3.Series{
				Points: []v3.Point{
					{Value: 1.0},
					{Value: 1.0},
					{Value: 1.0},
					{Value: 1.0},
					{Value: 0.0},
				},
			},
			expectAlert: false,
			compareOp:   "4", // Not Equals
			matchType:   "2", // Always
			target:      0.0,
		},
		{
			values: v3.Series{
				Points: []v3.Point{
					{Value: 1.0},
					{Value: 1.0},
					{Value: 1.0},
					{Value: 1.0},
					{Value: 1.0},
				},
			},
			expectAlert:         true,
			compareOp:           "4", // Not Equals
			matchType:           "2", // Always
			target:              0.0,
			expectedAlertSample: v3.Point{Value: 1.0},
		},
		{
			values: v3.Series{
				Points: []v3.Point{
					{Value: 1.0},
					{Value: 0.0},
					{Value: 1.0},
					{Value: 1.0},
					{Value: 1.0},
				},
			},
			expectAlert: false,
			compareOp:   "4", // Not Equals
			matchType:   "2", // Always
			target:      0.0,
		},
		// Test cases for Not Equals Once
		{
			values: v3.Series{
				Points: []v3.Point{
					{Value: 0.0},
					{Value: 1.0},
					{Value: 0.0},
					{Value: 1.0},
					{Value: 0.0},
				},
			},
			expectAlert:         true,
			compareOp:           "4", // Not Equals
			matchType:           "1", // Once
			target:              0.0,
			expectedAlertSample: v3.Point{Value: 1.0},
		},
		{
			values: v3.Series{
				Points: []v3.Point{
					{Value: 0.0},
					{Value: 0.0},
					{Value: 0.0},
					{Value: 0.0},
					{Value: 0.0},
				},
			},
			expectAlert: false,
			compareOp:   "4", // Not Equals
			matchType:   "1", // Once
			target:      0.0,
		},
		{
			values: v3.Series{
				Points: []v3.Point{
					{Value: 0.0},
					{Value: 0.0},
					{Value: 1.0},
					{Value: 0.0},
					{Value: 1.0},
				},
			},
			expectAlert:         true,
			compareOp:           "4", // Not Equals
			matchType:           "1", // Once
			target:              0.0,
			expectedAlertSample: v3.Point{Value: 1.0},
		},
		{
			values: v3.Series{
				Points: []v3.Point{
					{Value: 1.0},
					{Value: 1.0},
					{Value: 1.0},
					{Value: 1.0},
					{Value: 1.0},
				},
			},
			expectAlert:         true,
			compareOp:           "4", // Not Equals
			matchType:           "1", // Once
			target:              0.0,
			expectedAlertSample: v3.Point{Value: 1.0},
		},
		// Test cases for Less Than Always
		{
			values: v3.Series{
				Points: []v3.Point{
					{Value: 1.5},
					{Value: 1.5},
					{Value: 1.5},
					{Value: 1.5},
					{Value: 1.5},
				},
			},
			expectAlert:         true,
			compareOp:           "2", // Less Than
			matchType:           "2", // Always
			target:              4,
			expectedAlertSample: v3.Point{Value: 1.5},
		},
		{
			values: v3.Series{
				Points: []v3.Point{
					{Value: 1.5},
					{Value: 2.5},
					{Value: 1.5},
					{Value: 3.5},
					{Value: 1.5},
				},
			},
			expectAlert:         true,
			compareOp:           "2", // Less Than
			matchType:           "2", // Always
			target:              4,
			expectedAlertSample: v3.Point{Value: 3.5},
		},
		{
			values: v3.Series{
				Points: []v3.Point{
					{Value: 4.5},
					{Value: 4.5},
					{Value: 4.5},
					{Value: 4.5},
					{Value: 4.5},
				},
			},
			expectAlert: false,
			compareOp:   "2", // Less Than
			matchType:   "2", // Always
			target:      4,
		},
		// Test cases for Less Than Once
		{
			values: v3.Series{
				Points: []v3.Point{
					{Value: 4.5},
					{Value: 4.5},
					{Value: 4.5},
					{Value: 4.5},
					{Value: 2.5},
				},
			},
			expectAlert:         true,
			compareOp:           "2", // Less Than
			matchType:           "1", // Once
			target:              4,
			expectedAlertSample: v3.Point{Value: 2.5},
		},
		{
			values: v3.Series{
				Points: []v3.Point{
					{Value: 4.5},
					{Value: 4.5},
					{Value: 4.5},
					{Value: 4.5},
					{Value: 4.5},
				},
			},
			expectAlert: false,
			compareOp:   "2", // Less Than
			matchType:   "1", // Once
			target:      4,
		},
		// Test cases for OnAverage
		{
			values: v3.Series{
				Points: []v3.Point{
					{Value: 10.0},
					{Value: 4.0},
					{Value: 6.0},
					{Value: 8.0},
					{Value: 2.0},
				},
			},
			expectAlert:         true,
			compareOp:           "3", // Equals
			matchType:           "3", // OnAverage
			target:              6.0,
			expectedAlertSample: v3.Point{Value: 6.0},
		},
		{
			values: v3.Series{
				Points: []v3.Point{
					{Value: 10.0},
					{Value: 4.0},
					{Value: 6.0},
					{Value: 8.0},
					{Value: 2.0},
				},
			},
			expectAlert: false,
			compareOp:   "3", // Equals
			matchType:   "3", // OnAverage
			target:      4.5,
		},
		{
			values: v3.Series{
				Points: []v3.Point{
					{Value: 10.0},
					{Value: 4.0},
					{Value: 6.0},
					{Value: 8.0},
					{Value: 2.0},
				},
			},
			expectAlert:         true,
			compareOp:           "4", // Not Equals
			matchType:           "3", // OnAverage
			target:              4.5,
			expectedAlertSample: v3.Point{Value: 6.0},
		},
		{
			values: v3.Series{
				Points: []v3.Point{
					{Value: 10.0},
					{Value: 4.0},
					{Value: 6.0},
					{Value: 8.0},
					{Value: 2.0},
				},
			},
			expectAlert: false,
			compareOp:   "4", // Not Equals
			matchType:   "3", // OnAverage
			target:      6.0,
		},
		{
			values: v3.Series{
				Points: []v3.Point{
					{Value: 10.0},
					{Value: 4.0},
					{Value: 6.0},
					{Value: 8.0},
					{Value: 2.0},
				},
			},
			expectAlert:         true,
			compareOp:           "1", // Greater Than
			matchType:           "3", // OnAverage
			target:              4.5,
			expectedAlertSample: v3.Point{Value: 6.0},
		},
		{
			values: v3.Series{
				Points: []v3.Point{
					{Value: 11.0},
					{Value: 4.0},
					{Value: 3.0},
					{Value: 7.0},
					{Value: 12.0},
				},
			},
			expectAlert:         true,
			compareOp:           "1", // Above
			matchType:           "2", // Always
			target:              2.0,
			expectedAlertSample: v3.Point{Value: 3.0},
		},
		{
			values: v3.Series{
				Points: []v3.Point{
					{Value: 11.0},
					{Value: 4.0},
					{Value: 3.0},
					{Value: 7.0},
					{Value: 12.0},
				},
			},
			expectAlert:         true,
			compareOp:           "2", // Below
			matchType:           "2", // Always
			target:              13.0,
			expectedAlertSample: v3.Point{Value: 12.0},
		},
		{
			values: v3.Series{
				Points: []v3.Point{
					{Value: 10.0},
					{Value: 4.0},
					{Value: 6.0},
					{Value: 8.0},
					{Value: 2.0},
				},
			},
			expectAlert:         true,
			compareOp:           "2", // Less Than
			matchType:           "3", // OnAverage
			target:              12.0,
			expectedAlertSample: v3.Point{Value: 6.0},
		},
		// Test cases for InTotal
		{
			values: v3.Series{
				Points: []v3.Point{
					{Value: 10.0},
					{Value: 4.0},
					{Value: 6.0},
					{Value: 8.0},
					{Value: 2.0},
				},
			},
			expectAlert:         true,
			compareOp:           "3", // Equals
			matchType:           "4", // InTotal
			target:              30.0,
			expectedAlertSample: v3.Point{Value: 30.0},
		},
		{
			values: v3.Series{
				Points: []v3.Point{
					{Value: 10.0},
					{Value: 4.0},
					{Value: 6.0},
					{Value: 8.0},
					{Value: 2.0},
				},
			},
			expectAlert: false,
			compareOp:   "3", // Equals
			matchType:   "4", // InTotal
			target:      20.0,
		},
		{
			values: v3.Series{
				Points: []v3.Point{
					{Value: 10.0},
				},
			},
			expectAlert:         true,
			compareOp:           "4", // Not Equals
			matchType:           "4", // InTotal
			target:              9.0,
			expectedAlertSample: v3.Point{Value: 10.0},
		},
		{
			values: v3.Series{
				Points: []v3.Point{
					{Value: 10.0},
				},
			},
			expectAlert: false,
			compareOp:   "4", // Not Equals
			matchType:   "4", // InTotal
			target:      10.0,
		},
		{
			values: v3.Series{
				Points: []v3.Point{
					{Value: 10.0},
					{Value: 10.0},
				},
			},
			expectAlert:         true,
			compareOp:           "1", // Greater Than
			matchType:           "4", // InTotal
			target:              10.0,
			expectedAlertSample: v3.Point{Value: 20.0},
		},
		{
			values: v3.Series{
				Points: []v3.Point{
					{Value: 10.0},
					{Value: 10.0},
				},
			},
			expectAlert: false,
			compareOp:   "1", // Greater Than
			matchType:   "4", // InTotal
			target:      20.0,
		},
		{
			values: v3.Series{
				Points: []v3.Point{
					{Value: 10.0},
					{Value: 10.0},
				},
			},
			expectAlert:         true,
			compareOp:           "2", // Less Than
			matchType:           "4", // InTotal
			target:              30.0,
			expectedAlertSample: v3.Point{Value: 20.0},
		},
		{
			values: v3.Series{
				Points: []v3.Point{
					{Value: 10.0},
					{Value: 10.0},
				},
			},
			expectAlert: false,
			compareOp:   "2", // Less Than
			matchType:   "4", // InTotal
			target:      20.0,
		},
	}

	fm := featureManager.StartManager()
	for idx, c := range cases {
		postableRule.RuleCondition.CompareOp = CompareOp(c.compareOp)
		postableRule.RuleCondition.MatchType = MatchType(c.matchType)
		postableRule.RuleCondition.Target = &c.target

		rule, err := NewThresholdRule("69", &postableRule, fm, nil, WithEvalDelay(2*time.Minute))
		if err != nil {
			assert.NoError(t, err)
		}

		values := c.values
		for i := range values.Points {
			values.Points[i].Timestamp = time.Now().UnixMilli()
		}

<<<<<<< HEAD
		_, shoulAlert := rule.ShouldAlert(c.values)
=======
		smpl, shoulAlert := rule.shouldAlert(c.values)
>>>>>>> 4c8da18d
		assert.Equal(t, c.expectAlert, shoulAlert, "Test case %d", idx)
		if shoulAlert {
			assert.Equal(t, c.expectedAlertSample.Value, smpl.V, "Test case %d", idx)
		}
	}
}

func TestNormalizeLabelName(t *testing.T) {
	cases := []struct {
		labelName string
		expected  string
	}{
		{
			labelName: "label",
			expected:  "label",
		},
		{
			labelName: "label.with.dots",
			expected:  "label_with_dots",
		},
		{
			labelName: "label-with-dashes",
			expected:  "label_with_dashes",
		},
		{
			labelName: "labelwithnospaces",
			expected:  "labelwithnospaces",
		},
		{
			labelName: "label with spaces",
			expected:  "label_with_spaces",
		},
		{
			labelName: "label with spaces and .dots",
			expected:  "label_with_spaces_and__dots",
		},
		{
			labelName: "label with spaces and -dashes",
			expected:  "label_with_spaces_and__dashes",
		},
	}

	for _, c := range cases {
		assert.Equal(t, c.expected, normalizeLabelName(c.labelName))
	}
}

func TestPrepareLinksToLogs(t *testing.T) {
	postableRule := PostableRule{
		AlertName:  "Tricky Condition Tests",
		AlertType:  AlertTypeLogs,
		RuleType:   RuleTypeThreshold,
		EvalWindow: Duration(5 * time.Minute),
		Frequency:  Duration(1 * time.Minute),
		RuleCondition: &RuleCondition{
			CompositeQuery: &v3.CompositeQuery{
				QueryType: v3.QueryTypeBuilder,
				BuilderQueries: map[string]*v3.BuilderQuery{
					"A": {
						QueryName:    "A",
						StepInterval: 60,
						AggregateAttribute: v3.AttributeKey{
							Key: "",
						},
						AggregateOperator: v3.AggregateOperatorNoOp,
						DataSource:        v3.DataSourceLogs,
						Expression:        "A",
					},
				},
			},
			CompareOp:     "4", // Not Equals
			MatchType:     "1", // Once
			Target:        &[]float64{0.0}[0],
			SelectedQuery: "A",
		},
	}
	fm := featureManager.StartManager()

	rule, err := NewThresholdRule("69", &postableRule, fm, nil, WithEvalDelay(2*time.Minute))
	if err != nil {
		assert.NoError(t, err)
	}

	ts := time.UnixMilli(1705469040000)

	link := rule.prepareLinksToLogs(ts, labels.Labels{})
	assert.Contains(t, link, "&timeRange=%7B%22start%22%3A1705468620000%2C%22end%22%3A1705468920000%2C%22pageSize%22%3A100%7D&startTime=1705468620000&endTime=1705468920000")
}

func TestPrepareLinksToTraces(t *testing.T) {
	postableRule := PostableRule{
		AlertName:  "Links to traces test",
		AlertType:  "TRACES_BASED_ALERT",
		RuleType:   RuleTypeThreshold,
		EvalWindow: Duration(5 * time.Minute),
		Frequency:  Duration(1 * time.Minute),
		RuleCondition: &RuleCondition{
			CompositeQuery: &v3.CompositeQuery{
				QueryType: v3.QueryTypeBuilder,
				BuilderQueries: map[string]*v3.BuilderQuery{
					"A": {
						QueryName:    "A",
						StepInterval: 60,
						AggregateAttribute: v3.AttributeKey{
							Key: "durationNano",
						},
						AggregateOperator: v3.AggregateOperatorAvg,
						DataSource:        v3.DataSourceTraces,
						Expression:        "A",
					},
				},
			},
			CompareOp:     "4", // Not Equals
			MatchType:     "1", // Once
			Target:        &[]float64{0.0}[0],
			SelectedQuery: "A",
		},
	}
	fm := featureManager.StartManager()

	rule, err := NewThresholdRule("69", &postableRule, fm, nil, WithEvalDelay(2*time.Minute))
	if err != nil {
		assert.NoError(t, err)
	}

	ts := time.UnixMilli(1705469040000)

	link := rule.prepareLinksToTraces(ts, labels.Labels{})
	assert.Contains(t, link, "&timeRange=%7B%22start%22%3A1705468620000000000%2C%22end%22%3A1705468920000000000%2C%22pageSize%22%3A100%7D&startTime=1705468620000000000&endTime=1705468920000000000")
}

func TestThresholdRuleLabelNormalization(t *testing.T) {
	postableRule := PostableRule{
		AlertName:  "Tricky Condition Tests",
		AlertType:  "METRIC_BASED_ALERT",
		RuleType:   RuleTypeThreshold,
		EvalWindow: Duration(5 * time.Minute),
		Frequency:  Duration(1 * time.Minute),
		RuleCondition: &RuleCondition{
			CompositeQuery: &v3.CompositeQuery{
				QueryType: v3.QueryTypeBuilder,
				BuilderQueries: map[string]*v3.BuilderQuery{
					"A": {
						QueryName:    "A",
						StepInterval: 60,
						AggregateAttribute: v3.AttributeKey{
							Key: "probe_success",
						},
						AggregateOperator: v3.AggregateOperatorNoOp,
						DataSource:        v3.DataSourceMetrics,
						Expression:        "A",
					},
				},
			},
		},
	}

	cases := []struct {
		values      v3.Series
		expectAlert bool
		compareOp   string
		matchType   string
		target      float64
	}{
		// Test cases for Equals Always
		{
			values: v3.Series{
				Points: []v3.Point{
					{Value: 0.0},
					{Value: 0.0},
					{Value: 0.0},
					{Value: 0.0},
					{Value: 0.0},
				},
				Labels: map[string]string{
					"service.name": "frontend",
				},
				LabelsArray: []map[string]string{
					{
						"service.name": "frontend",
					},
				},
			},
			expectAlert: true,
			compareOp:   "3", // Equals
			matchType:   "2", // Always
			target:      0.0,
		},
	}

	fm := featureManager.StartManager()
	for idx, c := range cases {
		postableRule.RuleCondition.CompareOp = CompareOp(c.compareOp)
		postableRule.RuleCondition.MatchType = MatchType(c.matchType)
		postableRule.RuleCondition.Target = &c.target

		rule, err := NewThresholdRule("69", &postableRule, fm, nil, WithEvalDelay(2*time.Minute))
		if err != nil {
			assert.NoError(t, err)
		}

		values := c.values
		for i := range values.Points {
			values.Points[i].Timestamp = time.Now().UnixMilli()
		}

		sample, shoulAlert := rule.ShouldAlert(c.values)
		for name, value := range c.values.Labels {
			assert.Equal(t, value, sample.Metric.Get(normalizeLabelName(name)))
		}

		assert.Equal(t, c.expectAlert, shoulAlert, "Test case %d", idx)
	}
}

func TestThresholdRuleEvalDelay(t *testing.T) {
	postableRule := PostableRule{
		AlertName:  "Test Eval Delay",
		AlertType:  "METRIC_BASED_ALERT",
		RuleType:   RuleTypeThreshold,
		EvalWindow: Duration(5 * time.Minute),
		Frequency:  Duration(1 * time.Minute),
		RuleCondition: &RuleCondition{
			CompositeQuery: &v3.CompositeQuery{
				QueryType: v3.QueryTypeClickHouseSQL,
				ClickHouseQueries: map[string]*v3.ClickHouseQuery{
					"A": {
						Query: "SELECT 1 >= {{.start_timestamp_ms}} AND 1 <= {{.end_timestamp_ms}}",
					},
				},
			},
		},
	}

	// 01:39:47
	ts := time.Unix(1717205987, 0)

	cases := []struct {
		expectedQuery string
	}{
		// Test cases for Equals Always
		{
			// 01:34:00 - 01:39:00
			expectedQuery: "SELECT 1 >= 1717205640000 AND 1 <= 1717205940000",
		},
	}

	fm := featureManager.StartManager()
	for idx, c := range cases {
		rule, err := NewThresholdRule("69", &postableRule, fm, nil) // no eval delay
		if err != nil {
			assert.NoError(t, err)
		}

		params, err := rule.prepareQueryRange(ts)
		assert.NoError(t, err)
		assert.Equal(t, c.expectedQuery, params.CompositeQuery.ClickHouseQueries["A"].Query, "Test case %d", idx)

		secondTimeParams, err := rule.prepareQueryRange(ts)
		assert.NoError(t, err)
		assert.Equal(t, c.expectedQuery, secondTimeParams.CompositeQuery.ClickHouseQueries["A"].Query, "Test case %d", idx)
	}
}

func TestThresholdRuleClickHouseTmpl(t *testing.T) {
	postableRule := PostableRule{
		AlertName:  "Tricky Condition Tests",
		AlertType:  "METRIC_BASED_ALERT",
		RuleType:   RuleTypeThreshold,
		EvalWindow: Duration(5 * time.Minute),
		Frequency:  Duration(1 * time.Minute),
		RuleCondition: &RuleCondition{
			CompositeQuery: &v3.CompositeQuery{
				QueryType: v3.QueryTypeClickHouseSQL,
				ClickHouseQueries: map[string]*v3.ClickHouseQuery{
					"A": {
						Query: "SELECT 1 >= {{.start_timestamp_ms}} AND 1 <= {{.end_timestamp_ms}}",
					},
				},
			},
		},
	}

	// 01:39:47
	ts := time.Unix(1717205987, 0)

	cases := []struct {
		expectedQuery string
	}{
		// Test cases for Equals Always
		{
			// 01:32:00 - 01:37:00
			expectedQuery: "SELECT 1 >= 1717205520000 AND 1 <= 1717205820000",
		},
	}

	fm := featureManager.StartManager()
	for idx, c := range cases {
		rule, err := NewThresholdRule("69", &postableRule, fm, nil, WithEvalDelay(2*time.Minute))
		if err != nil {
			assert.NoError(t, err)
		}

		params, err := rule.prepareQueryRange(ts)
		assert.NoError(t, err)
		assert.Equal(t, c.expectedQuery, params.CompositeQuery.ClickHouseQueries["A"].Query, "Test case %d", idx)

		secondTimeParams, err := rule.prepareQueryRange(ts)
		assert.NoError(t, err)
		assert.Equal(t, c.expectedQuery, secondTimeParams.CompositeQuery.ClickHouseQueries["A"].Query, "Test case %d", idx)
	}
}

type queryMatcherAny struct {
}

func (m *queryMatcherAny) Match(string, string) error {
	return nil
}

func TestThresholdRuleUnitCombinations(t *testing.T) {
	postableRule := PostableRule{
		AlertName:  "Units test",
		AlertType:  "METRIC_BASED_ALERT",
		RuleType:   RuleTypeThreshold,
		EvalWindow: Duration(5 * time.Minute),
		Frequency:  Duration(1 * time.Minute),
		RuleCondition: &RuleCondition{
			CompositeQuery: &v3.CompositeQuery{
				QueryType: v3.QueryTypeBuilder,
				BuilderQueries: map[string]*v3.BuilderQuery{
					"A": {
						QueryName:    "A",
						StepInterval: 60,
						AggregateAttribute: v3.AttributeKey{
							Key: "signoz_calls_total",
						},
						AggregateOperator: v3.AggregateOperatorSumRate,
						DataSource:        v3.DataSourceMetrics,
						Expression:        "A",
					},
				},
			},
		},
	}
	fm := featureManager.StartManager()
	mock, err := cmock.NewClickHouseWithQueryMatcher(nil, &queryMatcherAny{})
	if err != nil {
		t.Errorf("an error '%s' was not expected when opening a stub database connection", err)
	}

	cols := make([]cmock.ColumnType, 0)
	cols = append(cols, cmock.ColumnType{Name: "value", Type: "Float64"})
	cols = append(cols, cmock.ColumnType{Name: "attr", Type: "String"})
	cols = append(cols, cmock.ColumnType{Name: "timestamp", Type: "String"})

	cases := []struct {
		targetUnit   string
		yAxisUnit    string
		values       [][]interface{}
		expectAlerts int
		compareOp    string
		matchType    string
		target       float64
		summaryAny   []string
	}{
		{
			targetUnit: "s",
			yAxisUnit:  "ns",
			values: [][]interface{}{
				{float64(572588400), "attr", time.Now()},                              // 0.57 seconds
				{float64(572386400), "attr", time.Now().Add(1 * time.Second)},         // 0.57 seconds
				{float64(300947400), "attr", time.Now().Add(2 * time.Second)},         // 0.3 seconds
				{float64(299316000), "attr", time.Now().Add(3 * time.Second)},         // 0.3 seconds
				{float64(66640400.00000001), "attr", time.Now().Add(4 * time.Second)}, // 0.06 seconds
			},
			expectAlerts: 0,
			compareOp:    "1", // Above
			matchType:    "1", // Once
			target:       1,   // 1 second
		},
		{
			targetUnit: "ms",
			yAxisUnit:  "ns",
			values: [][]interface{}{
				{float64(572588400), "attr", time.Now()},                              // 572.58 ms
				{float64(572386400), "attr", time.Now().Add(1 * time.Second)},         // 572.38 ms
				{float64(300947400), "attr", time.Now().Add(2 * time.Second)},         // 300.94 ms
				{float64(299316000), "attr", time.Now().Add(3 * time.Second)},         // 299.31 ms
				{float64(66640400.00000001), "attr", time.Now().Add(4 * time.Second)}, // 66.64 ms
			},
			expectAlerts: 4,
			compareOp:    "1", // Above
			matchType:    "1", // Once
			target:       200, // 200 ms
			summaryAny: []string{
				"observed metric value is 299 ms",
				"the observed metric value is 573 ms",
				"the observed metric value is 572 ms",
				"the observed metric value is 301 ms",
			},
		},
		{
			targetUnit: "decgbytes",
			yAxisUnit:  "bytes",
			values: [][]interface{}{
				{float64(2863284053), "attr", time.Now()},                             // 2.86 GB
				{float64(2863388842), "attr", time.Now().Add(1 * time.Second)},        // 2.86 GB
				{float64(300947400), "attr", time.Now().Add(2 * time.Second)},         // 0.3 GB
				{float64(299316000), "attr", time.Now().Add(3 * time.Second)},         // 0.3 GB
				{float64(66640400.00000001), "attr", time.Now().Add(4 * time.Second)}, // 66.64 MB
			},
			expectAlerts: 0,
			compareOp:    "1", // Above
			matchType:    "1", // Once
			target:       200, // 200 GB
		},
	}

	for idx, c := range cases {
		rows := cmock.NewRows(cols, c.values)

		// We are testing the eval logic after the query is run
		// so we don't care about the query string here
		queryString := "SELECT any"
		mock.
			ExpectQuery(queryString).
			WillReturnRows(rows)
		postableRule.RuleCondition.CompareOp = CompareOp(c.compareOp)
		postableRule.RuleCondition.MatchType = MatchType(c.matchType)
		postableRule.RuleCondition.Target = &c.target
		postableRule.RuleCondition.CompositeQuery.Unit = c.yAxisUnit
		postableRule.RuleCondition.TargetUnit = c.targetUnit
		postableRule.Annotations = map[string]string{
			"description": "This alert is fired when the defined metric (current value: {{$value}}) crosses the threshold ({{$threshold}})",
			"summary":     "The rule threshold is set to {{$threshold}}, and the observed metric value is {{$value}}",
		}

		options := clickhouseReader.NewOptions("", 0, 0, 0, "", "archiveNamespace")
		reader := clickhouseReader.NewReaderFromClickhouseConnection(mock, options, nil, "", fm, "")

		rule, err := NewThresholdRule("69", &postableRule, fm, reader)
		rule.temporalityMap = map[string]map[v3.Temporality]bool{
			"signoz_calls_total": {
				v3.Delta: true,
			},
		}
		if err != nil {
			assert.NoError(t, err)
		}

		retVal, err := rule.Eval(context.Background(), time.Now())
		if err != nil {
			assert.NoError(t, err)
		}

		assert.Equal(t, c.expectAlerts, retVal.(int), "case %d", idx)
		if c.expectAlerts != 0 {
			foundCount := 0
			for _, item := range rule.active {
				for _, summary := range c.summaryAny {
					if strings.Contains(item.Annotations.Get("summary"), summary) {
						foundCount++
						break
					}
				}
			}
			assert.Equal(t, c.expectAlerts, foundCount, "case %d", idx)
		}
	}
}

func TestThresholdRuleNoData(t *testing.T) {
	postableRule := PostableRule{
		AlertName:  "Units test",
		AlertType:  "METRIC_BASED_ALERT",
		RuleType:   RuleTypeThreshold,
		EvalWindow: Duration(5 * time.Minute),
		Frequency:  Duration(1 * time.Minute),
		RuleCondition: &RuleCondition{
			CompositeQuery: &v3.CompositeQuery{
				QueryType: v3.QueryTypeBuilder,
				BuilderQueries: map[string]*v3.BuilderQuery{
					"A": {
						QueryName:    "A",
						StepInterval: 60,
						AggregateAttribute: v3.AttributeKey{
							Key: "signoz_calls_total",
						},
						AggregateOperator: v3.AggregateOperatorSumRate,
						DataSource:        v3.DataSourceMetrics,
						Expression:        "A",
					},
				},
			},
			AlertOnAbsent: true,
		},
	}
	fm := featureManager.StartManager()
	mock, err := cmock.NewClickHouseWithQueryMatcher(nil, &queryMatcherAny{})
	if err != nil {
		t.Errorf("an error '%s' was not expected when opening a stub database connection", err)
	}

	cols := make([]cmock.ColumnType, 0)
	cols = append(cols, cmock.ColumnType{Name: "value", Type: "Float64"})
	cols = append(cols, cmock.ColumnType{Name: "attr", Type: "String"})
	cols = append(cols, cmock.ColumnType{Name: "timestamp", Type: "String"})

	cases := []struct {
		values       [][]interface{}
		expectNoData bool
	}{
		{
			values:       [][]interface{}{},
			expectNoData: true,
		},
	}

	for idx, c := range cases {
		rows := cmock.NewRows(cols, c.values)

		// We are testing the eval logic after the query is run
		// so we don't care about the query string here
		queryString := "SELECT any"
		mock.
			ExpectQuery(queryString).
			WillReturnRows(rows)
		var target float64 = 0
		postableRule.RuleCondition.CompareOp = ValueIsEq
		postableRule.RuleCondition.MatchType = AtleastOnce
		postableRule.RuleCondition.Target = &target
		postableRule.Annotations = map[string]string{
			"description": "This alert is fired when the defined metric (current value: {{$value}}) crosses the threshold ({{$threshold}})",
			"summary":     "The rule threshold is set to {{$threshold}}, and the observed metric value is {{$value}}",
		}

		options := clickhouseReader.NewOptions("", 0, 0, 0, "", "archiveNamespace")
		reader := clickhouseReader.NewReaderFromClickhouseConnection(mock, options, nil, "", fm, "")

		rule, err := NewThresholdRule("69", &postableRule, fm, reader)
		rule.temporalityMap = map[string]map[v3.Temporality]bool{
			"signoz_calls_total": {
				v3.Delta: true,
			},
		}
		if err != nil {
			assert.NoError(t, err)
		}

		retVal, err := rule.Eval(context.Background(), time.Now())
		if err != nil {
			assert.NoError(t, err)
		}

		assert.Equal(t, 1, retVal.(int), "case %d", idx)
		for _, item := range rule.active {
			if c.expectNoData {
				assert.True(t, strings.Contains(item.Labels.Get(labels.AlertNameLabel), "[No data]"), "case %d", idx)
			} else {
				assert.False(t, strings.Contains(item.Labels.Get(labels.AlertNameLabel), "[No data]"), "case %d", idx)
			}
		}
	}
}<|MERGE_RESOLUTION|>--- conflicted
+++ resolved
@@ -695,11 +695,7 @@
 			values.Points[i].Timestamp = time.Now().UnixMilli()
 		}
 
-<<<<<<< HEAD
-		_, shoulAlert := rule.ShouldAlert(c.values)
-=======
-		smpl, shoulAlert := rule.shouldAlert(c.values)
->>>>>>> 4c8da18d
+		smpl, shoulAlert := rule.ShouldAlert(c.values)
 		assert.Equal(t, c.expectAlert, shoulAlert, "Test case %d", idx)
 		if shoulAlert {
 			assert.Equal(t, c.expectedAlertSample.Value, smpl.V, "Test case %d", idx)
