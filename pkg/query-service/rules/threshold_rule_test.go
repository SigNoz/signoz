package rules

import (
	"context"
	"strings"
	"testing"
	"time"

	"github.com/stretchr/testify/assert"
	"go.signoz.io/signoz/pkg/query-service/app/clickhouseReader"
	"go.signoz.io/signoz/pkg/query-service/featureManager"
	v3 "go.signoz.io/signoz/pkg/query-service/model/v3"
	"go.signoz.io/signoz/pkg/query-service/utils/labels"

	cmock "github.com/srikanthccv/ClickHouse-go-mock"
)

func TestThresholdRuleShouldAlert(t *testing.T) {
	postableRule := PostableRule{
		AlertName:  "Tricky Condition Tests",
		AlertType:  AlertTypeMetric,
		RuleType:   RuleTypeThreshold,
		EvalWindow: Duration(5 * time.Minute),
		Frequency:  Duration(1 * time.Minute),
		RuleCondition: &RuleCondition{
			CompositeQuery: &v3.CompositeQuery{
				QueryType: v3.QueryTypeBuilder,
				BuilderQueries: map[string]*v3.BuilderQuery{
					"A": {
						QueryName:    "A",
						StepInterval: 60,
						AggregateAttribute: v3.AttributeKey{
							Key: "probe_success",
						},
						AggregateOperator: v3.AggregateOperatorNoOp,
						DataSource:        v3.DataSourceMetrics,
						Expression:        "A",
					},
				},
			},
		},
	}

	cases := []struct {
		values              v3.Series
		expectAlert         bool
		compareOp           string
		matchType           string
		target              float64
		expectedAlertSample v3.Point
	}{
		// Test cases for Equals Always
		{
			values: v3.Series{
				Points: []v3.Point{
					{Value: 0.0},
					{Value: 0.0},
					{Value: 0.0},
					{Value: 0.0},
					{Value: 0.0},
				},
			},
			expectAlert:         true,
			compareOp:           "3", // Equals
			matchType:           "2", // Always
			target:              0.0,
			expectedAlertSample: v3.Point{Value: 0.0},
		},
		{
			values: v3.Series{
				Points: []v3.Point{
					{Value: 0.0},
					{Value: 0.0},
					{Value: 0.0},
					{Value: 0.0},
					{Value: 1.0},
				},
			},
			expectAlert: false,
			compareOp:   "3", // Equals
			matchType:   "2", // Always
			target:      0.0,
		},
		{
			values: v3.Series{
				Points: []v3.Point{
					{Value: 0.0},
					{Value: 1.0},
					{Value: 0.0},
					{Value: 1.0},
					{Value: 1.0},
				},
			},
			expectAlert: false,
			compareOp:   "3", // Equals
			matchType:   "2", // Always
			target:      0.0,
		},
		{
			values: v3.Series{
				Points: []v3.Point{
					{Value: 1.0},
					{Value: 1.0},
					{Value: 1.0},
					{Value: 1.0},
					{Value: 1.0},
				},
			},
			expectAlert: false,
			compareOp:   "3", // Equals
			matchType:   "2", // Always
			target:      0.0,
		},
		// Test cases for Equals Once
		{
			values: v3.Series{
				Points: []v3.Point{
					{Value: 0.0},
					{Value: 0.0},
					{Value: 0.0},
					{Value: 0.0},
					{Value: 0.0},
				},
			},
			expectAlert:         true,
			compareOp:           "3", // Equals
			matchType:           "1", // Once
			target:              0.0,
			expectedAlertSample: v3.Point{Value: 0.0},
		},
		{
			values: v3.Series{
				Points: []v3.Point{
					{Value: 0.0},
					{Value: 0.0},
					{Value: 0.0},
					{Value: 0.0},
					{Value: 1.0},
				},
			},
			expectAlert:         true,
			compareOp:           "3", // Equals
			matchType:           "1", // Once
			target:              0.0,
			expectedAlertSample: v3.Point{Value: 0.0},
		},
		{
			values: v3.Series{
				Points: []v3.Point{
					{Value: 0.0},
					{Value: 1.0},
					{Value: 0.0},
					{Value: 1.0},
					{Value: 1.0},
				},
			},
			expectAlert:         true,
			compareOp:           "3", // Equals
			matchType:           "1", // Once
			target:              0.0,
			expectedAlertSample: v3.Point{Value: 0.0},
		},
		{
			values: v3.Series{
				Points: []v3.Point{
					{Value: 1.0},
					{Value: 1.0},
					{Value: 1.0},
					{Value: 1.0},
					{Value: 1.0},
				},
			},
			expectAlert: false,
			compareOp:   "3", // Equals
			matchType:   "1", // Once
			target:      0.0,
		},
		// Test cases for Greater Than Always
		{
			values: v3.Series{
				Points: []v3.Point{
					{Value: 10.0},
					{Value: 4.0},
					{Value: 6.0},
					{Value: 8.0},
					{Value: 2.0},
				},
			},
			expectAlert:         true,
			compareOp:           "1", // Greater Than
			matchType:           "2", // Always
			target:              1.5,
			expectedAlertSample: v3.Point{Value: 2.0},
		},
		{
			values: v3.Series{
				Points: []v3.Point{
					{Value: 10.0},
					{Value: 4.0},
					{Value: 6.0},
					{Value: 8.0},
					{Value: 2.0},
				},
			},
			expectAlert: false,
			compareOp:   "1", // Greater Than
			matchType:   "2", // Always
			target:      4.5,
		},
		// Test cases for Greater Than Once
		{
			values: v3.Series{
				Points: []v3.Point{
					{Value: 10.0},
					{Value: 4.0},
					{Value: 6.0},
					{Value: 8.0},
					{Value: 2.0},
				},
			},
			expectAlert:         true,
			compareOp:           "1", // Greater Than
			matchType:           "1", // Once
			target:              4.5,
			expectedAlertSample: v3.Point{Value: 10.0},
		},
		{
			values: v3.Series{
				Points: []v3.Point{
					{Value: 4.0},
					{Value: 4.0},
					{Value: 4.0},
					{Value: 4.0},
					{Value: 4.0},
				},
			},
			expectAlert: false,
			compareOp:   "1", // Greater Than
			matchType:   "1", // Once
			target:      4.5,
		},
		// Test cases for Not Equals Always
		{
			values: v3.Series{
				Points: []v3.Point{
					{Value: 0.0},
					{Value: 1.0},
					{Value: 0.0},
					{Value: 1.0},
					{Value: 0.0},
				},
			},
			expectAlert: false,
			compareOp:   "4", // Not Equals
			matchType:   "2", // Always
			target:      0.0,
		},
		{
			values: v3.Series{
				Points: []v3.Point{
					{Value: 1.0},
					{Value: 1.0},
					{Value: 1.0},
					{Value: 1.0},
					{Value: 0.0},
				},
			},
			expectAlert: false,
			compareOp:   "4", // Not Equals
			matchType:   "2", // Always
			target:      0.0,
		},
		{
			values: v3.Series{
				Points: []v3.Point{
					{Value: 1.0},
					{Value: 1.0},
					{Value: 1.0},
					{Value: 1.0},
					{Value: 1.0},
				},
			},
			expectAlert:         true,
			compareOp:           "4", // Not Equals
			matchType:           "2", // Always
			target:              0.0,
			expectedAlertSample: v3.Point{Value: 1.0},
		},
		{
			values: v3.Series{
				Points: []v3.Point{
					{Value: 1.0},
					{Value: 0.0},
					{Value: 1.0},
					{Value: 1.0},
					{Value: 1.0},
				},
			},
			expectAlert: false,
			compareOp:   "4", // Not Equals
			matchType:   "2", // Always
			target:      0.0,
		},
		// Test cases for Not Equals Once
		{
			values: v3.Series{
				Points: []v3.Point{
					{Value: 0.0},
					{Value: 1.0},
					{Value: 0.0},
					{Value: 1.0},
					{Value: 0.0},
				},
			},
			expectAlert:         true,
			compareOp:           "4", // Not Equals
			matchType:           "1", // Once
			target:              0.0,
			expectedAlertSample: v3.Point{Value: 1.0},
		},
		{
			values: v3.Series{
				Points: []v3.Point{
					{Value: 0.0},
					{Value: 0.0},
					{Value: 0.0},
					{Value: 0.0},
					{Value: 0.0},
				},
			},
			expectAlert: false,
			compareOp:   "4", // Not Equals
			matchType:   "1", // Once
			target:      0.0,
		},
		{
			values: v3.Series{
				Points: []v3.Point{
					{Value: 0.0},
					{Value: 0.0},
					{Value: 1.0},
					{Value: 0.0},
					{Value: 1.0},
				},
			},
			expectAlert:         true,
			compareOp:           "4", // Not Equals
			matchType:           "1", // Once
			target:              0.0,
			expectedAlertSample: v3.Point{Value: 1.0},
		},
		{
			values: v3.Series{
				Points: []v3.Point{
					{Value: 1.0},
					{Value: 1.0},
					{Value: 1.0},
					{Value: 1.0},
					{Value: 1.0},
				},
			},
			expectAlert:         true,
			compareOp:           "4", // Not Equals
			matchType:           "1", // Once
			target:              0.0,
			expectedAlertSample: v3.Point{Value: 1.0},
		},
		// Test cases for Less Than Always
		{
			values: v3.Series{
				Points: []v3.Point{
					{Value: 1.5},
					{Value: 1.5},
					{Value: 1.5},
					{Value: 1.5},
					{Value: 1.5},
				},
			},
			expectAlert:         true,
			compareOp:           "2", // Less Than
			matchType:           "2", // Always
			target:              4,
			expectedAlertSample: v3.Point{Value: 1.5},
		},
		{
			values: v3.Series{
				Points: []v3.Point{
					{Value: 1.5},
					{Value: 2.5},
					{Value: 1.5},
					{Value: 3.5},
					{Value: 1.5},
				},
			},
			expectAlert:         true,
			compareOp:           "2", // Less Than
			matchType:           "2", // Always
			target:              4,
			expectedAlertSample: v3.Point{Value: 3.5},
		},
		{
			values: v3.Series{
				Points: []v3.Point{
					{Value: 4.5},
					{Value: 4.5},
					{Value: 4.5},
					{Value: 4.5},
					{Value: 4.5},
				},
			},
			expectAlert: false,
			compareOp:   "2", // Less Than
			matchType:   "2", // Always
			target:      4,
		},
		// Test cases for Less Than Once
		{
			values: v3.Series{
				Points: []v3.Point{
					{Value: 4.5},
					{Value: 4.5},
					{Value: 4.5},
					{Value: 4.5},
					{Value: 2.5},
				},
			},
			expectAlert:         true,
			compareOp:           "2", // Less Than
			matchType:           "1", // Once
			target:              4,
			expectedAlertSample: v3.Point{Value: 2.5},
		},
		{
			values: v3.Series{
				Points: []v3.Point{
					{Value: 4.5},
					{Value: 4.5},
					{Value: 4.5},
					{Value: 4.5},
					{Value: 4.5},
				},
			},
			expectAlert: false,
			compareOp:   "2", // Less Than
			matchType:   "1", // Once
			target:      4,
		},
		// Test cases for OnAverage
		{
			values: v3.Series{
				Points: []v3.Point{
					{Value: 10.0},
					{Value: 4.0},
					{Value: 6.0},
					{Value: 8.0},
					{Value: 2.0},
				},
			},
			expectAlert:         true,
			compareOp:           "3", // Equals
			matchType:           "3", // OnAverage
			target:              6.0,
			expectedAlertSample: v3.Point{Value: 6.0},
		},
		{
			values: v3.Series{
				Points: []v3.Point{
					{Value: 10.0},
					{Value: 4.0},
					{Value: 6.0},
					{Value: 8.0},
					{Value: 2.0},
				},
			},
			expectAlert: false,
			compareOp:   "3", // Equals
			matchType:   "3", // OnAverage
			target:      4.5,
		},
		{
			values: v3.Series{
				Points: []v3.Point{
					{Value: 10.0},
					{Value: 4.0},
					{Value: 6.0},
					{Value: 8.0},
					{Value: 2.0},
				},
			},
			expectAlert:         true,
			compareOp:           "4", // Not Equals
			matchType:           "3", // OnAverage
			target:              4.5,
			expectedAlertSample: v3.Point{Value: 6.0},
		},
		{
			values: v3.Series{
				Points: []v3.Point{
					{Value: 10.0},
					{Value: 4.0},
					{Value: 6.0},
					{Value: 8.0},
					{Value: 2.0},
				},
			},
			expectAlert: false,
			compareOp:   "4", // Not Equals
			matchType:   "3", // OnAverage
			target:      6.0,
		},
		{
			values: v3.Series{
				Points: []v3.Point{
					{Value: 10.0},
					{Value: 4.0},
					{Value: 6.0},
					{Value: 8.0},
					{Value: 2.0},
				},
			},
			expectAlert:         true,
			compareOp:           "1", // Greater Than
			matchType:           "3", // OnAverage
			target:              4.5,
			expectedAlertSample: v3.Point{Value: 6.0},
		},
		{
			values: v3.Series{
				Points: []v3.Point{
					{Value: 11.0},
					{Value: 4.0},
					{Value: 3.0},
					{Value: 7.0},
					{Value: 12.0},
				},
			},
			expectAlert:         true,
			compareOp:           "1", // Above
			matchType:           "2", // Always
			target:              2.0,
			expectedAlertSample: v3.Point{Value: 3.0},
		},
		{
			values: v3.Series{
				Points: []v3.Point{
					{Value: 11.0},
					{Value: 4.0},
					{Value: 3.0},
					{Value: 7.0},
					{Value: 12.0},
				},
			},
			expectAlert:         true,
			compareOp:           "2", // Below
			matchType:           "2", // Always
			target:              13.0,
			expectedAlertSample: v3.Point{Value: 12.0},
		},
		{
			values: v3.Series{
				Points: []v3.Point{
					{Value: 10.0},
					{Value: 4.0},
					{Value: 6.0},
					{Value: 8.0},
					{Value: 2.0},
				},
			},
			expectAlert:         true,
			compareOp:           "2", // Less Than
			matchType:           "3", // OnAverage
			target:              12.0,
			expectedAlertSample: v3.Point{Value: 6.0},
		},
		// Test cases for InTotal
		{
			values: v3.Series{
				Points: []v3.Point{
					{Value: 10.0},
					{Value: 4.0},
					{Value: 6.0},
					{Value: 8.0},
					{Value: 2.0},
				},
			},
			expectAlert:         true,
			compareOp:           "3", // Equals
			matchType:           "4", // InTotal
			target:              30.0,
			expectedAlertSample: v3.Point{Value: 30.0},
		},
		{
			values: v3.Series{
				Points: []v3.Point{
					{Value: 10.0},
					{Value: 4.0},
					{Value: 6.0},
					{Value: 8.0},
					{Value: 2.0},
				},
			},
			expectAlert: false,
			compareOp:   "3", // Equals
			matchType:   "4", // InTotal
			target:      20.0,
		},
		{
			values: v3.Series{
				Points: []v3.Point{
					{Value: 10.0},
				},
			},
			expectAlert:         true,
			compareOp:           "4", // Not Equals
			matchType:           "4", // InTotal
			target:              9.0,
			expectedAlertSample: v3.Point{Value: 10.0},
		},
		{
			values: v3.Series{
				Points: []v3.Point{
					{Value: 10.0},
				},
			},
			expectAlert: false,
			compareOp:   "4", // Not Equals
			matchType:   "4", // InTotal
			target:      10.0,
		},
		{
			values: v3.Series{
				Points: []v3.Point{
					{Value: 10.0},
					{Value: 10.0},
				},
			},
			expectAlert:         true,
			compareOp:           "1", // Greater Than
			matchType:           "4", // InTotal
			target:              10.0,
			expectedAlertSample: v3.Point{Value: 20.0},
		},
		{
			values: v3.Series{
				Points: []v3.Point{
					{Value: 10.0},
					{Value: 10.0},
				},
			},
			expectAlert: false,
			compareOp:   "1", // Greater Than
			matchType:   "4", // InTotal
			target:      20.0,
		},
		{
			values: v3.Series{
				Points: []v3.Point{
					{Value: 10.0},
					{Value: 10.0},
				},
			},
			expectAlert:         true,
			compareOp:           "2", // Less Than
			matchType:           "4", // InTotal
			target:              30.0,
			expectedAlertSample: v3.Point{Value: 20.0},
		},
		{
			values: v3.Series{
				Points: []v3.Point{
					{Value: 10.0},
					{Value: 10.0},
				},
			},
			expectAlert: false,
			compareOp:   "2", // Less Than
			matchType:   "4", // InTotal
			target:      20.0,
		},
	}

	fm := featureManager.StartManager()
	for idx, c := range cases {
		postableRule.RuleCondition.CompareOp = CompareOp(c.compareOp)
		postableRule.RuleCondition.MatchType = MatchType(c.matchType)
		postableRule.RuleCondition.Target = &c.target

<<<<<<< HEAD
		rule, err := NewThresholdRule("69", &postableRule, fm, nil, WithEvalDelay(2*time.Minute))
=======
		rule, err := NewThresholdRule("69", &postableRule, fm, nil, true, WithEvalDelay(2*time.Minute))
>>>>>>> b444c1e6
		if err != nil {
			assert.NoError(t, err)
		}

		values := c.values
		for i := range values.Points {
			values.Points[i].Timestamp = time.Now().UnixMilli()
		}

		smpl, shoulAlert := rule.ShouldAlert(c.values)
		assert.Equal(t, c.expectAlert, shoulAlert, "Test case %d", idx)
		if shoulAlert {
			assert.Equal(t, c.expectedAlertSample.Value, smpl.V, "Test case %d", idx)
		}
	}
}

func TestNormalizeLabelName(t *testing.T) {
	cases := []struct {
		labelName string
		expected  string
	}{
		{
			labelName: "label",
			expected:  "label",
		},
		{
			labelName: "label.with.dots",
			expected:  "label_with_dots",
		},
		{
			labelName: "label-with-dashes",
			expected:  "label_with_dashes",
		},
		{
			labelName: "labelwithnospaces",
			expected:  "labelwithnospaces",
		},
		{
			labelName: "label with spaces",
			expected:  "label_with_spaces",
		},
		{
			labelName: "label with spaces and .dots",
			expected:  "label_with_spaces_and__dots",
		},
		{
			labelName: "label with spaces and -dashes",
			expected:  "label_with_spaces_and__dashes",
		},
	}

	for _, c := range cases {
		assert.Equal(t, c.expected, normalizeLabelName(c.labelName))
	}
}

func TestPrepareLinksToLogs(t *testing.T) {
	postableRule := PostableRule{
		AlertName:  "Tricky Condition Tests",
		AlertType:  AlertTypeLogs,
		RuleType:   RuleTypeThreshold,
		EvalWindow: Duration(5 * time.Minute),
		Frequency:  Duration(1 * time.Minute),
		RuleCondition: &RuleCondition{
			CompositeQuery: &v3.CompositeQuery{
				QueryType: v3.QueryTypeBuilder,
				BuilderQueries: map[string]*v3.BuilderQuery{
					"A": {
						QueryName:    "A",
						StepInterval: 60,
						AggregateAttribute: v3.AttributeKey{
							Key: "",
						},
						AggregateOperator: v3.AggregateOperatorNoOp,
						DataSource:        v3.DataSourceLogs,
						Expression:        "A",
					},
				},
			},
			CompareOp:     "4", // Not Equals
			MatchType:     "1", // Once
			Target:        &[]float64{0.0}[0],
			SelectedQuery: "A",
		},
	}
	fm := featureManager.StartManager()

<<<<<<< HEAD
	rule, err := NewThresholdRule("69", &postableRule, fm, nil, WithEvalDelay(2*time.Minute))
=======
	rule, err := NewThresholdRule("69", &postableRule, fm, nil, true, WithEvalDelay(2*time.Minute))
>>>>>>> b444c1e6
	if err != nil {
		assert.NoError(t, err)
	}

	ts := time.UnixMilli(1705469040000)

	link := rule.prepareLinksToLogs(ts, labels.Labels{})
	assert.Contains(t, link, "&timeRange=%7B%22start%22%3A1705468620000%2C%22end%22%3A1705468920000%2C%22pageSize%22%3A100%7D&startTime=1705468620000&endTime=1705468920000")
}

func TestPrepareLinksToTraces(t *testing.T) {
	postableRule := PostableRule{
		AlertName:  "Links to traces test",
		AlertType:  AlertTypeTraces,
		RuleType:   RuleTypeThreshold,
		EvalWindow: Duration(5 * time.Minute),
		Frequency:  Duration(1 * time.Minute),
		RuleCondition: &RuleCondition{
			CompositeQuery: &v3.CompositeQuery{
				QueryType: v3.QueryTypeBuilder,
				BuilderQueries: map[string]*v3.BuilderQuery{
					"A": {
						QueryName:    "A",
						StepInterval: 60,
						AggregateAttribute: v3.AttributeKey{
							Key: "durationNano",
						},
						AggregateOperator: v3.AggregateOperatorAvg,
						DataSource:        v3.DataSourceTraces,
						Expression:        "A",
					},
				},
			},
			CompareOp:     "4", // Not Equals
			MatchType:     "1", // Once
			Target:        &[]float64{0.0}[0],
			SelectedQuery: "A",
		},
	}
	fm := featureManager.StartManager()

<<<<<<< HEAD
	rule, err := NewThresholdRule("69", &postableRule, fm, nil, WithEvalDelay(2*time.Minute))
=======
	rule, err := NewThresholdRule("69", &postableRule, fm, nil, true, WithEvalDelay(2*time.Minute))
>>>>>>> b444c1e6
	if err != nil {
		assert.NoError(t, err)
	}

	ts := time.UnixMilli(1705469040000)

	link := rule.prepareLinksToTraces(ts, labels.Labels{})
	assert.Contains(t, link, "&timeRange=%7B%22start%22%3A1705468620000000000%2C%22end%22%3A1705468920000000000%2C%22pageSize%22%3A100%7D&startTime=1705468620000000000&endTime=1705468920000000000")
}

func TestThresholdRuleLabelNormalization(t *testing.T) {
	postableRule := PostableRule{
		AlertName:  "Tricky Condition Tests",
		AlertType:  AlertTypeMetric,
		RuleType:   RuleTypeThreshold,
		EvalWindow: Duration(5 * time.Minute),
		Frequency:  Duration(1 * time.Minute),
		RuleCondition: &RuleCondition{
			CompositeQuery: &v3.CompositeQuery{
				QueryType: v3.QueryTypeBuilder,
				BuilderQueries: map[string]*v3.BuilderQuery{
					"A": {
						QueryName:    "A",
						StepInterval: 60,
						AggregateAttribute: v3.AttributeKey{
							Key: "probe_success",
						},
						AggregateOperator: v3.AggregateOperatorNoOp,
						DataSource:        v3.DataSourceMetrics,
						Expression:        "A",
					},
				},
			},
		},
	}

	cases := []struct {
		values      v3.Series
		expectAlert bool
		compareOp   string
		matchType   string
		target      float64
	}{
		// Test cases for Equals Always
		{
			values: v3.Series{
				Points: []v3.Point{
					{Value: 0.0},
					{Value: 0.0},
					{Value: 0.0},
					{Value: 0.0},
					{Value: 0.0},
				},
				Labels: map[string]string{
					"service.name": "frontend",
				},
				LabelsArray: []map[string]string{
					{
						"service.name": "frontend",
					},
				},
			},
			expectAlert: true,
			compareOp:   "3", // Equals
			matchType:   "2", // Always
			target:      0.0,
		},
	}

	fm := featureManager.StartManager()
	for idx, c := range cases {
		postableRule.RuleCondition.CompareOp = CompareOp(c.compareOp)
		postableRule.RuleCondition.MatchType = MatchType(c.matchType)
		postableRule.RuleCondition.Target = &c.target

<<<<<<< HEAD
		rule, err := NewThresholdRule("69", &postableRule, fm, nil, WithEvalDelay(2*time.Minute))
=======
		rule, err := NewThresholdRule("69", &postableRule, fm, nil, true, WithEvalDelay(2*time.Minute))
>>>>>>> b444c1e6
		if err != nil {
			assert.NoError(t, err)
		}

		values := c.values
		for i := range values.Points {
			values.Points[i].Timestamp = time.Now().UnixMilli()
		}

		sample, shoulAlert := rule.ShouldAlert(c.values)
		for name, value := range c.values.Labels {
			assert.Equal(t, value, sample.Metric.Get(normalizeLabelName(name)))
		}

		assert.Equal(t, c.expectAlert, shoulAlert, "Test case %d", idx)
	}
}

func TestThresholdRuleEvalDelay(t *testing.T) {
	postableRule := PostableRule{
		AlertName:  "Test Eval Delay",
		AlertType:  AlertTypeMetric,
		RuleType:   RuleTypeThreshold,
		EvalWindow: Duration(5 * time.Minute),
		Frequency:  Duration(1 * time.Minute),
		RuleCondition: &RuleCondition{
			CompositeQuery: &v3.CompositeQuery{
				QueryType: v3.QueryTypeClickHouseSQL,
				ClickHouseQueries: map[string]*v3.ClickHouseQuery{
					"A": {
						Query: "SELECT 1 >= {{.start_timestamp_ms}} AND 1 <= {{.end_timestamp_ms}}",
					},
				},
			},
		},
	}

	// 01:39:47
	ts := time.Unix(1717205987, 0)

	cases := []struct {
		expectedQuery string
	}{
		// Test cases for Equals Always
		{
			// 01:34:00 - 01:39:00
			expectedQuery: "SELECT 1 >= 1717205640000 AND 1 <= 1717205940000",
		},
	}

	fm := featureManager.StartManager()
	for idx, c := range cases {
<<<<<<< HEAD
		rule, err := NewThresholdRule("69", &postableRule, fm, nil) // no eval delay
=======
		rule, err := NewThresholdRule("69", &postableRule, fm, nil, true) // no eval delay
>>>>>>> b444c1e6
		if err != nil {
			assert.NoError(t, err)
		}

		params, err := rule.prepareQueryRange(ts)
		assert.NoError(t, err)
		assert.Equal(t, c.expectedQuery, params.CompositeQuery.ClickHouseQueries["A"].Query, "Test case %d", idx)

		secondTimeParams, err := rule.prepareQueryRange(ts)
		assert.NoError(t, err)
		assert.Equal(t, c.expectedQuery, secondTimeParams.CompositeQuery.ClickHouseQueries["A"].Query, "Test case %d", idx)
	}
}

func TestThresholdRuleClickHouseTmpl(t *testing.T) {
	postableRule := PostableRule{
		AlertName:  "Tricky Condition Tests",
		AlertType:  AlertTypeMetric,
		RuleType:   RuleTypeThreshold,
		EvalWindow: Duration(5 * time.Minute),
		Frequency:  Duration(1 * time.Minute),
		RuleCondition: &RuleCondition{
			CompositeQuery: &v3.CompositeQuery{
				QueryType: v3.QueryTypeClickHouseSQL,
				ClickHouseQueries: map[string]*v3.ClickHouseQuery{
					"A": {
						Query: "SELECT 1 >= {{.start_timestamp_ms}} AND 1 <= {{.end_timestamp_ms}}",
					},
				},
			},
		},
	}

	// 01:39:47
	ts := time.Unix(1717205987, 0)

	cases := []struct {
		expectedQuery string
	}{
		// Test cases for Equals Always
		{
			// 01:32:00 - 01:37:00
			expectedQuery: "SELECT 1 >= 1717205520000 AND 1 <= 1717205820000",
		},
	}

	fm := featureManager.StartManager()
	for idx, c := range cases {
<<<<<<< HEAD
		rule, err := NewThresholdRule("69", &postableRule, fm, nil, WithEvalDelay(2*time.Minute))
=======
		rule, err := NewThresholdRule("69", &postableRule, fm, nil, true, WithEvalDelay(2*time.Minute))
>>>>>>> b444c1e6
		if err != nil {
			assert.NoError(t, err)
		}

		params, err := rule.prepareQueryRange(ts)
		assert.NoError(t, err)
		assert.Equal(t, c.expectedQuery, params.CompositeQuery.ClickHouseQueries["A"].Query, "Test case %d", idx)

		secondTimeParams, err := rule.prepareQueryRange(ts)
		assert.NoError(t, err)
		assert.Equal(t, c.expectedQuery, secondTimeParams.CompositeQuery.ClickHouseQueries["A"].Query, "Test case %d", idx)
	}
}

type queryMatcherAny struct {
}

func (m *queryMatcherAny) Match(string, string) error {
	return nil
}

func TestThresholdRuleUnitCombinations(t *testing.T) {
	postableRule := PostableRule{
		AlertName:  "Units test",
		AlertType:  AlertTypeMetric,
		RuleType:   RuleTypeThreshold,
		EvalWindow: Duration(5 * time.Minute),
		Frequency:  Duration(1 * time.Minute),
		RuleCondition: &RuleCondition{
			CompositeQuery: &v3.CompositeQuery{
				QueryType: v3.QueryTypeBuilder,
				BuilderQueries: map[string]*v3.BuilderQuery{
					"A": {
						QueryName:    "A",
						StepInterval: 60,
						AggregateAttribute: v3.AttributeKey{
							Key: "signoz_calls_total",
						},
						AggregateOperator: v3.AggregateOperatorSumRate,
						DataSource:        v3.DataSourceMetrics,
						Expression:        "A",
					},
				},
			},
		},
	}
	fm := featureManager.StartManager()
	mock, err := cmock.NewClickHouseWithQueryMatcher(nil, &queryMatcherAny{})
	if err != nil {
		t.Errorf("an error '%s' was not expected when opening a stub database connection", err)
	}

	cols := make([]cmock.ColumnType, 0)
	cols = append(cols, cmock.ColumnType{Name: "value", Type: "Float64"})
	cols = append(cols, cmock.ColumnType{Name: "attr", Type: "String"})
	cols = append(cols, cmock.ColumnType{Name: "timestamp", Type: "String"})

	cases := []struct {
		targetUnit   string
		yAxisUnit    string
		values       [][]interface{}
		expectAlerts int
		compareOp    string
		matchType    string
		target       float64
		summaryAny   []string
	}{
		{
			targetUnit: "s",
			yAxisUnit:  "ns",
			values: [][]interface{}{
				{float64(572588400), "attr", time.Now()},                              // 0.57 seconds
				{float64(572386400), "attr", time.Now().Add(1 * time.Second)},         // 0.57 seconds
				{float64(300947400), "attr", time.Now().Add(2 * time.Second)},         // 0.3 seconds
				{float64(299316000), "attr", time.Now().Add(3 * time.Second)},         // 0.3 seconds
				{float64(66640400.00000001), "attr", time.Now().Add(4 * time.Second)}, // 0.06 seconds
			},
			expectAlerts: 0,
			compareOp:    "1", // Above
			matchType:    "1", // Once
			target:       1,   // 1 second
		},
		{
			targetUnit: "ms",
			yAxisUnit:  "ns",
			values: [][]interface{}{
				{float64(572588400), "attr", time.Now()},                              // 572.58 ms
				{float64(572386400), "attr", time.Now().Add(1 * time.Second)},         // 572.38 ms
				{float64(300947400), "attr", time.Now().Add(2 * time.Second)},         // 300.94 ms
				{float64(299316000), "attr", time.Now().Add(3 * time.Second)},         // 299.31 ms
				{float64(66640400.00000001), "attr", time.Now().Add(4 * time.Second)}, // 66.64 ms
			},
			expectAlerts: 4,
			compareOp:    "1", // Above
			matchType:    "1", // Once
			target:       200, // 200 ms
			summaryAny: []string{
				"observed metric value is 299 ms",
				"the observed metric value is 573 ms",
				"the observed metric value is 572 ms",
				"the observed metric value is 301 ms",
			},
		},
		{
			targetUnit: "decgbytes",
			yAxisUnit:  "bytes",
			values: [][]interface{}{
				{float64(2863284053), "attr", time.Now()},                             // 2.86 GB
				{float64(2863388842), "attr", time.Now().Add(1 * time.Second)},        // 2.86 GB
				{float64(300947400), "attr", time.Now().Add(2 * time.Second)},         // 0.3 GB
				{float64(299316000), "attr", time.Now().Add(3 * time.Second)},         // 0.3 GB
				{float64(66640400.00000001), "attr", time.Now().Add(4 * time.Second)}, // 66.64 MB
			},
			expectAlerts: 0,
			compareOp:    "1", // Above
			matchType:    "1", // Once
			target:       200, // 200 GB
		},
	}

	for idx, c := range cases {
		rows := cmock.NewRows(cols, c.values)

		// We are testing the eval logic after the query is run
		// so we don't care about the query string here
		queryString := "SELECT any"
		mock.
			ExpectQuery(queryString).
			WillReturnRows(rows)
		postableRule.RuleCondition.CompareOp = CompareOp(c.compareOp)
		postableRule.RuleCondition.MatchType = MatchType(c.matchType)
		postableRule.RuleCondition.Target = &c.target
		postableRule.RuleCondition.CompositeQuery.Unit = c.yAxisUnit
		postableRule.RuleCondition.TargetUnit = c.targetUnit
		postableRule.Annotations = map[string]string{
			"description": "This alert is fired when the defined metric (current value: {{$value}}) crosses the threshold ({{$threshold}})",
			"summary":     "The rule threshold is set to {{$threshold}}, and the observed metric value is {{$value}}",
		}

		options := clickhouseReader.NewOptions("", 0, 0, 0, "", "archiveNamespace")
		reader := clickhouseReader.NewReaderFromClickhouseConnection(mock, options, nil, "", fm, "", true)

<<<<<<< HEAD
		rule, err := NewThresholdRule("69", &postableRule, fm, reader)
=======
		rule, err := NewThresholdRule("69", &postableRule, fm, reader, true)
>>>>>>> b444c1e6
		rule.temporalityMap = map[string]map[v3.Temporality]bool{
			"signoz_calls_total": {
				v3.Delta: true,
			},
		}
		if err != nil {
			assert.NoError(t, err)
		}

		retVal, err := rule.Eval(context.Background(), time.Now())
		if err != nil {
			assert.NoError(t, err)
		}

		assert.Equal(t, c.expectAlerts, retVal.(int), "case %d", idx)
		if c.expectAlerts != 0 {
			foundCount := 0
			for _, item := range rule.active {
				for _, summary := range c.summaryAny {
					if strings.Contains(item.Annotations.Get("summary"), summary) {
						foundCount++
						break
					}
				}
			}
			assert.Equal(t, c.expectAlerts, foundCount, "case %d", idx)
		}
	}
}

func TestThresholdRuleNoData(t *testing.T) {
	postableRule := PostableRule{
		AlertName:  "No data test",
		AlertType:  AlertTypeMetric,
		RuleType:   RuleTypeThreshold,
		EvalWindow: Duration(5 * time.Minute),
		Frequency:  Duration(1 * time.Minute),
		RuleCondition: &RuleCondition{
			CompositeQuery: &v3.CompositeQuery{
				QueryType: v3.QueryTypeBuilder,
				BuilderQueries: map[string]*v3.BuilderQuery{
					"A": {
						QueryName:    "A",
						StepInterval: 60,
						AggregateAttribute: v3.AttributeKey{
							Key: "signoz_calls_total",
						},
						AggregateOperator: v3.AggregateOperatorSumRate,
						DataSource:        v3.DataSourceMetrics,
						Expression:        "A",
					},
				},
			},
			AlertOnAbsent: true,
		},
	}
	fm := featureManager.StartManager()
	mock, err := cmock.NewClickHouseWithQueryMatcher(nil, &queryMatcherAny{})
	if err != nil {
		t.Errorf("an error '%s' was not expected when opening a stub database connection", err)
	}

	cols := make([]cmock.ColumnType, 0)
	cols = append(cols, cmock.ColumnType{Name: "value", Type: "Float64"})
	cols = append(cols, cmock.ColumnType{Name: "attr", Type: "String"})
	cols = append(cols, cmock.ColumnType{Name: "timestamp", Type: "String"})

	cases := []struct {
		values       [][]interface{}
		expectNoData bool
	}{
		{
			values:       [][]interface{}{},
			expectNoData: true,
		},
	}

	for idx, c := range cases {
		rows := cmock.NewRows(cols, c.values)

		// We are testing the eval logic after the query is run
		// so we don't care about the query string here
		queryString := "SELECT any"
		mock.
			ExpectQuery(queryString).
			WillReturnRows(rows)
		var target float64 = 0
		postableRule.RuleCondition.CompareOp = ValueIsEq
		postableRule.RuleCondition.MatchType = AtleastOnce
		postableRule.RuleCondition.Target = &target
		postableRule.Annotations = map[string]string{
			"description": "This alert is fired when the defined metric (current value: {{$value}}) crosses the threshold ({{$threshold}})",
			"summary":     "The rule threshold is set to {{$threshold}}, and the observed metric value is {{$value}}",
		}

		options := clickhouseReader.NewOptions("", 0, 0, 0, "", "archiveNamespace")
		reader := clickhouseReader.NewReaderFromClickhouseConnection(mock, options, nil, "", fm, "", true)

<<<<<<< HEAD
		rule, err := NewThresholdRule("69", &postableRule, fm, reader)
=======
		rule, err := NewThresholdRule("69", &postableRule, fm, reader, true)
>>>>>>> b444c1e6
		rule.temporalityMap = map[string]map[v3.Temporality]bool{
			"signoz_calls_total": {
				v3.Delta: true,
			},
		}
		if err != nil {
			assert.NoError(t, err)
		}

		retVal, err := rule.Eval(context.Background(), time.Now())
		if err != nil {
			assert.NoError(t, err)
		}

		assert.Equal(t, 1, retVal.(int), "case %d", idx)
		for _, item := range rule.active {
			if c.expectNoData {
				assert.True(t, strings.Contains(item.Labels.Get(labels.AlertNameLabel), "[No data]"), "case %d", idx)
			} else {
				assert.False(t, strings.Contains(item.Labels.Get(labels.AlertNameLabel), "[No data]"), "case %d", idx)
			}
		}
	}
}

func TestThresholdRuleTracesLink(t *testing.T) {
	postableRule := PostableRule{
		AlertName:  "Traces link test",
		AlertType:  AlertTypeTraces,
		RuleType:   RuleTypeThreshold,
		EvalWindow: Duration(5 * time.Minute),
		Frequency:  Duration(1 * time.Minute),
		RuleCondition: &RuleCondition{
			CompositeQuery: &v3.CompositeQuery{
				QueryType: v3.QueryTypeBuilder,
				BuilderQueries: map[string]*v3.BuilderQuery{
					"A": {
						QueryName:    "A",
						StepInterval: 60,
						AggregateAttribute: v3.AttributeKey{
							Key: "durationNano",
						},
						AggregateOperator: v3.AggregateOperatorP95,
						DataSource:        v3.DataSourceTraces,
						Expression:        "A",
						Filters: &v3.FilterSet{
							Operator: "AND",
							Items: []v3.FilterItem{
								{
									Key:      v3.AttributeKey{Key: "httpMethod", IsColumn: true, Type: v3.AttributeKeyTypeTag, DataType: v3.AttributeKeyDataTypeString},
									Value:    "GET",
									Operator: v3.FilterOperatorEqual,
								},
							},
						},
					},
				},
			},
		},
	}
	fm := featureManager.StartManager()
	mock, err := cmock.NewClickHouseWithQueryMatcher(nil, &queryMatcherAny{})
	if err != nil {
		t.Errorf("an error '%s' was not expected when opening a stub database connection", err)
	}

	cols := make([]cmock.ColumnType, 0)
	cols = append(cols, cmock.ColumnType{Name: "value", Type: "Float64"})
	cols = append(cols, cmock.ColumnType{Name: "attr", Type: "String"})
	cols = append(cols, cmock.ColumnType{Name: "timestamp", Type: "String"})

	for idx, c := range testCases {
		rows := cmock.NewRows(cols, c.values)

		// We are testing the eval logic after the query is run
		// so we don't care about the query string here
		queryString := "SELECT any"
		mock.
			ExpectQuery(queryString).
			WillReturnRows(rows)
		postableRule.RuleCondition.CompareOp = CompareOp(c.compareOp)
		postableRule.RuleCondition.MatchType = MatchType(c.matchType)
		postableRule.RuleCondition.Target = &c.target
		postableRule.RuleCondition.CompositeQuery.Unit = c.yAxisUnit
		postableRule.RuleCondition.TargetUnit = c.targetUnit
		postableRule.Annotations = map[string]string{
			"description": "This alert is fired when the defined metric (current value: {{$value}}) crosses the threshold ({{$threshold}})",
			"summary":     "The rule threshold is set to {{$threshold}}, and the observed metric value is {{$value}}",
		}

		options := clickhouseReader.NewOptions("", 0, 0, 0, "", "archiveNamespace")
		reader := clickhouseReader.NewReaderFromClickhouseConnection(mock, options, nil, "", fm, "", true)

		rule, err := NewThresholdRule("69", &postableRule, fm, reader, true)
		rule.temporalityMap = map[string]map[v3.Temporality]bool{
			"signoz_calls_total": {
				v3.Delta: true,
			},
		}
		if err != nil {
			assert.NoError(t, err)
		}

		retVal, err := rule.Eval(context.Background(), time.Now())
		if err != nil {
			assert.NoError(t, err)
		}

		if c.expectAlerts == 0 {
			assert.Equal(t, 0, retVal.(int), "case %d", idx)
		} else {
			assert.Equal(t, c.expectAlerts, retVal.(int), "case %d", idx)
			for _, item := range rule.active {
				for name, value := range item.Annotations.Map() {
					if name == "related_traces" {
						assert.NotEmpty(t, value, "case %d", idx)
						assert.Contains(t, value, "GET")
					}
				}
			}
		}
	}
}

func TestThresholdRuleLogsLink(t *testing.T) {
	postableRule := PostableRule{
		AlertName:  "Logs link test",
		AlertType:  AlertTypeLogs,
		RuleType:   RuleTypeThreshold,
		EvalWindow: Duration(5 * time.Minute),
		Frequency:  Duration(1 * time.Minute),
		RuleCondition: &RuleCondition{
			CompositeQuery: &v3.CompositeQuery{
				QueryType: v3.QueryTypeBuilder,
				BuilderQueries: map[string]*v3.BuilderQuery{
					"A": {
						QueryName:    "A",
						StepInterval: 60,
						AggregateAttribute: v3.AttributeKey{
							Key: "component",
						},
						AggregateOperator: v3.AggregateOperatorCountDistinct,
						DataSource:        v3.DataSourceLogs,
						Expression:        "A",
						Filters: &v3.FilterSet{
							Operator: "AND",
							Items: []v3.FilterItem{
								{
									Key:      v3.AttributeKey{Key: "k8s.container.name", IsColumn: false, Type: v3.AttributeKeyTypeTag, DataType: v3.AttributeKeyDataTypeString},
									Value:    "testcontainer",
									Operator: v3.FilterOperatorEqual,
								},
							},
						},
					},
				},
			},
		},
	}
	fm := featureManager.StartManager()
	mock, err := cmock.NewClickHouseWithQueryMatcher(nil, &queryMatcherAny{})
	if err != nil {
		t.Errorf("an error '%s' was not expected when opening a stub database connection", err)
	}

	cols := make([]cmock.ColumnType, 0)
	cols = append(cols, cmock.ColumnType{Name: "value", Type: "Float64"})
	cols = append(cols, cmock.ColumnType{Name: "attr", Type: "String"})
	cols = append(cols, cmock.ColumnType{Name: "timestamp", Type: "String"})

	for idx, c := range testCases {
		rows := cmock.NewRows(cols, c.values)

		// We are testing the eval logic after the query is run
		// so we don't care about the query string here
		queryString := "SELECT any"
		mock.
			ExpectQuery(queryString).
			WillReturnRows(rows)
		postableRule.RuleCondition.CompareOp = CompareOp(c.compareOp)
		postableRule.RuleCondition.MatchType = MatchType(c.matchType)
		postableRule.RuleCondition.Target = &c.target
		postableRule.RuleCondition.CompositeQuery.Unit = c.yAxisUnit
		postableRule.RuleCondition.TargetUnit = c.targetUnit
		postableRule.Annotations = map[string]string{
			"description": "This alert is fired when the defined metric (current value: {{$value}}) crosses the threshold ({{$threshold}})",
			"summary":     "The rule threshold is set to {{$threshold}}, and the observed metric value is {{$value}}",
		}

		options := clickhouseReader.NewOptions("", 0, 0, 0, "", "archiveNamespace")
		reader := clickhouseReader.NewReaderFromClickhouseConnection(mock, options, nil, "", fm, "", true)

		rule, err := NewThresholdRule("69", &postableRule, fm, reader, true)
		rule.temporalityMap = map[string]map[v3.Temporality]bool{
			"signoz_calls_total": {
				v3.Delta: true,
			},
		}
		if err != nil {
			assert.NoError(t, err)
		}

		retVal, err := rule.Eval(context.Background(), time.Now())
		if err != nil {
			assert.NoError(t, err)
		}

		if c.expectAlerts == 0 {
			assert.Equal(t, 0, retVal.(int), "case %d", idx)
		} else {
			assert.Equal(t, c.expectAlerts, retVal.(int), "case %d", idx)
			for _, item := range rule.active {
				for name, value := range item.Annotations.Map() {
					if name == "related_logs" {
						assert.NotEmpty(t, value, "case %d", idx)
						assert.Contains(t, value, "testcontainer")
					}
				}
			}
		}
	}
}<|MERGE_RESOLUTION|>--- conflicted
+++ resolved
@@ -685,11 +685,7 @@
 		postableRule.RuleCondition.MatchType = MatchType(c.matchType)
 		postableRule.RuleCondition.Target = &c.target
 
-<<<<<<< HEAD
-		rule, err := NewThresholdRule("69", &postableRule, fm, nil, WithEvalDelay(2*time.Minute))
-=======
 		rule, err := NewThresholdRule("69", &postableRule, fm, nil, true, WithEvalDelay(2*time.Minute))
->>>>>>> b444c1e6
 		if err != nil {
 			assert.NoError(t, err)
 		}
@@ -778,11 +774,7 @@
 	}
 	fm := featureManager.StartManager()
 
-<<<<<<< HEAD
-	rule, err := NewThresholdRule("69", &postableRule, fm, nil, WithEvalDelay(2*time.Minute))
-=======
 	rule, err := NewThresholdRule("69", &postableRule, fm, nil, true, WithEvalDelay(2*time.Minute))
->>>>>>> b444c1e6
 	if err != nil {
 		assert.NoError(t, err)
 	}
@@ -824,11 +816,7 @@
 	}
 	fm := featureManager.StartManager()
 
-<<<<<<< HEAD
-	rule, err := NewThresholdRule("69", &postableRule, fm, nil, WithEvalDelay(2*time.Minute))
-=======
 	rule, err := NewThresholdRule("69", &postableRule, fm, nil, true, WithEvalDelay(2*time.Minute))
->>>>>>> b444c1e6
 	if err != nil {
 		assert.NoError(t, err)
 	}
@@ -904,11 +892,7 @@
 		postableRule.RuleCondition.MatchType = MatchType(c.matchType)
 		postableRule.RuleCondition.Target = &c.target
 
-<<<<<<< HEAD
-		rule, err := NewThresholdRule("69", &postableRule, fm, nil, WithEvalDelay(2*time.Minute))
-=======
 		rule, err := NewThresholdRule("69", &postableRule, fm, nil, true, WithEvalDelay(2*time.Minute))
->>>>>>> b444c1e6
 		if err != nil {
 			assert.NoError(t, err)
 		}
@@ -961,11 +945,7 @@
 
 	fm := featureManager.StartManager()
 	for idx, c := range cases {
-<<<<<<< HEAD
-		rule, err := NewThresholdRule("69", &postableRule, fm, nil) // no eval delay
-=======
 		rule, err := NewThresholdRule("69", &postableRule, fm, nil, true) // no eval delay
->>>>>>> b444c1e6
 		if err != nil {
 			assert.NoError(t, err)
 		}
@@ -1014,11 +994,7 @@
 
 	fm := featureManager.StartManager()
 	for idx, c := range cases {
-<<<<<<< HEAD
-		rule, err := NewThresholdRule("69", &postableRule, fm, nil, WithEvalDelay(2*time.Minute))
-=======
 		rule, err := NewThresholdRule("69", &postableRule, fm, nil, true, WithEvalDelay(2*time.Minute))
->>>>>>> b444c1e6
 		if err != nil {
 			assert.NoError(t, err)
 		}
@@ -1161,11 +1137,7 @@
 		options := clickhouseReader.NewOptions("", 0, 0, 0, "", "archiveNamespace")
 		reader := clickhouseReader.NewReaderFromClickhouseConnection(mock, options, nil, "", fm, "", true)
 
-<<<<<<< HEAD
-		rule, err := NewThresholdRule("69", &postableRule, fm, reader)
-=======
 		rule, err := NewThresholdRule("69", &postableRule, fm, reader, true)
->>>>>>> b444c1e6
 		rule.temporalityMap = map[string]map[v3.Temporality]bool{
 			"signoz_calls_total": {
 				v3.Delta: true,
@@ -1264,11 +1236,7 @@
 		options := clickhouseReader.NewOptions("", 0, 0, 0, "", "archiveNamespace")
 		reader := clickhouseReader.NewReaderFromClickhouseConnection(mock, options, nil, "", fm, "", true)
 
-<<<<<<< HEAD
-		rule, err := NewThresholdRule("69", &postableRule, fm, reader)
-=======
 		rule, err := NewThresholdRule("69", &postableRule, fm, reader, true)
->>>>>>> b444c1e6
 		rule.temporalityMap = map[string]map[v3.Temporality]bool{
 			"signoz_calls_total": {
 				v3.Delta: true,
