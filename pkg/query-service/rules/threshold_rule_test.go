package rules

import (
	"context"
	"strings"
	"testing"
	"time"

	"github.com/SigNoz/signoz/pkg/cache"
	"github.com/SigNoz/signoz/pkg/cache/cachetest"
	"github.com/SigNoz/signoz/pkg/instrumentation/instrumentationtest"
	"github.com/SigNoz/signoz/pkg/prometheus"
	"github.com/SigNoz/signoz/pkg/prometheus/prometheustest"
	"github.com/SigNoz/signoz/pkg/telemetrystore"
	"github.com/SigNoz/signoz/pkg/telemetrystore/telemetrystoretest"
	ruletypes "github.com/SigNoz/signoz/pkg/types/ruletypes"
	"github.com/SigNoz/signoz/pkg/types/telemetrytypes"
	"github.com/SigNoz/signoz/pkg/valuer"

	"github.com/SigNoz/signoz/pkg/query-service/app/clickhouseReader"
	"github.com/SigNoz/signoz/pkg/query-service/common"
	v3 "github.com/SigNoz/signoz/pkg/query-service/model/v3"
	"github.com/SigNoz/signoz/pkg/query-service/utils/labels"
	"github.com/stretchr/testify/assert"
	"github.com/stretchr/testify/require"

	cmock "github.com/srikanthccv/ClickHouse-go-mock"

	qbtypes "github.com/SigNoz/signoz/pkg/types/querybuildertypes/querybuildertypesv5"
)

func TestThresholdRuleShouldAlert(t *testing.T) {
	postableRule := ruletypes.PostableRule{
		AlertName:  "Tricky Condition Tests",
		AlertType:  ruletypes.AlertTypeMetric,
		RuleType:   ruletypes.RuleTypeThreshold,
		Evaluation: ruletypes.NewEvaluationWrapper("rolling", ruletypes.RollingWindow{
			EvalWindow: ruletypes.Duration(5 * time.Minute),
			Frequency:  ruletypes.Duration(1 * time.Minute),
		}),
		RuleCondition: &ruletypes.RuleCondition{
			CompositeQuery: &v3.CompositeQuery{
				QueryType: v3.QueryTypeBuilder,
				BuilderQueries: map[string]*v3.BuilderQuery{
					"A": {
						QueryName:    "A",
						StepInterval: 60,
						AggregateAttribute: v3.AttributeKey{
							Key: "probe_success",
						},
						AggregateOperator: v3.AggregateOperatorNoOp,
						DataSource:        v3.DataSourceMetrics,
						Expression:        "A",
					},
				},
			},
		},
	}

	logger := instrumentationtest.New().Logger()

	cases := []struct {
		values              v3.Series
		expectAlert         bool
		compareOp           string
		matchType           string
		target              float64
		expectedAlertSample v3.Point
	}{
		// Test cases for Equals Always
		{
			values: v3.Series{
				Points: []v3.Point{
					{Value: 0.0},
					{Value: 0.0},
					{Value: 0.0},
					{Value: 0.0},
					{Value: 0.0},
				},
			},
			expectAlert:         true,
			compareOp:           "3", // Equals
			matchType:           "2", // Always
			target:              0.0,
			expectedAlertSample: v3.Point{Value: 0.0},
		},
		{
			values: v3.Series{
				Points: []v3.Point{
					{Value: 0.0},
					{Value: 0.0},
					{Value: 0.0},
					{Value: 0.0},
					{Value: 1.0},
				},
			},
			expectAlert: false,
			compareOp:   "3", // Equals
			matchType:   "2", // Always
			target:      0.0,
		},
		{
			values: v3.Series{
				Points: []v3.Point{
					{Value: 0.0},
					{Value: 1.0},
					{Value: 0.0},
					{Value: 1.0},
					{Value: 1.0},
				},
			},
			expectAlert: false,
			compareOp:   "3", // Equals
			matchType:   "2", // Always
			target:      0.0,
		},
		{
			values: v3.Series{
				Points: []v3.Point{
					{Value: 1.0},
					{Value: 1.0},
					{Value: 1.0},
					{Value: 1.0},
					{Value: 1.0},
				},
			},
			expectAlert: false,
			compareOp:   "3", // Equals
			matchType:   "2", // Always
			target:      0.0,
		},
		// Test cases for Equals Once
		{
			values: v3.Series{
				Points: []v3.Point{
					{Value: 0.0},
					{Value: 0.0},
					{Value: 0.0},
					{Value: 0.0},
					{Value: 0.0},
				},
			},
			expectAlert:         true,
			compareOp:           "3", // Equals
			matchType:           "1", // Once
			target:              0.0,
			expectedAlertSample: v3.Point{Value: 0.0},
		},
		{
			values: v3.Series{
				Points: []v3.Point{
					{Value: 0.0},
					{Value: 0.0},
					{Value: 0.0},
					{Value: 0.0},
					{Value: 1.0},
				},
			},
			expectAlert:         true,
			compareOp:           "3", // Equals
			matchType:           "1", // Once
			target:              0.0,
			expectedAlertSample: v3.Point{Value: 0.0},
		},
		{
			values: v3.Series{
				Points: []v3.Point{
					{Value: 0.0},
					{Value: 1.0},
					{Value: 0.0},
					{Value: 1.0},
					{Value: 1.0},
				},
			},
			expectAlert:         true,
			compareOp:           "3", // Equals
			matchType:           "1", // Once
			target:              0.0,
			expectedAlertSample: v3.Point{Value: 0.0},
		},
		{
			values: v3.Series{
				Points: []v3.Point{
					{Value: 1.0},
					{Value: 1.0},
					{Value: 1.0},
					{Value: 1.0},
					{Value: 1.0},
				},
			},
			expectAlert: false,
			compareOp:   "3", // Equals
			matchType:   "1", // Once
			target:      0.0,
		},
		// Test cases for Greater Than Always
		{
			values: v3.Series{
				Points: []v3.Point{
					{Value: 10.0},
					{Value: 4.0},
					{Value: 6.0},
					{Value: 8.0},
					{Value: 2.0},
				},
			},
			expectAlert:         true,
			compareOp:           "1", // Greater Than
			matchType:           "2", // Always
			target:              1.5,
			expectedAlertSample: v3.Point{Value: 2.0},
		},
		{
			values: v3.Series{
				Points: []v3.Point{
					{Value: 10.0},
					{Value: 4.0},
					{Value: 6.0},
					{Value: 8.0},
					{Value: 2.0},
				},
			},
			expectAlert: false,
			compareOp:   "1", // Greater Than
			matchType:   "2", // Always
			target:      4.5,
		},
		// Test cases for Greater Than Once
		{
			values: v3.Series{
				Points: []v3.Point{
					{Value: 10.0},
					{Value: 4.0},
					{Value: 6.0},
					{Value: 8.0},
					{Value: 2.0},
				},
			},
			expectAlert:         true,
			compareOp:           "1", // Greater Than
			matchType:           "1", // Once
			target:              4.5,
			expectedAlertSample: v3.Point{Value: 10.0},
		},
		{
			values: v3.Series{
				Points: []v3.Point{
					{Value: 4.0},
					{Value: 4.0},
					{Value: 4.0},
					{Value: 4.0},
					{Value: 4.0},
				},
			},
			expectAlert: false,
			compareOp:   "1", // Greater Than
			matchType:   "1", // Once
			target:      4.5,
		},
		// Test cases for Not Equals Always
		{
			values: v3.Series{
				Points: []v3.Point{
					{Value: 0.0},
					{Value: 1.0},
					{Value: 0.0},
					{Value: 1.0},
					{Value: 0.0},
				},
			},
			expectAlert: false,
			compareOp:   "4", // Not Equals
			matchType:   "2", // Always
			target:      0.0,
		},
		{
			values: v3.Series{
				Points: []v3.Point{
					{Value: 1.0},
					{Value: 1.0},
					{Value: 1.0},
					{Value: 1.0},
					{Value: 0.0},
				},
			},
			expectAlert: false,
			compareOp:   "4", // Not Equals
			matchType:   "2", // Always
			target:      0.0,
		},
		{
			values: v3.Series{
				Points: []v3.Point{
					{Value: 1.0},
					{Value: 1.0},
					{Value: 1.0},
					{Value: 1.0},
					{Value: 1.0},
				},
			},
			expectAlert:         true,
			compareOp:           "4", // Not Equals
			matchType:           "2", // Always
			target:              0.0,
			expectedAlertSample: v3.Point{Value: 1.0},
		},
		{
			values: v3.Series{
				Points: []v3.Point{
					{Value: 1.0},
					{Value: 0.0},
					{Value: 1.0},
					{Value: 1.0},
					{Value: 1.0},
				},
			},
			expectAlert: false,
			compareOp:   "4", // Not Equals
			matchType:   "2", // Always
			target:      0.0,
		},
		// Test cases for Not Equals Once
		{
			values: v3.Series{
				Points: []v3.Point{
					{Value: 0.0},
					{Value: 1.0},
					{Value: 0.0},
					{Value: 1.0},
					{Value: 0.0},
				},
			},
			expectAlert:         true,
			compareOp:           "4", // Not Equals
			matchType:           "1", // Once
			target:              0.0,
			expectedAlertSample: v3.Point{Value: 1.0},
		},
		{
			values: v3.Series{
				Points: []v3.Point{
					{Value: 0.0},
					{Value: 0.0},
					{Value: 0.0},
					{Value: 0.0},
					{Value: 0.0},
				},
			},
			expectAlert: false,
			compareOp:   "4", // Not Equals
			matchType:   "1", // Once
			target:      0.0,
		},
		{
			values: v3.Series{
				Points: []v3.Point{
					{Value: 0.0},
					{Value: 0.0},
					{Value: 1.0},
					{Value: 0.0},
					{Value: 1.0},
				},
			},
			expectAlert:         true,
			compareOp:           "4", // Not Equals
			matchType:           "1", // Once
			target:              0.0,
			expectedAlertSample: v3.Point{Value: 1.0},
		},
		{
			values: v3.Series{
				Points: []v3.Point{
					{Value: 1.0},
					{Value: 1.0},
					{Value: 1.0},
					{Value: 1.0},
					{Value: 1.0},
				},
			},
			expectAlert:         true,
			compareOp:           "4", // Not Equals
			matchType:           "1", // Once
			target:              0.0,
			expectedAlertSample: v3.Point{Value: 1.0},
		},
		// Test cases for Less Than Always
		{
			values: v3.Series{
				Points: []v3.Point{
					{Value: 1.5},
					{Value: 1.5},
					{Value: 1.5},
					{Value: 1.5},
					{Value: 1.5},
				},
			},
			expectAlert:         true,
			compareOp:           "2", // Less Than
			matchType:           "2", // Always
			target:              4,
			expectedAlertSample: v3.Point{Value: 1.5},
		},
		{
			values: v3.Series{
				Points: []v3.Point{
					{Value: 1.5},
					{Value: 2.5},
					{Value: 1.5},
					{Value: 3.5},
					{Value: 1.5},
				},
			},
			expectAlert:         true,
			compareOp:           "2", // Less Than
			matchType:           "2", // Always
			target:              4,
			expectedAlertSample: v3.Point{Value: 3.5},
		},
		{
			values: v3.Series{
				Points: []v3.Point{
					{Value: 4.5},
					{Value: 4.5},
					{Value: 4.5},
					{Value: 4.5},
					{Value: 4.5},
				},
			},
			expectAlert: false,
			compareOp:   "2", // Less Than
			matchType:   "2", // Always
			target:      4,
		},
		// Test cases for Less Than Once
		{
			values: v3.Series{
				Points: []v3.Point{
					{Value: 4.5},
					{Value: 4.5},
					{Value: 4.5},
					{Value: 4.5},
					{Value: 2.5},
				},
			},
			expectAlert:         true,
			compareOp:           "2", // Less Than
			matchType:           "1", // Once
			target:              4,
			expectedAlertSample: v3.Point{Value: 2.5},
		},
		{
			values: v3.Series{
				Points: []v3.Point{
					{Value: 4.5},
					{Value: 4.5},
					{Value: 4.5},
					{Value: 4.5},
					{Value: 4.5},
				},
			},
			expectAlert: false,
			compareOp:   "2", // Less Than
			matchType:   "1", // Once
			target:      4,
		},
		// Test cases for OnAverage
		{
			values: v3.Series{
				Points: []v3.Point{
					{Value: 10.0},
					{Value: 4.0},
					{Value: 6.0},
					{Value: 8.0},
					{Value: 2.0},
				},
			},
			expectAlert:         true,
			compareOp:           "3", // Equals
			matchType:           "3", // OnAverage
			target:              6.0,
			expectedAlertSample: v3.Point{Value: 6.0},
		},
		{
			values: v3.Series{
				Points: []v3.Point{
					{Value: 10.0},
					{Value: 4.0},
					{Value: 6.0},
					{Value: 8.0},
					{Value: 2.0},
				},
			},
			expectAlert: false,
			compareOp:   "3", // Equals
			matchType:   "3", // OnAverage
			target:      4.5,
		},
		{
			values: v3.Series{
				Points: []v3.Point{
					{Value: 10.0},
					{Value: 4.0},
					{Value: 6.0},
					{Value: 8.0},
					{Value: 2.0},
				},
			},
			expectAlert:         true,
			compareOp:           "4", // Not Equals
			matchType:           "3", // OnAverage
			target:              4.5,
			expectedAlertSample: v3.Point{Value: 6.0},
		},
		{
			values: v3.Series{
				Points: []v3.Point{
					{Value: 10.0},
					{Value: 4.0},
					{Value: 6.0},
					{Value: 8.0},
					{Value: 2.0},
				},
			},
			expectAlert: false,
			compareOp:   "4", // Not Equals
			matchType:   "3", // OnAverage
			target:      6.0,
		},
		{
			values: v3.Series{
				Points: []v3.Point{
					{Value: 10.0},
					{Value: 4.0},
					{Value: 6.0},
					{Value: 8.0},
					{Value: 2.0},
				},
			},
			expectAlert:         true,
			compareOp:           "1", // Greater Than
			matchType:           "3", // OnAverage
			target:              4.5,
			expectedAlertSample: v3.Point{Value: 6.0},
		},
		{
			values: v3.Series{
				Points: []v3.Point{
					{Value: 11.0},
					{Value: 4.0},
					{Value: 3.0},
					{Value: 7.0},
					{Value: 12.0},
				},
			},
			expectAlert:         true,
			compareOp:           "1", // Above
			matchType:           "2", // Always
			target:              2.0,
			expectedAlertSample: v3.Point{Value: 3.0},
		},
		{
			values: v3.Series{
				Points: []v3.Point{
					{Value: 11.0},
					{Value: 4.0},
					{Value: 3.0},
					{Value: 7.0},
					{Value: 12.0},
				},
			},
			expectAlert:         true,
			compareOp:           "2", // Below
			matchType:           "2", // Always
			target:              13.0,
			expectedAlertSample: v3.Point{Value: 12.0},
		},
		{
			values: v3.Series{
				Points: []v3.Point{
					{Value: 10.0},
					{Value: 4.0},
					{Value: 6.0},
					{Value: 8.0},
					{Value: 2.0},
				},
			},
			expectAlert:         true,
			compareOp:           "2", // Less Than
			matchType:           "3", // OnAverage
			target:              12.0,
			expectedAlertSample: v3.Point{Value: 6.0},
		},
		// Test cases for InTotal
		{
			values: v3.Series{
				Points: []v3.Point{
					{Value: 10.0},
					{Value: 4.0},
					{Value: 6.0},
					{Value: 8.0},
					{Value: 2.0},
				},
			},
			expectAlert:         true,
			compareOp:           "3", // Equals
			matchType:           "4", // InTotal
			target:              30.0,
			expectedAlertSample: v3.Point{Value: 30.0},
		},
		{
			values: v3.Series{
				Points: []v3.Point{
					{Value: 10.0},
					{Value: 4.0},
					{Value: 6.0},
					{Value: 8.0},
					{Value: 2.0},
				},
			},
			expectAlert: false,
			compareOp:   "3", // Equals
			matchType:   "4", // InTotal
			target:      20.0,
		},
		{
			values: v3.Series{
				Points: []v3.Point{
					{Value: 10.0},
				},
			},
			expectAlert:         true,
			compareOp:           "4", // Not Equals
			matchType:           "4", // InTotal
			target:              9.0,
			expectedAlertSample: v3.Point{Value: 10.0},
		},
		{
			values: v3.Series{
				Points: []v3.Point{
					{Value: 10.0},
				},
			},
			expectAlert: false,
			compareOp:   "4", // Not Equals
			matchType:   "4", // InTotal
			target:      10.0,
		},
		{
			values: v3.Series{
				Points: []v3.Point{
					{Value: 10.0},
					{Value: 10.0},
				},
			},
			expectAlert:         true,
			compareOp:           "1", // Greater Than
			matchType:           "4", // InTotal
			target:              10.0,
			expectedAlertSample: v3.Point{Value: 20.0},
		},
		{
			values: v3.Series{
				Points: []v3.Point{
					{Value: 10.0},
					{Value: 10.0},
				},
			},
			expectAlert: false,
			compareOp:   "1", // Greater Than
			matchType:   "4", // InTotal
			target:      20.0,
		},
		{
			values: v3.Series{
				Points: []v3.Point{
					{Value: 10.0},
					{Value: 10.0},
				},
			},
			expectAlert:         true,
			compareOp:           "2", // Less Than
			matchType:           "4", // InTotal
			target:              30.0,
			expectedAlertSample: v3.Point{Value: 20.0},
		},
		{
			values: v3.Series{
				Points: []v3.Point{
					{Value: 10.0},
					{Value: 10.0},
				},
			},
			expectAlert: false,
			compareOp:   "2", // Less Than
			matchType:   "4", // InTotal
			target:      20.0,
		},
		// Test cases for Last
		// greater than last
		{
			values: v3.Series{
				Points: []v3.Point{
					{Value: 10.0},
					{Value: 10.0},
				},
			},
			expectAlert:         true,
			compareOp:           "1", // Greater Than
			matchType:           "5", // Last
			target:              5.0,
			expectedAlertSample: v3.Point{Value: 10.0},
		},
		{
			values: v3.Series{
				Points: []v3.Point{
					{Value: 10.0},
					{Value: 10.0},
				},
			},
			expectAlert: false,
			compareOp:   "1", // Greater Than
			matchType:   "5", // Last
			target:      20.0,
		},
		// less than last
		{
			values: v3.Series{
				Points: []v3.Point{
					{Value: 10.0},
					{Value: 10.0},
				},
			},
			expectAlert:         true,
			compareOp:           "2", // Less Than
			matchType:           "5", // Last
			target:              15.0,
			expectedAlertSample: v3.Point{Value: 10.0},
		},
		{
			values: v3.Series{
				Points: []v3.Point{
					{Value: 10.0},
					{Value: 10.0},
				},
			},
			expectAlert: false,
			compareOp:   "2", // Less Than
			matchType:   "5", // Last
			target:      5.0,
		},
		// equals last
		{
			values: v3.Series{
				Points: []v3.Point{
					{Value: 10.0},
					{Value: 10.0},
				},
			},
			expectAlert:         true,
			compareOp:           "3", // Equals
			matchType:           "5", // Last
			target:              10.0,
			expectedAlertSample: v3.Point{Value: 10.0},
		},
		{
			values: v3.Series{
				Points: []v3.Point{
					{Value: 10.0},
					{Value: 10.0},
				},
			},
			expectAlert: false,
			compareOp:   "3", // Equals
			matchType:   "5", // Last
			target:      5.0,
		},
		// not equals last
		{
			values: v3.Series{
				Points: []v3.Point{
					{Value: 10.0},
					{Value: 10.0},
				},
			},
			expectAlert:         true,
			compareOp:           "4", // Not Equals
			matchType:           "5", // Last
			target:              5.0,
			expectedAlertSample: v3.Point{Value: 10.0},
		},
		{
			values: v3.Series{
				Points: []v3.Point{
					{Value: 10.0},
					{Value: 10.0},
				},
			},
			expectAlert: false,
			compareOp:   "4", // Not Equals
			matchType:   "5", // Last
			target:      10.0,
		},
	}

	for idx, c := range cases {
		postableRule.RuleCondition.Thresholds = &ruletypes.RuleThresholdData{
			Kind: ruletypes.BasicThresholdKind,
			Spec: ruletypes.BasicRuleThresholds{
				{
					TargetValue: &c.target,
					MatchType:   ruletypes.MatchType(c.matchType),
					CompareOp:   ruletypes.CompareOp(c.compareOp),
				},
			},
		}

		rule, err := NewThresholdRule("69", valuer.GenerateUUID(), &postableRule, nil, nil, logger, WithEvalDelay(2*time.Minute))
		if err != nil {
			assert.NoError(t, err)
		}

		values := c.values
		for i := range values.Points {
			values.Points[i].Timestamp = time.Now().UnixMilli()
		}

		resultVectors, err := rule.Threshold.ShouldAlert(c.values)
		assert.NoError(t, err, "Test case %d", idx)

		// Compare result vectors with expected behavior
		if c.expectAlert {
			assert.NotEmpty(t, resultVectors, "Expected alert but got no result vectors for case %d", idx)
			if len(resultVectors) > 0 {
				found := false
				for _, sample := range resultVectors {
					if sample.V == c.expectedAlertSample.Value {
						found = true
						break
					}
				}
				assert.True(t, found, "Expected alert sample value %.2f not found in result vectors for case %d. Got values: %v", c.expectedAlertSample.Value, idx, getVectorValues(resultVectors))
			}
		} else {
			assert.Empty(t, resultVectors, "Expected no alert but got result vectors for case %d", idx)
		}
	}
}

func TestNormalizeLabelName(t *testing.T) {
	cases := []struct {
		labelName string
		expected  string
	}{
		{
			labelName: "label",
			expected:  "label",
		},
		{
			labelName: "label.with.dots",
			expected:  "label_with_dots",
		},
		{
			labelName: "label-with-dashes",
			expected:  "label_with_dashes",
		},
		{
			labelName: "labelwithnospaces",
			expected:  "labelwithnospaces",
		},
		{
			labelName: "label with spaces",
			expected:  "label_with_spaces",
		},
		{
			labelName: "label with spaces and .dots",
			expected:  "label_with_spaces_and__dots",
		},
		{
			labelName: "label with spaces and -dashes",
			expected:  "label_with_spaces_and__dashes",
		},
	}

	for _, c := range cases {
		assert.Equal(t, c.expected, common.NormalizeLabelName(c.labelName))
	}
}

func TestPrepareLinksToLogs(t *testing.T) {
	postableRule := ruletypes.PostableRule{
		AlertName:  "Tricky Condition Tests",
		AlertType:  ruletypes.AlertTypeLogs,
		RuleType:   ruletypes.RuleTypeThreshold,
		Evaluation: ruletypes.NewEvaluationWrapper("rolling", ruletypes.RollingWindow{
			EvalWindow: ruletypes.Duration(5 * time.Minute),
			Frequency:  ruletypes.Duration(1 * time.Minute),
		}),
		RuleCondition: &ruletypes.RuleCondition{
			CompositeQuery: &v3.CompositeQuery{
				QueryType: v3.QueryTypeBuilder,
				BuilderQueries: map[string]*v3.BuilderQuery{
					"A": {
						QueryName:    "A",
						StepInterval: 60,
						AggregateAttribute: v3.AttributeKey{
							Key: "",
						},
						AggregateOperator: v3.AggregateOperatorNoOp,
						DataSource:        v3.DataSourceLogs,
						Expression:        "A",
					},
				},
			},
			CompareOp:     "4", // Not Equals
			MatchType:     "1", // Once
			Target:        &[]float64{0.0}[0],
			SelectedQuery: "A",
		},
	}

	logger := instrumentationtest.New().Logger()
	postableRule.RuleCondition.Thresholds = &ruletypes.RuleThresholdData{
		Kind: ruletypes.BasicThresholdKind,
		Spec: ruletypes.BasicRuleThresholds{
			{
				TargetValue: postableRule.RuleCondition.Target,
				MatchType:   ruletypes.MatchType(postableRule.RuleCondition.MatchType),
				CompareOp:   ruletypes.CompareOp(postableRule.RuleCondition.CompareOp),
			},
		},
	}
	rule, err := NewThresholdRule("69", valuer.GenerateUUID(), &postableRule, nil, nil, logger, WithEvalDelay(2*time.Minute))
	if err != nil {
		assert.NoError(t, err)
	}

	ts := time.UnixMilli(1705469040000)

	link := rule.prepareLinksToLogs(context.Background(), ts, labels.Labels{})
	assert.Contains(t, link, "&timeRange=%7B%22start%22%3A1705468620000%2C%22end%22%3A1705468920000%2C%22pageSize%22%3A100%7D&startTime=1705468620000&endTime=1705468920000")
}

func TestPrepareLinksToLogsV5(t *testing.T) {
	postableRule := ruletypes.PostableRule{
		AlertName:  "Tricky Condition Tests",
		AlertType:  ruletypes.AlertTypeLogs,
		RuleType:   ruletypes.RuleTypeThreshold,
		Evaluation: ruletypes.NewEvaluationWrapper("rolling", ruletypes.RollingWindow{
			EvalWindow: ruletypes.Duration(5 * time.Minute),
			Frequency:  ruletypes.Duration(1 * time.Minute),
		}),
		RuleCondition: &ruletypes.RuleCondition{
			CompositeQuery: &v3.CompositeQuery{
				QueryType: v3.QueryTypeBuilder,
				Queries: []qbtypes.QueryEnvelope{
					{
						Type: qbtypes.QueryTypeBuilder,
						Spec: qbtypes.QueryBuilderQuery[qbtypes.LogAggregation]{
							Name:         "A",
							StepInterval: qbtypes.Step{Duration: 1 * time.Minute},
							Aggregations: []qbtypes.LogAggregation{
								{
									Expression: "count()",
								},
							},
							Filter: &qbtypes.Filter{
								Expression: "service.name EXISTS",
							},
							Signal: telemetrytypes.SignalLogs,
						},
					},
				},
			},
			CompareOp:     "4", // Not Equals
			MatchType:     "1", // Once
			Target:        &[]float64{0.0}[0],
			SelectedQuery: "A",
		},
		Version: "v5",
	}

	logger := instrumentationtest.New().Logger()
	postableRule.RuleCondition.Thresholds = &ruletypes.RuleThresholdData{
		Kind: ruletypes.BasicThresholdKind,
		Spec: ruletypes.BasicRuleThresholds{
			{
				TargetValue: postableRule.RuleCondition.Target,
				MatchType:   ruletypes.MatchType(postableRule.RuleCondition.MatchType),
				CompareOp:   ruletypes.CompareOp(postableRule.RuleCondition.CompareOp),
			},
		},
	}
	rule, err := NewThresholdRule("69", valuer.GenerateUUID(), &postableRule, nil, nil, logger, WithEvalDelay(2*time.Minute))
	if err != nil {
		assert.NoError(t, err)
	}

	ts := time.UnixMilli(1753527163000)

	link := rule.prepareLinksToLogs(context.Background(), ts, labels.Labels{})
	assert.Contains(t, link, "compositeQuery=%257B%2522queryType%2522%253A%2522builder%2522%252C%2522builder%2522%253A%257B%2522queryData%2522%253A%255B%257B%2522queryName%2522%253A%2522A%2522%252C%2522stepInterval%2522%253A60%252C%2522dataSource%2522%253A%2522logs%2522%252C%2522aggregateOperator%2522%253A%2522noop%2522%252C%2522aggregateAttribute%2522%253A%257B%2522key%2522%253A%2522%2522%252C%2522dataType%2522%253A%2522%2522%252C%2522type%2522%253A%2522%2522%252C%2522isColumn%2522%253Afalse%252C%2522isJSON%2522%253Afalse%257D%252C%2522expression%2522%253A%2522A%2522%252C%2522disabled%2522%253Afalse%252C%2522limit%2522%253A0%252C%2522offset%2522%253A0%252C%2522pageSize%2522%253A0%252C%2522ShiftBy%2522%253A0%252C%2522IsAnomaly%2522%253Afalse%252C%2522QueriesUsedInFormula%2522%253Anull%252C%2522filter%2522%253A%257B%2522expression%2522%253A%2522service.name%2BEXISTS%2522%257D%257D%255D%252C%2522queryFormulas%2522%253A%255B%255D%257D%257D&timeRange=%7B%22start%22%3A1753526700000%2C%22end%22%3A1753527000000%2C%22pageSize%22%3A100%7D&startTime=1753526700000&endTime=1753527000000&options=%7B%22maxLines%22%3A0%2C%22format%22%3A%22%22%2C%22selectColumns%22%3Anull%7D")
}

func TestPrepareLinksToTracesV5(t *testing.T) {
	postableRule := ruletypes.PostableRule{
		AlertName:  "Tricky Condition Tests",
		AlertType:  ruletypes.AlertTypeTraces,
		RuleType:   ruletypes.RuleTypeThreshold,
		Evaluation: ruletypes.NewEvaluationWrapper("rolling", ruletypes.RollingWindow{
			EvalWindow: ruletypes.Duration(5 * time.Minute),
			Frequency:  ruletypes.Duration(1 * time.Minute),
		}),
		RuleCondition: &ruletypes.RuleCondition{
			CompositeQuery: &v3.CompositeQuery{
				QueryType: v3.QueryTypeBuilder,
				Queries: []qbtypes.QueryEnvelope{
					{
						Type: qbtypes.QueryTypeBuilder,
						Spec: qbtypes.QueryBuilderQuery[qbtypes.TraceAggregation]{
							Name:         "A",
							StepInterval: qbtypes.Step{Duration: 1 * time.Minute},
							Aggregations: []qbtypes.TraceAggregation{
								{
									Expression: "count()",
								},
							},
							Filter: &qbtypes.Filter{
								Expression: "service.name EXISTS",
							},
							Signal: telemetrytypes.SignalTraces,
						},
					},
				},
			},
			CompareOp:     "4", // Not Equals
			MatchType:     "1", // Once
			Target:        &[]float64{0.0}[0],
			SelectedQuery: "A",
		},
		Version: "v5",
	}

	logger := instrumentationtest.New().Logger()
	postableRule.RuleCondition.Thresholds = &ruletypes.RuleThresholdData{
		Kind: ruletypes.BasicThresholdKind,
		Spec: ruletypes.BasicRuleThresholds{
			{
				TargetValue: postableRule.RuleCondition.Target,
				MatchType:   ruletypes.MatchType(postableRule.RuleCondition.MatchType),
				CompareOp:   ruletypes.CompareOp(postableRule.RuleCondition.CompareOp),
			},
		},
	}
	rule, err := NewThresholdRule("69", valuer.GenerateUUID(), &postableRule, nil, nil, logger, WithEvalDelay(2*time.Minute))
	if err != nil {
		assert.NoError(t, err)
	}

	ts := time.UnixMilli(1753527163000)

	link := rule.prepareLinksToTraces(context.Background(), ts, labels.Labels{})
	assert.Contains(t, link, "compositeQuery=%257B%2522queryType%2522%253A%2522builder%2522%252C%2522builder%2522%253A%257B%2522queryData%2522%253A%255B%257B%2522queryName%2522%253A%2522A%2522%252C%2522stepInterval%2522%253A60%252C%2522dataSource%2522%253A%2522traces%2522%252C%2522aggregateOperator%2522%253A%2522noop%2522%252C%2522aggregateAttribute%2522%253A%257B%2522key%2522%253A%2522%2522%252C%2522dataType%2522%253A%2522%2522%252C%2522type%2522%253A%2522%2522%252C%2522isColumn%2522%253Afalse%252C%2522isJSON%2522%253Afalse%257D%252C%2522expression%2522%253A%2522A%2522%252C%2522disabled%2522%253Afalse%252C%2522limit%2522%253A0%252C%2522offset%2522%253A0%252C%2522pageSize%2522%253A0%252C%2522ShiftBy%2522%253A0%252C%2522IsAnomaly%2522%253Afalse%252C%2522QueriesUsedInFormula%2522%253Anull%252C%2522filter%2522%253A%257B%2522expression%2522%253A%2522service.name%2BEXISTS%2522%257D%257D%255D%252C%2522queryFormulas%2522%253A%255B%255D%257D%257D&timeRange=%7B%22start%22%3A1753526700000000000%2C%22end%22%3A1753527000000000000%2C%22pageSize%22%3A100%7D&startTime=1753526700000000000&endTime=1753527000000000000&options=%7B%22maxLines%22%3A0%2C%22format%22%3A%22%22%2C%22selectColumns%22%3Anull%7D")
}

func TestPrepareLinksToTraces(t *testing.T) {
	postableRule := ruletypes.PostableRule{
		AlertName:  "Links to traces test",
		AlertType:  ruletypes.AlertTypeTraces,
		RuleType:   ruletypes.RuleTypeThreshold,
		Evaluation: ruletypes.NewEvaluationWrapper("rolling", ruletypes.RollingWindow{
			EvalWindow: ruletypes.Duration(5 * time.Minute),
			Frequency:  ruletypes.Duration(1 * time.Minute),
		}),
		RuleCondition: &ruletypes.RuleCondition{
			CompositeQuery: &v3.CompositeQuery{
				QueryType: v3.QueryTypeBuilder,
				BuilderQueries: map[string]*v3.BuilderQuery{
					"A": {
						QueryName:    "A",
						StepInterval: 60,
						AggregateAttribute: v3.AttributeKey{
							Key: "durationNano",
						},
						AggregateOperator: v3.AggregateOperatorAvg,
						DataSource:        v3.DataSourceTraces,
						Expression:        "A",
					},
				},
			},
			CompareOp:     "4", // Not Equals
			MatchType:     "1", // Once
			Target:        &[]float64{0.0}[0],
			SelectedQuery: "A",
		},
	}

	logger := instrumentationtest.New().Logger()
	postableRule.RuleCondition.Thresholds = &ruletypes.RuleThresholdData{
		Kind: ruletypes.BasicThresholdKind,
		Spec: ruletypes.BasicRuleThresholds{
			{
				TargetValue: postableRule.RuleCondition.Target,
				MatchType:   ruletypes.MatchType(postableRule.RuleCondition.MatchType),
				CompareOp:   ruletypes.CompareOp(postableRule.RuleCondition.CompareOp),
			},
		},
	}
	rule, err := NewThresholdRule("69", valuer.GenerateUUID(), &postableRule, nil, nil, logger, WithEvalDelay(2*time.Minute))
	if err != nil {
		assert.NoError(t, err)
	}

	ts := time.UnixMilli(1705469040000)

	link := rule.prepareLinksToTraces(context.Background(), ts, labels.Labels{})
	assert.Contains(t, link, "&timeRange=%7B%22start%22%3A1705468620000000000%2C%22end%22%3A1705468920000000000%2C%22pageSize%22%3A100%7D&startTime=1705468620000000000&endTime=1705468920000000000")
}

func TestThresholdRuleLabelNormalization(t *testing.T) {
	postableRule := ruletypes.PostableRule{
		AlertName:  "Tricky Condition Tests",
		AlertType:  ruletypes.AlertTypeMetric,
		RuleType:   ruletypes.RuleTypeThreshold,
		Evaluation: ruletypes.NewEvaluationWrapper("rolling", ruletypes.RollingWindow{
			EvalWindow: ruletypes.Duration(5 * time.Minute),
			Frequency:  ruletypes.Duration(1 * time.Minute),
		}),
		RuleCondition: &ruletypes.RuleCondition{
			CompositeQuery: &v3.CompositeQuery{
				QueryType: v3.QueryTypeBuilder,
				BuilderQueries: map[string]*v3.BuilderQuery{
					"A": {
						QueryName:    "A",
						StepInterval: 60,
						AggregateAttribute: v3.AttributeKey{
							Key: "probe_success",
						},
						AggregateOperator: v3.AggregateOperatorNoOp,
						DataSource:        v3.DataSourceMetrics,
						Expression:        "A",
					},
				},
			},
		},
	}

	cases := []struct {
		values      v3.Series
		expectAlert bool
		compareOp   string
		matchType   string
		target      float64
	}{
		// Test cases for Equals Always
		{
			values: v3.Series{
				Points: []v3.Point{
					{Value: 0.0},
					{Value: 0.0},
					{Value: 0.0},
					{Value: 0.0},
					{Value: 0.0},
				},
				Labels: map[string]string{
					"service.name": "frontend",
				},
				LabelsArray: []map[string]string{
					{
						"service.name": "frontend",
					},
				},
			},
			expectAlert: true,
			compareOp:   "3", // Equals
			matchType:   "2", // Always
			target:      0.0,
		},
	}

	logger := instrumentationtest.New().Logger()

	for idx, c := range cases {
		postableRule.RuleCondition.Thresholds = &ruletypes.RuleThresholdData{
			Kind: ruletypes.BasicThresholdKind,
			Spec: ruletypes.BasicRuleThresholds{
				{
					TargetValue: &c.target,
					MatchType:   ruletypes.MatchType(c.matchType),
					CompareOp:   ruletypes.CompareOp(c.compareOp),
				},
			},
		}

		rule, err := NewThresholdRule("69", valuer.GenerateUUID(), &postableRule, nil, nil, logger, WithEvalDelay(2*time.Minute))
		if err != nil {
			assert.NoError(t, err)
		}

		values := c.values
		for i := range values.Points {
			values.Points[i].Timestamp = time.Now().UnixMilli()
		}

		vector, err := rule.Threshold.ShouldAlert(c.values)
		assert.NoError(t, err)

		for name, value := range c.values.Labels {
			for _, sample := range vector {
				assert.Equal(t, value, sample.Metric.Get(name))
			}
		}

		// Get result vectors from threshold evaluation
		resultVectors, err := rule.Threshold.ShouldAlert(c.values)
		assert.NoError(t, err, "Test case %d", idx)

		// Compare result vectors with expected behavior
		if c.expectAlert {
			assert.NotEmpty(t, resultVectors, "Expected alert but got no result vectors for case %d", idx)
			// For this test, we don't have expectedAlertSample, so just verify vectors exist
		} else {
			assert.Empty(t, resultVectors, "Expected no alert but got result vectors for case %d", idx)
		}
	}
}

func TestThresholdRuleEvalDelay(t *testing.T) {
	postableRule := ruletypes.PostableRule{
		AlertName:  "Test Eval Delay",
		AlertType:  ruletypes.AlertTypeMetric,
		RuleType:   ruletypes.RuleTypeThreshold,
		Evaluation: ruletypes.NewEvaluationWrapper("rolling", ruletypes.RollingWindow{
			EvalWindow: ruletypes.Duration(5 * time.Minute),
			Frequency:  ruletypes.Duration(1 * time.Minute),
		}),
		RuleCondition: &ruletypes.RuleCondition{
			CompositeQuery: &v3.CompositeQuery{
				QueryType: v3.QueryTypeClickHouseSQL,
				ClickHouseQueries: map[string]*v3.ClickHouseQuery{
					"A": {
						Query: "SELECT 1 >= {{.start_timestamp_ms}} AND 1 <= {{.end_timestamp_ms}}",
					},
				},
			},
		},
	}
	postableRule.RuleCondition.Thresholds = &ruletypes.RuleThresholdData{
		Kind: ruletypes.BasicThresholdKind,
		Spec: ruletypes.BasicRuleThresholds{
			{
				TargetValue: postableRule.RuleCondition.Target,
				MatchType:   ruletypes.MatchType(postableRule.RuleCondition.MatchType),
				CompareOp:   ruletypes.CompareOp(postableRule.RuleCondition.CompareOp),
			},
		},
	}

	// 01:39:47
	ts := time.Unix(1717205987, 0)

	cases := []struct {
		expectedQuery string
	}{
		// Test cases for Equals Always
		{
			// 01:34:00 - 01:39:00
			expectedQuery: "SELECT 1 >= 1717205640000 AND 1 <= 1717205940000",
		},
	}

	logger := instrumentationtest.New().Logger()

	for idx, c := range cases {

		rule, err := NewThresholdRule("69", valuer.GenerateUUID(), &postableRule, nil, nil, logger) // no eval delay
		if err != nil {
			assert.NoError(t, err)
		}

		params, err := rule.prepareQueryRange(context.Background(), ts)
		assert.NoError(t, err)
		assert.Equal(t, c.expectedQuery, params.CompositeQuery.ClickHouseQueries["A"].Query, "Test case %d", idx)

		secondTimeParams, err := rule.prepareQueryRange(context.Background(), ts)
		assert.NoError(t, err)
		assert.Equal(t, c.expectedQuery, secondTimeParams.CompositeQuery.ClickHouseQueries["A"].Query, "Test case %d", idx)
	}
}

func TestThresholdRuleClickHouseTmpl(t *testing.T) {
	postableRule := ruletypes.PostableRule{
		AlertName:  "Tricky Condition Tests",
		AlertType:  ruletypes.AlertTypeMetric,
		RuleType:   ruletypes.RuleTypeThreshold,
		Evaluation: ruletypes.NewEvaluationWrapper("rolling", ruletypes.RollingWindow{
			EvalWindow: ruletypes.Duration(5 * time.Minute),
			Frequency:  ruletypes.Duration(1 * time.Minute),
		}),
		RuleCondition: &ruletypes.RuleCondition{
			CompositeQuery: &v3.CompositeQuery{
				QueryType: v3.QueryTypeClickHouseSQL,
				ClickHouseQueries: map[string]*v3.ClickHouseQuery{
					"A": {
						Query: "SELECT 1 >= {{.start_timestamp_ms}} AND 1 <= {{.end_timestamp_ms}}",
					},
				},
			},
		},
	}
	postableRule.RuleCondition.Thresholds = &ruletypes.RuleThresholdData{
		Kind: ruletypes.BasicThresholdKind,
		Spec: ruletypes.BasicRuleThresholds{
			{
				TargetValue: postableRule.RuleCondition.Target,
				MatchType:   ruletypes.MatchType(postableRule.RuleCondition.MatchType),
				CompareOp:   ruletypes.CompareOp(postableRule.RuleCondition.CompareOp),
			},
		},
	}

	// 01:39:47
	ts := time.Unix(1717205987, 0)

	cases := []struct {
		expectedQuery string
	}{
		// Test cases for Equals Always
		{
			// 01:32:00 - 01:37:00
			expectedQuery: "SELECT 1 >= 1717205520000 AND 1 <= 1717205820000",
		},
	}

	logger := instrumentationtest.New().Logger()

	for idx, c := range cases {
		rule, err := NewThresholdRule("69", valuer.GenerateUUID(), &postableRule, nil, nil, logger, WithEvalDelay(2*time.Minute))
		if err != nil {
			assert.NoError(t, err)
		}

		params, err := rule.prepareQueryRange(context.Background(), ts)
		assert.NoError(t, err)
		assert.Equal(t, c.expectedQuery, params.CompositeQuery.ClickHouseQueries["A"].Query, "Test case %d", idx)

		secondTimeParams, err := rule.prepareQueryRange(context.Background(), ts)
		assert.NoError(t, err)
		assert.Equal(t, c.expectedQuery, secondTimeParams.CompositeQuery.ClickHouseQueries["A"].Query, "Test case %d", idx)
	}
}

type queryMatcherAny struct {
}

func (m *queryMatcherAny) Match(x string, y string) error {
	return nil
}

func TestThresholdRuleUnitCombinations(t *testing.T) {
	postableRule := ruletypes.PostableRule{
		AlertName:  "Units test",
		AlertType:  ruletypes.AlertTypeMetric,
		RuleType:   ruletypes.RuleTypeThreshold,
		Evaluation: ruletypes.NewEvaluationWrapper("rolling", ruletypes.RollingWindow{
			EvalWindow: ruletypes.Duration(5 * time.Minute),
			Frequency:  ruletypes.Duration(1 * time.Minute),
		}),
		RuleCondition: &ruletypes.RuleCondition{
			CompositeQuery: &v3.CompositeQuery{
				QueryType: v3.QueryTypeBuilder,
				BuilderQueries: map[string]*v3.BuilderQuery{
					"A": {
						QueryName:    "A",
						StepInterval: 60,
						AggregateAttribute: v3.AttributeKey{
							Key: "signoz_calls_total",
						},
						AggregateOperator: v3.AggregateOperatorSumRate,
						DataSource:        v3.DataSourceMetrics,
						Expression:        "A",
					},
				},
			},
		},
	}
	telemetryStore := telemetrystoretest.New(telemetrystore.Config{}, &queryMatcherAny{})

	cols := make([]cmock.ColumnType, 0)
	cols = append(cols, cmock.ColumnType{Name: "value", Type: "Float64"})
	cols = append(cols, cmock.ColumnType{Name: "attr", Type: "String"})
	cols = append(cols, cmock.ColumnType{Name: "timestamp", Type: "String"})

	cases := []struct {
		targetUnit   string
		yAxisUnit    string
		values       [][]interface{}
		expectAlerts int
		compareOp    string
		matchType    string
		target       float64
		summaryAny   []string
	}{
		{
			targetUnit: "s",
			yAxisUnit:  "ns",
			values: [][]interface{}{
				{float64(572588400), "attr", time.Now()},                              // 0.57 seconds
				{float64(572386400), "attr", time.Now().Add(1 * time.Second)},         // 0.57 seconds
				{float64(300947400), "attr", time.Now().Add(2 * time.Second)},         // 0.3 seconds
				{float64(299316000), "attr", time.Now().Add(3 * time.Second)},         // 0.3 seconds
				{float64(66640400.00000001), "attr", time.Now().Add(4 * time.Second)}, // 0.06 seconds
			},
			expectAlerts: 0,
			compareOp:    "1", // Above
			matchType:    "1", // Once
			target:       1,   // 1 second
		},
		{
			targetUnit: "ms",
			yAxisUnit:  "ns",
			values: [][]interface{}{
				{float64(572588400), "attr", time.Now()},                              // 572.58 ms
				{float64(572386400), "attr", time.Now().Add(1 * time.Second)},         // 572.38 ms
				{float64(300947400), "attr", time.Now().Add(2 * time.Second)},         // 300.94 ms
				{float64(299316000), "attr", time.Now().Add(3 * time.Second)},         // 299.31 ms
				{float64(66640400.00000001), "attr", time.Now().Add(4 * time.Second)}, // 66.64 ms
			},
			expectAlerts: 4,
			compareOp:    "1", // Above
			matchType:    "1", // Once
			target:       200, // 200 ms
			summaryAny: []string{
				"observed metric value is 299 ms",
				"the observed metric value is 573 ms",
				"the observed metric value is 572 ms",
				"the observed metric value is 301 ms",
			},
		},
		{
			targetUnit: "decgbytes",
			yAxisUnit:  "bytes",
			values: [][]interface{}{
				{float64(2863284053), "attr", time.Now()},                             // 2.86 GB
				{float64(2863388842), "attr", time.Now().Add(1 * time.Second)},        // 2.86 GB
				{float64(300947400), "attr", time.Now().Add(2 * time.Second)},         // 0.3 GB
				{float64(299316000), "attr", time.Now().Add(3 * time.Second)},         // 0.3 GB
				{float64(66640400.00000001), "attr", time.Now().Add(4 * time.Second)}, // 66.64 MB
			},
			expectAlerts: 0,
			compareOp:    "1", // Above
			matchType:    "1", // Once
			target:       200, // 200 GB
		},
		{
			targetUnit: "decgbytes",
			yAxisUnit:  "By",
			values: [][]interface{}{
				{float64(2863284053), "attr", time.Now()},                             // 2.86 GB
				{float64(2863388842), "attr", time.Now().Add(1 * time.Second)},        // 2.86 GB
				{float64(300947400), "attr", time.Now().Add(2 * time.Second)},         // 0.3 GB
				{float64(299316000), "attr", time.Now().Add(3 * time.Second)},         // 0.3 GB
				{float64(66640400.00000001), "attr", time.Now().Add(4 * time.Second)}, // 66.64 MB
			},
			expectAlerts: 0,
			compareOp:    "1", // Above
			matchType:    "1", // Once
			target:       200, // 200 GB
		},
		{
			targetUnit: "h",
			yAxisUnit:  "min",
			values: [][]interface{}{
				{float64(55), "attr", time.Now()},                      // 55 minutes
				{float64(57), "attr", time.Now().Add(1 * time.Minute)}, // 57 minutes
				{float64(30), "attr", time.Now().Add(2 * time.Minute)}, // 30 minutes
				{float64(29), "attr", time.Now().Add(3 * time.Minute)}, // 29 minutes
			},
			expectAlerts: 0,
			compareOp:    "1", // Above
			matchType:    "1", // Once
			target:       1,   // 1 hour
		},
	}

	logger := instrumentationtest.New().Logger()

	for idx, c := range cases {
		rows := cmock.NewRows(cols, c.values)
		// We are testing the eval logic after the query is run
		// so we don't care about the query string here
		queryString := "SELECT any"
		telemetryStore.Mock().
			ExpectQuery(queryString).
			WillReturnRows(rows)
		postableRule.RuleCondition.CompareOp = ruletypes.CompareOp(c.compareOp)
		postableRule.RuleCondition.MatchType = ruletypes.MatchType(c.matchType)
		postableRule.RuleCondition.Target = &c.target
		postableRule.RuleCondition.CompositeQuery.Unit = c.yAxisUnit
		postableRule.RuleCondition.TargetUnit = c.targetUnit
		postableRule.RuleCondition.Thresholds = &ruletypes.RuleThresholdData{
			Kind: ruletypes.BasicThresholdKind,
			Spec: ruletypes.BasicRuleThresholds{
				{
					Name:          postableRule.AlertName,
					TargetValue:   &c.target,
					TargetUnit:    c.targetUnit,
					RuleUnit:      postableRule.RuleCondition.CompositeQuery.Unit,
					MatchType:     ruletypes.MatchType(c.matchType),
					CompareOp:     ruletypes.CompareOp(c.compareOp),
					SelectedQuery: postableRule.RuleCondition.SelectedQuery,
				},
			},
		}
		postableRule.Annotations = map[string]string{
			"description": "This alert is fired when the defined metric (current value: {{$value}}) crosses the threshold ({{$threshold}})",
			"summary":     "The rule threshold is set to {{$threshold}}, and the observed metric value is {{$value}}",
		}

		options := clickhouseReader.NewOptions("", "", "archiveNamespace")
		readerCache, err := cachetest.New(cache.Config{Provider: "memory", Memory: cache.Memory{TTL: DefaultFrequency}})
		require.NoError(t, err)
		reader := clickhouseReader.NewReaderFromClickhouseConnection(options, nil, telemetryStore, prometheustest.New(instrumentationtest.New().Logger(), prometheus.Config{}), "", time.Duration(time.Second), readerCache)
		rule, err := NewThresholdRule("69", valuer.GenerateUUID(), &postableRule, reader, nil, logger)
		rule.TemporalityMap = map[string]map[v3.Temporality]bool{
			"signoz_calls_total": {
				v3.Delta: true,
			},
		}
		if err != nil {
			assert.NoError(t, err)
		}

		retVal, err := rule.Eval(context.Background(), time.Now())
		if err != nil {
			assert.NoError(t, err)
		}

		assert.Equal(t, c.expectAlerts, retVal.(int), "case %d", idx)
		if c.expectAlerts != 0 {
			foundCount := 0
			for _, item := range rule.Active {
				for _, summary := range c.summaryAny {
					if strings.Contains(item.Annotations.Get("summary"), summary) {
						foundCount++
						break
					}
				}
			}
			assert.Equal(t, c.expectAlerts, foundCount, "case %d", idx)
		}
	}
}

func TestThresholdRuleNoData(t *testing.T) {
	postableRule := ruletypes.PostableRule{
		AlertName:  "No data test",
		AlertType:  ruletypes.AlertTypeMetric,
		RuleType:   ruletypes.RuleTypeThreshold,
		Evaluation: ruletypes.NewEvaluationWrapper("rolling", ruletypes.RollingWindow{
			EvalWindow: ruletypes.Duration(5 * time.Minute),
			Frequency:  ruletypes.Duration(1 * time.Minute),
		}),
		RuleCondition: &ruletypes.RuleCondition{
			CompositeQuery: &v3.CompositeQuery{
				QueryType: v3.QueryTypeBuilder,
				BuilderQueries: map[string]*v3.BuilderQuery{
					"A": {
						QueryName:    "A",
						StepInterval: 60,
						AggregateAttribute: v3.AttributeKey{
							Key: "signoz_calls_total",
						},
						AggregateOperator: v3.AggregateOperatorSumRate,
						DataSource:        v3.DataSourceMetrics,
						Expression:        "A",
					},
				},
			},
			AlertOnAbsent: true,
		},
	}
	telemetryStore := telemetrystoretest.New(telemetrystore.Config{}, &queryMatcherAny{})

	cols := make([]cmock.ColumnType, 0)
	cols = append(cols, cmock.ColumnType{Name: "value", Type: "Float64"})
	cols = append(cols, cmock.ColumnType{Name: "attr", Type: "String"})
	cols = append(cols, cmock.ColumnType{Name: "timestamp", Type: "String"})

	cases := []struct {
		values       [][]interface{}
		expectNoData bool
	}{
		{
			values:       [][]interface{}{},
			expectNoData: true,
		},
	}

	logger := instrumentationtest.New().Logger()

	for idx, c := range cases {
		rows := cmock.NewRows(cols, c.values)

		// We are testing the eval logic after the query is run
		// so we don't care about the query string here
		queryString := "SELECT any"
		telemetryStore.Mock().
			ExpectQuery(queryString).
			WillReturnRows(rows)
		var target float64 = 0
		postableRule.RuleCondition.Thresholds = &ruletypes.RuleThresholdData{
			Kind: ruletypes.BasicThresholdKind,
			Spec: ruletypes.BasicRuleThresholds{
				{
					Name:          postableRule.AlertName,
					TargetValue:   &target,
					RuleUnit:      postableRule.RuleCondition.CompositeQuery.Unit,
					MatchType:     ruletypes.AtleastOnce,
					CompareOp:     ruletypes.ValueIsEq,
					SelectedQuery: postableRule.RuleCondition.SelectedQuery,
				},
			},
		}
		postableRule.Annotations = map[string]string{
			"description": "This alert is fired when the defined metric (current value: {{$value}}) crosses the threshold ({{$threshold}})",
			"summary":     "The rule threshold is set to {{$threshold}}, and the observed metric value is {{$value}}",
		}
		readerCache, err := cachetest.New(cache.Config{Provider: "memory", Memory: cache.Memory{TTL: DefaultFrequency}})
		assert.NoError(t, err)
		options := clickhouseReader.NewOptions("", "", "archiveNamespace")
		reader := clickhouseReader.NewReaderFromClickhouseConnection(options, nil, telemetryStore, prometheustest.New(instrumentationtest.New().Logger(), prometheus.Config{}), "", time.Duration(time.Second), readerCache)

		rule, err := NewThresholdRule("69", valuer.GenerateUUID(), &postableRule, reader, nil, logger)
		rule.TemporalityMap = map[string]map[v3.Temporality]bool{
			"signoz_calls_total": {
				v3.Delta: true,
			},
		}
		if err != nil {
			assert.NoError(t, err)
		}

		retVal, err := rule.Eval(context.Background(), time.Now())
		if err != nil {
			assert.NoError(t, err)
		}

		assert.Equal(t, 1, retVal.(int), "case %d", idx)
		for _, item := range rule.Active {
			if c.expectNoData {
				assert.True(t, strings.Contains(item.Labels.Get(labels.AlertNameLabel), "[No data]"), "case %d", idx)
			} else {
				assert.False(t, strings.Contains(item.Labels.Get(labels.AlertNameLabel), "[No data]"), "case %d", idx)
			}
		}
	}
}

func TestThresholdRuleTracesLink(t *testing.T) {
	postableRule := ruletypes.PostableRule{
		AlertName:  "Traces link test",
		AlertType:  ruletypes.AlertTypeTraces,
		RuleType:   ruletypes.RuleTypeThreshold,
		Evaluation: ruletypes.NewEvaluationWrapper("rolling", ruletypes.RollingWindow{
			EvalWindow: ruletypes.Duration(5 * time.Minute),
			Frequency:  ruletypes.Duration(1 * time.Minute),
		}),
		RuleCondition: &ruletypes.RuleCondition{
			CompositeQuery: &v3.CompositeQuery{
				QueryType: v3.QueryTypeBuilder,
				BuilderQueries: map[string]*v3.BuilderQuery{
					"A": {
						QueryName:    "A",
						StepInterval: 60,
						AggregateAttribute: v3.AttributeKey{
							Key: "durationNano",
						},
						AggregateOperator: v3.AggregateOperatorP95,
						DataSource:        v3.DataSourceTraces,
						Expression:        "A",
						Filters: &v3.FilterSet{
							Operator: "AND",
							Items: []v3.FilterItem{
								{
									Key:      v3.AttributeKey{Key: "httpMethod", IsColumn: true, Type: v3.AttributeKeyTypeTag, DataType: v3.AttributeKeyDataTypeString},
									Value:    "GET",
									Operator: v3.FilterOperatorEqual,
								},
							},
						},
					},
				},
			},
		},
	}
	telemetryStore := telemetrystoretest.New(telemetrystore.Config{}, &queryMatcherAny{})

	metaCols := make([]cmock.ColumnType, 0)
	metaCols = append(metaCols, cmock.ColumnType{Name: "DISTINCT(tagKey)", Type: "String"})
	metaCols = append(metaCols, cmock.ColumnType{Name: "tagType", Type: "String"})
	metaCols = append(metaCols, cmock.ColumnType{Name: "dataType", Type: "String"})
	metaCols = append(metaCols, cmock.ColumnType{Name: "isColumn", Type: "Bool"})

	cols := make([]cmock.ColumnType, 0)
	cols = append(cols, cmock.ColumnType{Name: "value", Type: "Float64"})
	cols = append(cols, cmock.ColumnType{Name: "attr", Type: "String"})
	cols = append(cols, cmock.ColumnType{Name: "timestamp", Type: "String"})

	logger := instrumentationtest.New().Logger()

	for idx, c := range testCases {
		metaRows := cmock.NewRows(metaCols, c.metaValues)
		telemetryStore.Mock().
			ExpectQuery("SELECT DISTINCT(tagKey), tagType, dataType FROM archiveNamespace.span_attributes_keys").
			WillReturnRows(metaRows)

		telemetryStore.Mock().
			ExpectSelect("SHOW CREATE TABLE signoz_traces.distributed_signoz_index_v3").WillReturnRows(&cmock.Rows{})

		rows := cmock.NewRows(cols, c.values)

		// We are testing the eval logic after the query is run
		// so we don't care about the query string here
		queryString := "SELECT any"
		telemetryStore.Mock().
			ExpectQuery(queryString).
			WillReturnRows(rows)
		postableRule.RuleCondition.CompareOp = ruletypes.CompareOp(c.compareOp)
		postableRule.RuleCondition.MatchType = ruletypes.MatchType(c.matchType)
		postableRule.RuleCondition.Target = &c.target
		postableRule.RuleCondition.CompositeQuery.Unit = c.yAxisUnit
		postableRule.RuleCondition.TargetUnit = c.targetUnit
		postableRule.RuleCondition.Thresholds = &ruletypes.RuleThresholdData{
			Kind: ruletypes.BasicThresholdKind,
			Spec: ruletypes.BasicRuleThresholds{
				{
					Name:          postableRule.AlertName,
					TargetValue:   &c.target,
					TargetUnit:    c.targetUnit,
					RuleUnit:      postableRule.RuleCondition.CompositeQuery.Unit,
					MatchType:     ruletypes.MatchType(c.matchType),
					CompareOp:     ruletypes.CompareOp(c.compareOp),
					SelectedQuery: postableRule.RuleCondition.SelectedQuery,
				},
			},
		}
		postableRule.Annotations = map[string]string{
			"description": "This alert is fired when the defined metric (current value: {{$value}}) crosses the threshold ({{$threshold}})",
			"summary":     "The rule threshold is set to {{$threshold}}, and the observed metric value is {{$value}}",
		}

		options := clickhouseReader.NewOptions("", "", "archiveNamespace")
		reader := clickhouseReader.NewReaderFromClickhouseConnection(options, nil, telemetryStore, prometheustest.New(instrumentationtest.New().Logger(), prometheus.Config{}), "", time.Duration(time.Second), nil)

		rule, err := NewThresholdRule("69", valuer.GenerateUUID(), &postableRule, reader, nil, logger)
		rule.TemporalityMap = map[string]map[v3.Temporality]bool{
			"signoz_calls_total": {
				v3.Delta: true,
			},
		}
		if err != nil {
			assert.NoError(t, err)
		}

		retVal, err := rule.Eval(context.Background(), time.Now())
		if err != nil {
			assert.NoError(t, err)
		}

		if c.expectAlerts == 0 {
			assert.Equal(t, 0, retVal.(int), "case %d", idx)
		} else {
			assert.Equal(t, c.expectAlerts, retVal.(int), "case %d", idx)
			for _, item := range rule.Active {
				for name, value := range item.Annotations.Map() {
					if name == "related_traces" {
						assert.NotEmpty(t, value, "case %d", idx)
						assert.Contains(t, value, "GET")
					}
				}
			}
		}
	}
}

func TestThresholdRuleLogsLink(t *testing.T) {
	postableRule := ruletypes.PostableRule{
		AlertName:  "Logs link test",
		AlertType:  ruletypes.AlertTypeLogs,
		RuleType:   ruletypes.RuleTypeThreshold,
		Evaluation: ruletypes.NewEvaluationWrapper("rolling", ruletypes.RollingWindow{
			EvalWindow: ruletypes.Duration(5 * time.Minute),
			Frequency:  ruletypes.Duration(1 * time.Minute),
		}),
		RuleCondition: &ruletypes.RuleCondition{
			CompositeQuery: &v3.CompositeQuery{
				QueryType: v3.QueryTypeBuilder,
				BuilderQueries: map[string]*v3.BuilderQuery{
					"A": {
						QueryName:    "A",
						StepInterval: 60,
						AggregateAttribute: v3.AttributeKey{
							Key: "component",
						},
						AggregateOperator: v3.AggregateOperatorCountDistinct,
						DataSource:        v3.DataSourceLogs,
						Expression:        "A",
						Filters: &v3.FilterSet{
							Operator: "AND",
							Items: []v3.FilterItem{
								{
									Key:      v3.AttributeKey{Key: "k8s.container.name", IsColumn: false, Type: v3.AttributeKeyTypeTag, DataType: v3.AttributeKeyDataTypeString},
									Value:    "testcontainer",
									Operator: v3.FilterOperatorEqual,
								},
							},
						},
					},
				},
			},
		},
	}
	telemetryStore := telemetrystoretest.New(telemetrystore.Config{}, &queryMatcherAny{})

	attrMetaCols := make([]cmock.ColumnType, 0)
	attrMetaCols = append(attrMetaCols, cmock.ColumnType{Name: "name", Type: "String"})
	attrMetaCols = append(attrMetaCols, cmock.ColumnType{Name: "datatype", Type: "String"})

	resourceMetaCols := make([]cmock.ColumnType, 0)
	resourceMetaCols = append(resourceMetaCols, cmock.ColumnType{Name: "name", Type: "String"})
	resourceMetaCols = append(resourceMetaCols, cmock.ColumnType{Name: "datatype", Type: "String"})

	createTableCols := make([]cmock.ColumnType, 0)
	createTableCols = append(createTableCols, cmock.ColumnType{Name: "statement", Type: "String"})

	cols := make([]cmock.ColumnType, 0)
	cols = append(cols, cmock.ColumnType{Name: "value", Type: "Float64"})
	cols = append(cols, cmock.ColumnType{Name: "attr", Type: "String"})
	cols = append(cols, cmock.ColumnType{Name: "timestamp", Type: "String"})

	logger := instrumentationtest.New().Logger()

	for idx, c := range testCases {
		attrMetaRows := cmock.NewRows(attrMetaCols, c.attrMetaValues)
		telemetryStore.Mock().
			ExpectSelect("SELECT DISTINCT name, datatype from signoz_logs.distributed_logs_attribute_keys where name in ('component','k8s.container.name') group by name, datatype").
			WillReturnRows(attrMetaRows)

		resourceMetaRows := cmock.NewRows(resourceMetaCols, c.resourceMetaValues)
		telemetryStore.Mock().
			ExpectSelect("SELECT DISTINCT name, datatype from signoz_logs.distributed_logs_resource_keys where name in ('component','k8s.container.name') group by name, datatype").
			WillReturnRows(resourceMetaRows)

		createTableRows := cmock.NewRows(createTableCols, c.createTableValues)
		telemetryStore.Mock().
			ExpectSelect("SHOW CREATE TABLE signoz_logs.logs").
			WillReturnRows(createTableRows)

		rows := cmock.NewRows(cols, c.values)

		// We are testing the eval logic after the query is run
		// so we don't care about the query string here
		queryString := "SELECT any"
		telemetryStore.Mock().
			ExpectQuery(queryString).
			WillReturnRows(rows)
		postableRule.RuleCondition.CompareOp = ruletypes.CompareOp(c.compareOp)
		postableRule.RuleCondition.MatchType = ruletypes.MatchType(c.matchType)
		postableRule.RuleCondition.Target = &c.target
		postableRule.RuleCondition.CompositeQuery.Unit = c.yAxisUnit
		postableRule.RuleCondition.TargetUnit = c.targetUnit
		postableRule.RuleCondition.Thresholds = &ruletypes.RuleThresholdData{
			Kind: ruletypes.BasicThresholdKind,
			Spec: ruletypes.BasicRuleThresholds{
				{
					Name:          postableRule.AlertName,
					TargetValue:   &c.target,
					TargetUnit:    c.targetUnit,
					RuleUnit:      postableRule.RuleCondition.CompositeQuery.Unit,
					MatchType:     ruletypes.MatchType(c.matchType),
					CompareOp:     ruletypes.CompareOp(c.compareOp),
					SelectedQuery: postableRule.RuleCondition.SelectedQuery,
				},
			},
		}
		postableRule.Annotations = map[string]string{
			"description": "This alert is fired when the defined metric (current value: {{$value}}) crosses the threshold ({{$threshold}})",
			"summary":     "The rule threshold is set to {{$threshold}}, and the observed metric value is {{$value}}",
		}

		options := clickhouseReader.NewOptions("", "", "archiveNamespace")
		reader := clickhouseReader.NewReaderFromClickhouseConnection(options, nil, telemetryStore, prometheustest.New(instrumentationtest.New().Logger(), prometheus.Config{}), "", time.Duration(time.Second), nil)

		rule, err := NewThresholdRule("69", valuer.GenerateUUID(), &postableRule, reader, nil, logger)
		rule.TemporalityMap = map[string]map[v3.Temporality]bool{
			"signoz_calls_total": {
				v3.Delta: true,
			},
		}
		if err != nil {
			assert.NoError(t, err)
		}

		retVal, err := rule.Eval(context.Background(), time.Now())
		if err != nil {
			assert.NoError(t, err)
		}

		if c.expectAlerts == 0 {
			assert.Equal(t, 0, retVal.(int), "case %d", idx)
		} else {
			assert.Equal(t, c.expectAlerts, retVal.(int), "case %d", idx)
			for _, item := range rule.Active {
				for name, value := range item.Annotations.Map() {
					if name == "related_logs" {
						assert.NotEmpty(t, value, "case %d", idx)
						assert.Contains(t, value, "testcontainer")
					}
				}
			}
		}
	}
}

func TestThresholdRuleShiftBy(t *testing.T) {
	target := float64(10)
	postableRule := ruletypes.PostableRule{
		AlertName:  "Logs link test",
		AlertType:  ruletypes.AlertTypeLogs,
		RuleType:   ruletypes.RuleTypeThreshold,
		Evaluation: ruletypes.NewEvaluationWrapper("rolling", ruletypes.RollingWindow{
			EvalWindow: ruletypes.Duration(5 * time.Minute),
			Frequency:  ruletypes.Duration(1 * time.Minute),
		}),
		RuleCondition: &ruletypes.RuleCondition{
			Thresholds: &ruletypes.RuleThresholdData{
				Kind: ruletypes.BasicThresholdKind,
				Spec: ruletypes.BasicRuleThresholds{
					{
						TargetValue: &target,
						CompareOp:   ruletypes.ValueAboveOrEq,
						MatchType:   ruletypes.AtleastOnce,
					},
				},
			},
			CompositeQuery: &v3.CompositeQuery{
				QueryType: v3.QueryTypeBuilder,
				BuilderQueries: map[string]*v3.BuilderQuery{
					"A": {
						QueryName:    "A",
						StepInterval: 60,
						AggregateAttribute: v3.AttributeKey{
							Key: "component",
						},
						AggregateOperator: v3.AggregateOperatorCountDistinct,
						DataSource:        v3.DataSourceLogs,
						Expression:        "A",
						Filters: &v3.FilterSet{
							Operator: "AND",
							Items: []v3.FilterItem{
								{
									Key:      v3.AttributeKey{Key: "k8s.container.name", IsColumn: false, Type: v3.AttributeKeyTypeTag, DataType: v3.AttributeKeyDataTypeString},
									Value:    "testcontainer",
									Operator: v3.FilterOperatorEqual,
								},
							},
						},
						Functions: []v3.Function{
							{
								Name: v3.FunctionNameTimeShift,
								Args: []interface{}{float64(10)},
							},
						},
					},
				},
			},
		},
	}

	logger := instrumentationtest.New().Logger()

	rule, err := NewThresholdRule("69", valuer.GenerateUUID(), &postableRule, nil, nil, logger)
	if err != nil {
		assert.NoError(t, err)
	}
	rule.TemporalityMap = map[string]map[v3.Temporality]bool{
		"signoz_calls_total": {
			v3.Delta: true,
		},
	}

	params, err := rule.prepareQueryRange(context.Background(), time.Now())
	if err != nil {
		assert.NoError(t, err)
	}

	assert.Equal(t, int64(10), params.CompositeQuery.BuilderQueries["A"].ShiftBy)
}

func TestMultipleThresholdRule(t *testing.T) {
	postableRule := ruletypes.PostableRule{
		AlertName:  "Mulitple threshold test",
		AlertType:  ruletypes.AlertTypeMetric,
		RuleType:   ruletypes.RuleTypeThreshold,
		Evaluation: ruletypes.NewEvaluationWrapper("rolling", ruletypes.RollingWindow{
			EvalWindow: ruletypes.Duration(5 * time.Minute),
			Frequency:  ruletypes.Duration(1 * time.Minute),
		}),
		RuleCondition: &ruletypes.RuleCondition{
			CompositeQuery: &v3.CompositeQuery{
				QueryType: v3.QueryTypeBuilder,
				BuilderQueries: map[string]*v3.BuilderQuery{
					"A": {
						QueryName:    "A",
						StepInterval: 60,
						AggregateAttribute: v3.AttributeKey{
							Key: "signoz_calls_total",
						},
						AggregateOperator: v3.AggregateOperatorSumRate,
						DataSource:        v3.DataSourceMetrics,
						Expression:        "A",
					},
				},
			},
		},
	}
	telemetryStore := telemetrystoretest.New(telemetrystore.Config{}, &queryMatcherAny{})

	cols := make([]cmock.ColumnType, 0)
	cols = append(cols, cmock.ColumnType{Name: "value", Type: "Float64"})
	cols = append(cols, cmock.ColumnType{Name: "attr", Type: "String"})
	cols = append(cols, cmock.ColumnType{Name: "timestamp", Type: "String"})

	cases := []struct {
		targetUnit   string
		yAxisUnit    string
		values       [][]interface{}
		expectAlerts int
		compareOp    string
		matchType    string
		target       float64
		secondTarget float64
		summaryAny   []string
	}{
		{
			targetUnit: "s",
			yAxisUnit:  "ns",
			values: [][]interface{}{
				{float64(572588400), "attr", time.Now()},                              // 0.57 seconds
				{float64(572386400), "attr", time.Now().Add(1 * time.Second)},         // 0.57 seconds
				{float64(300947400), "attr", time.Now().Add(2 * time.Second)},         // 0.3 seconds
				{float64(299316000), "attr", time.Now().Add(3 * time.Second)},         // 0.3 seconds
				{float64(66640400.00000001), "attr", time.Now().Add(4 * time.Second)}, // 0.06 seconds
			},
			expectAlerts: 2,
			compareOp:    "1", // Above
			matchType:    "1", // Once
			target:       1,   // 1 second
			secondTarget: .5,
			summaryAny: []string{
				"observed metric value is 573 ms",
				"observed metric value is 572 ms",
			},
		},
		{
			targetUnit: "ms",
			yAxisUnit:  "ns",
			values: [][]interface{}{
				{float64(572588400), "attr", time.Now()},                              // 572.58 ms
				{float64(572386400), "attr", time.Now().Add(1 * time.Second)},         // 572.38 ms
				{float64(300947400), "attr", time.Now().Add(2 * time.Second)},         // 300.94 ms
				{float64(299316000), "attr", time.Now().Add(3 * time.Second)},         // 299.31 ms
				{float64(66640400.00000001), "attr", time.Now().Add(4 * time.Second)}, // 66.64 ms
			},
<<<<<<< HEAD
			expectAlerts: 4,   // Now expects 4: 2 for 500ms threshold (572.58, 572.38) + 2 for 200ms threshold (300.94, 299.31)
=======
			expectAlerts: 6,   // Expects 6 values exceed 200ms (572.58, 572.38, 300.94, 299.31) + 2 values exceed 500ms (572.58, 572.38)
>>>>>>> c1d80182
			compareOp:    "1", // Above
			matchType:    "1", // Once
			target:       200, // 200 ms
			secondTarget: 500,
			summaryAny: []string{
				"observed metric value is 299 ms",
				"the observed metric value is 573 ms",
				"the observed metric value is 572 ms",
				"the observed metric value is 301 ms",
			},
		},
		{
			targetUnit: "decgbytes",
			yAxisUnit:  "bytes",
			values: [][]interface{}{
				{float64(2863284053), "attr", time.Now()},                             // 2.86 GB
				{float64(2863388842), "attr", time.Now().Add(1 * time.Second)},        // 2.86 GB
				{float64(300947400), "attr", time.Now().Add(2 * time.Second)},         // 0.3 GB
				{float64(299316000), "attr", time.Now().Add(3 * time.Second)},         // 0.3 GB
				{float64(66640400.00000001), "attr", time.Now().Add(4 * time.Second)}, // 66.64 MB
			},
			expectAlerts: 2,
			compareOp:    "1", // Above
			matchType:    "1", // Once
			target:       200, // 200 GB
			secondTarget: 2,   // 2GB
			summaryAny: []string{
				"observed metric value is 2.7 GiB",
				"the observed metric value is 0.3 GB",
			},
		},
	}

	logger := instrumentationtest.New().Logger()

	for idx, c := range cases {
		rows := cmock.NewRows(cols, c.values)
		// We are testing the eval logic after the query is run
		// so we don't care about the query string here
		queryString := "SELECT any"
		telemetryStore.Mock().
			ExpectQuery(queryString).
			WillReturnRows(rows)
		postableRule.RuleCondition.CompareOp = ruletypes.CompareOp(c.compareOp)
		postableRule.RuleCondition.MatchType = ruletypes.MatchType(c.matchType)
		postableRule.RuleCondition.Target = &c.target
		postableRule.RuleCondition.CompositeQuery.Unit = c.yAxisUnit
		postableRule.RuleCondition.TargetUnit = c.targetUnit
		postableRule.RuleCondition.Thresholds = &ruletypes.RuleThresholdData{
			Kind: ruletypes.BasicThresholdKind,
			Spec: ruletypes.BasicRuleThresholds{
				{
					Name:          "first_threshold",
					TargetValue:   &c.target,
					TargetUnit:    c.targetUnit,
					RuleUnit:      postableRule.RuleCondition.CompositeQuery.Unit,
					MatchType:     ruletypes.MatchType(c.matchType),
					CompareOp:     ruletypes.CompareOp(c.compareOp),
					SelectedQuery: postableRule.RuleCondition.SelectedQuery,
				},
				{
					Name:          "second_threshold",
					TargetValue:   &c.secondTarget,
					TargetUnit:    c.targetUnit,
					RuleUnit:      postableRule.RuleCondition.CompositeQuery.Unit,
					MatchType:     ruletypes.MatchType(c.matchType),
					CompareOp:     ruletypes.CompareOp(c.compareOp),
					SelectedQuery: postableRule.RuleCondition.SelectedQuery,
				},
			},
		}
		postableRule.Annotations = map[string]string{
			"description": "This alert is fired when the defined metric (current value: {{$value}}) crosses the threshold ({{$threshold}})",
			"summary":     "The rule threshold is set to {{$threshold}}, and the observed metric value is {{$value}}",
		}

		options := clickhouseReader.NewOptions("", "", "archiveNamespace")
		readerCache, err := cachetest.New(cache.Config{Provider: "memory", Memory: cache.Memory{TTL: DefaultFrequency}})
		require.NoError(t, err)
		reader := clickhouseReader.NewReaderFromClickhouseConnection(options, nil, telemetryStore, prometheustest.New(instrumentationtest.New().Logger(), prometheus.Config{}), "", time.Duration(time.Second), readerCache)
		rule, err := NewThresholdRule("69", valuer.GenerateUUID(), &postableRule, reader, nil, logger)
		rule.TemporalityMap = map[string]map[v3.Temporality]bool{
			"signoz_calls_total": {
				v3.Delta: true,
			},
		}
		if err != nil {
			assert.NoError(t, err)
		}

		retVal, err := rule.Eval(context.Background(), time.Now())
		if err != nil {
			assert.NoError(t, err)
		}

		assert.Equal(t, c.expectAlerts, retVal.(int), "case %d", idx)
		if c.expectAlerts != 0 {
			foundCount := 0
			for _, item := range rule.Active {
				for _, summary := range c.summaryAny {
					if strings.Contains(item.Annotations.Get("summary"), summary) {
						foundCount++
						break
					}
				}
			}
			assert.Equal(t, c.expectAlerts, foundCount, "case %d", idx)
		}
	}
}<|MERGE_RESOLUTION|>--- conflicted
+++ resolved
@@ -2072,11 +2072,7 @@
 				{float64(299316000), "attr", time.Now().Add(3 * time.Second)},         // 299.31 ms
 				{float64(66640400.00000001), "attr", time.Now().Add(4 * time.Second)}, // 66.64 ms
 			},
-<<<<<<< HEAD
-			expectAlerts: 4,   // Now expects 4: 2 for 500ms threshold (572.58, 572.38) + 2 for 200ms threshold (300.94, 299.31)
-=======
 			expectAlerts: 6,   // Expects 6 values exceed 200ms (572.58, 572.38, 300.94, 299.31) + 2 values exceed 500ms (572.58, 572.38)
->>>>>>> c1d80182
 			compareOp:    "1", // Above
 			matchType:    "1", // Once
 			target:       200, // 200 ms
