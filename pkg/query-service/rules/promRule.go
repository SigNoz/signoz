package rules

import (
	"context"
	"fmt"
	"github.com/go-kit/log"
	"github.com/go-kit/log/level"
	"go.uber.org/zap"
	"sync"
	"time"

	plabels "github.com/prometheus/prometheus/pkg/labels"
	pql "github.com/prometheus/prometheus/promql"
	"go.signoz.io/query-service/model"
	qslabels "go.signoz.io/query-service/utils/labels"
	"go.signoz.io/query-service/utils/times"
	"go.signoz.io/query-service/utils/timestamp"
	yaml "gopkg.in/yaml.v2"
)

type PromRuleOpts struct {
	// SendAlways will send alert irresepective of resendDelay
	// or other params
	SendAlways bool
}

type PromRule struct {
	id            string
	name          string
	source        string
	ruleCondition *RuleCondition

	evalWindow   time.Duration
	holdDuration time.Duration
	labels       plabels.Labels
	annotations  plabels.Labels

	preferredChannels []string

	mtx                 sync.Mutex
	evaluationDuration  time.Duration
	evaluationTimestamp time.Time

	health RuleHealth

	lastError error

	// map of active alerts
	active map[uint64]*Alert

	logger log.Logger
	opts   PromRuleOpts
}

func NewPromRule(
	id string,
	postableRule *PostableRule,
	logger log.Logger,
<<<<<<< HEAD
	opts PromRuleOpts,
=======
>>>>>>> 80c96af5
) (*PromRule, error) {

	if postableRule.RuleCondition == nil {
		return nil, fmt.Errorf("no rule condition")
	} else if !postableRule.RuleCondition.IsValid() {
		return nil, fmt.Errorf("invalid rule condition")
	}

	p := PromRule{
<<<<<<< HEAD
		id:            id,
		name:          postableRule.Alert,
		source:        postableRule.Source,
		ruleCondition: postableRule.RuleCondition,
		evalWindow:    time.Duration(postableRule.EvalWindow),
		labels:        plabels.FromMap(postableRule.Labels),
		annotations:   plabels.FromMap(postableRule.Annotations),
		health:        HealthUnknown,
		active:        map[uint64]*Alert{},
		logger:        logger,
		opts:          opts,
=======
		id:                id,
		name:              postableRule.Alert,
		source:            postableRule.Source,
		ruleCondition:     postableRule.RuleCondition,
		evalWindow:        time.Duration(postableRule.EvalWindow),
		labels:            plabels.FromMap(postableRule.Labels),
		annotations:       plabels.FromMap(postableRule.Annotations),
		preferredChannels: postableRule.PreferredChannels,
		health:            HealthUnknown,
		active:            map[uint64]*Alert{},
		logger:            logger,
>>>>>>> 80c96af5
	}

	if int64(p.evalWindow) == 0 {
		p.evalWindow = 5 * time.Minute
	}
<<<<<<< HEAD
	query, err := p.getPqlQuery()

	if err != nil {
		// can not generate a valid prom QL query
		return nil, err
	}

	zap.S().Info("msg:", "creating new alerting rule", "\t name:", p.name, "\t condition:", p.ruleCondition.String(), "\t query:", query)
=======

	zap.S().Info("msg:", "creating new alerting rule", "\t name:", p.name, "\t condition:", p.ruleCondition.String())
>>>>>>> 80c96af5

	return &p, nil
}

func (r *PromRule) Name() string {
	return r.name
}

func (r *PromRule) ID() string {
	return r.id
}

func (r *PromRule) Condition() *RuleCondition {
	return r.ruleCondition
}

func (r *PromRule) Type() RuleType {
	return RuleTypeProm
}

func (r *PromRule) GeneratorURL() string {
	return prepareRuleGeneratorURL(r.ID(), r.source)
}

func (r *PromRule) PreferredChannels() []string {
	return r.preferredChannels
}

func (r *PromRule) SetLastError(err error) {
	r.mtx.Lock()
	defer r.mtx.Unlock()
	r.lastError = err
}

func (r *PromRule) LastError() error {
	r.mtx.Lock()
	defer r.mtx.Unlock()
	return r.lastError
}

func (r *PromRule) SetHealth(health RuleHealth) {
	r.mtx.Lock()
	defer r.mtx.Unlock()
	r.health = health
}

func (r *PromRule) Health() RuleHealth {
	r.mtx.Lock()
	defer r.mtx.Unlock()
	return r.health
}

// SetEvaluationDuration updates evaluationDuration to the duration it took to evaluate the rule on its last evaluation.
func (r *PromRule) SetEvaluationDuration(dur time.Duration) {
	r.mtx.Lock()
	defer r.mtx.Unlock()
	r.evaluationDuration = dur
}

func (r *PromRule) HoldDuration() time.Duration {
	return r.holdDuration
}

func (r *PromRule) EvalWindow() time.Duration {
	return r.evalWindow
}

// Labels returns the labels of the alerting rule.
func (r *PromRule) Labels() qslabels.BaseLabels {
	return r.labels
}

// Annotations returns the annotations of the alerting rule.
func (r *PromRule) Annotations() qslabels.BaseLabels {
	return r.annotations
}

func (r *PromRule) sample(alert *Alert, ts time.Time) pql.Sample {
	lb := plabels.NewBuilder(r.labels)

	alertLabels := alert.Labels.(plabels.Labels)
	for _, l := range alertLabels {
		lb.Set(l.Name, l.Value)
	}

	lb.Set(qslabels.MetricNameLabel, alertMetricName)
	lb.Set(qslabels.AlertNameLabel, r.name)
	lb.Set(qslabels.AlertStateLabel, alert.State.String())

	s := pql.Sample{
		Metric: lb.Labels(),
		Point:  pql.Point{T: timestamp.FromTime(ts), V: 1},
	}
	return s
}

// GetEvaluationDuration returns the time in seconds it took to evaluate the alerting rule.
func (r *PromRule) GetEvaluationDuration() time.Duration {
	r.mtx.Lock()
	defer r.mtx.Unlock()
	return r.evaluationDuration
}

// SetEvaluationTimestamp updates evaluationTimestamp to the timestamp of when the rule was last evaluated.
func (r *PromRule) SetEvaluationTimestamp(ts time.Time) {
	r.mtx.Lock()
	defer r.mtx.Unlock()
	r.evaluationTimestamp = ts
}

// GetEvaluationTimestamp returns the time the evaluation took place.
func (r *PromRule) GetEvaluationTimestamp() time.Time {
	r.mtx.Lock()
	defer r.mtx.Unlock()
	return r.evaluationTimestamp
}

// State returns the maximum state of alert instances for this rule.
// StateFiring > StatePending > StateInactive
func (r *PromRule) State() AlertState {
	r.mtx.Lock()
	defer r.mtx.Unlock()

	maxState := StateInactive
	for _, a := range r.active {
		if a.State > maxState {
			maxState = a.State
		}
	}
	return maxState
}

func (r *PromRule) currentAlerts() []*Alert {
	r.mtx.Lock()
	defer r.mtx.Unlock()

	alerts := make([]*Alert, 0, len(r.active))

	for _, a := range r.active {
		anew := *a
		alerts = append(alerts, &anew)
	}
	return alerts
}

func (r *PromRule) ActiveAlerts() []*Alert {
	var res []*Alert
	for _, a := range r.currentAlerts() {
		if a.ResolvedAt.IsZero() {
			res = append(res, a)
		}
	}
	return res
}

// ForEachActiveAlert runs the given function on each alert.
// This should be used when you want to use the actual alerts from the ThresholdRule
// and not on its copy.
// If you want to run on a copy of alerts then don't use this, get the alerts from 'ActiveAlerts()'.
func (r *PromRule) ForEachActiveAlert(f func(*Alert)) {
	r.mtx.Lock()
	defer r.mtx.Unlock()

	for _, a := range r.active {
		f(a)
	}
}

func (r *PromRule) SendAlerts(ctx context.Context, ts time.Time, resendDelay time.Duration, interval time.Duration, notifyFunc NotifyFunc) {
	alerts := []*Alert{}
	r.ForEachActiveAlert(func(alert *Alert) {
		if r.opts.SendAlways || alert.needsSending(ts, resendDelay) {
			alert.LastSentAt = ts
			// Allow for two Eval or Alertmanager send failures.
			delta := resendDelay
			if interval > resendDelay {
				delta = interval
			}
			alert.ValidUntil = ts.Add(4 * delta)
			anew := *alert
			alerts = append(alerts, &anew)
		}
	})
	notifyFunc(ctx, "", alerts...)
}

func (r *PromRule) getPqlQuery() (string, error) {

	if r.ruleCondition.CompositeMetricQuery.QueryType == model.PROM {
		if len(r.ruleCondition.CompositeMetricQuery.PromQueries) > 0 {
			if promQuery, ok := r.ruleCondition.CompositeMetricQuery.PromQueries["A"]; ok {
				query := promQuery.Query
				if query == "" {
					return query, fmt.Errorf("a promquery needs to be set for this rule to function")
				}
				if r.ruleCondition.Target != nil && r.ruleCondition.CompareOp != CompareOpNone {
					query = fmt.Sprintf("%s %s %f", query, ResolveCompareOp(r.ruleCondition.CompareOp), *r.ruleCondition.Target)
					return query, nil
				} else {
					return query, nil
				}
			}
		}
	}

	return "", fmt.Errorf("invalid promql rule query")
}

func (r *PromRule) Eval(ctx context.Context, ts time.Time, queriers *Queriers) (interface{}, error) {

	q, err := r.getPqlQuery()
	if err != nil {
		return nil, err
	}
	zap.S().Info("rule:", r.Name(), "\t evaluating promql query: ", q)
	res, err := queriers.PqlEngine.RunAlertQuery(ctx, q, ts)
	if err != nil {
		r.SetHealth(HealthBad)
		r.SetLastError(err)
		return nil, err
	}

	r.mtx.Lock()
	defer r.mtx.Unlock()

	resultFPs := map[uint64]struct{}{}

	var alerts = make(map[uint64]*Alert, len(res))

	for _, smpl := range res {
		l := make(map[string]string, len(smpl.Metric))
		for _, lbl := range smpl.Metric {
			l[lbl.Name] = lbl.Value
		}

		tmplData := AlertTemplateData(l, smpl.V)
		// Inject some convenience variables that are easier to remember for users
		// who are not used to Go's templating system.
		defs := "{{$labels := .Labels}}{{$value := .Value}}"

		expand := func(text string) string {

			tmpl := NewTemplateExpander(
				ctx,
				defs+text,
				"__alert_"+r.Name(),
				tmplData,
				times.Time(timestamp.FromTime(ts)),
				nil,
			)
			result, err := tmpl.Expand()
			if err != nil {
				result = fmt.Sprintf("<error expanding template: %s>", err)
				level.Warn(r.logger).Log("msg", "Expanding alert template failed", "err", err, "data", tmplData)
			}
			return result
		}

		lb := plabels.NewBuilder(smpl.Metric).Del(plabels.MetricName)

		for _, l := range r.labels {
			lb.Set(l.Name, expand(l.Value))
		}

		lb.Set(qslabels.AlertNameLabel, r.Name())
		lb.Set(qslabels.AlertRuleIdLabel, r.ID())
		lb.Set(qslabels.RuleSourceLabel, r.GeneratorURL())

		annotations := make(plabels.Labels, 0, len(r.annotations))
		for _, a := range r.annotations {
			annotations = append(annotations, plabels.Label{Name: a.Name, Value: expand(a.Value)})
		}

		lbs := lb.Labels()
		h := lbs.Hash()
		resultFPs[h] = struct{}{}

		if _, ok := alerts[h]; ok {
			err = fmt.Errorf("vector contains metrics with the same labelset after applying alert labels")
			// We have already acquired the lock above hence using SetHealth and
			// SetLastError will deadlock.
			r.health = HealthBad
			r.lastError = err
			return nil, err
		}

		alerts[h] = &Alert{
			Labels:       lbs,
			Annotations:  annotations,
			ActiveAt:     ts,
			State:        StatePending,
			Value:        smpl.V,
			GeneratorURL: r.GeneratorURL(),
			Receivers:    r.preferredChannels,
		}
	}

	// alerts[h] is ready, add or update active list now
	for h, a := range alerts {
		// Check whether we already have alerting state for the identifying label set.
		// Update the last value and annotations if so, create a new alert entry otherwise.
		if alert, ok := r.active[h]; ok && alert.State != StateInactive {
			alert.Value = a.Value
			alert.Annotations = a.Annotations
			alert.Receivers = r.preferredChannels
			continue
		}

		r.active[h] = a

	}

	// Check if any pending alerts should be removed or fire now. Write out alert timeseries.
	for fp, a := range r.active {
		if _, ok := resultFPs[fp]; !ok {
			// If the alert was previously firing, keep it around for a given
			// retention time so it is reported as resolved to the AlertManager.
			if a.State == StatePending || (!a.ResolvedAt.IsZero() && ts.Sub(a.ResolvedAt) > resolvedRetention) {
				delete(r.active, fp)
			}
			if a.State != StateInactive {
				a.State = StateInactive
				a.ResolvedAt = ts
			}
			continue
		}

		if a.State == StatePending && ts.Sub(a.ActiveAt) >= r.holdDuration {
			a.State = StateFiring
			a.FiredAt = ts
		}

	}
	r.health = HealthGood
	r.lastError = err

	return len(r.active), nil
}

func (r *PromRule) String() string {

	ar := PostableRule{
		Alert:             r.name,
		RuleCondition:     r.ruleCondition,
		EvalWindow:        Duration(r.evalWindow),
		Labels:            r.labels.Map(),
		Annotations:       r.annotations.Map(),
		PreferredChannels: r.preferredChannels,
	}

	byt, err := yaml.Marshal(ar)
	if err != nil {
		return fmt.Sprintf("error marshaling alerting rule: %s", err.Error())
	}

	return string(byt)
}<|MERGE_RESOLUTION|>--- conflicted
+++ resolved
@@ -56,10 +56,7 @@
 	id string,
 	postableRule *PostableRule,
 	logger log.Logger,
-<<<<<<< HEAD
 	opts PromRuleOpts,
-=======
->>>>>>> 80c96af5
 ) (*PromRule, error) {
 
 	if postableRule.RuleCondition == nil {
@@ -69,7 +66,6 @@
 	}
 
 	p := PromRule{
-<<<<<<< HEAD
 		id:            id,
 		name:          postableRule.Alert,
 		source:        postableRule.Source,
@@ -81,25 +77,11 @@
 		active:        map[uint64]*Alert{},
 		logger:        logger,
 		opts:          opts,
-=======
-		id:                id,
-		name:              postableRule.Alert,
-		source:            postableRule.Source,
-		ruleCondition:     postableRule.RuleCondition,
-		evalWindow:        time.Duration(postableRule.EvalWindow),
-		labels:            plabels.FromMap(postableRule.Labels),
-		annotations:       plabels.FromMap(postableRule.Annotations),
-		preferredChannels: postableRule.PreferredChannels,
-		health:            HealthUnknown,
-		active:            map[uint64]*Alert{},
-		logger:            logger,
->>>>>>> 80c96af5
 	}
 
 	if int64(p.evalWindow) == 0 {
 		p.evalWindow = 5 * time.Minute
 	}
-<<<<<<< HEAD
 	query, err := p.getPqlQuery()
 
 	if err != nil {
@@ -108,10 +90,6 @@
 	}
 
 	zap.S().Info("msg:", "creating new alerting rule", "\t name:", p.name, "\t condition:", p.ruleCondition.String(), "\t query:", query)
-=======
-
-	zap.S().Info("msg:", "creating new alerting rule", "\t name:", p.name, "\t condition:", p.ruleCondition.String())
->>>>>>> 80c96af5
 
 	return &p, nil
 }
