package rules

import (
	"context"
	"fmt"
	"log/slog"
	"math"
	"net/url"
	"sync"
	"time"

	"github.com/SigNoz/signoz/pkg/query-service/converter"
	"github.com/SigNoz/signoz/pkg/query-service/interfaces"
	"github.com/SigNoz/signoz/pkg/query-service/model"
	v3 "github.com/SigNoz/signoz/pkg/query-service/model/v3"
	qslabels "github.com/SigNoz/signoz/pkg/query-service/utils/labels"
	"github.com/SigNoz/signoz/pkg/sqlstore"
	ruletypes "github.com/SigNoz/signoz/pkg/types/ruletypes"
	"github.com/SigNoz/signoz/pkg/valuer"
	"go.uber.org/zap"
)

// BaseRule contains common fields and methods for all rule types
type BaseRule struct {
	id             string
	name           string
	orgID          valuer.UUID
	source         string
	handledRestart bool

	// Type of the rule
	typ ruletypes.AlertType

	ruleCondition *ruletypes.RuleCondition

	Threshold ruletypes.RuleThreshold
	// evalWindow is the time window used for evaluating the rule
	// i.e each time we lookback from the current time, we look at data for the last
	// evalWindow duration
	evalWindow time.Duration
	// holdDuration is the duration for which the alert waits before firing
	holdDuration time.Duration

	// evalDelay is the delay in evaluation of the rule
	// this is useful in cases where the data is not available immediately
	evalDelay time.Duration

	// holds the static set of labels and annotations for the rule
	// these are the same for all alerts created for this rule
	labels      qslabels.BaseLabels
	annotations qslabels.BaseLabels
	// preferredChannels is the list of channels to send the alert to
	// if the rule is triggered
	preferredChannels []string
	mtx               sync.Mutex
	// the time it took to evaluate the rule (most recent evaluation)
	evaluationDuration time.Duration
	// the timestamp of the last evaluation
	evaluationTimestamp time.Time

	health    ruletypes.RuleHealth
	lastError error
	Active    map[uint64]*ruletypes.Alert

	// lastTimestampWithDatapoints is the timestamp of the last datapoint we observed
	// for this rule
	// this is used for missing data alerts
	lastTimestampWithDatapoints time.Time

	reader interfaces.Reader

	logger *slog.Logger

	// sendUnmatched sends observed metric values
	// even if they dont match the rule condition. this is
	// useful in testing the rule
	sendUnmatched bool

	// sendAlways will send alert irresepective of resendDelay
	// or other params
	sendAlways bool

	// TemporalityMap is a map of metric name to temporality
	// to avoid fetching temporality for the same metric multiple times
	// querying the v4 table on low cardinal temporality column
	// should be fast but we can still avoid the query if we have the data in memory
	TemporalityMap map[string]map[v3.Temporality]bool

	sqlstore            sqlstore.SQLStore
	NotificationGroupBy []string
}

type RuleOption func(*BaseRule)

func WithSendAlways() RuleOption {
	return func(r *BaseRule) {
		r.sendAlways = true
	}
}

func WithSendUnmatched() RuleOption {
	return func(r *BaseRule) {
		r.sendUnmatched = true
	}
}

func WithEvalDelay(dur time.Duration) RuleOption {
	return func(r *BaseRule) {
		r.evalDelay = dur
	}
}

func WithLogger(logger *slog.Logger) RuleOption {
	return func(r *BaseRule) {
		r.logger = logger
	}
}

func WithSQLStore(sqlstore sqlstore.SQLStore) RuleOption {
	return func(r *BaseRule) {
		r.sqlstore = sqlstore
	}
}

func NewBaseRule(id string, orgID valuer.UUID, p *ruletypes.PostableRule, reader interfaces.Reader, opts ...RuleOption) (*BaseRule, error) {
	if p.RuleCondition == nil || !p.RuleCondition.IsValid() {
		return nil, fmt.Errorf("invalid rule condition")
	}
	threshold, err := p.RuleCondition.Thresholds.GetRuleThreshold()
	if err != nil {
		return nil, err
	}

	baseRule := &BaseRule{
<<<<<<< HEAD
		id:                  id,
		orgID:               orgID,
		name:                p.AlertName,
		source:              p.Source,
		typ:                 p.AlertType,
		ruleCondition:       p.RuleCondition,
		evalWindow:          time.Duration(p.EvalWindow),
		labels:              qslabels.FromMap(p.Labels),
		annotations:         qslabels.FromMap(p.Annotations),
		preferredChannels:   p.PreferredChannels,
		health:              ruletypes.HealthUnknown,
		Active:              map[uint64]*ruletypes.Alert{},
		reader:              reader,
		TemporalityMap:      make(map[string]map[v3.Temporality]bool),
		NotificationGroupBy: p.NotificationGroups,
=======
		id:                id,
		orgID:             orgID,
		name:              p.AlertName,
		source:            p.Source,
		typ:               p.AlertType,
		ruleCondition:     p.RuleCondition,
		evalWindow:        time.Duration(p.EvalWindow),
		labels:            qslabels.FromMap(p.Labels),
		annotations:       qslabels.FromMap(p.Annotations),
		preferredChannels: p.PreferredChannels,
		health:            ruletypes.HealthUnknown,
		Active:            map[uint64]*ruletypes.Alert{},
		reader:            reader,
		TemporalityMap:    make(map[string]map[v3.Temporality]bool),
		Threshold:         threshold,
>>>>>>> e9222ab3
	}

	if baseRule.evalWindow == 0 {
		baseRule.evalWindow = 5 * time.Minute
	}

	for _, opt := range opts {
		opt(baseRule)
	}

	return baseRule, nil
}

func (r *BaseRule) targetVal() float64 {
	if r.ruleCondition == nil || r.ruleCondition.Target == nil {
		return 0
	}

	// get the converter for the target unit
	unitConverter := converter.FromUnit(converter.Unit(r.ruleCondition.TargetUnit))
	// convert the target value to the y-axis unit
	value := unitConverter.Convert(converter.Value{
		F: *r.ruleCondition.Target,
		U: converter.Unit(r.ruleCondition.TargetUnit),
	}, converter.Unit(r.Unit()))

	return value.F
}

func (r *BaseRule) matchType() ruletypes.MatchType {
	if r.ruleCondition == nil {
		return ruletypes.AtleastOnce
	}
	return r.ruleCondition.MatchType
}

func (r *BaseRule) compareOp() ruletypes.CompareOp {
	if r.ruleCondition == nil {
		return ruletypes.ValueIsEq
	}
	return r.ruleCondition.CompareOp
}

func (r *BaseRule) currentAlerts() []*ruletypes.Alert {
	r.mtx.Lock()
	defer r.mtx.Unlock()

	alerts := make([]*ruletypes.Alert, 0, len(r.Active))
	for _, a := range r.Active {
		anew := *a
		alerts = append(alerts, &anew)
	}
	return alerts
}

func (r *BaseRule) EvalDelay() time.Duration {
	return r.evalDelay
}

func (r *BaseRule) EvalWindow() time.Duration {
	return r.evalWindow
}

func (r *BaseRule) HoldDuration() time.Duration {
	return r.holdDuration
}

func (r *BaseRule) TargetVal() float64 {
	return r.targetVal()
}

func (r *ThresholdRule) hostFromSource() string {
	parsedUrl, err := url.Parse(r.source)
	if err != nil {
		return ""
	}
	if parsedUrl.Port() != "" {
		return fmt.Sprintf("%s://%s:%s", parsedUrl.Scheme, parsedUrl.Hostname(), parsedUrl.Port())
	}
	return fmt.Sprintf("%s://%s", parsedUrl.Scheme, parsedUrl.Hostname())
}

func (r *BaseRule) ID() string                          { return r.id }
func (r *BaseRule) OrgID() valuer.UUID                  { return r.orgID }
func (r *BaseRule) Name() string                        { return r.name }
func (r *BaseRule) Condition() *ruletypes.RuleCondition { return r.ruleCondition }
func (r *BaseRule) Labels() qslabels.BaseLabels         { return r.labels }
func (r *BaseRule) Annotations() qslabels.BaseLabels    { return r.annotations }
func (r *BaseRule) PreferredChannels() []string         { return r.preferredChannels }

func (r *BaseRule) GeneratorURL() string {
	return ruletypes.PrepareRuleGeneratorURL(r.ID(), r.source)
}

func (r *BaseRule) Unit() string {
	if r.ruleCondition != nil && r.ruleCondition.CompositeQuery != nil {
		return r.ruleCondition.CompositeQuery.Unit
	}
	return ""
}

func (r *BaseRule) Timestamps(ts time.Time) (time.Time, time.Time) {
	start := ts.Add(-time.Duration(r.evalWindow)).UnixMilli()
	end := ts.UnixMilli()

	if r.evalDelay > 0 {
		start = start - int64(r.evalDelay.Milliseconds())
		end = end - int64(r.evalDelay.Milliseconds())
	}
	// round to minute otherwise we could potentially miss data
	start = start - (start % (60 * 1000))
	end = end - (end % (60 * 1000))

	return time.UnixMilli(start), time.UnixMilli(end)
}

func (r *BaseRule) SetLastError(err error) {
	r.mtx.Lock()
	defer r.mtx.Unlock()
	r.lastError = err
}

func (r *BaseRule) LastError() error {
	r.mtx.Lock()
	defer r.mtx.Unlock()
	return r.lastError
}

func (r *BaseRule) SetHealth(health ruletypes.RuleHealth) {
	r.mtx.Lock()
	defer r.mtx.Unlock()
	r.health = health
}

func (r *BaseRule) Health() ruletypes.RuleHealth {
	r.mtx.Lock()
	defer r.mtx.Unlock()
	return r.health
}

func (r *BaseRule) SetEvaluationDuration(dur time.Duration) {
	r.mtx.Lock()
	defer r.mtx.Unlock()
	r.evaluationDuration = dur
}

func (r *BaseRule) GetEvaluationDuration() time.Duration {
	r.mtx.Lock()
	defer r.mtx.Unlock()
	return r.evaluationDuration
}

func (r *BaseRule) SetEvaluationTimestamp(ts time.Time) {
	r.mtx.Lock()
	defer r.mtx.Unlock()
	r.evaluationTimestamp = ts
}

func (r *BaseRule) GetEvaluationTimestamp() time.Time {
	r.mtx.Lock()
	defer r.mtx.Unlock()
	return r.evaluationTimestamp
}

func (r *BaseRule) State() model.AlertState {
	maxState := model.StateInactive
	for _, a := range r.Active {
		if a.State > maxState {
			maxState = a.State
		}
	}
	return maxState
}

func (r *BaseRule) ActiveAlerts() []*ruletypes.Alert {
	var res []*ruletypes.Alert
	for _, a := range r.currentAlerts() {
		if a.ResolvedAt.IsZero() {
			res = append(res, a)
		}
	}
	return res
}

func (r *BaseRule) SendAlerts(ctx context.Context, ts time.Time, resendDelay time.Duration, interval time.Duration, notifyFunc NotifyFunc) {
	var orgID string
	err := r.
		sqlstore.
		BunDB().
		NewSelect().
		Table("organizations").
		ColumnExpr("id").
		Limit(1).
		Scan(ctx, &orgID)
	if err != nil {
		r.logger.ErrorContext(ctx, "failed to get org ids", "error", err)
		return
	}

	alerts := []*ruletypes.Alert{}
	r.ForEachActiveAlert(func(alert *ruletypes.Alert) {
		if alert.NeedsSending(ts, resendDelay) {
			alert.LastSentAt = ts
			delta := resendDelay
			if interval > resendDelay {
				delta = interval
			}
			alert.ValidUntil = ts.Add(4 * delta)
			anew := *alert
			alerts = append(alerts, &anew)
		}
	})
	notifyFunc(ctx, orgID, "", alerts...)
}

func (r *BaseRule) ForEachActiveAlert(f func(*ruletypes.Alert)) {
	r.mtx.Lock()
	defer r.mtx.Unlock()

	for _, a := range r.Active {
		f(a)
	}
}

func (r *BaseRule) ShouldAlert(series v3.Series) (ruletypes.Sample, bool) {
	var alertSmpl ruletypes.Sample
	var shouldAlert bool
	var lbls qslabels.Labels

	for name, value := range series.Labels {
		lbls = append(lbls, qslabels.Label{Name: name, Value: value})
	}

	series.Points = removeGroupinSetPoints(series)

	// nothing to evaluate
	if len(series.Points) == 0 {
		return alertSmpl, false
	}

	if r.ruleCondition.RequireMinPoints {
		if len(series.Points) < r.ruleCondition.RequiredNumPoints {
			zap.L().Info("not enough data points to evaluate series, skipping", zap.String("ruleid", r.ID()), zap.Int("numPoints", len(series.Points)), zap.Int("requiredPoints", r.ruleCondition.RequiredNumPoints))
			return alertSmpl, false
		}
	}

	switch r.matchType() {
	case ruletypes.AtleastOnce:
		// If any sample matches the condition, the rule is firing.
		if r.compareOp() == ruletypes.ValueIsAbove {
			for _, smpl := range series.Points {
				if smpl.Value > r.targetVal() {
					alertSmpl = ruletypes.Sample{Point: ruletypes.Point{V: smpl.Value}, Metric: lbls}
					shouldAlert = true
					break
				}
			}
		} else if r.compareOp() == ruletypes.ValueIsBelow {
			for _, smpl := range series.Points {
				if smpl.Value < r.targetVal() {
					alertSmpl = ruletypes.Sample{Point: ruletypes.Point{V: smpl.Value}, Metric: lbls}
					shouldAlert = true
					break
				}
			}
		} else if r.compareOp() == ruletypes.ValueIsEq {
			for _, smpl := range series.Points {
				if smpl.Value == r.targetVal() {
					alertSmpl = ruletypes.Sample{Point: ruletypes.Point{V: smpl.Value}, Metric: lbls}
					shouldAlert = true
					break
				}
			}
		} else if r.compareOp() == ruletypes.ValueIsNotEq {
			for _, smpl := range series.Points {
				if smpl.Value != r.targetVal() {
					alertSmpl = ruletypes.Sample{Point: ruletypes.Point{V: smpl.Value}, Metric: lbls}
					shouldAlert = true
					break
				}
			}
		} else if r.compareOp() == ruletypes.ValueOutsideBounds {
			for _, smpl := range series.Points {
				if math.Abs(smpl.Value) >= r.targetVal() {
					alertSmpl = ruletypes.Sample{Point: ruletypes.Point{V: smpl.Value}, Metric: lbls}
					shouldAlert = true
					break
				}
			}
		}
	case ruletypes.AllTheTimes:
		// If all samples match the condition, the rule is firing.
		shouldAlert = true
		alertSmpl = ruletypes.Sample{Point: ruletypes.Point{V: r.targetVal()}, Metric: lbls}
		if r.compareOp() == ruletypes.ValueIsAbove {
			for _, smpl := range series.Points {
				if smpl.Value <= r.targetVal() {
					shouldAlert = false
					break
				}
			}
			// use min value from the series
			if shouldAlert {
				var minValue float64 = math.Inf(1)
				for _, smpl := range series.Points {
					if smpl.Value < minValue {
						minValue = smpl.Value
					}
				}
				alertSmpl = ruletypes.Sample{Point: ruletypes.Point{V: minValue}, Metric: lbls}
			}
		} else if r.compareOp() == ruletypes.ValueIsBelow {
			for _, smpl := range series.Points {
				if smpl.Value >= r.targetVal() {
					shouldAlert = false
					break
				}
			}
			if shouldAlert {
				var maxValue float64 = math.Inf(-1)
				for _, smpl := range series.Points {
					if smpl.Value > maxValue {
						maxValue = smpl.Value
					}
				}
				alertSmpl = ruletypes.Sample{Point: ruletypes.Point{V: maxValue}, Metric: lbls}
			}
		} else if r.compareOp() == ruletypes.ValueIsEq {
			for _, smpl := range series.Points {
				if smpl.Value != r.targetVal() {
					shouldAlert = false
					break
				}
			}
		} else if r.compareOp() == ruletypes.ValueIsNotEq {
			for _, smpl := range series.Points {
				if smpl.Value == r.targetVal() {
					shouldAlert = false
					break
				}
			}
			// use any non-inf or nan value from the series
			if shouldAlert {
				for _, smpl := range series.Points {
					if !math.IsInf(smpl.Value, 0) && !math.IsNaN(smpl.Value) {
						alertSmpl = ruletypes.Sample{Point: ruletypes.Point{V: smpl.Value}, Metric: lbls}
						break
					}
				}
			}
		} else if r.compareOp() == ruletypes.ValueOutsideBounds {
			for _, smpl := range series.Points {
				if math.Abs(smpl.Value) < r.targetVal() {
					alertSmpl = ruletypes.Sample{Point: ruletypes.Point{V: smpl.Value}, Metric: lbls}
					shouldAlert = false
					break
				}
			}
		}
	case ruletypes.OnAverage:
		// If the average of all samples matches the condition, the rule is firing.
		var sum, count float64
		for _, smpl := range series.Points {
			if math.IsNaN(smpl.Value) || math.IsInf(smpl.Value, 0) {
				continue
			}
			sum += smpl.Value
			count++
		}
		avg := sum / count
		alertSmpl = ruletypes.Sample{Point: ruletypes.Point{V: avg}, Metric: lbls}
		if r.compareOp() == ruletypes.ValueIsAbove {
			if avg > r.targetVal() {
				shouldAlert = true
			}
		} else if r.compareOp() == ruletypes.ValueIsBelow {
			if avg < r.targetVal() {
				shouldAlert = true
			}
		} else if r.compareOp() == ruletypes.ValueIsEq {
			if avg == r.targetVal() {
				shouldAlert = true
			}
		} else if r.compareOp() == ruletypes.ValueIsNotEq {
			if avg != r.targetVal() {
				shouldAlert = true
			}
		} else if r.compareOp() == ruletypes.ValueOutsideBounds {
			if math.Abs(avg) >= r.targetVal() {
				shouldAlert = true
			}
		}
	case ruletypes.InTotal:
		// If the sum of all samples matches the condition, the rule is firing.
		var sum float64

		for _, smpl := range series.Points {
			if math.IsNaN(smpl.Value) || math.IsInf(smpl.Value, 0) {
				continue
			}
			sum += smpl.Value
		}
		alertSmpl = ruletypes.Sample{Point: ruletypes.Point{V: sum}, Metric: lbls}
		if r.compareOp() == ruletypes.ValueIsAbove {
			if sum > r.targetVal() {
				shouldAlert = true
			}
		} else if r.compareOp() == ruletypes.ValueIsBelow {
			if sum < r.targetVal() {
				shouldAlert = true
			}
		} else if r.compareOp() == ruletypes.ValueIsEq {
			if sum == r.targetVal() {
				shouldAlert = true
			}
		} else if r.compareOp() == ruletypes.ValueIsNotEq {
			if sum != r.targetVal() {
				shouldAlert = true
			}
		} else if r.compareOp() == ruletypes.ValueOutsideBounds {
			if math.Abs(sum) >= r.targetVal() {
				shouldAlert = true
			}
		}
	case ruletypes.Last:
		// If the last sample matches the condition, the rule is firing.
		shouldAlert = false
		alertSmpl = ruletypes.Sample{Point: ruletypes.Point{V: series.Points[len(series.Points)-1].Value}, Metric: lbls}
		if r.compareOp() == ruletypes.ValueIsAbove {
			if series.Points[len(series.Points)-1].Value > r.targetVal() {
				shouldAlert = true
			}
		} else if r.compareOp() == ruletypes.ValueIsBelow {
			if series.Points[len(series.Points)-1].Value < r.targetVal() {
				shouldAlert = true
			}
		} else if r.compareOp() == ruletypes.ValueIsEq {
			if series.Points[len(series.Points)-1].Value == r.targetVal() {
				shouldAlert = true
			}
		} else if r.compareOp() == ruletypes.ValueIsNotEq {
			if series.Points[len(series.Points)-1].Value != r.targetVal() {
				shouldAlert = true
			}
		}
	}
	return alertSmpl, shouldAlert
}

func (r *BaseRule) RecordRuleStateHistory(ctx context.Context, prevState, currentState model.AlertState, itemsToAdd []model.RuleStateHistory) error {
	zap.L().Debug("recording rule state history", zap.String("ruleid", r.ID()), zap.Any("prevState", prevState), zap.Any("currentState", currentState), zap.Any("itemsToAdd", itemsToAdd))
	revisedItemsToAdd := map[uint64]model.RuleStateHistory{}

	lastSavedState, err := r.reader.GetLastSavedRuleStateHistory(ctx, r.ID())
	if err != nil {
		return err
	}
	// if the query-service has been restarted, or the rule has been modified (which re-initializes the rule),
	// the state would reset so we need to add the corresponding state changes to previously saved states
	if !r.handledRestart && len(lastSavedState) > 0 {
		zap.L().Debug("handling restart", zap.String("ruleid", r.ID()), zap.Any("lastSavedState", lastSavedState))
		l := map[uint64]model.RuleStateHistory{}
		for _, item := range itemsToAdd {
			l[item.Fingerprint] = item
		}

		shouldSkip := map[uint64]bool{}

		for _, item := range lastSavedState {
			// for the last saved item with fingerprint, check if there is a corresponding entry in the current state
			currentState, ok := l[item.Fingerprint]
			if !ok {
				// there was a state change in the past, but not in the current state
				// if the state was firing, then we should add a resolved state change
				if item.State == model.StateFiring || item.State == model.StateNoData {
					item.State = model.StateInactive
					item.StateChanged = true
					item.UnixMilli = time.Now().UnixMilli()
					revisedItemsToAdd[item.Fingerprint] = item
				}
				// there is nothing to do if the prev state was normal
			} else {
				if item.State != currentState.State {
					item.State = currentState.State
					item.StateChanged = true
					item.UnixMilli = time.Now().UnixMilli()
					revisedItemsToAdd[item.Fingerprint] = item
				}
			}
			// do not add this item to revisedItemsToAdd as it is already processed
			shouldSkip[item.Fingerprint] = true
		}
		zap.L().Debug("after lastSavedState loop", zap.String("ruleid", r.ID()), zap.Any("revisedItemsToAdd", revisedItemsToAdd))

		// if there are any new state changes that were not saved, add them to the revised items
		for _, item := range itemsToAdd {
			if _, ok := revisedItemsToAdd[item.Fingerprint]; !ok && !shouldSkip[item.Fingerprint] {
				revisedItemsToAdd[item.Fingerprint] = item
			}
		}
		zap.L().Debug("after itemsToAdd loop", zap.String("ruleid", r.ID()), zap.Any("revisedItemsToAdd", revisedItemsToAdd))

		newState := model.StateInactive
		for _, item := range revisedItemsToAdd {
			if item.State == model.StateFiring || item.State == model.StateNoData {
				newState = model.StateFiring
				break
			}
		}
		zap.L().Debug("newState", zap.String("ruleid", r.ID()), zap.Any("newState", newState))

		// if there is a change in the overall state, update the overall state
		if lastSavedState[0].OverallState != newState {
			for fingerprint, item := range revisedItemsToAdd {
				item.OverallState = newState
				item.OverallStateChanged = true
				revisedItemsToAdd[fingerprint] = item
			}
		}
		zap.L().Debug("revisedItemsToAdd after newState", zap.String("ruleid", r.ID()), zap.Any("revisedItemsToAdd", revisedItemsToAdd))

	} else {
		for _, item := range itemsToAdd {
			revisedItemsToAdd[item.Fingerprint] = item
		}
	}

	if len(revisedItemsToAdd) > 0 && r.reader != nil {
		zap.L().Debug("writing rule state history", zap.String("ruleid", r.ID()), zap.Any("revisedItemsToAdd", revisedItemsToAdd))

		entries := make([]model.RuleStateHistory, 0, len(revisedItemsToAdd))
		for _, item := range revisedItemsToAdd {
			entries = append(entries, item)
		}
		err := r.reader.AddRuleStateHistory(ctx, entries)
		if err != nil {
			zap.L().Error("error while inserting rule state history", zap.Error(err), zap.Any("itemsToAdd", itemsToAdd))
		}
	}
	r.handledRestart = true

	return nil
}

func (r *BaseRule) PopulateTemporality(ctx context.Context, orgID valuer.UUID, qp *v3.QueryRangeParamsV3) error {

	missingTemporality := make([]string, 0)
	metricNameToTemporality := make(map[string]map[v3.Temporality]bool)
	if qp.CompositeQuery != nil && len(qp.CompositeQuery.BuilderQueries) > 0 {
		for _, query := range qp.CompositeQuery.BuilderQueries {
			// if there is no temporality specified in the query but we have it in the map
			// then use the value from the map
			if query.Temporality == "" && r.TemporalityMap[query.AggregateAttribute.Key] != nil {
				// We prefer delta if it is available
				if r.TemporalityMap[query.AggregateAttribute.Key][v3.Delta] {
					query.Temporality = v3.Delta
				} else if r.TemporalityMap[query.AggregateAttribute.Key][v3.Cumulative] {
					query.Temporality = v3.Cumulative
				} else {
					query.Temporality = v3.Unspecified
				}
			}
			// we don't have temporality for this metric
			if query.DataSource == v3.DataSourceMetrics && query.Temporality == "" {
				missingTemporality = append(missingTemporality, query.AggregateAttribute.Key)
			}
			if _, ok := metricNameToTemporality[query.AggregateAttribute.Key]; !ok {
				metricNameToTemporality[query.AggregateAttribute.Key] = make(map[v3.Temporality]bool)
			}
		}
	}

	var nameToTemporality map[string]map[v3.Temporality]bool
	var err error

	if len(missingTemporality) > 0 {
		nameToTemporality, err = r.reader.FetchTemporality(ctx, orgID, missingTemporality)
		if err != nil {
			return err
		}
	}

	if qp.CompositeQuery != nil && len(qp.CompositeQuery.BuilderQueries) > 0 {
		for name := range qp.CompositeQuery.BuilderQueries {
			query := qp.CompositeQuery.BuilderQueries[name]
			if query.DataSource == v3.DataSourceMetrics && query.Temporality == "" {
				if nameToTemporality[query.AggregateAttribute.Key][v3.Delta] {
					query.Temporality = v3.Delta
				} else if nameToTemporality[query.AggregateAttribute.Key][v3.Cumulative] {
					query.Temporality = v3.Cumulative
				} else {
					query.Temporality = v3.Unspecified
				}
				r.TemporalityMap[query.AggregateAttribute.Key] = nameToTemporality[query.AggregateAttribute.Key]
			}
		}
	}
	return nil
}<|MERGE_RESOLUTION|>--- conflicted
+++ resolved
@@ -132,23 +132,6 @@
 	}
 
 	baseRule := &BaseRule{
-<<<<<<< HEAD
-		id:                  id,
-		orgID:               orgID,
-		name:                p.AlertName,
-		source:              p.Source,
-		typ:                 p.AlertType,
-		ruleCondition:       p.RuleCondition,
-		evalWindow:          time.Duration(p.EvalWindow),
-		labels:              qslabels.FromMap(p.Labels),
-		annotations:         qslabels.FromMap(p.Annotations),
-		preferredChannels:   p.PreferredChannels,
-		health:              ruletypes.HealthUnknown,
-		Active:              map[uint64]*ruletypes.Alert{},
-		reader:              reader,
-		TemporalityMap:      make(map[string]map[v3.Temporality]bool),
-		NotificationGroupBy: p.NotificationGroups,
-=======
 		id:                id,
 		orgID:             orgID,
 		name:              p.AlertName,
@@ -164,7 +147,7 @@
 		reader:            reader,
 		TemporalityMap:    make(map[string]map[v3.Temporality]bool),
 		Threshold:         threshold,
->>>>>>> e9222ab3
+		NotificationGroupBy: p.NotificationGroups,
 	}
 
 	if baseRule.evalWindow == 0 {
