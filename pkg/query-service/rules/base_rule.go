package rules

import (
	"context"
	"fmt"
	"log/slog"
	"math"
	"net/url"
	"sync"
	"time"

	"github.com/SigNoz/signoz/pkg/errors"
	"github.com/SigNoz/signoz/pkg/query-service/converter"
	"github.com/SigNoz/signoz/pkg/query-service/interfaces"
	"github.com/SigNoz/signoz/pkg/query-service/model"
	v3 "github.com/SigNoz/signoz/pkg/query-service/model/v3"
	qslabels "github.com/SigNoz/signoz/pkg/query-service/utils/labels"
	"github.com/SigNoz/signoz/pkg/sqlstore"
	ruletypes "github.com/SigNoz/signoz/pkg/types/ruletypes"
	"github.com/SigNoz/signoz/pkg/valuer"
	"go.uber.org/zap"
)

// BaseRule contains common fields and methods for all rule types
type BaseRule struct {
	id             string
	name           string
	orgID          valuer.UUID
	source         string
	handledRestart bool

	// Type of the rule
	typ ruletypes.AlertType

	ruleCondition *ruletypes.RuleCondition

	Threshold ruletypes.RuleThreshold
	// evalWindow is the time window used for evaluating the rule
	// i.e each time we lookback from the current time, we look at data for the last
	// evalWindow duration
	evalWindow time.Duration
	// holdDuration is the duration for which the alert waits before firing
	holdDuration time.Duration

	// evalDelay is the delay in evaluation of the rule
	// this is useful in cases where the data is not available immediately
	evalDelay time.Duration

	// holds the static set of labels and annotations for the rule
	// these are the same for all alerts created for this rule
	labels      qslabels.BaseLabels
	annotations qslabels.BaseLabels
	// preferredChannels is the list of channels to send the alert to
	// if the rule is triggered
	preferredChannels []string
	mtx               sync.Mutex
	// the time it took to evaluate the rule (most recent evaluation)
	evaluationDuration time.Duration
	// the timestamp of the last evaluation
	evaluationTimestamp time.Time

	health    ruletypes.RuleHealth
	lastError error
	Active    map[uint64]*ruletypes.Alert

	// lastTimestampWithDatapoints is the timestamp of the last datapoint we observed
	// for this rule
	// this is used for missing data alerts
	lastTimestampWithDatapoints time.Time

	reader interfaces.Reader

	logger *slog.Logger

	// sendUnmatched sends observed metric values
	// even if they dont match the rule condition. this is
	// useful in testing the rule
	sendUnmatched bool

	// sendAlways will send alert irresepective of resendDelay
	// or other params
	sendAlways bool

	// TemporalityMap is a map of metric name to temporality
	// to avoid fetching temporality for the same metric multiple times
	// querying the v4 table on low cardinal temporality column
	// should be fast but we can still avoid the query if we have the data in memory
	TemporalityMap map[string]map[v3.Temporality]bool

	sqlstore sqlstore.SQLStore

	evaluation ruletypes.Evaluation

	schedule         string
	scheduleStartsAt time.Time
}

type RuleOption func(*BaseRule)

func WithSendAlways() RuleOption {
	return func(r *BaseRule) {
		r.sendAlways = true
	}
}

func WithSendUnmatched() RuleOption {
	return func(r *BaseRule) {
		r.sendUnmatched = true
	}
}

func WithEvalDelay(dur time.Duration) RuleOption {
	return func(r *BaseRule) {
		r.evalDelay = dur
	}
}

func WithLogger(logger *slog.Logger) RuleOption {
	return func(r *BaseRule) {
		r.logger = logger
	}
}

func WithSQLStore(sqlstore sqlstore.SQLStore) RuleOption {
	return func(r *BaseRule) {
		r.sqlstore = sqlstore
	}
}

func NewBaseRule(id string, orgID valuer.UUID, p *ruletypes.PostableRule, reader interfaces.Reader, opts ...RuleOption) (*BaseRule, error) {
	if p.RuleCondition == nil || !p.RuleCondition.IsValid() {
		return nil, fmt.Errorf("invalid rule condition")
	}
	threshold, err := p.RuleCondition.Thresholds.GetRuleThreshold()
	if err != nil {
		return nil, err
	}
	evaluation, err := p.Evaluation.GetEvaluation()
	if err != nil {
		return nil, errors.NewInvalidInputf(errors.CodeInvalidInput, "failed to get evaluation: %v", err)
	}

	baseRule := &BaseRule{
		id:                id,
		orgID:             orgID,
		name:              p.AlertName,
		source:            p.Source,
		typ:               p.AlertType,
		ruleCondition:     p.RuleCondition,
		evalWindow:        time.Duration(p.EvalWindow),
		labels:            qslabels.FromMap(p.Labels),
		annotations:       qslabels.FromMap(p.Annotations),
		preferredChannels: p.PreferredChannels,
		health:            ruletypes.HealthUnknown,
		Active:            map[uint64]*ruletypes.Alert{},
		reader:            reader,
		TemporalityMap:    make(map[string]map[v3.Temporality]bool),
<<<<<<< HEAD
		evaluation:        p.Evaluation,
		schedule:          p.Schedule,
		scheduleStartsAt:  time.UnixMilli(p.ScheduleStartsAt),
=======
		Threshold:         threshold,
		evaluation:        evaluation,
>>>>>>> 7d9aaf2d
	}

	if baseRule.evalWindow == 0 {
		baseRule.evalWindow = 5 * time.Minute
	}

	for _, opt := range opts {
		opt(baseRule)
	}

	return baseRule, nil
}

func (r *BaseRule) targetVal() float64 {
	if r.ruleCondition == nil || r.ruleCondition.Target == nil {
		return 0
	}

	// get the converter for the target unit
	unitConverter := converter.FromUnit(converter.Unit(r.ruleCondition.TargetUnit))
	// convert the target value to the y-axis unit
	value := unitConverter.Convert(converter.Value{
		F: *r.ruleCondition.Target,
		U: converter.Unit(r.ruleCondition.TargetUnit),
	}, converter.Unit(r.Unit()))

	return value.F
}

func (r *BaseRule) matchType() ruletypes.MatchType {
	if r.ruleCondition == nil {
		return ruletypes.AtleastOnce
	}
	return r.ruleCondition.MatchType
}

func (r *BaseRule) compareOp() ruletypes.CompareOp {
	if r.ruleCondition == nil {
		return ruletypes.ValueIsEq
	}
	return r.ruleCondition.CompareOp
}

func (r *BaseRule) currentAlerts() []*ruletypes.Alert {
	r.mtx.Lock()
	defer r.mtx.Unlock()

	alerts := make([]*ruletypes.Alert, 0, len(r.Active))
	for _, a := range r.Active {
		anew := *a
		alerts = append(alerts, &anew)
	}
	return alerts
}

func (r *BaseRule) EvalDelay() time.Duration {
	return r.evalDelay
}

func (r *BaseRule) EvalWindow() time.Duration {
	return r.evalWindow
}

func (r *BaseRule) HoldDuration() time.Duration {
	return r.holdDuration
}

func (r *BaseRule) TargetVal() float64 {
	return r.targetVal()
}

<<<<<<< HEAD
func (r *BaseRule) Thresholds() []ruletypes.RuleThreshold {
	thresholds := make([]ruletypes.RuleThreshold, len(r.ruleCondition.Thresholds))
	copy(thresholds, r.ruleCondition.Thresholds)

	// Sort thresholds by target value based on compare operation
	sort.Slice(thresholds, func(i, j int) bool {
		compareOp := thresholds[i].CompareOp()
		targetI := thresholds[i].Target()
		targetJ := thresholds[j].Target()

		switch compareOp {
		case ruletypes.ValueIsAbove, ruletypes.ValueAboveOrEq, ruletypes.ValueOutsideBounds:
			// For "above" operations, sort descending (higher values first)
			return targetI > targetJ
		case ruletypes.ValueIsBelow, ruletypes.ValueBelowOrEq:
			// For "below" operations, sort ascending (lower values first)
			return targetI < targetJ
		default:
			// For equal/not equal operations, use descending as default
			return targetI > targetJ
		}
	})

	return thresholds
}

func (r *BaseRule) IsScheduled() bool {
	return r.schedule != ""
}

func (r *BaseRule) GetSchedule() (string, time.Time) {
	return r.schedule, r.scheduleStartsAt
}

=======
>>>>>>> 7d9aaf2d
func (r *ThresholdRule) hostFromSource() string {
	parsedUrl, err := url.Parse(r.source)
	if err != nil {
		return ""
	}
	if parsedUrl.Port() != "" {
		return fmt.Sprintf("%s://%s:%s", parsedUrl.Scheme, parsedUrl.Hostname(), parsedUrl.Port())
	}
	return fmt.Sprintf("%s://%s", parsedUrl.Scheme, parsedUrl.Hostname())
}

func (r *BaseRule) ID() string                          { return r.id }
func (r *BaseRule) OrgID() valuer.UUID                  { return r.orgID }
func (r *BaseRule) Name() string                        { return r.name }
func (r *BaseRule) Condition() *ruletypes.RuleCondition { return r.ruleCondition }
func (r *BaseRule) Labels() qslabels.BaseLabels         { return r.labels }
func (r *BaseRule) Annotations() qslabels.BaseLabels    { return r.annotations }
func (r *BaseRule) PreferredChannels() []string         { return r.preferredChannels }

func (r *BaseRule) GeneratorURL() string {
	return ruletypes.PrepareRuleGeneratorURL(r.ID(), r.source)
}

func (r *BaseRule) Unit() string {
	if r.ruleCondition != nil && r.ruleCondition.CompositeQuery != nil {
		return r.ruleCondition.CompositeQuery.Unit
	}
	return ""
}

func (r *BaseRule) Timestamps(ts time.Time) (time.Time, time.Time) {

	st, en := r.evaluation.NextWindowFor(ts)
	start := st.UnixMilli()
	end := en.UnixMilli()

	if r.evalDelay > 0 {
		start = start - int64(r.evalDelay.Milliseconds())
		end = end - int64(r.evalDelay.Milliseconds())
	}
	// round to minute otherwise we could potentially miss data
	start = start - (start % (60 * 1000))
	end = end - (end % (60 * 1000))

	return time.UnixMilli(start), time.UnixMilli(end)
}

func (r *BaseRule) SetLastError(err error) {
	r.mtx.Lock()
	defer r.mtx.Unlock()
	r.lastError = err
}

func (r *BaseRule) LastError() error {
	r.mtx.Lock()
	defer r.mtx.Unlock()
	return r.lastError
}

func (r *BaseRule) SetHealth(health ruletypes.RuleHealth) {
	r.mtx.Lock()
	defer r.mtx.Unlock()
	r.health = health
}

func (r *BaseRule) Health() ruletypes.RuleHealth {
	r.mtx.Lock()
	defer r.mtx.Unlock()
	return r.health
}

func (r *BaseRule) SetEvaluationDuration(dur time.Duration) {
	r.mtx.Lock()
	defer r.mtx.Unlock()
	r.evaluationDuration = dur
}

func (r *BaseRule) GetEvaluationDuration() time.Duration {
	r.mtx.Lock()
	defer r.mtx.Unlock()
	return r.evaluationDuration
}

func (r *BaseRule) SetEvaluationTimestamp(ts time.Time) {
	r.mtx.Lock()
	defer r.mtx.Unlock()
	r.evaluationTimestamp = ts
}

func (r *BaseRule) GetEvaluationTimestamp() time.Time {
	r.mtx.Lock()
	defer r.mtx.Unlock()
	return r.evaluationTimestamp
}

func (r *BaseRule) State() model.AlertState {
	maxState := model.StateInactive
	for _, a := range r.Active {
		if a.State > maxState {
			maxState = a.State
		}
	}
	return maxState
}

func (r *BaseRule) ActiveAlerts() []*ruletypes.Alert {
	var res []*ruletypes.Alert
	for _, a := range r.currentAlerts() {
		if a.ResolvedAt.IsZero() {
			res = append(res, a)
		}
	}
	return res
}

func (r *BaseRule) SendAlerts(ctx context.Context, ts time.Time, resendDelay time.Duration, interval time.Duration, notifyFunc NotifyFunc) {
	var orgID string
	err := r.
		sqlstore.
		BunDB().
		NewSelect().
		Table("organizations").
		ColumnExpr("id").
		Limit(1).
		Scan(ctx, &orgID)
	if err != nil {
		r.logger.ErrorContext(ctx, "failed to get org ids", "error", err)
		return
	}

	alerts := []*ruletypes.Alert{}
	r.ForEachActiveAlert(func(alert *ruletypes.Alert) {
		if alert.NeedsSending(ts, resendDelay) {
			alert.LastSentAt = ts
			delta := resendDelay
			if interval > resendDelay {
				delta = interval
			}
			alert.ValidUntil = ts.Add(4 * delta)
			anew := *alert
			alerts = append(alerts, &anew)
		}
	})
	notifyFunc(ctx, orgID, "", alerts...)
}

func (r *BaseRule) ForEachActiveAlert(f func(*ruletypes.Alert)) {
	r.mtx.Lock()
	defer r.mtx.Unlock()

	for _, a := range r.Active {
		f(a)
	}
}

func (r *BaseRule) ShouldAlert(series v3.Series) (ruletypes.Sample, bool) {
	var alertSmpl ruletypes.Sample
	var shouldAlert bool
	var lbls qslabels.Labels

	for name, value := range series.Labels {
		lbls = append(lbls, qslabels.Label{Name: name, Value: value})
	}

	series.Points = removeGroupinSetPoints(series)

	// nothing to evaluate
	if len(series.Points) == 0 {
		return alertSmpl, false
	}

	if r.ruleCondition.RequireMinPoints {
		if len(series.Points) < r.ruleCondition.RequiredNumPoints {
			zap.L().Info("not enough data points to evaluate series, skipping", zap.String("ruleid", r.ID()), zap.Int("numPoints", len(series.Points)), zap.Int("requiredPoints", r.ruleCondition.RequiredNumPoints))
			return alertSmpl, false
		}
	}

	switch r.matchType() {
	case ruletypes.AtleastOnce:
		// If any sample matches the condition, the rule is firing.
		if r.compareOp() == ruletypes.ValueIsAbove {
			for _, smpl := range series.Points {
				if smpl.Value > r.targetVal() {
					alertSmpl = ruletypes.Sample{Point: ruletypes.Point{V: smpl.Value}, Metric: lbls}
					shouldAlert = true
					break
				}
			}
		} else if r.compareOp() == ruletypes.ValueIsBelow {
			for _, smpl := range series.Points {
				if smpl.Value < r.targetVal() {
					alertSmpl = ruletypes.Sample{Point: ruletypes.Point{V: smpl.Value}, Metric: lbls}
					shouldAlert = true
					break
				}
			}
		} else if r.compareOp() == ruletypes.ValueIsEq {
			for _, smpl := range series.Points {
				if smpl.Value == r.targetVal() {
					alertSmpl = ruletypes.Sample{Point: ruletypes.Point{V: smpl.Value}, Metric: lbls}
					shouldAlert = true
					break
				}
			}
		} else if r.compareOp() == ruletypes.ValueIsNotEq {
			for _, smpl := range series.Points {
				if smpl.Value != r.targetVal() {
					alertSmpl = ruletypes.Sample{Point: ruletypes.Point{V: smpl.Value}, Metric: lbls}
					shouldAlert = true
					break
				}
			}
		} else if r.compareOp() == ruletypes.ValueOutsideBounds {
			for _, smpl := range series.Points {
				if math.Abs(smpl.Value) >= r.targetVal() {
					alertSmpl = ruletypes.Sample{Point: ruletypes.Point{V: smpl.Value}, Metric: lbls}
					shouldAlert = true
					break
				}
			}
		}
	case ruletypes.AllTheTimes:
		// If all samples match the condition, the rule is firing.
		shouldAlert = true
		alertSmpl = ruletypes.Sample{Point: ruletypes.Point{V: r.targetVal()}, Metric: lbls}
		if r.compareOp() == ruletypes.ValueIsAbove {
			for _, smpl := range series.Points {
				if smpl.Value <= r.targetVal() {
					shouldAlert = false
					break
				}
			}
			// use min value from the series
			if shouldAlert {
				var minValue float64 = math.Inf(1)
				for _, smpl := range series.Points {
					if smpl.Value < minValue {
						minValue = smpl.Value
					}
				}
				alertSmpl = ruletypes.Sample{Point: ruletypes.Point{V: minValue}, Metric: lbls}
			}
		} else if r.compareOp() == ruletypes.ValueIsBelow {
			for _, smpl := range series.Points {
				if smpl.Value >= r.targetVal() {
					shouldAlert = false
					break
				}
			}
			if shouldAlert {
				var maxValue float64 = math.Inf(-1)
				for _, smpl := range series.Points {
					if smpl.Value > maxValue {
						maxValue = smpl.Value
					}
				}
				alertSmpl = ruletypes.Sample{Point: ruletypes.Point{V: maxValue}, Metric: lbls}
			}
		} else if r.compareOp() == ruletypes.ValueIsEq {
			for _, smpl := range series.Points {
				if smpl.Value != r.targetVal() {
					shouldAlert = false
					break
				}
			}
		} else if r.compareOp() == ruletypes.ValueIsNotEq {
			for _, smpl := range series.Points {
				if smpl.Value == r.targetVal() {
					shouldAlert = false
					break
				}
			}
			// use any non-inf or nan value from the series
			if shouldAlert {
				for _, smpl := range series.Points {
					if !math.IsInf(smpl.Value, 0) && !math.IsNaN(smpl.Value) {
						alertSmpl = ruletypes.Sample{Point: ruletypes.Point{V: smpl.Value}, Metric: lbls}
						break
					}
				}
			}
		} else if r.compareOp() == ruletypes.ValueOutsideBounds {
			for _, smpl := range series.Points {
				if math.Abs(smpl.Value) < r.targetVal() {
					alertSmpl = ruletypes.Sample{Point: ruletypes.Point{V: smpl.Value}, Metric: lbls}
					shouldAlert = false
					break
				}
			}
		}
	case ruletypes.OnAverage:
		// If the average of all samples matches the condition, the rule is firing.
		var sum, count float64
		for _, smpl := range series.Points {
			if math.IsNaN(smpl.Value) || math.IsInf(smpl.Value, 0) {
				continue
			}
			sum += smpl.Value
			count++
		}
		avg := sum / count
		alertSmpl = ruletypes.Sample{Point: ruletypes.Point{V: avg}, Metric: lbls}
		if r.compareOp() == ruletypes.ValueIsAbove {
			if avg > r.targetVal() {
				shouldAlert = true
			}
		} else if r.compareOp() == ruletypes.ValueIsBelow {
			if avg < r.targetVal() {
				shouldAlert = true
			}
		} else if r.compareOp() == ruletypes.ValueIsEq {
			if avg == r.targetVal() {
				shouldAlert = true
			}
		} else if r.compareOp() == ruletypes.ValueIsNotEq {
			if avg != r.targetVal() {
				shouldAlert = true
			}
		} else if r.compareOp() == ruletypes.ValueOutsideBounds {
			if math.Abs(avg) >= r.targetVal() {
				shouldAlert = true
			}
		}
	case ruletypes.InTotal:
		// If the sum of all samples matches the condition, the rule is firing.
		var sum float64

		for _, smpl := range series.Points {
			if math.IsNaN(smpl.Value) || math.IsInf(smpl.Value, 0) {
				continue
			}
			sum += smpl.Value
		}
		alertSmpl = ruletypes.Sample{Point: ruletypes.Point{V: sum}, Metric: lbls}
		if r.compareOp() == ruletypes.ValueIsAbove {
			if sum > r.targetVal() {
				shouldAlert = true
			}
		} else if r.compareOp() == ruletypes.ValueIsBelow {
			if sum < r.targetVal() {
				shouldAlert = true
			}
		} else if r.compareOp() == ruletypes.ValueIsEq {
			if sum == r.targetVal() {
				shouldAlert = true
			}
		} else if r.compareOp() == ruletypes.ValueIsNotEq {
			if sum != r.targetVal() {
				shouldAlert = true
			}
		} else if r.compareOp() == ruletypes.ValueOutsideBounds {
			if math.Abs(sum) >= r.targetVal() {
				shouldAlert = true
			}
		}
	case ruletypes.Last:
		// If the last sample matches the condition, the rule is firing.
		shouldAlert = false
		alertSmpl = ruletypes.Sample{Point: ruletypes.Point{V: series.Points[len(series.Points)-1].Value}, Metric: lbls}
		if r.compareOp() == ruletypes.ValueIsAbove {
			if series.Points[len(series.Points)-1].Value > r.targetVal() {
				shouldAlert = true
			}
		} else if r.compareOp() == ruletypes.ValueIsBelow {
			if series.Points[len(series.Points)-1].Value < r.targetVal() {
				shouldAlert = true
			}
		} else if r.compareOp() == ruletypes.ValueIsEq {
			if series.Points[len(series.Points)-1].Value == r.targetVal() {
				shouldAlert = true
			}
		} else if r.compareOp() == ruletypes.ValueIsNotEq {
			if series.Points[len(series.Points)-1].Value != r.targetVal() {
				shouldAlert = true
			}
		}
	}
	return alertSmpl, shouldAlert
}

func (r *BaseRule) RecordRuleStateHistory(ctx context.Context, prevState, currentState model.AlertState, itemsToAdd []model.RuleStateHistory) error {
	zap.L().Debug("recording rule state history", zap.String("ruleid", r.ID()), zap.Any("prevState", prevState), zap.Any("currentState", currentState), zap.Any("itemsToAdd", itemsToAdd))
	revisedItemsToAdd := map[uint64]model.RuleStateHistory{}

	lastSavedState, err := r.reader.GetLastSavedRuleStateHistory(ctx, r.ID())
	if err != nil {
		return err
	}
	// if the query-service has been restarted, or the rule has been modified (which re-initializes the rule),
	// the state would reset so we need to add the corresponding state changes to previously saved states
	if !r.handledRestart && len(lastSavedState) > 0 {
		zap.L().Debug("handling restart", zap.String("ruleid", r.ID()), zap.Any("lastSavedState", lastSavedState))
		l := map[uint64]model.RuleStateHistory{}
		for _, item := range itemsToAdd {
			l[item.Fingerprint] = item
		}

		shouldSkip := map[uint64]bool{}

		for _, item := range lastSavedState {
			// for the last saved item with fingerprint, check if there is a corresponding entry in the current state
			currentState, ok := l[item.Fingerprint]
			if !ok {
				// there was a state change in the past, but not in the current state
				// if the state was firing, then we should add a resolved state change
				if item.State == model.StateFiring || item.State == model.StateNoData {
					item.State = model.StateInactive
					item.StateChanged = true
					item.UnixMilli = time.Now().UnixMilli()
					revisedItemsToAdd[item.Fingerprint] = item
				}
				// there is nothing to do if the prev state was normal
			} else {
				if item.State != currentState.State {
					item.State = currentState.State
					item.StateChanged = true
					item.UnixMilli = time.Now().UnixMilli()
					revisedItemsToAdd[item.Fingerprint] = item
				}
			}
			// do not add this item to revisedItemsToAdd as it is already processed
			shouldSkip[item.Fingerprint] = true
		}
		zap.L().Debug("after lastSavedState loop", zap.String("ruleid", r.ID()), zap.Any("revisedItemsToAdd", revisedItemsToAdd))

		// if there are any new state changes that were not saved, add them to the revised items
		for _, item := range itemsToAdd {
			if _, ok := revisedItemsToAdd[item.Fingerprint]; !ok && !shouldSkip[item.Fingerprint] {
				revisedItemsToAdd[item.Fingerprint] = item
			}
		}
		zap.L().Debug("after itemsToAdd loop", zap.String("ruleid", r.ID()), zap.Any("revisedItemsToAdd", revisedItemsToAdd))

		newState := model.StateInactive
		for _, item := range revisedItemsToAdd {
			if item.State == model.StateFiring || item.State == model.StateNoData {
				newState = model.StateFiring
				break
			}
		}
		zap.L().Debug("newState", zap.String("ruleid", r.ID()), zap.Any("newState", newState))

		// if there is a change in the overall state, update the overall state
		if lastSavedState[0].OverallState != newState {
			for fingerprint, item := range revisedItemsToAdd {
				item.OverallState = newState
				item.OverallStateChanged = true
				revisedItemsToAdd[fingerprint] = item
			}
		}
		zap.L().Debug("revisedItemsToAdd after newState", zap.String("ruleid", r.ID()), zap.Any("revisedItemsToAdd", revisedItemsToAdd))

	} else {
		for _, item := range itemsToAdd {
			revisedItemsToAdd[item.Fingerprint] = item
		}
	}

	if len(revisedItemsToAdd) > 0 && r.reader != nil {
		zap.L().Debug("writing rule state history", zap.String("ruleid", r.ID()), zap.Any("revisedItemsToAdd", revisedItemsToAdd))

		entries := make([]model.RuleStateHistory, 0, len(revisedItemsToAdd))
		for _, item := range revisedItemsToAdd {
			entries = append(entries, item)
		}
		err := r.reader.AddRuleStateHistory(ctx, entries)
		if err != nil {
			zap.L().Error("error while inserting rule state history", zap.Error(err), zap.Any("itemsToAdd", itemsToAdd))
		}
	}
	r.handledRestart = true

	return nil
}

func (r *BaseRule) PopulateTemporality(ctx context.Context, orgID valuer.UUID, qp *v3.QueryRangeParamsV3) error {

	missingTemporality := make([]string, 0)
	metricNameToTemporality := make(map[string]map[v3.Temporality]bool)
	if qp.CompositeQuery != nil && len(qp.CompositeQuery.BuilderQueries) > 0 {
		for _, query := range qp.CompositeQuery.BuilderQueries {
			// if there is no temporality specified in the query but we have it in the map
			// then use the value from the map
			if query.Temporality == "" && r.TemporalityMap[query.AggregateAttribute.Key] != nil {
				// We prefer delta if it is available
				if r.TemporalityMap[query.AggregateAttribute.Key][v3.Delta] {
					query.Temporality = v3.Delta
				} else if r.TemporalityMap[query.AggregateAttribute.Key][v3.Cumulative] {
					query.Temporality = v3.Cumulative
				} else {
					query.Temporality = v3.Unspecified
				}
			}
			// we don't have temporality for this metric
			if query.DataSource == v3.DataSourceMetrics && query.Temporality == "" {
				missingTemporality = append(missingTemporality, query.AggregateAttribute.Key)
			}
			if _, ok := metricNameToTemporality[query.AggregateAttribute.Key]; !ok {
				metricNameToTemporality[query.AggregateAttribute.Key] = make(map[v3.Temporality]bool)
			}
		}
	}

	var nameToTemporality map[string]map[v3.Temporality]bool
	var err error

	if len(missingTemporality) > 0 {
		nameToTemporality, err = r.reader.FetchTemporality(ctx, orgID, missingTemporality)
		if err != nil {
			return err
		}
	}

	if qp.CompositeQuery != nil && len(qp.CompositeQuery.BuilderQueries) > 0 {
		for name := range qp.CompositeQuery.BuilderQueries {
			query := qp.CompositeQuery.BuilderQueries[name]
			if query.DataSource == v3.DataSourceMetrics && query.Temporality == "" {
				if nameToTemporality[query.AggregateAttribute.Key][v3.Delta] {
					query.Temporality = v3.Delta
				} else if nameToTemporality[query.AggregateAttribute.Key][v3.Cumulative] {
					query.Temporality = v3.Cumulative
				} else {
					query.Temporality = v3.Unspecified
				}
				r.TemporalityMap[query.AggregateAttribute.Key] = nameToTemporality[query.AggregateAttribute.Key]
			}
		}
	}
	return nil
}<|MERGE_RESOLUTION|>--- conflicted
+++ resolved
@@ -155,14 +155,10 @@
 		Active:            map[uint64]*ruletypes.Alert{},
 		reader:            reader,
 		TemporalityMap:    make(map[string]map[v3.Temporality]bool),
-<<<<<<< HEAD
-		evaluation:        p.Evaluation,
+		Threshold:         threshold,
+		evaluation:        evaluation,
 		schedule:          p.Schedule,
 		scheduleStartsAt:  time.UnixMilli(p.ScheduleStartsAt),
-=======
-		Threshold:         threshold,
-		evaluation:        evaluation,
->>>>>>> 7d9aaf2d
 	}
 
 	if baseRule.evalWindow == 0 {
@@ -234,43 +230,6 @@
 	return r.targetVal()
 }
 
-<<<<<<< HEAD
-func (r *BaseRule) Thresholds() []ruletypes.RuleThreshold {
-	thresholds := make([]ruletypes.RuleThreshold, len(r.ruleCondition.Thresholds))
-	copy(thresholds, r.ruleCondition.Thresholds)
-
-	// Sort thresholds by target value based on compare operation
-	sort.Slice(thresholds, func(i, j int) bool {
-		compareOp := thresholds[i].CompareOp()
-		targetI := thresholds[i].Target()
-		targetJ := thresholds[j].Target()
-
-		switch compareOp {
-		case ruletypes.ValueIsAbove, ruletypes.ValueAboveOrEq, ruletypes.ValueOutsideBounds:
-			// For "above" operations, sort descending (higher values first)
-			return targetI > targetJ
-		case ruletypes.ValueIsBelow, ruletypes.ValueBelowOrEq:
-			// For "below" operations, sort ascending (lower values first)
-			return targetI < targetJ
-		default:
-			// For equal/not equal operations, use descending as default
-			return targetI > targetJ
-		}
-	})
-
-	return thresholds
-}
-
-func (r *BaseRule) IsScheduled() bool {
-	return r.schedule != ""
-}
-
-func (r *BaseRule) GetSchedule() (string, time.Time) {
-	return r.schedule, r.scheduleStartsAt
-}
-
-=======
->>>>>>> 7d9aaf2d
 func (r *ThresholdRule) hostFromSource() string {
 	parsedUrl, err := url.Parse(r.source)
 	if err != nil {
