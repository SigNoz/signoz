--- conflicted
+++ resolved
@@ -87,14 +87,9 @@
 	// should be fast but we can still avoid the query if we have the data in memory
 	TemporalityMap map[string]map[v3.Temporality]bool
 
-<<<<<<< HEAD
-	sqlstore            sqlstore.SQLStore
-	NotificationGroupBy []string
-=======
 	sqlstore sqlstore.SQLStore
 
 	evaluation ruletypes.Evaluation
->>>>>>> be42059d
 }
 
 type RuleOption func(*BaseRule)
@@ -143,23 +138,6 @@
 	}
 
 	baseRule := &BaseRule{
-<<<<<<< HEAD
-		id:                  id,
-		orgID:               orgID,
-		name:                p.AlertName,
-		source:              p.Source,
-		typ:                 p.AlertType,
-		ruleCondition:       p.RuleCondition,
-		evalWindow:          time.Duration(p.EvalWindow),
-		labels:              qslabels.FromMap(p.Labels),
-		annotations:         qslabels.FromMap(p.Annotations),
-		preferredChannels:   p.PreferredChannels,
-		health:              ruletypes.HealthUnknown,
-		Active:              map[uint64]*ruletypes.Alert{},
-		reader:              reader,
-		TemporalityMap:      make(map[string]map[v3.Temporality]bool),
-		NotificationGroupBy: p.NotificationGroups,
-=======
 		id:                id,
 		orgID:             orgID,
 		name:              p.AlertName,
@@ -176,7 +154,6 @@
 		TemporalityMap:    make(map[string]map[v3.Temporality]bool),
 		Threshold:         threshold,
 		evaluation:        evaluation,
->>>>>>> be42059d
 	}
 
 	if baseRule.evalWindow == 0 {
