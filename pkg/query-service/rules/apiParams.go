--- conflicted
+++ resolved
@@ -225,25 +225,7 @@
 
 // GettableRule has info for an alerting rules.
 type GettableRule struct {
-<<<<<<< HEAD
-	Labels      map[string]string `json:"labels"`
-	Annotations map[string]string `json:"annotations"`
-	State       string            `json:"state"`
-	Alert       string            `json:"alert"`
-	// Description string            `yaml:"description,omitempty" json:"description,omitempty"`
-
-	Id            string        `json:"id"`
-	RuleType      RuleType      `yaml:"ruleType,omitempty" json:"ruleType,omitempty"`
-	EvalWindow    Duration      `yaml:"evalWindow,omitempty" json:"evalWindow,omitempty"`
-	Frequency     Duration      `yaml:"frequency,omitempty" json:"frequency,omitempty"`
-	RuleCondition RuleCondition `yaml:"condition,omitempty" json:"condition,omitempty"`
-
-	Disabled bool `json:"disabled"`
-
-	PreferredChannels []string `json:"preferredChannels,omitempty"`
-=======
 	Id    string `json:"id"`
 	State string `json:"state"`
 	PostableRule
->>>>>>> 425b7323
 }