--- conflicted
+++ resolved
@@ -661,11 +661,7 @@
 			assert.NoError(t, err)
 		}
 
-<<<<<<< HEAD
 		_, shoulAlert := rule.ShouldAlert(toCommonSeries(c.values))
-=======
-		_, shoulAlert := rule.shouldAlert(toCommonSeries(c.values))
->>>>>>> b444c1e6
 		assert.Equal(t, c.expectAlert, shoulAlert, "Test case %d", idx)
 	}
 }