--- conflicted
+++ resolved
@@ -662,10 +662,8 @@
 
 const InspectMetricsMaxTimeDiff = 1800000
 
-<<<<<<< HEAD
-const DotMetricsEnabled = "DOT_METRICS_ENABLED"
-=======
 func GetDefaultSiteURL() string {
 	return GetOrDefaultEnv("SIGNOZ_SITE_URL", HTTPHostPort)
 }
->>>>>>> b921a228
+
+const DotMetricsEnabled = "DOT_METRICS_ENABLED"