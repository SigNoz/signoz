package constants

import (
	"os"
	"strconv"
	"testing"
	"time"

	"go.signoz.io/signoz/pkg/query-service/model"
	v3 "go.signoz.io/signoz/pkg/query-service/model/v3"
)

const (
	HTTPHostPort    = "0.0.0.0:8080" // Address to serve http (query service)
	PrivateHostPort = "0.0.0.0:8085" // Address to server internal services like alert manager
	DebugHttpPort   = "0.0.0.0:6060" // Address to serve http (pprof)
	OpAmpWsEndpoint = "0.0.0.0:4320" // address for opamp websocket
)

type ContextKey string

const ContextUserKey ContextKey = "user"

var ConfigSignozIo = "https://config.signoz.io/api/v1"

var DEFAULT_TELEMETRY_ANONYMOUS = false

func IsOSSTelemetryEnabled() bool {
	ossSegmentKey := GetOrDefaultEnv("OSS_TELEMETRY_ENABLED", "true")
	return ossSegmentKey == "true"
}

const MaxAllowedPointsInTimeSeries = 300

func IsTelemetryEnabled() bool {
	if testing.Testing() {
		return false
	}

	isTelemetryEnabledStr := os.Getenv("TELEMETRY_ENABLED")
	isTelemetryEnabledBool, err := strconv.ParseBool(isTelemetryEnabledStr)
	if err != nil {
		return true
	}
	return isTelemetryEnabledBool
}

const TraceTTL = "traces"
const MetricsTTL = "metrics"
const LogsTTL = "logs"

const DurationSort = "DurationSort"
const TimestampSort = "TimestampSort"
const PreferRPM = "PreferRPM"

func GetAlertManagerApiPrefix() string {
	if os.Getenv("ALERTMANAGER_API_PREFIX") != "" {
		return os.Getenv("ALERTMANAGER_API_PREFIX")
	}
	return "http://alertmanager:9093/api/"
}

var TELEMETRY_HEART_BEAT_DURATION_MINUTES = GetOrDefaultEnvInt("TELEMETRY_HEART_BEAT_DURATION_MINUTES", 720)

var TELEMETRY_ACTIVE_USER_DURATION_MINUTES = GetOrDefaultEnvInt("TELEMETRY_ACTIVE_USER_DURATION_MINUTES", 360)

var InviteEmailTemplate = GetOrDefaultEnv("INVITE_EMAIL_TEMPLATE", "/root/templates/invitation_email_template.html")

// Alert manager channel subpath
var AmChannelApiPath = GetOrDefaultEnv("ALERTMANAGER_API_CHANNEL_PATH", "v1/routes")

var OTLPTarget = GetOrDefaultEnv("OTEL_EXPORTER_OTLP_ENDPOINT", "")
var LogExportBatchSize = GetOrDefaultEnv("OTEL_BLRP_MAX_EXPORT_BATCH_SIZE", "512")

var RELATIONAL_DATASOURCE_PATH = GetOrDefaultEnv("SIGNOZ_LOCAL_DB_PATH", "/var/lib/signoz/signoz.db")

var DurationSortFeature = GetOrDefaultEnv("DURATION_SORT_FEATURE", "true")

var TimestampSortFeature = GetOrDefaultEnv("TIMESTAMP_SORT_FEATURE", "true")

var PreferRPMFeature = GetOrDefaultEnv("PREFER_RPM_FEATURE", "false")

// TODO(srikanthccv): remove after backfilling is done
func UseMetricsPreAggregation() bool {
	return GetOrDefaultEnv("USE_METRICS_PRE_AGGREGATION", "true") == "true"
}

func EnableHostsInfraMonitoring() bool {
	return GetOrDefaultEnv("ENABLE_INFRA_METRICS", "true") == "true"
}

var KafkaSpanEval = GetOrDefaultEnv("KAFKA_SPAN_EVAL", "false")

func IsDurationSortFeatureEnabled() bool {
	isDurationSortFeatureEnabledStr := DurationSortFeature
	isDurationSortFeatureEnabledBool, err := strconv.ParseBool(isDurationSortFeatureEnabledStr)
	if err != nil {
		return false
	}
	return isDurationSortFeatureEnabledBool
}

func IsTimestampSortFeatureEnabled() bool {
	isTimestampSortFeatureEnabledStr := TimestampSortFeature
	isTimestampSortFeatureEnabledBool, err := strconv.ParseBool(isTimestampSortFeatureEnabledStr)
	if err != nil {
		return false
	}
	return isTimestampSortFeatureEnabledBool
}

func IsPreferRPMFeatureEnabled() bool {
	preferRPMFeatureEnabledStr := PreferRPMFeature
	preferRPMFeatureEnabledBool, err := strconv.ParseBool(preferRPMFeatureEnabledStr)
	if err != nil {
		return false
	}
	return preferRPMFeatureEnabledBool
}

var DEFAULT_FEATURE_SET = model.FeatureSet{
	model.Feature{
		Name:       DurationSort,
		Active:     IsDurationSortFeatureEnabled(),
		Usage:      0,
		UsageLimit: -1,
		Route:      "",
	}, model.Feature{
		Name:       TimestampSort,
		Active:     IsTimestampSortFeatureEnabled(),
		Usage:      0,
		UsageLimit: -1,
		Route:      "",
	},
	model.Feature{
		Name:       model.UseSpanMetrics,
		Active:     false,
		Usage:      0,
		UsageLimit: -1,
		Route:      "",
	},
	model.Feature{
		Name:       PreferRPM,
		Active:     IsPreferRPMFeatureEnabled(),
		Usage:      0,
		UsageLimit: -1,
		Route:      "",
	},
}

func GetContextTimeout() time.Duration {
	contextTimeoutStr := GetOrDefaultEnv("CONTEXT_TIMEOUT", "60")
	contextTimeoutDuration, err := time.ParseDuration(contextTimeoutStr + "s")
	if err != nil {
		return time.Minute
	}
	return contextTimeoutDuration
}

var ContextTimeout = GetContextTimeout()

func GetContextTimeoutMaxAllowed() time.Duration {
	contextTimeoutStr := GetOrDefaultEnv("CONTEXT_TIMEOUT_MAX_ALLOWED", "600")
	contextTimeoutDuration, err := time.ParseDuration(contextTimeoutStr + "s")
	if err != nil {
		return time.Minute
	}
	return contextTimeoutDuration
}

func GetEvalDelay() time.Duration {
	evalDelayStr := GetOrDefaultEnv("RULES_EVAL_DELAY", "2m")
	evalDelayDuration, err := time.ParseDuration(evalDelayStr)
	if err != nil {
		return 0
	}
	return evalDelayDuration
}

var ContextTimeoutMaxAllowed = GetContextTimeoutMaxAllowed()

const (
	TraceID                        = "traceID"
	ServiceName                    = "serviceName"
	HttpRoute                      = "httpRoute"
	HttpHost                       = "httpHost"
	HttpUrl                        = "httpUrl"
	HttpMethod                     = "httpMethod"
	OperationDB                    = "name"
	OperationRequest               = "operation"
	Status                         = "status"
	Duration                       = "duration"
	DBName                         = "dbName"
	DBOperation                    = "dbOperation"
	DBSystem                       = "dbSystem"
	MsgSystem                      = "msgSystem"
	MsgOperation                   = "msgOperation"
	Timestamp                      = "timestamp"
	RPCMethod                      = "rpcMethod"
	ResponseStatusCode             = "responseStatusCode"
	Descending                     = "descending"
	Ascending                      = "ascending"
	StatusPending                  = "pending"
	StatusFailed                   = "failed"
	StatusSuccess                  = "success"
	ExceptionType                  = "exceptionType"
	ExceptionCount                 = "exceptionCount"
	LastSeen                       = "lastSeen"
	FirstSeen                      = "firstSeen"
	Attributes                     = "attributes"
	Resources                      = "resources"
	Static                         = "static"
	DefaultLogSkipIndexType        = "bloom_filter(0.01)"
	DefaultLogSkipIndexGranularity = 64
)

var GroupByColMap = map[string]struct{}{
	ServiceName:        {},
	HttpHost:           {},
	HttpRoute:          {},
	HttpUrl:            {},
	HttpMethod:         {},
	OperationDB:        {},
	DBName:             {},
	DBOperation:        {},
	DBSystem:           {},
	MsgOperation:       {},
	MsgSystem:          {},
	RPCMethod:          {},
	ResponseStatusCode: {},
}

const (
	SIGNOZ_METRIC_DBNAME                       = "signoz_metrics"
	SIGNOZ_SAMPLES_V4_TABLENAME                = "distributed_samples_v4"
	SIGNOZ_SAMPLES_V4_AGG_5M_TABLENAME         = "distributed_samples_v4_agg_5m"
	SIGNOZ_SAMPLES_V4_AGG_30M_TABLENAME        = "distributed_samples_v4_agg_30m"
	SIGNOZ_EXP_HISTOGRAM_TABLENAME             = "distributed_exp_hist"
	SIGNOZ_TRACE_DBNAME                        = "signoz_traces"
	SIGNOZ_SPAN_INDEX_TABLENAME                = "distributed_signoz_index_v2"
	SIGNOZ_SPAN_INDEX_LOCAL_TABLENAME          = "signoz_index_v2"
	SIGNOZ_SPAN_INDEX_V3                       = "distributed_signoz_index_v3"
	SIGNOZ_SPAN_INDEX_V3_LOCAL_TABLENAME       = "signoz_index_v3"
	SIGNOZ_TIMESERIES_v4_LOCAL_TABLENAME       = "time_series_v4"
	SIGNOZ_TIMESERIES_v4_6HRS_LOCAL_TABLENAME  = "time_series_v4_6hrs"
	SIGNOZ_TIMESERIES_v4_1DAY_LOCAL_TABLENAME  = "time_series_v4_1day"
	SIGNOZ_TIMESERIES_v4_1WEEK_LOCAL_TABLENAME = "time_series_v4_1week"
	SIGNOZ_TIMESERIES_v4_1DAY_TABLENAME        = "distributed_time_series_v4_1day"
)

var TimeoutExcludedRoutes = map[string]bool{
	"/api/v1/logs/tail":     true,
	"/api/v3/logs/livetail": true,
}

// alert related constants
const (
	// AlertHelpPage is used in case default alert repo url is not set
	AlertHelpPage   = "https://signoz.io/docs/userguide/alerts-management/#generator-url"
	AlertTimeFormat = "2006-01-02 15:04:05"
)

func GetOrDefaultEnv(key string, fallback string) string {
	v := os.Getenv(key)
	if len(v) == 0 {
		return fallback
	}
	return v
}

func GetOrDefaultEnvInt(key string, fallback int) int {
	v := os.Getenv(key)
	if len(v) == 0 {
		return fallback
	}
	intVal, err := strconv.Atoi(v)
	if err != nil {
		return fallback
	}
	return intVal
}

const (
	STRING                = "String"
	UINT32                = "UInt32"
	LOWCARDINALITY_STRING = "LowCardinality(String)"
	INT32                 = "Int32"
	UINT8                 = "Uint8"
)

var StaticSelectedLogFields = []model.LogField{
	{
		Name:     "timestamp",
		DataType: UINT32,
		Type:     Static,
	},
	{
		Name:     "id",
		DataType: STRING,
		Type:     Static,
	},
	{
		Name:     "severity_text",
		DataType: LOWCARDINALITY_STRING,
		Type:     Static,
	},
	{
		Name:     "severity_number",
		DataType: UINT8,
		Type:     Static,
	},
	{
		Name:     "trace_flags",
		DataType: UINT32,
		Type:     Static,
	},
	{
		Name:     "trace_id",
		DataType: STRING,
		Type:     Static,
	},
	{
		Name:     "span_id",
		DataType: STRING,
		Type:     Static,
	},
}

const (
	LogsSQLSelect = "SELECT " +
		"timestamp, id, trace_id, span_id, trace_flags, severity_text, severity_number, scope_name, scope_version, body," +
		"CAST((attributes_string_key, attributes_string_value), 'Map(String, String)') as  attributes_string," +
		"CAST((attributes_int64_key, attributes_int64_value), 'Map(String, Int64)') as  attributes_int64," +
		"CAST((attributes_float64_key, attributes_float64_value), 'Map(String, Float64)') as  attributes_float64," +
		"CAST((attributes_bool_key, attributes_bool_value), 'Map(String, Bool)') as  attributes_bool," +
		"CAST((resources_string_key, resources_string_value), 'Map(String, String)') as resources_string," +
		"CAST((scope_string_key, scope_string_value), 'Map(String, String)') as scope "
	LogsSQLSelectV2 = "SELECT " +
		"timestamp, id, trace_id, span_id, trace_flags, severity_text, severity_number, scope_name, scope_version, body, " +
		"attributes_string, " +
		"attributes_number, " +
		"attributes_bool, " +
		"resources_string, " +
		"scope_string "
	TracesExplorerViewSQLSelectWithSubQuery = "(SELECT traceID, durationNano, " +
		"serviceName, name FROM %s.%s WHERE parentSpanID = '' AND %s %s ORDER BY durationNano DESC LIMIT 1 BY traceID "
	TracesExplorerViewSQLSelectBeforeSubQuery = "SELECT subQuery.serviceName, subQuery.name, count() AS " +
		"span_count, subQuery.durationNano, subQuery.traceID AS traceID FROM %s.%s INNER JOIN ( SELECT * FROM "
	TracesExplorerViewSQLSelectAfterSubQuery = "AS inner_subquery ) AS subQuery ON %s.%s.traceID = subQuery.traceID WHERE %s " +
		"GROUP BY subQuery.traceID, subQuery.durationNano, subQuery.name, subQuery.serviceName ORDER BY subQuery.durationNano desc LIMIT 1 BY subQuery.traceID;"
	TracesExplorerViewSQLSelectQuery = "SELECT subQuery.serviceName, subQuery.name, count() AS " +
		"span_count, subQuery.durationNano, traceID FROM %s.%s GLOBAL INNER JOIN subQuery ON %s.traceID = subQuery.traceID GROUP " +
		"BY traceID, subQuery.durationNano, subQuery.name, subQuery.serviceName ORDER BY subQuery.durationNano desc;"
)

// ReservedColumnTargetAliases identifies result value from a user
// written clickhouse query. The column alias indcate which value is
// to be considered as final result (or target)
var ReservedColumnTargetAliases = map[string]struct{}{
	"__result": {},
	"__value":  {},
	"result":   {},
	"res":      {},
	"value":    {},
}

// logsPPLPfx is a short constant for logsPipelinePrefix
// TODO(Raj): Remove old prefix after new processor based pipelines have been rolled out
const LogsPPLPfx = "signozlogspipeline/pipeline_"
const OldLogsPPLPfx = "logstransform/pipeline_"

const IntegrationPipelineIdPrefix = "integration"

// The datatype present here doesn't represent the actual datatype of column in the logs table.

var StaticFieldsLogsV3 = map[string]v3.AttributeKey{
	"timestamp": {},
	"id":        {},
	"trace_id": {
		Key:      "trace_id",
		DataType: v3.AttributeKeyDataTypeString,
		Type:     v3.AttributeKeyTypeUnspecified,
		IsColumn: true,
	},
	"span_id": {
		Key:      "span_id",
		DataType: v3.AttributeKeyDataTypeString,
		Type:     v3.AttributeKeyTypeUnspecified,
		IsColumn: true,
	},
	"trace_flags": {
		Key:      "trace_flags",
		DataType: v3.AttributeKeyDataTypeInt64,
		Type:     v3.AttributeKeyTypeUnspecified,
		IsColumn: true,
	},
	"severity_text": {
		Key:      "severity_text",
		DataType: v3.AttributeKeyDataTypeString,
		Type:     v3.AttributeKeyTypeUnspecified,
		IsColumn: true,
	},
	"severity_number": {
		Key:      "severity_number",
		DataType: v3.AttributeKeyDataTypeInt64,
		Type:     v3.AttributeKeyTypeUnspecified,
		IsColumn: true,
	},
	"body": {
		Key:      "body",
		DataType: v3.AttributeKeyDataTypeString,
		Type:     v3.AttributeKeyTypeUnspecified,
		IsColumn: true,
	},
	"__attrs": {
		Key:      "__attrs",
		DataType: v3.AttributeKeyDataTypeString,
		Type:     v3.AttributeKeyTypeUnspecified,
		IsColumn: true,
	},
	"scope_name": {
		Key:      "scope_name",
		DataType: v3.AttributeKeyDataTypeString,
		Type:     v3.AttributeKeyTypeUnspecified,
		IsColumn: true,
	},
	"scope_version": {
		Key:      "scope_version",
		DataType: v3.AttributeKeyDataTypeString,
		Type:     v3.AttributeKeyTypeUnspecified,
		IsColumn: true,
	},
}

const SigNozOrderByValue = "#SIGNOZ_VALUE"

const TIMESTAMP = "timestamp"

const FirstQueryGraphLimit = "first_query_graph_limit"
const SecondQueryGraphLimit = "second_query_graph_limit"

const DefaultFilterSuggestionsAttributesLimit = 50
const MaxFilterSuggestionsAttributesLimit = 100
const DefaultFilterSuggestionsExamplesLimit = 2
const MaxFilterSuggestionsExamplesLimit = 10

var SpanRenderLimitStr = GetOrDefaultEnv("SPAN_RENDER_LIMIT", "2500")
var MaxSpansInTraceStr = GetOrDefaultEnv("MAX_SPANS_IN_TRACE", "250000")

var StaticFieldsTraces = map[string]v3.AttributeKey{
	"timestamp": {},
	"traceID": {
		Key:      "traceID",
		DataType: v3.AttributeKeyDataTypeString,
		IsColumn: true,
	},
	"spanID": {
		Key:      "spanID",
		DataType: v3.AttributeKeyDataTypeString,
		IsColumn: true,
	},
	"parentSpanID": {
		Key:      "parentSpanID",
		DataType: v3.AttributeKeyDataTypeString,
		IsColumn: true,
	},
	"name": {
		Key:      "name",
		DataType: v3.AttributeKeyDataTypeString,
		IsColumn: true,
	},
	"serviceName": {
		Key:      "serviceName",
		DataType: v3.AttributeKeyDataTypeString,
		IsColumn: true,
	},
	"kind": {
		Key:      "kind",
		DataType: v3.AttributeKeyDataTypeString,
		IsColumn: true,
	},
	"spanKind": {
		Key:      "spanKind",
		DataType: v3.AttributeKeyDataTypeString,
		IsColumn: true,
	},
	"durationNano": {
		Key:      "durationNano",
		DataType: v3.AttributeKeyDataTypeFloat64,
		IsColumn: true,
	},
	"statusCode": {
		Key:      "statusCode",
		DataType: v3.AttributeKeyDataTypeFloat64,
		IsColumn: true,
	},
	"hasError": {
		Key:      "hasError",
		DataType: v3.AttributeKeyDataTypeBool,
		IsColumn: true,
	},
	"statusMessage": {
		Key:      "statusMessage",
		DataType: v3.AttributeKeyDataTypeString,
		IsColumn: true,
	},
	"statusCodeString": {
		Key:      "statusCodeString",
		DataType: v3.AttributeKeyDataTypeString,
		IsColumn: true,
	},
	"externalHttpMethod": {
		Key:      "externalHttpMethod",
		DataType: v3.AttributeKeyDataTypeString,
		IsColumn: true,
	},
	"externalHttpUrl": {
		Key:      "externalHttpUrl",
		DataType: v3.AttributeKeyDataTypeString,
		IsColumn: true,
	},
	"dbSystem": {
		Key:      "dbSystem",
		DataType: v3.AttributeKeyDataTypeString,
		IsColumn: true,
	},
	"dbName": {
		Key:      "dbName",
		DataType: v3.AttributeKeyDataTypeString,
		IsColumn: true,
	},
	"dbOperation": {
		Key:      "dbOperation",
		DataType: v3.AttributeKeyDataTypeString,
		IsColumn: true,
	},
	"peerService": {
		Key:      "peerService",
		DataType: v3.AttributeKeyDataTypeString,
		IsColumn: true,
	},
	"httpMethod": {
		Key:      "httpMethod",
		DataType: v3.AttributeKeyDataTypeString,
		IsColumn: true,
	},
	"httpUrl": {
		Key:      "httpUrl",
		DataType: v3.AttributeKeyDataTypeString,
		IsColumn: true,
	},
	"httpRoute": {
		Key:      "httpRoute",
		DataType: v3.AttributeKeyDataTypeString,
		IsColumn: true,
	},
	"httpHost": {
		Key:      "httpHost",
		DataType: v3.AttributeKeyDataTypeString,
		IsColumn: true,
	},
	"msgSystem": {
		Key:      "msgSystem",
		DataType: v3.AttributeKeyDataTypeString,
		IsColumn: true,
	},
	"msgOperation": {
		Key:      "msgOperation",
		DataType: v3.AttributeKeyDataTypeString,
		IsColumn: true,
	},
	"rpcSystem": {
		Key:      "rpcSystem",
		DataType: v3.AttributeKeyDataTypeString,
		IsColumn: true,
	},
	"rpcService": {
		Key:      "rpcService",
		DataType: v3.AttributeKeyDataTypeString,
		IsColumn: true,
	},
	"rpcMethod": {
		Key:      "rpcMethod",
		DataType: v3.AttributeKeyDataTypeString,
		IsColumn: true,
	},
	"responseStatusCode": {
		Key:      "responseStatusCode",
		DataType: v3.AttributeKeyDataTypeString,
		IsColumn: true,
	},
<<<<<<< HEAD

	// new support
	"response_status_code": {
		Key:      "response_status_code",
		DataType: v3.AttributeKeyDataTypeString,
		IsColumn: true,
	},
	"external_http_url": {
		Key:      "external_http_url",
		DataType: v3.AttributeKeyDataTypeString,
		IsColumn: true,
	},
	"http_url": {
		Key:      "http_url",
		DataType: v3.AttributeKeyDataTypeString,
		IsColumn: true,
	},
	"external_http_method": {
		Key:      "external_http_method",
		DataType: v3.AttributeKeyDataTypeString,
		IsColumn: true,
	},
	"http_method": {
		Key:      "http_method",
		DataType: v3.AttributeKeyDataTypeString,
		IsColumn: true,
	},
	"http_host": {
		Key:      "http_host",
		DataType: v3.AttributeKeyDataTypeString,
		IsColumn: true,
	},
	"db_name": {
		Key:      "db_name",
		DataType: v3.AttributeKeyDataTypeString,
		IsColumn: true,
	},
	"db_operation": {
		Key:      "db_operation",
		DataType: v3.AttributeKeyDataTypeString,
		IsColumn: true,
	},
	"has_error": {
		Key:      "has_error",
		DataType: v3.AttributeKeyDataTypeBool,
		IsColumn: true,
	},
	"is_remote": {
		Key:      "is_remote",
		DataType: v3.AttributeKeyDataTypeString,
		IsColumn: true,
	},
	// the simple attributes are not present here as
	// they are taken care by new format <attribute_type>_<attribute_datatype>_'<attribute_key>'
}
=======
}

const TRACE_V4_MAX_PAGINATION_LIMIT = 10000
>>>>>>> 35f4eaa2
<|MERGE_RESOLUTION|>--- conflicted
+++ resolved
@@ -589,7 +589,6 @@
 		DataType: v3.AttributeKeyDataTypeString,
 		IsColumn: true,
 	},
-<<<<<<< HEAD
 
 	// new support
 	"response_status_code": {
@@ -645,8 +644,5 @@
 	// the simple attributes are not present here as
 	// they are taken care by new format <attribute_type>_<attribute_datatype>_'<attribute_key>'
 }
-=======
-}
-
-const TRACE_V4_MAX_PAGINATION_LIMIT = 10000
->>>>>>> 35f4eaa2
+
+const TRACE_V4_MAX_PAGINATION_LIMIT = 10000