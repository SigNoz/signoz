package constants

import (
	"os"
	"strconv"
	"testing"
	"time"

	"go.signoz.io/signoz/pkg/query-service/model"
	v3 "go.signoz.io/signoz/pkg/query-service/model/v3"
)

const (
	HTTPHostPort    = "0.0.0.0:8080" // Address to serve http (query service)
	PrivateHostPort = "0.0.0.0:8085" // Address to server internal services like alert manager
	DebugHttpPort   = "0.0.0.0:6060" // Address to serve http (pprof)
	OpAmpWsEndpoint = "0.0.0.0:4320" // address for opamp websocket
)

type ContextKey string

const ContextUserKey ContextKey = "user"

var ConfigSignozIo = "https://config.signoz.io/api/v1"

var DEFAULT_TELEMETRY_ANONYMOUS = false

func IsOSSTelemetryEnabled() bool {
	ossSegmentKey := GetOrDefaultEnv("OSS_TELEMETRY_ENABLED", "true")
	return ossSegmentKey == "true"
}

const MaxAllowedPointsInTimeSeries = 300

func IsTelemetryEnabled() bool {
	if testing.Testing() {
		return false
	}

	isTelemetryEnabledStr := os.Getenv("TELEMETRY_ENABLED")
	isTelemetryEnabledBool, err := strconv.ParseBool(isTelemetryEnabledStr)
	if err != nil {
		return true
	}
	return isTelemetryEnabledBool
}

const TraceTTL = "traces"
const MetricsTTL = "metrics"
const LogsTTL = "logs"

const DurationSort = "DurationSort"
const TimestampSort = "TimestampSort"
const PreferRPM = "PreferRPM"

func GetAlertManagerApiPrefix() string {
	if os.Getenv("ALERTMANAGER_API_PREFIX") != "" {
		return os.Getenv("ALERTMANAGER_API_PREFIX")
	}
	return "http://alertmanager:9093/api/"
}

var TELEMETRY_HEART_BEAT_DURATION_MINUTES = GetOrDefaultEnvInt("TELEMETRY_HEART_BEAT_DURATION_MINUTES", 720)

var TELEMETRY_ACTIVE_USER_DURATION_MINUTES = GetOrDefaultEnvInt("TELEMETRY_ACTIVE_USER_DURATION_MINUTES", 360)

var InviteEmailTemplate = GetOrDefaultEnv("INVITE_EMAIL_TEMPLATE", "/root/templates/invitation_email_template.html")

// Alert manager channel subpath
var AmChannelApiPath = GetOrDefaultEnv("ALERTMANAGER_API_CHANNEL_PATH", "v1/routes")

var OTLPTarget = GetOrDefaultEnv("OTEL_EXPORTER_OTLP_ENDPOINT", "")
var LogExportBatchSize = GetOrDefaultEnv("OTEL_BLRP_MAX_EXPORT_BATCH_SIZE", "512")

var RELATIONAL_DATASOURCE_PATH = GetOrDefaultEnv("SIGNOZ_LOCAL_DB_PATH", "/var/lib/signoz/signoz.db")

var DurationSortFeature = GetOrDefaultEnv("DURATION_SORT_FEATURE", "true")

var TimestampSortFeature = GetOrDefaultEnv("TIMESTAMP_SORT_FEATURE", "true")

var PreferRPMFeature = GetOrDefaultEnv("PREFER_RPM_FEATURE", "false")

<<<<<<< HEAD
// TODO(srikanthccv): remove after backfilling is done
func UseMetricsPreAggregation() bool {
	return GetOrDefaultEnv("USE_METRICS_PRE_AGGREGATION", "false") == "true"
}
=======
var KafkaSpanEval = GetOrDefaultEnv("KAFKA_SPAN_EVAL", "false")
>>>>>>> 8466e31e

func IsDurationSortFeatureEnabled() bool {
	isDurationSortFeatureEnabledStr := DurationSortFeature
	isDurationSortFeatureEnabledBool, err := strconv.ParseBool(isDurationSortFeatureEnabledStr)
	if err != nil {
		return false
	}
	return isDurationSortFeatureEnabledBool
}

func IsTimestampSortFeatureEnabled() bool {
	isTimestampSortFeatureEnabledStr := TimestampSortFeature
	isTimestampSortFeatureEnabledBool, err := strconv.ParseBool(isTimestampSortFeatureEnabledStr)
	if err != nil {
		return false
	}
	return isTimestampSortFeatureEnabledBool
}

func IsPreferRPMFeatureEnabled() bool {
	preferRPMFeatureEnabledStr := PreferRPMFeature
	preferRPMFeatureEnabledBool, err := strconv.ParseBool(preferRPMFeatureEnabledStr)
	if err != nil {
		return false
	}
	return preferRPMFeatureEnabledBool
}

var DEFAULT_FEATURE_SET = model.FeatureSet{
	model.Feature{
		Name:       DurationSort,
		Active:     IsDurationSortFeatureEnabled(),
		Usage:      0,
		UsageLimit: -1,
		Route:      "",
	}, model.Feature{
		Name:       TimestampSort,
		Active:     IsTimestampSortFeatureEnabled(),
		Usage:      0,
		UsageLimit: -1,
		Route:      "",
	},
	model.Feature{
		Name:       model.UseSpanMetrics,
		Active:     false,
		Usage:      0,
		UsageLimit: -1,
		Route:      "",
	},
	model.Feature{
		Name:       PreferRPM,
		Active:     IsPreferRPMFeatureEnabled(),
		Usage:      0,
		UsageLimit: -1,
		Route:      "",
	},
}

func GetContextTimeout() time.Duration {
	contextTimeoutStr := GetOrDefaultEnv("CONTEXT_TIMEOUT", "60")
	contextTimeoutDuration, err := time.ParseDuration(contextTimeoutStr + "s")
	if err != nil {
		return time.Minute
	}
	return contextTimeoutDuration
}

var ContextTimeout = GetContextTimeout()

func GetContextTimeoutMaxAllowed() time.Duration {
	contextTimeoutStr := GetOrDefaultEnv("CONTEXT_TIMEOUT_MAX_ALLOWED", "600")
	contextTimeoutDuration, err := time.ParseDuration(contextTimeoutStr + "s")
	if err != nil {
		return time.Minute
	}
	return contextTimeoutDuration
}

func GetEvalDelay() time.Duration {
	evalDelayStr := GetOrDefaultEnv("RULES_EVAL_DELAY", "2m")
	evalDelayDuration, err := time.ParseDuration(evalDelayStr)
	if err != nil {
		return 0
	}
	return evalDelayDuration
}

var ContextTimeoutMaxAllowed = GetContextTimeoutMaxAllowed()

const (
	TraceID                        = "traceID"
	ServiceName                    = "serviceName"
	HttpRoute                      = "httpRoute"
	HttpHost                       = "httpHost"
	HttpUrl                        = "httpUrl"
	HttpMethod                     = "httpMethod"
	OperationDB                    = "name"
	OperationRequest               = "operation"
	Status                         = "status"
	Duration                       = "duration"
	DBName                         = "dbName"
	DBOperation                    = "dbOperation"
	DBSystem                       = "dbSystem"
	MsgSystem                      = "msgSystem"
	MsgOperation                   = "msgOperation"
	Timestamp                      = "timestamp"
	RPCMethod                      = "rpcMethod"
	ResponseStatusCode             = "responseStatusCode"
	Descending                     = "descending"
	Ascending                      = "ascending"
	StatusPending                  = "pending"
	StatusFailed                   = "failed"
	StatusSuccess                  = "success"
	ExceptionType                  = "exceptionType"
	ExceptionCount                 = "exceptionCount"
	LastSeen                       = "lastSeen"
	FirstSeen                      = "firstSeen"
	Attributes                     = "attributes"
	Resources                      = "resources"
	Static                         = "static"
	DefaultLogSkipIndexType        = "bloom_filter(0.01)"
	DefaultLogSkipIndexGranularity = 64
)

var GroupByColMap = map[string]struct{}{
	ServiceName:        {},
	HttpHost:           {},
	HttpRoute:          {},
	HttpUrl:            {},
	HttpMethod:         {},
	OperationDB:        {},
	DBName:             {},
	DBOperation:        {},
	DBSystem:           {},
	MsgOperation:       {},
	MsgSystem:          {},
	RPCMethod:          {},
	ResponseStatusCode: {},
}

const (
<<<<<<< HEAD
	SIGNOZ_METRIC_DBNAME                       = "signoz_metrics"
	SIGNOZ_SAMPLES_V4_TABLENAME                = "distributed_samples_v4"
	SIGNOZ_SAMPLES_V4_AGG_5M_TABLENAME         = "distributed_samples_v4_agg_5m"
	SIGNOZ_SAMPLES_V4_AGG_30M_TABLENAME        = "distributed_samples_v4_agg_30m"
	SIGNOZ_EXP_HISTOGRAM_TABLENAME             = "distributed_exp_hist"
	SIGNOZ_TRACE_DBNAME                        = "signoz_traces"
	SIGNOZ_SPAN_INDEX_TABLENAME                = "distributed_signoz_index_v2"
	SIGNOZ_TIMESERIES_v4_LOCAL_TABLENAME       = "time_series_v4"
	SIGNOZ_TIMESERIES_v4_6HRS_LOCAL_TABLENAME  = "time_series_v4_6hrs"
	SIGNOZ_TIMESERIES_v4_1DAY_LOCAL_TABLENAME  = "time_series_v4_1day"
	SIGNOZ_TIMESERIES_v4_1WEEK_LOCAL_TABLENAME = "time_series_v4_1week"
	SIGNOZ_TIMESERIES_v4_1DAY_TABLENAME        = "distributed_time_series_v4_1day"
=======
	SIGNOZ_METRIC_DBNAME                      = "signoz_metrics"
	SIGNOZ_SAMPLES_V4_TABLENAME               = "distributed_samples_v4"
	SIGNOZ_TRACE_DBNAME                       = "signoz_traces"
	SIGNOZ_SPAN_INDEX_TABLENAME               = "distributed_signoz_index_v2"
	SIGNOZ_SPAN_INDEX_LOCAL_TABLENAME         = "signoz_index_v2"
	SIGNOZ_TIMESERIES_v4_LOCAL_TABLENAME      = "time_series_v4"
	SIGNOZ_TIMESERIES_v4_6HRS_LOCAL_TABLENAME = "time_series_v4_6hrs"
	SIGNOZ_TIMESERIES_v4_1DAY_LOCAL_TABLENAME = "time_series_v4_1day"
	SIGNOZ_TIMESERIES_v4_1DAY_TABLENAME       = "distributed_time_series_v4_1day"
>>>>>>> 8466e31e
)

var TimeoutExcludedRoutes = map[string]bool{
	"/api/v1/logs/tail":     true,
	"/api/v3/logs/livetail": true,
}

// alert related constants
const (
	// AlertHelpPage is used in case default alert repo url is not set
	AlertHelpPage   = "https://signoz.io/docs/userguide/alerts-management/#generator-url"
	AlertTimeFormat = "2006-01-02 15:04:05"
)

func GetOrDefaultEnv(key string, fallback string) string {
	v := os.Getenv(key)
	if len(v) == 0 {
		return fallback
	}
	return v
}

func GetOrDefaultEnvInt(key string, fallback int) int {
	v := os.Getenv(key)
	if len(v) == 0 {
		return fallback
	}
	intVal, err := strconv.Atoi(v)
	if err != nil {
		return fallback
	}
	return intVal
}

const (
	STRING                = "String"
	UINT32                = "UInt32"
	LOWCARDINALITY_STRING = "LowCardinality(String)"
	INT32                 = "Int32"
	UINT8                 = "Uint8"
)

var StaticSelectedLogFields = []model.LogField{
	{
		Name:     "timestamp",
		DataType: UINT32,
		Type:     Static,
	},
	{
		Name:     "id",
		DataType: STRING,
		Type:     Static,
	},
	{
		Name:     "severity_text",
		DataType: LOWCARDINALITY_STRING,
		Type:     Static,
	},
	{
		Name:     "severity_number",
		DataType: UINT8,
		Type:     Static,
	},
	{
		Name:     "trace_flags",
		DataType: UINT32,
		Type:     Static,
	},
	{
		Name:     "trace_id",
		DataType: STRING,
		Type:     Static,
	},
	{
		Name:     "span_id",
		DataType: STRING,
		Type:     Static,
	},
}

const (
	LogsSQLSelect = "SELECT " +
		"timestamp, id, trace_id, span_id, trace_flags, severity_text, severity_number, body," +
		"CAST((attributes_string_key, attributes_string_value), 'Map(String, String)') as  attributes_string," +
		"CAST((attributes_int64_key, attributes_int64_value), 'Map(String, Int64)') as  attributes_int64," +
		"CAST((attributes_float64_key, attributes_float64_value), 'Map(String, Float64)') as  attributes_float64," +
		"CAST((attributes_bool_key, attributes_bool_value), 'Map(String, Bool)') as  attributes_bool," +
		"CAST((resources_string_key, resources_string_value), 'Map(String, String)') as resources_string "
	LogsSQLSelectV2 = "SELECT " +
		"timestamp, id, trace_id, span_id, trace_flags, severity_text, severity_number, body, " +
		"attributes_string, " +
		"attributes_number, " +
		"attributes_bool, " +
		"resources_string "
	TracesExplorerViewSQLSelectWithSubQuery = "(SELECT traceID, durationNano, " +
		"serviceName, name FROM %s.%s WHERE parentSpanID = '' AND %s %s ORDER BY durationNano DESC LIMIT 1 BY traceID "
	TracesExplorerViewSQLSelectBeforeSubQuery = "SELECT subQuery.serviceName, subQuery.name, count() AS " +
		"span_count, subQuery.durationNano, subQuery.traceID AS traceID FROM %s.%s INNER JOIN ( SELECT * FROM "
	TracesExplorerViewSQLSelectAfterSubQuery = "AS inner_subquery ) AS subQuery ON %s.%s.traceID = subQuery.traceID WHERE %s " +
		"GROUP BY subQuery.traceID, subQuery.durationNano, subQuery.name, subQuery.serviceName ORDER BY subQuery.durationNano desc LIMIT 1 BY subQuery.traceID;"
	TracesExplorerViewSQLSelectQuery = "SELECT subQuery.serviceName, subQuery.name, count() AS " +
		"span_count, subQuery.durationNano, traceID FROM %s.%s GLOBAL INNER JOIN subQuery ON %s.traceID = subQuery.traceID GROUP " +
		"BY traceID, subQuery.durationNano, subQuery.name, subQuery.serviceName ORDER BY subQuery.durationNano desc;"
)

// ReservedColumnTargetAliases identifies result value from a user
// written clickhouse query. The column alias indcate which value is
// to be considered as final result (or target)
var ReservedColumnTargetAliases = map[string]struct{}{
	"__result": {},
	"__value":  {},
	"result":   {},
	"res":      {},
	"value":    {},
}

// logsPPLPfx is a short constant for logsPipelinePrefix
// TODO(Raj): Remove old prefix after new processor based pipelines have been rolled out
const LogsPPLPfx = "signozlogspipeline/pipeline_"
const OldLogsPPLPfx = "logstransform/pipeline_"

const IntegrationPipelineIdPrefix = "integration"

// The datatype present here doesn't represent the actual datatype of column in the logs table.

var StaticFieldsLogsV3 = map[string]v3.AttributeKey{
	"timestamp": {},
	"id":        {},
	"trace_id": {
		Key:      "trace_id",
		DataType: v3.AttributeKeyDataTypeString,
		Type:     v3.AttributeKeyTypeUnspecified,
		IsColumn: true,
	},
	"span_id": {
		Key:      "span_id",
		DataType: v3.AttributeKeyDataTypeString,
		Type:     v3.AttributeKeyTypeUnspecified,
		IsColumn: true,
	},
	"trace_flags": {
		Key:      "trace_flags",
		DataType: v3.AttributeKeyDataTypeInt64,
		Type:     v3.AttributeKeyTypeUnspecified,
		IsColumn: true,
	},
	"severity_text": {
		Key:      "severity_text",
		DataType: v3.AttributeKeyDataTypeString,
		Type:     v3.AttributeKeyTypeUnspecified,
		IsColumn: true,
	},
	"severity_number": {
		Key:      "severity_number",
		DataType: v3.AttributeKeyDataTypeInt64,
		Type:     v3.AttributeKeyTypeUnspecified,
		IsColumn: true,
	},
	"body": {
		Key:      "body",
		DataType: v3.AttributeKeyDataTypeString,
		Type:     v3.AttributeKeyTypeUnspecified,
		IsColumn: true,
	},
	"__attrs": {
		Key:      "__attrs",
		DataType: v3.AttributeKeyDataTypeString,
		Type:     v3.AttributeKeyTypeUnspecified,
		IsColumn: true,
	},
}

const SigNozOrderByValue = "#SIGNOZ_VALUE"

const TIMESTAMP = "timestamp"

const FirstQueryGraphLimit = "first_query_graph_limit"
const SecondQueryGraphLimit = "second_query_graph_limit"

const DefaultFilterSuggestionsAttributesLimit = 50
const MaxFilterSuggestionsAttributesLimit = 100
const DefaultFilterSuggestionsExamplesLimit = 2
const MaxFilterSuggestionsExamplesLimit = 10

var SpanRenderLimitStr = GetOrDefaultEnv("SPAN_RENDER_LIMIT", "2500")
var MaxSpansInTraceStr = GetOrDefaultEnv("MAX_SPANS_IN_TRACE", "250000")<|MERGE_RESOLUTION|>--- conflicted
+++ resolved
@@ -80,14 +80,12 @@
 
 var PreferRPMFeature = GetOrDefaultEnv("PREFER_RPM_FEATURE", "false")
 
-<<<<<<< HEAD
 // TODO(srikanthccv): remove after backfilling is done
 func UseMetricsPreAggregation() bool {
 	return GetOrDefaultEnv("USE_METRICS_PRE_AGGREGATION", "false") == "true"
 }
-=======
+
 var KafkaSpanEval = GetOrDefaultEnv("KAFKA_SPAN_EVAL", "false")
->>>>>>> 8466e31e
 
 func IsDurationSortFeatureEnabled() bool {
 	isDurationSortFeatureEnabledStr := DurationSortFeature
@@ -229,7 +227,6 @@
 }
 
 const (
-<<<<<<< HEAD
 	SIGNOZ_METRIC_DBNAME                       = "signoz_metrics"
 	SIGNOZ_SAMPLES_V4_TABLENAME                = "distributed_samples_v4"
 	SIGNOZ_SAMPLES_V4_AGG_5M_TABLENAME         = "distributed_samples_v4_agg_5m"
@@ -237,22 +234,12 @@
 	SIGNOZ_EXP_HISTOGRAM_TABLENAME             = "distributed_exp_hist"
 	SIGNOZ_TRACE_DBNAME                        = "signoz_traces"
 	SIGNOZ_SPAN_INDEX_TABLENAME                = "distributed_signoz_index_v2"
+	SIGNOZ_SPAN_INDEX_LOCAL_TABLENAME          = "signoz_index_v2"
 	SIGNOZ_TIMESERIES_v4_LOCAL_TABLENAME       = "time_series_v4"
 	SIGNOZ_TIMESERIES_v4_6HRS_LOCAL_TABLENAME  = "time_series_v4_6hrs"
 	SIGNOZ_TIMESERIES_v4_1DAY_LOCAL_TABLENAME  = "time_series_v4_1day"
 	SIGNOZ_TIMESERIES_v4_1WEEK_LOCAL_TABLENAME = "time_series_v4_1week"
 	SIGNOZ_TIMESERIES_v4_1DAY_TABLENAME        = "distributed_time_series_v4_1day"
-=======
-	SIGNOZ_METRIC_DBNAME                      = "signoz_metrics"
-	SIGNOZ_SAMPLES_V4_TABLENAME               = "distributed_samples_v4"
-	SIGNOZ_TRACE_DBNAME                       = "signoz_traces"
-	SIGNOZ_SPAN_INDEX_TABLENAME               = "distributed_signoz_index_v2"
-	SIGNOZ_SPAN_INDEX_LOCAL_TABLENAME         = "signoz_index_v2"
-	SIGNOZ_TIMESERIES_v4_LOCAL_TABLENAME      = "time_series_v4"
-	SIGNOZ_TIMESERIES_v4_6HRS_LOCAL_TABLENAME = "time_series_v4_6hrs"
-	SIGNOZ_TIMESERIES_v4_1DAY_LOCAL_TABLENAME = "time_series_v4_1day"
-	SIGNOZ_TIMESERIES_v4_1DAY_TABLENAME       = "distributed_time_series_v4_1day"
->>>>>>> 8466e31e
 )
 
 var TimeoutExcludedRoutes = map[string]bool{
