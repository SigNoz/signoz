package constants

import (
	"maps"
	"os"
	"strconv"
	"testing"
	"time"

	"github.com/SigNoz/signoz/pkg/query-service/model"
	v3 "github.com/SigNoz/signoz/pkg/query-service/model/v3"
)

const (
	HTTPHostPort    = "0.0.0.0:8080" // Address to serve http (query service)
	PrivateHostPort = "0.0.0.0:8085" // Address to server internal services like alert manager
	DebugHttpPort   = "0.0.0.0:6060" // Address to serve http (pprof)
	OpAmpWsEndpoint = "0.0.0.0:4320" // address for opamp websocket
)

type ContextKey string

const ContextUserKey ContextKey = "user"

var DEFAULT_TELEMETRY_ANONYMOUS = false

func IsOSSTelemetryEnabled() bool {
	ossSegmentKey := GetOrDefaultEnv("OSS_TELEMETRY_ENABLED", "true")
	return ossSegmentKey == "true"
}

const MaxAllowedPointsInTimeSeries = 300

func IsTelemetryEnabled() bool {
	if testing.Testing() {
		return false
	}

	isTelemetryEnabledStr := os.Getenv("TELEMETRY_ENABLED")
	isTelemetryEnabledBool, err := strconv.ParseBool(isTelemetryEnabledStr)
	if err != nil {
		return true
	}
	return isTelemetryEnabledBool
}

const TraceTTL = "traces"
const MetricsTTL = "metrics"
const LogsTTL = "logs"

const SpanSearchScopeRoot = "isroot"
const SpanSearchScopeEntryPoint = "isentrypoint"

var TELEMETRY_HEART_BEAT_DURATION_MINUTES = GetOrDefaultEnvInt("TELEMETRY_HEART_BEAT_DURATION_MINUTES", 720)

var TELEMETRY_ACTIVE_USER_DURATION_MINUTES = GetOrDefaultEnvInt("TELEMETRY_ACTIVE_USER_DURATION_MINUTES", 360)

var InviteEmailTemplate = GetOrDefaultEnv("INVITE_EMAIL_TEMPLATE", "/root/templates/invitation_email_template.html")

// [Deprecated] SIGNOZ_LOCAL_DB_PATH is deprecated and scheduled for removal. Please use SIGNOZ_SQLSTORE_SQLITE_PATH instead.
var RELATIONAL_DATASOURCE_PATH = GetOrDefaultEnv("SIGNOZ_LOCAL_DB_PATH", "/var/lib/signoz/signoz.db")

var MetricsExplorerClickhouseThreads = GetOrDefaultEnvInt("METRICS_EXPLORER_CLICKHOUSE_THREADS", 8)
var UpdatedMetricsMetadataCachePrefix = GetOrDefaultEnv("METRICS_UPDATED_METADATA_CACHE_KEY", "UPDATED_METRICS_METADATA")

// TODO(srikanthccv): remove after backfilling is done
func UseMetricsPreAggregation() bool {
	return GetOrDefaultEnv("USE_METRICS_PRE_AGGREGATION", "true") == "true"
}

var KafkaSpanEval = GetOrDefaultEnv("KAFKA_SPAN_EVAL", "false")

<<<<<<< HEAD
=======
var DEFAULT_FEATURE_SET = model.FeatureSet{
	model.Feature{
		Name:       model.UseSpanMetrics,
		Active:     false,
		Usage:      0,
		UsageLimit: -1,
		Route:      "",
	},
}

>>>>>>> 084def0b
func GetEvalDelay() time.Duration {
	evalDelayStr := GetOrDefaultEnv("RULES_EVAL_DELAY", "2m")
	evalDelayDuration, err := time.ParseDuration(evalDelayStr)
	if err != nil {
		return 0
	}
	return evalDelayDuration
}

const (
	TraceID                        = "traceID"
	ServiceName                    = "serviceName"
	HttpRoute                      = "httpRoute"
	HttpHost                       = "httpHost"
	HttpUrl                        = "httpUrl"
	HttpMethod                     = "httpMethod"
	OperationDB                    = "name"
	OperationRequest               = "operation"
	Status                         = "status"
	Duration                       = "duration"
	DBName                         = "dbName"
	DBOperation                    = "dbOperation"
	DBSystem                       = "dbSystem"
	MsgSystem                      = "msgSystem"
	MsgOperation                   = "msgOperation"
	Timestamp                      = "timestamp"
	RPCMethod                      = "rpcMethod"
	ResponseStatusCode             = "responseStatusCode"
	Descending                     = "descending"
	Ascending                      = "ascending"
	StatusPending                  = "pending"
	StatusFailed                   = "failed"
	StatusSuccess                  = "success"
	ExceptionType                  = "exceptionType"
	ExceptionCount                 = "exceptionCount"
	LastSeen                       = "lastSeen"
	FirstSeen                      = "firstSeen"
	Attributes                     = "attributes"
	Resources                      = "resources"
	Static                         = "static"
	DefaultLogSkipIndexType        = "bloom_filter(0.01)"
	DefaultLogSkipIndexGranularity = 64
)

var GroupByColMap = map[string]struct{}{
	ServiceName:        {},
	HttpHost:           {},
	HttpRoute:          {},
	HttpUrl:            {},
	HttpMethod:         {},
	OperationDB:        {},
	DBName:             {},
	DBOperation:        {},
	DBSystem:           {},
	MsgOperation:       {},
	MsgSystem:          {},
	RPCMethod:          {},
	ResponseStatusCode: {},
}

const (
	SIGNOZ_METRIC_DBNAME                       = "signoz_metrics"
	SIGNOZ_SAMPLES_V4_TABLENAME                = "distributed_samples_v4"
	SIGNOZ_SAMPLES_V4_AGG_5M_TABLENAME         = "distributed_samples_v4_agg_5m"
	SIGNOZ_SAMPLES_V4_AGG_30M_TABLENAME        = "distributed_samples_v4_agg_30m"
	SIGNOZ_EXP_HISTOGRAM_TABLENAME             = "distributed_exp_hist"
	SIGNOZ_TRACE_DBNAME                        = "signoz_traces"
	SIGNOZ_SPAN_INDEX_TABLENAME                = "distributed_signoz_index_v2"
	SIGNOZ_SPAN_INDEX_V3                       = "distributed_signoz_index_v3"
	SIGNOZ_SPAN_INDEX_LOCAL_TABLENAME          = "signoz_index_v2"
	SIGNOZ_SPAN_INDEX_V3_LOCAL_TABLENAME       = "signoz_index_v3"
	SIGNOZ_TIMESERIES_v4_LOCAL_TABLENAME       = "time_series_v4"
	SIGNOZ_TIMESERIES_V4_TABLENAME             = "distributed_time_series_v4"
	SIGNOZ_TIMESERIES_v4_6HRS_LOCAL_TABLENAME  = "time_series_v4_6hrs"
	SIGNOZ_TIMESERIES_v4_1DAY_LOCAL_TABLENAME  = "time_series_v4_1day"
	SIGNOZ_TIMESERIES_v4_1WEEK_LOCAL_TABLENAME = "time_series_v4_1week"
	SIGNOZ_TIMESERIES_v4_1DAY_TABLENAME        = "distributed_time_series_v4_1day"
	SIGNOZ_TOP_LEVEL_OPERATIONS_TABLENAME      = "distributed_top_level_operations"
	SIGNOZ_TIMESERIES_v4_TABLENAME             = "distributed_time_series_v4"
	SIGNOZ_TIMESERIES_v4_1WEEK_TABLENAME       = "distributed_time_series_v4_1week"
	SIGNOZ_TIMESERIES_v4_6HRS_TABLENAME        = "distributed_time_series_v4_6hrs"
	SIGNOZ_ATTRIBUTES_METADATA_TABLENAME       = "distributed_attributes_metadata"
	SIGNOZ_ATTRIBUTES_METADATA_LOCAL_TABLENAME = "attributes_metadata"
)

// alert related constants
const (
	// AlertHelpPage is used in case default alert repo url is not set
	AlertHelpPage   = "https://signoz.io/docs/userguide/alerts-management/#generator-url"
	AlertTimeFormat = "2006-01-02 15:04:05"
)

func GetOrDefaultEnv(key string, fallback string) string {
	v := os.Getenv(key)
	if len(v) == 0 {
		return fallback
	}
	return v
}

func GetOrDefaultEnvInt(key string, fallback int) int {
	v := os.Getenv(key)
	if len(v) == 0 {
		return fallback
	}
	intVal, err := strconv.Atoi(v)
	if err != nil {
		return fallback
	}
	return intVal
}

const (
	STRING                = "String"
	UINT32                = "UInt32"
	LOWCARDINALITY_STRING = "LowCardinality(String)"
	INT32                 = "Int32"
	UINT8                 = "Uint8"
)

var StaticSelectedLogFields = []model.Field{
	{
		Name:     "timestamp",
		DataType: UINT32,
		Type:     Static,
	},
	{
		Name:     "id",
		DataType: STRING,
		Type:     Static,
	},
	{
		Name:     "severity_text",
		DataType: LOWCARDINALITY_STRING,
		Type:     Static,
	},
	{
		Name:     "severity_number",
		DataType: UINT8,
		Type:     Static,
	},
	{
		Name:     "trace_flags",
		DataType: UINT32,
		Type:     Static,
	},
	{
		Name:     "trace_id",
		DataType: STRING,
		Type:     Static,
	},
	{
		Name:     "span_id",
		DataType: STRING,
		Type:     Static,
	},
}

const (
	LogsSQLSelect = "SELECT " +
		"timestamp, id, trace_id, span_id, trace_flags, severity_text, severity_number, scope_name, scope_version, body," +
		"CAST((attributes_string_key, attributes_string_value), 'Map(String, String)') as  attributes_string," +
		"CAST((attributes_int64_key, attributes_int64_value), 'Map(String, Int64)') as  attributes_int64," +
		"CAST((attributes_float64_key, attributes_float64_value), 'Map(String, Float64)') as  attributes_float64," +
		"CAST((attributes_bool_key, attributes_bool_value), 'Map(String, Bool)') as  attributes_bool," +
		"CAST((resources_string_key, resources_string_value), 'Map(String, String)') as resources_string," +
		"CAST((scope_string_key, scope_string_value), 'Map(String, String)') as scope "
	LogsSQLSelectV2 = "SELECT " +
		"timestamp, id, trace_id, span_id, trace_flags, severity_text, severity_number, scope_name, scope_version, body, " +
		"attributes_string, " +
		"attributes_number, " +
		"attributes_bool, " +
		"resources_string, " +
		"scope_string "
	TracesExplorerViewSQLSelectWithSubQuery = "(SELECT traceID, durationNano, " +
		"serviceName, name FROM %s.%s WHERE parentSpanID = '' AND %s ORDER BY durationNano DESC LIMIT 1 BY traceID"
	TracesExplorerViewSQLSelectBeforeSubQuery = "SELECT subQuery.serviceName, subQuery.name, count() AS " +
		"span_count, subQuery.durationNano, subQuery.traceID AS traceID FROM %s.%s INNER JOIN ( SELECT * FROM "
	TracesExplorerViewSQLSelectAfterSubQuery = "AS inner_subquery ) AS subQuery ON %s.%s.traceID = subQuery.traceID WHERE %s %s " +
		"GROUP BY subQuery.traceID, subQuery.durationNano, subQuery.name, subQuery.serviceName ORDER BY subQuery.durationNano desc LIMIT 1 BY subQuery.traceID "
	TracesExplorerViewSQLSelectQuery = "SELECT subQuery.serviceName, subQuery.name, count() AS " +
		"span_count, subQuery.durationNano, traceID FROM %s.%s GLOBAL INNER JOIN subQuery ON %s.traceID = subQuery.traceID GROUP " +
		"BY traceID, subQuery.durationNano, subQuery.name, subQuery.serviceName ORDER BY subQuery.durationNano desc;"
)

// ReservedColumnTargetAliases identifies result value from a user
// written clickhouse query. The column alias indcate which value is
// to be considered as final result (or target)
var ReservedColumnTargetAliases = map[string]struct{}{
	"__result": {},
	"__value":  {},
	"result":   {},
	"res":      {},
	"value":    {},
}

// logsPPLPfx is a short constant for logsPipelinePrefix
// TODO(Raj): Remove old prefix after new processor based pipelines have been rolled out
const LogsPPLPfx = "signozlogspipeline/pipeline_"
const OldLogsPPLPfx = "logstransform/pipeline_"

const IntegrationPipelineIdPrefix = "integration"

// The datatype present here doesn't represent the actual datatype of column in the logs table.

var StaticFieldsLogsV3 = map[string]v3.AttributeKey{
	"timestamp": {},
	"id":        {},
	"trace_id": {
		Key:      "trace_id",
		DataType: v3.AttributeKeyDataTypeString,
		Type:     v3.AttributeKeyTypeUnspecified,
		IsColumn: true,
	},
	"span_id": {
		Key:      "span_id",
		DataType: v3.AttributeKeyDataTypeString,
		Type:     v3.AttributeKeyTypeUnspecified,
		IsColumn: true,
	},
	"trace_flags": {
		Key:      "trace_flags",
		DataType: v3.AttributeKeyDataTypeInt64,
		Type:     v3.AttributeKeyTypeUnspecified,
		IsColumn: true,
	},
	"severity_text": {
		Key:      "severity_text",
		DataType: v3.AttributeKeyDataTypeString,
		Type:     v3.AttributeKeyTypeUnspecified,
		IsColumn: true,
	},
	"severity_number": {
		Key:      "severity_number",
		DataType: v3.AttributeKeyDataTypeInt64,
		Type:     v3.AttributeKeyTypeUnspecified,
		IsColumn: true,
	},
	"body": {
		Key:      "body",
		DataType: v3.AttributeKeyDataTypeString,
		Type:     v3.AttributeKeyTypeUnspecified,
		IsColumn: true,
	},
	"__attrs": {
		Key:      "__attrs",
		DataType: v3.AttributeKeyDataTypeString,
		Type:     v3.AttributeKeyTypeUnspecified,
		IsColumn: true,
	},
	"scope_name": {
		Key:      "scope_name",
		DataType: v3.AttributeKeyDataTypeString,
		Type:     v3.AttributeKeyTypeUnspecified,
		IsColumn: true,
	},
	"scope_version": {
		Key:      "scope_version",
		DataType: v3.AttributeKeyDataTypeString,
		Type:     v3.AttributeKeyTypeUnspecified,
		IsColumn: true,
	},
}

const SigNozOrderByValue = "#SIGNOZ_VALUE"

const TIMESTAMP = "timestamp"

const FirstQueryGraphLimit = "first_query_graph_limit"
const SecondQueryGraphLimit = "second_query_graph_limit"

const DefaultFilterSuggestionsAttributesLimit = 50
const MaxFilterSuggestionsAttributesLimit = 100
const DefaultFilterSuggestionsExamplesLimit = 2
const MaxFilterSuggestionsExamplesLimit = 10

var SpanRenderLimitStr = GetOrDefaultEnv("SPAN_RENDER_LIMIT", "2500")
var MaxSpansInTraceStr = GetOrDefaultEnv("MAX_SPANS_IN_TRACE", "250000")

var NewStaticFieldsTraces = map[string]v3.AttributeKey{
	"timestamp": {},
	"trace_id": {
		Key:      "trace_id",
		DataType: v3.AttributeKeyDataTypeString,
		IsColumn: true,
	},
	"span_id": {
		Key:      "span_id",
		DataType: v3.AttributeKeyDataTypeString,
		IsColumn: true,
	},
	"trace_state": {
		Key:      "trace_state",
		DataType: v3.AttributeKeyDataTypeString,
		IsColumn: true,
	},
	"parent_span_id": {
		Key:      "parent_span_id",
		DataType: v3.AttributeKeyDataTypeString,
		IsColumn: true,
	},
	"flags": {
		Key:      "flags",
		DataType: v3.AttributeKeyDataTypeInt64,
		IsColumn: true,
	},
	"name": {
		Key:      "name",
		DataType: v3.AttributeKeyDataTypeString,
		IsColumn: true,
	},
	"kind": {
		Key:      "kind",
		DataType: v3.AttributeKeyDataTypeString,
		IsColumn: true,
	},
	"kind_string": {
		Key:      "kind_string",
		DataType: v3.AttributeKeyDataTypeString,
		IsColumn: true,
	},
	"duration_nano": {
		Key:      "duration_nano",
		DataType: v3.AttributeKeyDataTypeFloat64,
		IsColumn: true,
	},
	"status_code": {
		Key:      "status_code",
		DataType: v3.AttributeKeyDataTypeFloat64,
		IsColumn: true,
	},
	"status_message": {
		Key:      "status_message",
		DataType: v3.AttributeKeyDataTypeString,
		IsColumn: true,
	},
	"status_code_string": {
		Key:      "status_code_string",
		DataType: v3.AttributeKeyDataTypeString,
		IsColumn: true,
	},

	// new support for composite attributes
	"response_status_code": {
		Key:      "response_status_code",
		DataType: v3.AttributeKeyDataTypeString,
		IsColumn: true,
	},
	"external_http_url": {
		Key:      "external_http_url",
		DataType: v3.AttributeKeyDataTypeString,
		IsColumn: true,
	},
	"http_url": {
		Key:      "http_url",
		DataType: v3.AttributeKeyDataTypeString,
		IsColumn: true,
	},
	"external_http_method": {
		Key:      "external_http_method",
		DataType: v3.AttributeKeyDataTypeString,
		IsColumn: true,
	},
	"http_method": {
		Key:      "http_method",
		DataType: v3.AttributeKeyDataTypeString,
		IsColumn: true,
	},
	"http_host": {
		Key:      "http_host",
		DataType: v3.AttributeKeyDataTypeString,
		IsColumn: true,
	},
	"db_name": {
		Key:      "db_name",
		DataType: v3.AttributeKeyDataTypeString,
		IsColumn: true,
	},
	"db_operation": {
		Key:      "db_operation",
		DataType: v3.AttributeKeyDataTypeString,
		IsColumn: true,
	},
	"has_error": {
		Key:      "has_error",
		DataType: v3.AttributeKeyDataTypeBool,
		IsColumn: true,
	},
	"is_remote": {
		Key:      "is_remote",
		DataType: v3.AttributeKeyDataTypeString,
		IsColumn: true,
	},
	// the simple attributes are not present here as
	// they are taken care by new format <attribute_type>_<attribute_datatype>_'<attribute_key>'
}

var DeprecatedStaticFieldsTraces = map[string]v3.AttributeKey{
	"traceID": {
		Key:      "traceID",
		DataType: v3.AttributeKeyDataTypeString,
		IsColumn: true,
	},
	"spanID": {
		Key:      "spanID",
		DataType: v3.AttributeKeyDataTypeString,
		IsColumn: true,
	},
	"parentSpanID": {
		Key:      "parentSpanID",
		DataType: v3.AttributeKeyDataTypeString,
		IsColumn: true,
	},
	"flags": {
		Key:      "flags",
		DataType: v3.AttributeKeyDataTypeInt64,
		IsColumn: true,
	},
	"name": {
		Key:      "name",
		DataType: v3.AttributeKeyDataTypeString,
		IsColumn: true,
	},
	"kind": {
		Key:      "kind",
		DataType: v3.AttributeKeyDataTypeString,
		IsColumn: true,
	},
	"spanKind": {
		Key:      "spanKind",
		DataType: v3.AttributeKeyDataTypeString,
		IsColumn: true,
	},
	"durationNano": {
		Key:      "durationNano",
		DataType: v3.AttributeKeyDataTypeFloat64,
		IsColumn: true,
	},
	"statusCode": {
		Key:      "statusCode",
		DataType: v3.AttributeKeyDataTypeFloat64,
		IsColumn: true,
	},
	"statusMessage": {
		Key:      "statusMessage",
		DataType: v3.AttributeKeyDataTypeString,
		IsColumn: true,
	},
	"statusCodeString": {
		Key:      "statusCodeString",
		DataType: v3.AttributeKeyDataTypeString,
		IsColumn: true,
	},

	// old support for composite attributes
	"responseStatusCode": {
		Key:      "responseStatusCode",
		DataType: v3.AttributeKeyDataTypeString,
		IsColumn: true,
	},
	"externalHttpUrl": {
		Key:      "externalHttpUrl",
		DataType: v3.AttributeKeyDataTypeString,
		IsColumn: true,
	},
	"httpUrl": {
		Key:      "httpUrl",
		DataType: v3.AttributeKeyDataTypeString,
		IsColumn: true,
	},
	"externalHttpMethod": {
		Key:      "externalHttpMethod",
		DataType: v3.AttributeKeyDataTypeString,
		IsColumn: true,
	},
	"httpMethod": {
		Key:      "httpMethod",
		DataType: v3.AttributeKeyDataTypeString,
		IsColumn: true,
	},
	"httpHost": {
		Key:      "httpHost",
		DataType: v3.AttributeKeyDataTypeString,
		IsColumn: true,
	},
	"dbName": {
		Key:      "dbName",
		DataType: v3.AttributeKeyDataTypeString,
		IsColumn: true,
	},
	"dbOperation": {
		Key:      "dbOperation",
		DataType: v3.AttributeKeyDataTypeString,
		IsColumn: true,
	},
	"hasError": {
		Key:      "hasError",
		DataType: v3.AttributeKeyDataTypeBool,
		IsColumn: true,
	},
	"isRemote": {
		Key:      "isRemote",
		DataType: v3.AttributeKeyDataTypeString,
		IsColumn: true,
	},

	// old support for resource attributes
	"serviceName": {
		Key:      "serviceName",
		DataType: v3.AttributeKeyDataTypeString,
		IsColumn: true,
	},

	// old support for simple attributes
	"httpRoute": {
		Key:      "httpRoute",
		DataType: v3.AttributeKeyDataTypeString,
		IsColumn: true,
	},
	"msgSystem": {
		Key:      "msgSystem",
		DataType: v3.AttributeKeyDataTypeString,
		IsColumn: true,
	},
	"msgOperation": {
		Key:      "msgOperation",
		DataType: v3.AttributeKeyDataTypeString,
		IsColumn: true,
	},
	"dbSystem": {
		Key:      "dbSystem",
		DataType: v3.AttributeKeyDataTypeString,
		IsColumn: true,
	},
	"rpcSystem": {
		Key:      "rpcSystem",
		DataType: v3.AttributeKeyDataTypeString,
		IsColumn: true,
	},
	"rpcService": {
		Key:      "rpcService",
		DataType: v3.AttributeKeyDataTypeString,
		IsColumn: true,
	},
	"rpcMethod": {
		Key:      "rpcMethod",
		DataType: v3.AttributeKeyDataTypeString,
		IsColumn: true,
	},
	"peerService": {
		Key:      "peerService",
		DataType: v3.AttributeKeyDataTypeString,
		IsColumn: true,
	},
}

var StaticFieldsTraces = map[string]v3.AttributeKey{}

func init() {
	StaticFieldsTraces = maps.Clone(NewStaticFieldsTraces)
	maps.Copy(StaticFieldsTraces, DeprecatedStaticFieldsTraces)
}

const TRACE_V4_MAX_PAGINATION_LIMIT = 10000

const MaxResultRowsForCHQuery = 1_000_000

var ChDataTypeMap = map[string]string{
	"string":  "String",
	"bool":    "Bool",
	"int64":   "Float64",
	"float64": "Float64",
}

var MaterializedDataTypeMap = map[string]string{
	"string":  "string",
	"bool":    "bool",
	"int64":   "number",
	"float64": "number",
}

const InspectMetricsMaxTimeDiff = 1800000<|MERGE_RESOLUTION|>--- conflicted
+++ resolved
@@ -70,8 +70,6 @@
 
 var KafkaSpanEval = GetOrDefaultEnv("KAFKA_SPAN_EVAL", "false")
 
-<<<<<<< HEAD
-=======
 var DEFAULT_FEATURE_SET = model.FeatureSet{
 	model.Feature{
 		Name:       model.UseSpanMetrics,
@@ -82,7 +80,6 @@
 	},
 }
 
->>>>>>> 084def0b
 func GetEvalDelay() time.Duration {
 	evalDelayStr := GetOrDefaultEnv("RULES_EVAL_DELAY", "2m")
 	evalDelayDuration, err := time.ParseDuration(evalDelayStr)
