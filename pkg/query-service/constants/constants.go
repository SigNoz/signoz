package constants

import (
	"maps"
	"os"
	"regexp"
	"strconv"
	"time"

	"github.com/SigNoz/signoz/pkg/query-service/model"
	v3 "github.com/SigNoz/signoz/pkg/query-service/model/v3"
	"github.com/huandu/go-sqlbuilder"
)

const (
	HTTPHostPort    = "0.0.0.0:8080" // Address to serve http (query service)
	PrivateHostPort = "0.0.0.0:8085" // Address to server internal services like alert manager
	DebugHttpPort   = "0.0.0.0:6060" // Address to serve http (pprof)
	OpAmpWsEndpoint = "0.0.0.0:4320" // address for opamp websocket
)

const MaxAllowedPointsInTimeSeries = 300

const TraceTTL = "traces"
const MetricsTTL = "metrics"
const LogsTTL = "logs"

const SpanSearchScopeRoot = "isroot"
const SpanSearchScopeEntryPoint = "isentrypoint"
const OrderBySpanCount = "span_count"

// Deprecated: Use the new emailing service instead
var InviteEmailTemplate = GetOrDefaultEnv("INVITE_EMAIL_TEMPLATE", "/root/templates/invitation_email.gotmpl")

var MetricsExplorerClickhouseThreads = GetOrDefaultEnvInt("METRICS_EXPLORER_CLICKHOUSE_THREADS", 8)
var UpdatedMetricsMetadataCachePrefix = GetOrDefaultEnv("METRICS_UPDATED_METADATA_CACHE_KEY", "UPDATED_METRICS_METADATA")

const NormalizedMetricsMapCacheKey = "NORMALIZED_METRICS_MAP_CACHE_KEY"
const NormalizedMetricsMapQueryThreads = 10

var NormalizedMetricsMapRegex = regexp.MustCompile(`[^a-zA-Z0-9]`)
var NormalizedMetricsMapQuantileRegex = regexp.MustCompile(`(?i)([._-]?quantile.*)$`)

// TODO(srikanthccv): remove after backfilling is done
func UseMetricsPreAggregation() bool {
	return GetOrDefaultEnv("USE_METRICS_PRE_AGGREGATION", "true") == "true"
}

var KafkaSpanEval = GetOrDefaultEnv("KAFKA_SPAN_EVAL", "false")

func GetEvalDelay() time.Duration {
	evalDelayStr := GetOrDefaultEnv("RULES_EVAL_DELAY", "2m")
	evalDelayDuration, err := time.ParseDuration(evalDelayStr)
	if err != nil {
		return 0
	}
	return evalDelayDuration
}

const (
	TraceID                        = "traceID"
	ServiceName                    = "serviceName"
	HttpRoute                      = "httpRoute"
	HttpHost                       = "httpHost"
	HttpUrl                        = "httpUrl"
	HttpMethod                     = "httpMethod"
	OperationDB                    = "name"
	OperationRequest               = "operation"
	Status                         = "status"
	Duration                       = "duration"
	DBName                         = "dbName"
	DBOperation                    = "dbOperation"
	DBSystem                       = "dbSystem"
	MsgSystem                      = "msgSystem"
	MsgOperation                   = "msgOperation"
	Timestamp                      = "timestamp"
	RPCMethod                      = "rpcMethod"
	ResponseStatusCode             = "responseStatusCode"
	Descending                     = "descending"
	Ascending                      = "ascending"
	StatusPending                  = "pending"
	StatusFailed                   = "failed"
	StatusSuccess                  = "success"
	ExceptionType                  = "exceptionType"
	ExceptionCount                 = "exceptionCount"
	LastSeen                       = "lastSeen"
	FirstSeen                      = "firstSeen"
	Attributes                     = "attributes"
	Resources                      = "resources"
	Static                         = "static"
	DefaultLogSkipIndexType        = "bloom_filter(0.01)"
	DefaultLogSkipIndexGranularity = 64
)

var GroupByColMap = map[string]struct{}{
	ServiceName:        {},
	HttpHost:           {},
	HttpRoute:          {},
	HttpUrl:            {},
	HttpMethod:         {},
	OperationDB:        {},
	DBName:             {},
	DBOperation:        {},
	DBSystem:           {},
	MsgOperation:       {},
	MsgSystem:          {},
	RPCMethod:          {},
	ResponseStatusCode: {},
}

const (
	SIGNOZ_METRIC_DBNAME                       = "signoz_metrics"
	SIGNOZ_SAMPLES_V4_LOCAL_TABLENAME          = "samples_v4"
	SIGNOZ_SAMPLES_V4_TABLENAME                = "distributed_samples_v4"
	SIGNOZ_SAMPLES_V4_AGG_5M_TABLENAME         = "distributed_samples_v4_agg_5m"
	SIGNOZ_SAMPLES_V4_AGG_30M_TABLENAME        = "distributed_samples_v4_agg_30m"
	SIGNOZ_EXP_HISTOGRAM_TABLENAME             = "distributed_exp_hist"
	SIGNOZ_EXP_HISTOGRAM_LOCAL_TABLENAME       = "exp_hist"
	SIGNOZ_TRACE_DBNAME                        = "signoz_traces"
	SIGNOZ_SPAN_INDEX_TABLENAME                = "distributed_signoz_index_v2"
	SIGNOZ_SPAN_INDEX_V3                       = "distributed_signoz_index_v3"
	SIGNOZ_SPAN_INDEX_LOCAL_TABLENAME          = "signoz_index_v2"
	SIGNOZ_SPAN_INDEX_V3_LOCAL_TABLENAME       = "signoz_index_v3"
	SIGNOZ_TIMESERIES_v4_LOCAL_TABLENAME       = "time_series_v4"
	SIGNOZ_TIMESERIES_V4_TABLENAME             = "distributed_time_series_v4"
	SIGNOZ_TIMESERIES_v4_6HRS_LOCAL_TABLENAME  = "time_series_v4_6hrs"
	SIGNOZ_TIMESERIES_v4_1DAY_LOCAL_TABLENAME  = "time_series_v4_1day"
	SIGNOZ_TIMESERIES_v4_1WEEK_LOCAL_TABLENAME = "time_series_v4_1week"
	SIGNOZ_TIMESERIES_v4_1DAY_TABLENAME        = "distributed_time_series_v4_1day"
	SIGNOZ_TOP_LEVEL_OPERATIONS_TABLENAME      = "distributed_top_level_operations"
	SIGNOZ_TIMESERIES_v4_TABLENAME             = "distributed_time_series_v4"
	SIGNOZ_TIMESERIES_v4_1WEEK_TABLENAME       = "distributed_time_series_v4_1week"
	SIGNOZ_TIMESERIES_v4_6HRS_TABLENAME        = "distributed_time_series_v4_6hrs"
	SIGNOZ_ATTRIBUTES_METADATA_TABLENAME       = "distributed_attributes_metadata"
	SIGNOZ_ATTRIBUTES_METADATA_LOCAL_TABLENAME = "attributes_metadata"
)

// alert related constants
const (
	// AlertHelpPage is used in case default alert repo url is not set
	AlertHelpPage   = "https://signoz.io/docs/userguide/alerts-management/#generator-url"
	AlertTimeFormat = "2006-01-02 15:04:05"
)

func GetOrDefaultEnv(key string, fallback string) string {
	v := os.Getenv(key)
	if len(v) == 0 {
		return fallback
	}
	return v
}

func GetOrDefaultEnvInt(key string, fallback int) int {
	v := os.Getenv(key)
	if len(v) == 0 {
		return fallback
	}
	intVal, err := strconv.Atoi(v)
	if err != nil {
		return fallback
	}
	return intVal
}

const (
	STRING                = "String"
	UINT32                = "UInt32"
	LOWCARDINALITY_STRING = "LowCardinality(String)"
	INT32                 = "Int32"
	UINT8                 = "Uint8"
)

var StaticSelectedLogFields = []model.Field{
	{
		Name:     "timestamp",
		DataType: UINT32,
		Type:     Static,
	},
	{
		Name:     "id",
		DataType: STRING,
		Type:     Static,
	},
	{
		Name:     "severity_text",
		DataType: LOWCARDINALITY_STRING,
		Type:     Static,
	},
	{
		Name:     "severity_number",
		DataType: UINT8,
		Type:     Static,
	},
	{
		Name:     "trace_flags",
		DataType: UINT32,
		Type:     Static,
	},
	{
		Name:     "trace_id",
		DataType: STRING,
		Type:     Static,
	},
	{
		Name:     "span_id",
		DataType: STRING,
		Type:     Static,
	},
}

const (
	LogsSQLSelect = "SELECT " +
		"timestamp, id, trace_id, span_id, trace_flags, severity_text, severity_number, scope_name, scope_version, body," +
		"CAST((attributes_string_key, attributes_string_value), 'Map(String, String)') as  attributes_string," +
		"CAST((attributes_int64_key, attributes_int64_value), 'Map(String, Int64)') as  attributes_int64," +
		"CAST((attributes_float64_key, attributes_float64_value), 'Map(String, Float64)') as  attributes_float64," +
		"CAST((attributes_bool_key, attributes_bool_value), 'Map(String, Bool)') as  attributes_bool," +
		"CAST((resources_string_key, resources_string_value), 'Map(String, String)') as resources_string," +
		"CAST((scope_string_key, scope_string_value), 'Map(String, String)') as scope "
<<<<<<< HEAD
	LogsSQLSelectV2 = "SELECT " +
		"timestamp, id, trace_id, span_id, trace_flags, severity_text, severity_number, scope_name, scope_version, body, body_json, body_json_promoted, " +
		"attributes_string, " +
		"attributes_number, " +
		"attributes_bool, " +
		"resources_string, " +
		"scope_string "
=======
>>>>>>> 5667793d
	TracesExplorerViewSQLSelectWithSubQuery = "(SELECT traceID, durationNano, " +
		"serviceName, name FROM %s.%s WHERE parentSpanID = '' AND %s ORDER BY durationNano DESC LIMIT 1 BY traceID"
	TracesExplorerViewSQLSelectBeforeSubQuery = "SELECT subQuery.serviceName as `subQuery.serviceName`, subQuery.name as `subQuery.name`, count() AS " +
		"span_count, subQuery.durationNano as `subQuery.durationNano`, subQuery.traceID FROM " +
		"(SELECT traceID AS dist_traceID, timestamp, ts_bucket_start FROM %s.%s WHERE %s%s) as dist_table " +
		"INNER JOIN ( SELECT * FROM "
	TracesExplorerViewSQLSelectAfterSubQuery = " AS inner_subquery ) AS subQuery ON dist_table.dist_traceID = subQuery.traceID " +
		"GROUP BY subQuery.traceID, subQuery.durationNano, subQuery.name, subQuery.serviceName ORDER BY subQuery.durationNano desc LIMIT 1 BY subQuery.traceID "
	TracesExplorerSpanCountWithSubQuery  = "(SELECT trace_id, count() as span_count FROM %s.%s WHERE %s %s GROUP BY trace_id ORDER BY span_count DESC LIMIT 1 BY trace_id"
	TraceExplorerSpanCountBeforeSubQuery = "SELECT serviceName, name, subQuery.span_count as span_count, durationNano, trace_id as traceID from %s.%s GLOBAL INNER JOIN ( SELECT * FROM "
	TraceExplorerSpanCountAfterSubQuery  = "AS inner_subquery ) AS subQuery ON %s.%s.trace_id = subQuery.trace_id WHERE parent_span_id = '' AND %s ORDER BY subQuery.span_count DESC"
)

// ReservedColumnTargetAliases identifies result value from a user
// written clickhouse query. The column alias indcate which value is
// to be considered as final result (or target)
var ReservedColumnTargetAliases = map[string]struct{}{
	"__result": {},
	"__value":  {},
	"result":   {},
	"res":      {},
	"value":    {},
}

// logsPPLPfx is a short constant for logsPipelinePrefix
// TODO(Raj): Remove old prefix after new processor based pipelines have been rolled out
const LogsPPLPfx = "signozlogspipeline/pipeline_"
const OldLogsPPLPfx = "logstransform/pipeline_"

const IntegrationPipelineIdPrefix = "integration"

// The datatype present here doesn't represent the actual datatype of column in the logs table.

var StaticFieldsLogsV3 = map[string]v3.AttributeKey{
	"timestamp": {},
	"id":        {},
	"trace_id": {
		Key:      "trace_id",
		DataType: v3.AttributeKeyDataTypeString,
		Type:     v3.AttributeKeyTypeUnspecified,
		IsColumn: true,
	},
	"span_id": {
		Key:      "span_id",
		DataType: v3.AttributeKeyDataTypeString,
		Type:     v3.AttributeKeyTypeUnspecified,
		IsColumn: true,
	},
	"trace_flags": {
		Key:      "trace_flags",
		DataType: v3.AttributeKeyDataTypeInt64,
		Type:     v3.AttributeKeyTypeUnspecified,
		IsColumn: true,
	},
	"severity_text": {
		Key:      "severity_text",
		DataType: v3.AttributeKeyDataTypeString,
		Type:     v3.AttributeKeyTypeUnspecified,
		IsColumn: true,
	},
	"severity_number": {
		Key:      "severity_number",
		DataType: v3.AttributeKeyDataTypeInt64,
		Type:     v3.AttributeKeyTypeUnspecified,
		IsColumn: true,
	},
	"body": {
		Key:      "body",
		DataType: v3.AttributeKeyDataTypeString,
		Type:     v3.AttributeKeyTypeUnspecified,
		IsColumn: true,
	},
	"__attrs": {
		Key:      "__attrs",
		DataType: v3.AttributeKeyDataTypeString,
		Type:     v3.AttributeKeyTypeUnspecified,
		IsColumn: true,
	},
	"scope_name": {
		Key:      "scope_name",
		DataType: v3.AttributeKeyDataTypeString,
		Type:     v3.AttributeKeyTypeUnspecified,
		IsColumn: true,
	},
	"scope_version": {
		Key:      "scope_version",
		DataType: v3.AttributeKeyDataTypeString,
		Type:     v3.AttributeKeyTypeUnspecified,
		IsColumn: true,
	},
}

const SigNozOrderByValue = "#SIGNOZ_VALUE"

const TIMESTAMP = "timestamp"

const FirstQueryGraphLimit = "first_query_graph_limit"
const SecondQueryGraphLimit = "second_query_graph_limit"

const DefaultFilterSuggestionsAttributesLimit = 50
const MaxFilterSuggestionsAttributesLimit = 100
const DefaultFilterSuggestionsExamplesLimit = 2
const MaxFilterSuggestionsExamplesLimit = 10

var SpanRenderLimitStr = GetOrDefaultEnv("SPAN_RENDER_LIMIT", "2500")
var MaxSpansInTraceStr = GetOrDefaultEnv("MAX_SPANS_IN_TRACE", "250000")

var NewStaticFieldsTraces = map[string]v3.AttributeKey{
	"timestamp": {},
	"trace_id": {
		Key:      "trace_id",
		DataType: v3.AttributeKeyDataTypeString,
		IsColumn: true,
	},
	"span_id": {
		Key:      "span_id",
		DataType: v3.AttributeKeyDataTypeString,
		IsColumn: true,
	},
	"trace_state": {
		Key:      "trace_state",
		DataType: v3.AttributeKeyDataTypeString,
		IsColumn: true,
	},
	"parent_span_id": {
		Key:      "parent_span_id",
		DataType: v3.AttributeKeyDataTypeString,
		IsColumn: true,
	},
	"flags": {
		Key:      "flags",
		DataType: v3.AttributeKeyDataTypeInt64,
		IsColumn: true,
	},
	"name": {
		Key:      "name",
		DataType: v3.AttributeKeyDataTypeString,
		IsColumn: true,
	},
	"kind": {
		Key:      "kind",
		DataType: v3.AttributeKeyDataTypeString,
		IsColumn: true,
	},
	"kind_string": {
		Key:      "kind_string",
		DataType: v3.AttributeKeyDataTypeString,
		IsColumn: true,
	},
	"duration_nano": {
		Key:      "duration_nano",
		DataType: v3.AttributeKeyDataTypeFloat64,
		IsColumn: true,
	},
	"status_code": {
		Key:      "status_code",
		DataType: v3.AttributeKeyDataTypeFloat64,
		IsColumn: true,
	},
	"status_message": {
		Key:      "status_message",
		DataType: v3.AttributeKeyDataTypeString,
		IsColumn: true,
	},
	"status_code_string": {
		Key:      "status_code_string",
		DataType: v3.AttributeKeyDataTypeString,
		IsColumn: true,
	},

	// new support for composite attributes
	"response_status_code": {
		Key:      "response_status_code",
		DataType: v3.AttributeKeyDataTypeString,
		IsColumn: true,
	},
	"external_http_url": {
		Key:      "external_http_url",
		DataType: v3.AttributeKeyDataTypeString,
		IsColumn: true,
	},
	"http_url": {
		Key:      "http_url",
		DataType: v3.AttributeKeyDataTypeString,
		IsColumn: true,
	},
	"external_http_method": {
		Key:      "external_http_method",
		DataType: v3.AttributeKeyDataTypeString,
		IsColumn: true,
	},
	"http_method": {
		Key:      "http_method",
		DataType: v3.AttributeKeyDataTypeString,
		IsColumn: true,
	},
	"http_host": {
		Key:      "http_host",
		DataType: v3.AttributeKeyDataTypeString,
		IsColumn: true,
	},
	"db_name": {
		Key:      "db_name",
		DataType: v3.AttributeKeyDataTypeString,
		IsColumn: true,
	},
	"db_operation": {
		Key:      "db_operation",
		DataType: v3.AttributeKeyDataTypeString,
		IsColumn: true,
	},
	"has_error": {
		Key:      "has_error",
		DataType: v3.AttributeKeyDataTypeBool,
		IsColumn: true,
	},
	"is_remote": {
		Key:      "is_remote",
		DataType: v3.AttributeKeyDataTypeString,
		IsColumn: true,
	},

	// these are just added so that we don't use the aliased columns
	"resource_string_service$$name": {
		Key:      "resource_string_service$$name",
		DataType: v3.AttributeKeyDataTypeString,
		IsColumn: true,
	},
	"attribute_string_http$$route": {
		Key:      "attribute_string_http$$route",
		DataType: v3.AttributeKeyDataTypeString,
		IsColumn: true,
	},
	"attribute_string_messaging$$system": {
		Key:      "attribute_string_messaging$$system",
		DataType: v3.AttributeKeyDataTypeString,
		IsColumn: true,
	},
	"attribute_string_messaging$$operation": {
		Key:      "attribute_string_messaging$$operation",
		DataType: v3.AttributeKeyDataTypeString,
		IsColumn: true,
	},
	"attribute_string_db$$system": {
		Key:      "attribute_string_db$$system",
		DataType: v3.AttributeKeyDataTypeString,
		IsColumn: true,
	},
	"attribute_string_rpc$$system": {
		Key:      "attribute_string_rpc$$system",
		DataType: v3.AttributeKeyDataTypeString,
		IsColumn: true,
	},
	"attribute_string_rpc$$service": {
		Key:      "attribute_string_rpc$$service",
		DataType: v3.AttributeKeyDataTypeString,
		IsColumn: true,
	},
	"attribute_string_rpc$$method": {
		Key:      "attribute_string_rpc$$method",
		DataType: v3.AttributeKeyDataTypeString,
		IsColumn: true,
	},
	"attribute_string_peer$$service": {
		Key:      "attribute_string_peer$$service",
		DataType: v3.AttributeKeyDataTypeString,
		IsColumn: true,
	},
}

var DeprecatedStaticFieldsTraces = map[string]v3.AttributeKey{
	"traceID": {
		Key:      "traceID",
		DataType: v3.AttributeKeyDataTypeString,
		IsColumn: true,
	},
	"spanID": {
		Key:      "spanID",
		DataType: v3.AttributeKeyDataTypeString,
		IsColumn: true,
	},
	"parentSpanID": {
		Key:      "parentSpanID",
		DataType: v3.AttributeKeyDataTypeString,
		IsColumn: true,
	},
	"flags": {
		Key:      "flags",
		DataType: v3.AttributeKeyDataTypeInt64,
		IsColumn: true,
	},
	"name": {
		Key:      "name",
		DataType: v3.AttributeKeyDataTypeString,
		IsColumn: true,
	},
	"kind": {
		Key:      "kind",
		DataType: v3.AttributeKeyDataTypeString,
		IsColumn: true,
	},
	"spanKind": {
		Key:      "spanKind",
		DataType: v3.AttributeKeyDataTypeString,
		IsColumn: true,
	},
	"durationNano": {
		Key:      "durationNano",
		DataType: v3.AttributeKeyDataTypeFloat64,
		IsColumn: true,
	},
	"statusCode": {
		Key:      "statusCode",
		DataType: v3.AttributeKeyDataTypeFloat64,
		IsColumn: true,
	},
	"statusMessage": {
		Key:      "statusMessage",
		DataType: v3.AttributeKeyDataTypeString,
		IsColumn: true,
	},
	"statusCodeString": {
		Key:      "statusCodeString",
		DataType: v3.AttributeKeyDataTypeString,
		IsColumn: true,
	},

	// old support for composite attributes
	"responseStatusCode": {
		Key:      "responseStatusCode",
		DataType: v3.AttributeKeyDataTypeString,
		IsColumn: true,
	},
	"externalHttpUrl": {
		Key:      "externalHttpUrl",
		DataType: v3.AttributeKeyDataTypeString,
		IsColumn: true,
	},
	"httpUrl": {
		Key:      "httpUrl",
		DataType: v3.AttributeKeyDataTypeString,
		IsColumn: true,
	},
	"externalHttpMethod": {
		Key:      "externalHttpMethod",
		DataType: v3.AttributeKeyDataTypeString,
		IsColumn: true,
	},
	"httpMethod": {
		Key:      "httpMethod",
		DataType: v3.AttributeKeyDataTypeString,
		IsColumn: true,
	},
	"httpHost": {
		Key:      "httpHost",
		DataType: v3.AttributeKeyDataTypeString,
		IsColumn: true,
	},
	"dbName": {
		Key:      "dbName",
		DataType: v3.AttributeKeyDataTypeString,
		IsColumn: true,
	},
	"dbOperation": {
		Key:      "dbOperation",
		DataType: v3.AttributeKeyDataTypeString,
		IsColumn: true,
	},
	"hasError": {
		Key:      "hasError",
		DataType: v3.AttributeKeyDataTypeBool,
		IsColumn: true,
	},
	"isRemote": {
		Key:      "isRemote",
		DataType: v3.AttributeKeyDataTypeString,
		IsColumn: true,
	},

	// old support for resource attributes
	"serviceName": {
		Key:      "serviceName",
		DataType: v3.AttributeKeyDataTypeString,
		IsColumn: true,
	},

	// old support for simple attributes
	"httpRoute": {
		Key:      "httpRoute",
		DataType: v3.AttributeKeyDataTypeString,
		IsColumn: true,
	},
	"msgSystem": {
		Key:      "msgSystem",
		DataType: v3.AttributeKeyDataTypeString,
		IsColumn: true,
	},
	"msgOperation": {
		Key:      "msgOperation",
		DataType: v3.AttributeKeyDataTypeString,
		IsColumn: true,
	},
	"dbSystem": {
		Key:      "dbSystem",
		DataType: v3.AttributeKeyDataTypeString,
		IsColumn: true,
	},
	"rpcSystem": {
		Key:      "rpcSystem",
		DataType: v3.AttributeKeyDataTypeString,
		IsColumn: true,
	},
	"rpcService": {
		Key:      "rpcService",
		DataType: v3.AttributeKeyDataTypeString,
		IsColumn: true,
	},
	"rpcMethod": {
		Key:      "rpcMethod",
		DataType: v3.AttributeKeyDataTypeString,
		IsColumn: true,
	},
	"peerService": {
		Key:      "peerService",
		DataType: v3.AttributeKeyDataTypeString,
		IsColumn: true,
	},
}

// TODO(nitya): remove this later
var OldToNewTraceFieldsMap = map[string]string{
	// deprecated intrinsic -> new intrinsic
	"traceID":          "trace_id",
	"spanID":           "span_id",
	"parentSpanID":     "parent_span_id",
	"spanKind":         "kind_string",
	"durationNano":     "duration_nano",
	"statusCode":       "status_code",
	"statusMessage":    "status_message",
	"statusCodeString": "status_code_string",

	// deprecated derived -> new derived / materialized
	"references":         "links",
	"responseStatusCode": "response_status_code",
	"externalHttpUrl":    "external_http_url",
	"httpUrl":            "http_url",
	"externalHttpMethod": "external_http_method",
	"httpMethod":         "http_method",
	"httpHost":           "http_host",
	"dbName":             "db_name",
	"dbOperation":        "db_operation",
	"hasError":           "has_error",
	"isRemote":           "is_remote",
	"serviceName":        "resource_string_service$$name",
	"httpRoute":          "attribute_string_http$$route",
	"msgSystem":          "attribute_string_messaging$$system",
	"msgOperation":       "attribute_string_messaging$$operation",
	"dbSystem":           "attribute_string_db$$system",
	"rpcSystem":          "attribute_string_rpc$$system",
	"rpcService":         "attribute_string_rpc$$service",
	"rpcMethod":          "attribute_string_rpc$$method",
	"peerService":        "attribute_string_peer$$service",
}

var StaticFieldsTraces = map[string]v3.AttributeKey{}

var IsDotMetricsEnabled = false
var PreferSpanMetrics = false
var MaxJSONFlatteningDepth = 1
var BodyJSONQueryEnabled = GetOrDefaultEnv("BODY_JSON_QUERY_ENABLED", "false") == "true"

func init() {
	StaticFieldsTraces = maps.Clone(NewStaticFieldsTraces)
	maps.Copy(StaticFieldsTraces, DeprecatedStaticFieldsTraces)
	if GetOrDefaultEnv(DotMetricsEnabled, "true") == "true" {
		IsDotMetricsEnabled = true
	}
	if GetOrDefaultEnv("USE_SPAN_METRICS", "false") == "true" {
		PreferSpanMetrics = true
	}

	// set max flattening depth
	depth, err := strconv.Atoi(GetOrDefaultEnv(maxJSONFlatteningDepth, "1"))
	if err == nil {
		MaxJSONFlatteningDepth = depth
	}
}

const TRACE_V4_MAX_PAGINATION_LIMIT = 10000

const MaxResultRowsForCHQuery = 1_000_000

var ChDataTypeMap = map[string]string{
	"string":  "String",
	"bool":    "Bool",
	"int64":   "Float64",
	"float64": "Float64",
}

var MaterializedDataTypeMap = map[string]string{
	"string":  "string",
	"bool":    "bool",
	"int64":   "number",
	"float64": "number",
}

const InspectMetricsMaxTimeDiff = 1800000

const DotMetricsEnabled = "DOT_METRICS_ENABLED"
const maxJSONFlatteningDepth = "MAX_JSON_FLATTENING_DEPTH"

func LogsSQLSelectV2() string {
	sb := sqlbuilder.NewSelectBuilder()
	columns := []string{"timestamp", "id", "trace_id", "span_id", "trace_flags", "severity_text", "severity_number", "scope_name", "scope_version", "body"}
	if BodyJSONQueryEnabled {
		columns = append(columns, "body_json", "body_json_promoted")
	}
	columns = append(columns, "attributes_string", "attributes_number", "attributes_bool", "resources_string", "scope_string")
	sb.Select(columns...)
	query, _ := sb.BuildWithFlavor(sqlbuilder.ClickHouse)
	return query + " " // add space to avoid concatenation issues
}<|MERGE_RESOLUTION|>--- conflicted
+++ resolved
@@ -217,16 +217,6 @@
 		"CAST((attributes_bool_key, attributes_bool_value), 'Map(String, Bool)') as  attributes_bool," +
 		"CAST((resources_string_key, resources_string_value), 'Map(String, String)') as resources_string," +
 		"CAST((scope_string_key, scope_string_value), 'Map(String, String)') as scope "
-<<<<<<< HEAD
-	LogsSQLSelectV2 = "SELECT " +
-		"timestamp, id, trace_id, span_id, trace_flags, severity_text, severity_number, scope_name, scope_version, body, body_json, body_json_promoted, " +
-		"attributes_string, " +
-		"attributes_number, " +
-		"attributes_bool, " +
-		"resources_string, " +
-		"scope_string "
-=======
->>>>>>> 5667793d
 	TracesExplorerViewSQLSelectWithSubQuery = "(SELECT traceID, durationNano, " +
 		"serviceName, name FROM %s.%s WHERE parentSpanID = '' AND %s ORDER BY durationNano DESC LIMIT 1 BY traceID"
 	TracesExplorerViewSQLSelectBeforeSubQuery = "SELECT subQuery.serviceName as `subQuery.serviceName`, subQuery.name as `subQuery.name`, count() AS " +
