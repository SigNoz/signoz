--- conflicted
+++ resolved
@@ -232,10 +232,7 @@
 	SIGNOZ_TIMESERIES_v4_1DAY_LOCAL_TABLENAME  = "time_series_v4_1day"
 	SIGNOZ_TIMESERIES_v4_1WEEK_LOCAL_TABLENAME = "time_series_v4_1week"
 	SIGNOZ_TIMESERIES_v4_1DAY_TABLENAME        = "distributed_time_series_v4_1day"
-<<<<<<< HEAD
-=======
 	SIGNOZ_TOP_LEVEL_OPERATIONS_TABLENAME      = "distributed_top_level_operations"
->>>>>>> 5f355287
 	SIGNOZ_TIMESERIES_v4_TABLENAME             = "distributed_time_series_v4"
 	SIGNOZ_TIMESERIES_v4_1WEEK_TABLENAME       = "distributed_time_series_v4_1week"
 	SIGNOZ_TIMESERIES_v4_6HRS_TABLENAME        = "distributed_time_series_v4_6hrs"
